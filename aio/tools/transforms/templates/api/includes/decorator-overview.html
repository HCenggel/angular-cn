{%- import "lib/descendants.html" as descendants -%}

{%- macro renderOptionsTable(doc) -%}
<table class="is-full-width list-table option-overview">
  <thead>
    <tr><th>选项</th><th>说明</th></tr>
  </thead>
  <tbody>
    {%- for option in doc.members %}
    <tr class="option">
      <td>
        <a class="code-anchor" href="{$ doc.path $}#{$ option.anchor | urlencode $}">
          <code>{$ option.name $}{%- if option.isOptional  %}?{% endif -%}</code>
        </a>
      </td>
      <td>{$ option.shortDescription | marked $}</td>
    </tr>
    {%- endfor %}
  </tbody>
</table>

<<<<<<< HEAD
{% for ancestor in doc.extendsClauses %}{% if ancestor.doc %}
<h3 class="no-toc">继承自 <a class="code-anchor" href="{$ ancestor.doc.path $}">{$ ancestor.doc.name $}</a> 装饰器</h3>
=======
{%- for ancestor in doc.extendsClauses %}{% if ancestor.doc %}
<h3 class="no-toc">Inherited from <a class="code-anchor" href="{$ ancestor.doc.path $}">{$ ancestor.doc.name $}</a> decorator</h3>
>>>>>>> 08caeadd
{$ renderOptionsTable(ancestor.doc) $}
{%- endif %}{% endfor %}
{%- endmacro -%}

{%- if doc.members.length %}
<section class="decorator-overview">
  {$ renderOptionsTable(doc) $}
  {$ descendants.renderDescendants(doc, 'decorator', '子类') $}
</section>
{%- endif -%}<|MERGE_RESOLUTION|>--- conflicted
+++ resolved
@@ -19,13 +19,8 @@
   </tbody>
 </table>
 
-<<<<<<< HEAD
-{% for ancestor in doc.extendsClauses %}{% if ancestor.doc %}
+{%- for ancestor in doc.extendsClauses %}{% if ancestor.doc %}
 <h3 class="no-toc">继承自 <a class="code-anchor" href="{$ ancestor.doc.path $}">{$ ancestor.doc.name $}</a> 装饰器</h3>
-=======
-{%- for ancestor in doc.extendsClauses %}{% if ancestor.doc %}
-<h3 class="no-toc">Inherited from <a class="code-anchor" href="{$ ancestor.doc.path $}">{$ ancestor.doc.name $}</a> decorator</h3>
->>>>>>> 08caeadd
 {$ renderOptionsTable(ancestor.doc) $}
 {%- endif %}{% endfor %}
 {%- endmacro -%}
