--- conflicted
+++ resolved
@@ -1,17 +1,11 @@
 {%- if doc.exportAs %}
 <section class="export-as">
-<<<<<<< HEAD
-  <h2 id="exported-as">导出为</h2>
-  <div>
-    <code>{$ doc.exportAs $}</code>
-  </div>
-=======
-  <h2>Template variable references</h2>
+  <h2>模板变量参考手册</h2>
   <table class="is-full-width list-table export-as-table">
     <thead>
       <tr>
-        <th>Identifier</th>
-        <th>Usage</th>
+        <th>标识符</th>
+        <th>用途</th>
       </tr>
     </thead>
     <tbody>
@@ -23,6 +17,5 @@
       {% endfor %}
     </tbody>
   </table>
->>>>>>> 331989ce
 </section>
 {% endif %}