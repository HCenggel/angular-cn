{%- if doc.selector %}
<<<<<<< HEAD
<section class="selectors">
  <h2 id="selectors">选择器</h2>
  <code-example hideCopy="true" class="no-box api-heading selector">
  {%- for selector in doc.selector.split(',') %}
  {$ selector $}{% endfor %}
  </code-example>
=======
<section class="selector-list">
  <h2>Selectors</h2>
  {% if doc.selectors %}
    {$ doc.selectors | marked $}
  {% else %}
  <ul>
    {%- for selector in doc.selectorArray %}
    <li><code>{$ selector | replace(r/(:not\([^()]+\))/g, '<i>$1</i>') $}</code></li>
    {% endfor %}
  </ul>
  {% endif %}
>>>>>>> 331989ce
</section>
{% endif %}<|MERGE_RESOLUTION|>--- conflicted
+++ resolved
@@ -1,14 +1,6 @@
 {%- if doc.selector %}
-<<<<<<< HEAD
-<section class="selectors">
-  <h2 id="selectors">选择器</h2>
-  <code-example hideCopy="true" class="no-box api-heading selector">
-  {%- for selector in doc.selector.split(',') %}
-  {$ selector $}{% endfor %}
-  </code-example>
-=======
 <section class="selector-list">
-  <h2>Selectors</h2>
+  <h2>选择器</h2>
   {% if doc.selectors %}
     {$ doc.selectors | marked $}
   {% else %}
@@ -18,6 +10,5 @@
     {% endfor %}
   </ul>
   {% endif %}
->>>>>>> 331989ce
 </section>
 {% endif %}