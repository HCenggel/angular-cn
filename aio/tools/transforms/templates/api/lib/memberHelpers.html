--- conflicted
+++ resolved
@@ -57,31 +57,17 @@
   <h6 class="no-anchor">参数</h6>
   {$ params.renderParameters(overload.parameterDocs, cssClass + '-parameters', cssClass + '-parameter', true) $}
 
-<<<<<<< HEAD
-  {% if overload.type or overload.returns.type %}
+  {%- if overload.type or overload.returns.type %}
   <h6 class="no-anchor">返回值</h6>
-=======
-  {%- if overload.type or overload.returns.type %}
-  <h6 class="no-anchor">Returns</h6>
->>>>>>> 08caeadd
   {% marked %}`{$ (overload.type or overload.returns.type) $}`{% if overload.returns %}: {$ overload.returns.description $}{% endif %}{% endmarked %}
   {%- endif %}
 
-<<<<<<< HEAD
-  {% if overload.throws.length %}
+  {%- if overload.throws.length %}
   <h6 class="no-anchor">异常</h6>
-  {% for error in overload.throws %}
+  {%- for error in overload.throws %}
   {% marked %}`{$ (error.typeList or '错误') $}` {$ error.description $}{% endmarked %}
-  {% endfor %}
-  {% endif %}
-=======
-  {%- if overload.throws.length %}
-  <h6 class="no-anchor">Throws</h6>
-  {%- for error in overload.throws %}
-  {% marked %}`{$ (error.typeList or 'Error') $}` {$ error.description $}{% endmarked %}
   {%- endfor %}
   {%- endif %}
->>>>>>> 08caeadd
 
   {%- if overload.description and (overload.description != method.description) %}
   <div class="description">
@@ -97,23 +83,13 @@
   {%- if method.name !== 'constructor' %}
   <thead><tr><th>
     <div class="with-github-links">
-<<<<<<< HEAD
-    <h3>
-      {% if method.isCallMember %}<i>调用签名</i>
-      {% elseif method.isNewMember %}<i>构造函数签名</i>
-      {% else %}{$ method.name $}()
-      {% endif %}
-    </h3>
-    {$ github.githubLinks(method, versionInfo) $}
-=======
       <h3>
-        {%- if method.isCallMember %}<i>call signature</i>
-        {%- elseif method.isNewMember %}<i>construct signature</i>
+        {%- if method.isCallMember %}<i>调用签名</i>
+        {%- elseif method.isNewMember %}<i>构造函数签名</i>
         {%- else %}{$ method.name $}()
         {%- endif -%}
       </h3>
       {$ github.githubLinks(method, versionInfo) $}
->>>>>>> 08caeadd
     </div>
   </th></tr></thead>
   {%- endif %}
@@ -166,23 +142,12 @@
       <td>
         <details class="overloads">
           <summary>
-<<<<<<< HEAD
-            <div class="icon-action-header">
-                <h4 class="no-anchor">{$ method.overloads.length $} 个重载形式...</h4>
-                <span class="actions">
-                  <span class="show-all">显示所有</span>
-                  <span class="collapse-all">隐藏所有</span>
-                  <i class="material-icons expand">expand_more</i>
-                </span>
-              </div>
-=======
-            <h4 class="no-anchor">{$ method.overloads.length $} overloads...</h4>
+            <h4 class="no-anchor">{$ method.overloads.length $} 个重载形式...</h4>
             <span class="actions">
-              <span class="action-expand">Show All</span>
-              <span class="action-collapse">Hide All</span>
+              <span class="action-expand">显示所有</span>
+              <span class="action-collapse">隐藏所有</span>
               <i class="material-icons expand">expand_more</i>
             </span>
->>>>>>> 08caeadd
           </summary>
           <div class="details-content">
             {%- if method.isAbstract %}
@@ -226,19 +191,12 @@
 {%- set nonInternalMethods = methods | filterByPropertyValue('internal', undefined) -%}
 {%- if nonInternalMethods.length %}
 <section class="{$ containerClass $}">
-<<<<<<< HEAD
   <a name="methods"></a>
   <h2 id="{$ containerClass $}">{$ headingText $}</h2>
-  {% for member in nonInternalMethods %}
-    {$ renderMethodDetail(versionInfo, member, itemClass) $}
-  {% endfor %}
-=======
-  <h2>{$ headingText $}</h2>
 
   {%- for member in nonInternalMethods %}
   {$ renderMethodDetail(versionInfo, member, itemClass) $}
   {%- endfor %}
->>>>>>> 08caeadd
 </section>
 {%- endif %}
 {%- endmacro -%}
@@ -265,24 +223,17 @@
           <code class="{% if property.deprecated %} deprecated-api-item{% endif %}">{$ renderMemberSyntax(property) $}</code>
         </td>
         <td>
-<<<<<<< HEAD
-          {%- if (property.isGetAccessor or property.isReadonly) and not property.isSetAccessor %}<span class='read-only-property'>只读</span>{% endif %}
-          {%- if property.isSetAccessor and not property.isGetAccessor %}<span class='write-only-property'>只写</span>{% endif %}
-          {% if property.constructorParamDoc %} <span class='from-constructor'>声明在构造函数中</span>{% endif %}
-          {% if property.shortDescription %}<div no-translate>{$ property.shortDescription | marked $}</div>{% endif %}
-=======
           {%- if (property.isGetAccessor or property.isReadonly) and not property.isSetAccessor %}
-          <span class='read-only-property'>Read-Only</span>{% endif %}
+          <span class='read-only-property'>只读</span>{% endif %}
 
           {%- if property.isSetAccessor and not property.isGetAccessor %}
-          <span class='write-only-property'>Write-Only</span>{% endif %}
+          <span class='write-only-property'>只写</span>{% endif %}
 
           {%- if property.constructorParamDoc %}
-          <span class='from-constructor'>Declared in Constructor</span>{% endif %}
+          <span class='from-constructor'>声明在构造函数中</span>{% endif %}
 
           {%- if property.shortDescription %}
-          {$ property.shortDescription | marked | trim $}{% endif %}
->>>>>>> 08caeadd
+          <div no-translate>{$ property.shortDescription | marked | trim $}</div>{% endif %}
           {$ (property.description or property.constructorParamDoc.description) | marked $}
 
           {%- if property.deprecated !== undefined %}
