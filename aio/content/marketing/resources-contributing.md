--- conflicted
+++ resolved
@@ -8,19 +8,8 @@
 
 While we can't accept all contributions, qualifying contributions can be submitted via a PR adding yourself to the `resources.json` file. All contributions should be in the appropriate section and must meet the following criteria:
 
-<<<<<<< HEAD
-1. Your contribution must be valid, and contain a link to a page talking specifically about using Angular
-
-1. Your contribution should have a clear and concise title and description
-
-1. Your resource should follow our brand guidelines (see our [Presskit](presskit))
-1. Your resource should have significant benefit to Angular developers
-
-1. Your resource should already have traction and praise from Angular developers
-=======
 1.  Your contribution must be valid, and contain a link to a page talking specifically about using Angular
 1.  Your contribution should have a clear and concise title and description
 1.  Your resource should follow our brand guidelines \(see our [Presskit](presskit)\)
 1.  Your resource should have significant benefit to Angular developers
-1.  Your resource should already have traction and praise from Angular developers
->>>>>>> f25ac4ae
+1.  Your resource should already have traction and praise from Angular developers