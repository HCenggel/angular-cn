--- conflicted
+++ resolved
@@ -1,48 +1,22 @@
 # Common Routing Tasks
 
-# 常见路由任务
-
 This topic describes how to implement many of the common tasks associated with adding the Angular router to your application.
 
-<<<<<<< HEAD
-本主题讲述当把 Angular 路由器添加到应用中时，如何实现多种常见路由任务。
-
-=======
->>>>>>> f25ac4ae
 <a id="basics"></a>
 
 ## Generate an application with routing enabled
-
-## 生成一个支持路由的应用
 
 The following command uses the Angular CLI to generate a basic Angular application with an application routing module, called `AppRoutingModule`, which is an NgModule where you can configure your routes.
 The application name in the following example is `routing-app`.
 
-<<<<<<< HEAD
-下面的命令会用 Angular CLI 来生成一个带有应用路由模块（`AppRoutingModule`）的基本 Angular 应用，它是一个 NgModule，可用来配置路由。下面的例子中应用的名字是 `routing-app`。
-
-<code-example language="sh">
-  ng new routing-app --routing --defaults
-=======
 <code-example format="shell" language="shell">
 
 ng new routing-app --routing --defaults
 
->>>>>>> f25ac4ae
 </code-example>
 
 ### Adding components for routing
 
-<<<<<<< HEAD
-### 为路由添加组件
-
-To use the Angular router, an application needs to have at least two components so that it can navigate from one to the other. To create a component using the CLI, enter the following at the command line where `first` is the name of your component:
-
-为了使用 Angular 的路由器，应用至少要有两个组件才能从一个导航到另一个。要使用 CLI 创建组件，请在命令行输入以下内容，其中 `first` 是组件的名称：
-
-<code-example language="sh">
-  ng generate component first
-=======
 To use the Angular router, an application needs to have at least two components so that it can navigate from one to the other.
 To create a component using the CLI, enter the following at the command line where `first` is the name of your component:
 
@@ -50,61 +24,34 @@
 
 ng generate component first
 
->>>>>>> f25ac4ae
 </code-example>
 
 Repeat this step for a second component but give it a different name.
 Here, the new name is `second`.
 
-<<<<<<< HEAD
-为第二个组件重复这个步骤，但给它一个不同的名字。这里的新名字是 `second`。
-
-<code-example language="sh">
-  ng generate component second
-=======
 <code-example format="shell" language="shell">
 
 ng generate component second
 
->>>>>>> f25ac4ae
 </code-example>
 
 The CLI automatically appends `Component`, so if you were to write `first-component`, your component would be `FirstComponentComponent`.
 
-<<<<<<< HEAD
-CLI 会自动添加 `Component` 后缀，所以如果在编写 `first-component`，那么其组件名就是 `FirstComponentComponent`。
-
-=======
->>>>>>> f25ac4ae
 <a id="basics-base-href"></a>
 
 <div class="alert is-helpful">
 
-<<<<<<< HEAD
-#### `<base href>`
-
-  This guide works with a CLI-generated Angular application.
-  If you are working manually, make sure that you have `<base href="/">` in the `<head>` of your index.html file.
-  This assumes that the `app` folder is the application root, and uses `"/"`.
-
-  本指南适用于 CLI 生成的 Angular 应用。如果你是手动工作的，请确保你的 index.html 文件的 `<head>` 中有 `<base href="/">` 语句。这里假定 `app` 文件夹是应用的根目录，并使用 `"/"` 作为基础路径。
-=======
 &lt;header<code>&lt;base href></code></header>
 
 This guide works with a CLI-generated Angular application.
 If you are working manually, make sure that you have `<base href="/">` in the `<head>` of your index.html file.
 This assumes that the `app` folder is the application root, and uses `"/"`.
->>>>>>> f25ac4ae
 
 </div>
 
 ### Importing your new components
 
-### 导入这些新组件
-
 To use your new components, import them into `AppRoutingModule` at the top of the file, as follows:
-
-要使用这些新组件，请把它们导入到该文件顶部的 `AppRoutingModule` 中，具体如下：
 
 <code-example header="AppRoutingModule (excerpt)">
 
@@ -117,61 +64,32 @@
 
 ## Defining a basic route
 
-## 定义一个基本路由
-
 There are three fundamental building blocks to creating a route.
 
-创建路由有三个基本的构建块。
-
 Import the `AppRoutingModule` into `AppModule` and add it to the `imports` array.
-
-把 `AppRoutingModule` 导入 `AppModule` 并把它添加到 `imports` 数组中。
 
 The Angular CLI performs this step for you.
 However, if you are creating an application manually or working with an existing, non-CLI application, verify that the imports and configuration are correct.
 The following is the default `AppModule` using the CLI with the `--routing` flag.
 
-<<<<<<< HEAD
-Angular CLI 会为你执行这一步骤。但是，如果要手动创建应用或使用现存的非 CLI 应用，请验证导入和配置是否正确。下面是使用 `--routing` 标志生成的默认 `AppModule`。
-
-<code-example path="router/src/app/app.module.8.ts" header="Default CLI AppModule with routing">
-=======
 <code-example header="Default CLI AppModule with routing" path="router/src/app/app.module.8.ts"></code-example>
->>>>>>> f25ac4ae
 
 1. Import `RouterModule` and `Routes` into your routing module.
-
-<<<<<<< HEAD
-1. Import `RouterModule` and `Routes` into your routing module.
-
-   把 `RouterModule` 和 `Routes` 导入到你的路由模块中。
 
    The Angular CLI performs this step automatically.
    The CLI also sets up a `Routes` array for your routes and configures the `imports` and `exports` arrays for `@NgModule()`.
 
-   Angular CLI 会自动执行这一步骤。CLI 还为你的路由设置了 `Routes` 数组，并为 `@NgModule()` 配置了 `imports` 和 `exports` 数组。
-
-   <code-example path="router/src/app/app-routing.module.7.ts" header="CLI application routing module">
-
-   </code-example>
+   <code-example header="CLI application routing module" path="router/src/app/app-routing.module.7.ts"></code-example>
 
 1. Define your routes in your `Routes` array.
-
-   在 `Routes` 数组中定义你的路由。
 
    Each route in this array is a JavaScript object that contains two properties.
    The first property, `path`, defines the URL path for the route.
    The second property, `component`, defines the component Angular should use for the corresponding path.
 
-   这个数组中的每个路由都是一个包含两个属性的 JavaScript 对象。第一个属性 `path` 定义了该路由的 URL 路径。第二个属性 `component` 定义了要让 Angular 用作相应路径的组件。
-
-<code-example path="router/src/app/app-routing.module.8.ts" region="routes" header="AppRoutingModule (excerpt)">
-
-   </code-example>
+   <code-example header="AppRoutingModule (excerpt)" path="router/src/app/app-routing.module.8.ts" region="routes"></code-example>
 
 1. Add your routes to your application.
-
-   把这些路由添加到你的应用中。
 
    Now that you have defined your routes, add them to your application.
    First, add links to the two components.
@@ -180,56 +98,19 @@
    Next, update your component template to include `<router-outlet>`.
    This element informs Angular to update the application view with the component for the selected route.
 
-   现在你已经定义了路由，可以把它们添加到应用中了。首先，添加到这两个组件的链接。把要添加路由的链接赋值给 `routerLink` 属性。将属性的值设置为该组件，以便在用户点击各个链接时显示这个值。接下来，修改组件模板以包含 `<router-outlet>` 标签。该元素会通知 Angular，你可以用所选路由的组件更新应用的视图。
-
-   <code-example path="router/src/app/app.component.7.html" header="Template with routerLink and router-outlet"></code-example>
-
-=======
-   The Angular CLI performs this step automatically.
-   The CLI also sets up a `Routes` array for your routes and configures the `imports` and `exports` arrays for `@NgModule()`.
-
-   <code-example header="CLI application routing module" path="router/src/app/app-routing.module.7.ts"></code-example>
-
-1. Define your routes in your `Routes` array.
-
-   Each route in this array is a JavaScript object that contains two properties.
-   The first property, `path`, defines the URL path for the route.
-   The second property, `component`, defines the component Angular should use for the corresponding path.
-
-   <code-example header="AppRoutingModule (excerpt)" path="router/src/app/app-routing.module.8.ts" region="routes"></code-example>
-
-1. Add your routes to your application.
-
-   Now that you have defined your routes, add them to your application.
-   First, add links to the two components.
-   Assign the anchor tag that you want to add the route to the `routerLink` attribute.
-   Set the value of the attribute to the component to show when a user clicks on each link.
-   Next, update your component template to include `<router-outlet>`.
-   This element informs Angular to update the application view with the component for the selected route.
-
    <code-example header="Template with routerLink and router-outlet" path="router/src/app/app.component.7.html"></code-example>
 
->>>>>>> f25ac4ae
 <a id="route-order"></a>
 
 ### Route order
-
-### 路由顺序
 
 The order of routes is important because the `Router` uses a first-match wins strategy when matching routes, so more specific routes should be placed above less specific routes.
 List routes with a static path first, followed by an empty path route, which matches the default route.
 The [wildcard route](guide/router#setting-up-wildcard-routes) comes last because it matches every URL and the `Router` selects it only if no other routes match first.
 
-<<<<<<< HEAD
-路由的顺序很重要，因为 `Router` 在匹配路由时使用“先到先得”策略，所以应该在不那么具体的路由前面放置更具体的路由。首先列出静态路径的路由，然后是一个与默认路由匹配的空路径路由。[通配符路由](guide/router#setting-up-wildcard-routes)是最后一个，因为它匹配每一个 URL，只有当其它路由都没有匹配时，`Router` 才会选择它。
-
-=======
->>>>>>> f25ac4ae
 <a id="getting-route-information"></a>
 
 ## Getting route information
-
-## 获取路由信息
 
 Often, as a user navigates your application, you want to pass information from one component to another.
 For example, consider an application that displays a shopping list of grocery items.
@@ -237,63 +118,18 @@
 To edit an item, users click an Edit button, which opens an `EditGroceryItem` component.
 You want that component to retrieve the `id` for the grocery item so it can display the right information to the user.
 
-通常，当用户导航你的应用时，你会希望把信息从一个组件传递到另一个组件。例如，考虑一个显示杂货商品购物清单的应用。列表中的每一项都有一个唯一的 `id`。要想编辑某个项目，用户需要单击“编辑”按钮，打开一个 `EditGroceryItem` 组件。你希望该组件得到该商品的 `id`，以便它能向用户显示正确的信息。
-
 Use a route to pass this type of information to your application components.
 To do so, you use the [ActivatedRoute](api/router/ActivatedRoute) interface.
 
-可以用一个路由把这种类型的信息传给你的应用组件。要做到这一点，你可以使用 [ActivatedRoute](api/router/ActivatedRoute) 接口。
-
 To get information from a route:
 
-<<<<<<< HEAD
-要从路由中获取信息：
-
 1. Import `ActivatedRoute` and `ParamMap` to your component.
 
-   把 `ActivatedRoute` 和 `ParamMap` 导入你的组件。
-
-   <code-example path="router/src/app/heroes/hero-detail/hero-detail.component.ts" region="imports-route-info" header="In the component class (excerpt)">
-   </code-example>
-=======
-1. Import `ActivatedRoute` and `ParamMap` to your component.
-
    <code-example header="In the component class (excerpt)" path="router/src/app/heroes/hero-detail/hero-detail.component.ts" region="imports-route-info"></code-example>
->>>>>>> f25ac4ae
 
    These `import` statements add several important elements that your component needs.
    To learn more about each, see the following API pages:
 
-<<<<<<< HEAD
-   这些 `import` 语句添加了组件所需的几个重要元素。要详细了解每个 API，请参阅以下 API 页面：
-
-   * [`Router`](api/router)
-   * [`ActivatedRoute`](api/router/ActivatedRoute)
-   * [`ParamMap`](api/router/ParamMap)
-
-1. Inject an instance of `ActivatedRoute` by adding it to your application's constructor:
-
-   通过把 `ActivatedRoute` 的一个实例添加到你的应用的构造函数中来注入它：
-
-   <code-example path="router/src/app/heroes/hero-detail/hero-detail.component.ts" region="activated-route" header="In the component class (excerpt)">
-   </code-example>
-
-1. Update the `ngOnInit()` method to access the `ActivatedRoute` and track the `name` parameter:
-
-   更新 `ngOnInit()` 方法来访问这个 `ActivatedRoute` 并跟踪 `name` 参数：
-
-     <code-example header="In the component (excerpt)">
-       ngOnInit() {
-         this.route.queryParams.subscribe(params => {
-           this.name = params['name'];
-         });
-       }
-     </code-example>
-
-   Note: The preceding example uses a variable, `name`, and assigns it the value based on the `name` parameter.
-
-   注意：前面的例子使用了一个变量 `name`，并根据 `name` 参数给它赋值。
-=======
    * [`Router`](api/router)
    * [`ActivatedRoute`](api/router/ActivatedRoute)
    * [`ParamMap`](api/router/ParamMap)
@@ -320,23 +156,16 @@
    The preceding example uses a variable, `name`, and assigns it the value based on the `name` parameter.
 
    </div>
->>>>>>> f25ac4ae
 
 <a id="wildcard-route-how-to"></a>
 
 ## Setting up wildcard routes
-
-## 设置通配符路由
 
 A well-functioning application should gracefully handle when users attempt to navigate to a part of your application that does not exist.
 To add this functionality to your application, you set up a wildcard route.
 The Angular router selects this route any time the requested URL doesn't match any router paths.
 
-当用户试图导航到那些不存在的应用部件时，在正常的应用中应该能得到很好的处理。要在应用中添加此功能，需要设置通配符路由。当所请求的 URL 与任何路由器路径都不匹配时，Angular 路由器就会选择这个路由。
-
 To set up a wildcard route, add the following code to your `routes` definition.
-
-要设置通配符路由，请在 `routes` 定义中添加以下代码。
 
 <code-example header="AppRoutingModule (excerpt)">
 
@@ -350,98 +179,46 @@
 A wildcard route is the last route because it matches any URL.
 For more detail on why order matters for routes, see [Route order](guide/router#route-order).
 
-<<<<<<< HEAD
-这两个星号 `**` 告诉 Angular，这个 `routes` 定义是通配符路由。对于 component 属性，你可以使用应用中的任何组件。常见的选择包括应用专属的 `PageNotFoundComponent`，你可以定义它来向用户[展示 404 页面](guide/router#404-page-how-to)，或者跳转到应用的主组件。通配符路由是最后一个路由，因为它匹配所有的 URL。关于路由顺序的更多详细信息，请参阅[路由顺序](guide/router#route-order)。
-
-=======
->>>>>>> f25ac4ae
 <a id="404-page-how-to"></a>
 
 ## Displaying a 404 page
 
-## 显示 404 页面
-
 To display a 404 page, set up a [wildcard route](guide/router#wildcard-route-how-to) with the `component` property set to the component you'd like to use for your 404 page as follows:
 
-<<<<<<< HEAD
-要显示 404 页面，请设置一个[通配符路由](guide/router#wildcard-route-how-to)，并将 `component` 属性设置为你要用于 404 页面的组件，如下所示：
-
-<code-example path="router/src/app/app-routing.module.8.ts" region="routes-with-wildcard" header="AppRoutingModule (excerpt)">
-
-</code-example>
-=======
 <code-example header="AppRoutingModule (excerpt)" path="router/src/app/app-routing.module.8.ts" region="routes-with-wildcard"></code-example>
->>>>>>> f25ac4ae
 
 The last route with the `path` of `**` is a wildcard route.
 The router selects this route if the requested URL doesn't match any of the paths earlier in the list and sends the user to the `PageNotFoundComponent`.
 
-`path` 为 `**` 的最后一条路由是通配符路由。如果请求的 URL 与前面列出的路径不匹配，路由器会选择这个路由，并把该用户送到 `PageNotFoundComponent`。
-
 ## Setting up redirects
 
-## 设置重定向
-
 To set up a redirect, configure a route with the `path` you want to redirect from, the `component` you want to redirect to, and a `pathMatch` value that tells the router how to match the URL.
 
-<<<<<<< HEAD
-要设置重定向，请使用重定向源的 `path`、要重定向目标的 `component` 和一个 `pathMatch` 值来配置路由，以告诉路由器该如何匹配 URL。
-
-<code-example path="router/src/app/app-routing.module.8.ts" region="redirect" header="AppRoutingModule (excerpt)">
-
-</code-example>
-=======
 <code-example header="AppRoutingModule (excerpt)" path="router/src/app/app-routing.module.8.ts" region="redirect"></code-example>
->>>>>>> f25ac4ae
 
 In this example, the third route is a redirect so that the router defaults to the `first-component` route.
 Notice that this redirect precedes the wildcard route.
 Here, `path: ''` means to use the initial relative URL (`''`).
 
-在这个例子中，第三个路由是重定向路由，所以路由器会默认跳到 `first-component` 路由。注意，这个重定向路由位于通配符路由之前。这里的 `path: ''` 表示使用初始的相对 URL（ `''` ）。
-
 For more details on `pathMatch` see [Spotlight on `pathMatch`](guide/router-tutorial-toh#pathmatch).
 
-<<<<<<< HEAD
-关于 `pathMatch` 的详情，请参阅[聚焦 `pathMatch`](guide/router-tutorial-toh#pathmatch)部分。
-
-=======
->>>>>>> f25ac4ae
 <a id="nesting-routes"></a>
 
 ## Nesting routes
-
-## 嵌套路由
 
 As your application grows more complex, you might want to create routes that are relative to a component other than your root component.
 These types of nested routes are called child routes.
 This means you're adding a second `<router-outlet>` to your app, because it is in addition to the `<router-outlet>` in `AppComponent`.
 
-随着你的应用变得越来越复杂，你可能要创建一些根组件之外的相对路由。这些嵌套路由类型称为子路由。这意味着你要为你的应用添加第二 `<router-outlet>`，因为它是 `AppComponent` 之外的另一个 `<router-outlet>`。
-
 In this example, there are two additional child components, `child-a`, and `child-b`.
 Here, `FirstComponent` has its own `<nav>` and a second `<router-outlet>` in addition to the one in `AppComponent`.
 
-<<<<<<< HEAD
-在这个例子中，还有两个子组件，`child-a` 和 `child-b`。这里的 `FirstComponent` 有它自己的 `<nav>` 和 `AppComponent` 之外的第二 `<router-outlet>`。
-
-<code-example path="router/src/app/app.component.8.html" region="child-routes" header="In the template">
-
-</code-example>
-=======
 <code-example header="In the template" path="router/src/app/app.component.8.html" region="child-routes"></code-example>
->>>>>>> f25ac4ae
 
 A child route is like any other route, in that it needs both a `path` and a `component`.
 The one difference is that you place child routes in a `children` array within the parent route.
 
-<<<<<<< HEAD
-子路由和其它路由一样，同时需要 `path` 和 `component`。唯一的区别是你要把子路由放在父路由的 `children` 数组中。
-
-<code-example path="router/src/app/app-routing.module.9.ts" region="child-routes" header="AppRoutingModule (excerpt)">
-=======
 <code-example header="AppRoutingModule (excerpt)" path="router/src/app/app-routing.module.9.ts" region="child-routes"></code-example>
->>>>>>> f25ac4ae
 
 <a id="setting-the-page-title"></a>
 
@@ -458,85 +235,46 @@
 
 </div>
 
-<<<<<<< HEAD
-=======
 You can also provide a custom title strategy by extending the `TitleStrategy`.
 
 <code-example header="AppRoutingModule (excerpt)" path="router/src/app/app-routing.module.10.ts" region="custom-page-title"></code-example>
 
->>>>>>> f25ac4ae
 <a id="using-relative-paths"></a>
 
 ## Using relative paths
-
-## 使用相对路径
 
 Relative paths let you define paths that are relative to the current URL segment.
 The following example shows a relative route to another component, `second-component`.
 `FirstComponent` and `SecondComponent` are at the same level in the tree, however, the link to `SecondComponent` is situated within the `FirstComponent`, meaning that the router has to go up a level and then into the second directory to find the `SecondComponent`.
 Rather than writing out the whole path to get to `SecondComponent`, use the `../` notation to go up a level.
 
-<<<<<<< HEAD
-相对路径允许你定义相对于当前 URL 段的路径。下面的例子展示了到另一个组件 `second-component` 的相对路由。`FirstComponent` 和 `SecondComponent` 在树中处于同一级别，但是，指向 `SecondComponent` 的链接位于 `FirstComponent` 中，这意味着路由器必须先上升一个级别，然后进入二级目录才能找到 `SecondComponent`。可以用 `../` 符号来上升一个级别，而不用写出到 `SecondComponent` 的完整路径。
-
-<code-example path="router/src/app/app.component.8.html" region="relative-route" header="In the template">
-
-</code-example>
-=======
 <code-example header="In the template" path="router/src/app/app.component.8.html" region="relative-route"></code-example>
->>>>>>> f25ac4ae
 
 In addition to `../`, use `./` or no leading slash to specify the current level.
 
-除了 `../`，还可以使用 `./` 或者不带前导斜杠来指定当前级别。
-
 ### Specifying a relative route
-
-### 指定相对路由
 
 To specify a relative route, use the `NavigationExtras` `relativeTo` property.
 In the component class, import `NavigationExtras` from the `@angular/router`.
 
-要指定相对路由，请使用 `NavigationExtras` 中的 `relativeTo` 属性。在组件类中，从 `@angular/router` 导入 `NavigationExtras`。
-
 Then use `relativeTo` in your navigation method.
 After the link parameters array, which here contains `items`, add an object with the `relativeTo` property set to the `ActivatedRoute`, which is `this.route`.
 
-<<<<<<< HEAD
-然后在导航方法中使用 `relativeTo` 参数。在链接参数数组（它包含 `items`）之后添加一个对象，把该对象的 `relativeTo` 属性设置为当前的 `ActivatedRoute`，也就是 `this.route`。
-
-<code-example path="router/src/app/app.component.4.ts" region="relative-to" header="RelativeTo">
-=======
 <code-example header="RelativeTo" path="router/src/app/app.component.4.ts" region="relative-to">
->>>>>>> f25ac4ae
 
 The `navigate()` arguments configure the router to use the current route as a basis upon which to append `items`.
 
-`navigate()` 的参数使用当前路由作为基准来配置路由器，然后在这个基准路由后追加 `items`。
-
 </code-example>
 
 The `goToItems()` method interprets the destination URI as relative to the activated route and navigates to the `items` route.
 
-`goToItems()` 方法会把目标 URI 解释为相对于当前路由的，并导航到 `items` 路由。
-
 ## Accessing query parameters and fragments
 
-<<<<<<< HEAD
-## 访问查询参数和片段
-
-Sometimes, a feature of your application requires accessing a part of a route, such as a query parameter or a fragment. The Tour of Heroes application at this stage in the tutorial uses a list view in which you can click on a hero to see details. The router uses an `id` to show the correct hero's details.
-=======
 Sometimes, a feature of your application requires accessing a part of a route, such as a query parameter or a fragment.
 The Tour of Heroes application at this stage in the tutorial uses a list view in which you can click on a hero to see details.
 The router uses an `id` to show the correct hero's details.
->>>>>>> f25ac4ae
-
-有时，应用中的某个特性需要访问路由的部件，比如查询参数或片段（fragment）。本教程的这个阶段使用了一个“英雄之旅”中的列表视图，你可以在其中点击一个英雄来查看详情。路由器使用 `id` 来显示正确的英雄的详情。
 
 First, import the following members in the component you want to navigate from.
-
-首先，在要导航的组件中导入以下成员。
 
 <code-example header="Component import statements (excerpt)">
 
@@ -548,8 +286,6 @@
 
 Next inject the activated route service:
 
-接下来，注入当前路由（ActivatedRoute）服务：
-
 <code-example header="Component (excerpt)">
 
 constructor(private route: ActivatedRoute) {}
@@ -559,15 +295,9 @@
 Configure the class so that you have an observable, `heroes$`, a `selectedId` to hold the `id` number of the hero, and the heroes in the `ngOnInit()`, add the following code to get the `id` of the selected hero.
 This code snippet assumes that you have a heroes list, a hero service, a function to get your heroes, and the HTML to render your list and details, just as in the Tour of Heroes example.
 
-配置这个类，让你有一个可观察对象 `heroes$`、一个用来保存英雄的 `id` 号的 `selectedId`，以及 `ngOnInit()` 中的英雄们，添加下面的代码来获取所选英雄的 `id`。这个代码片段假设你有一个英雄列表、一个英雄服务、一个能获取你的英雄的函数，以及用来渲染你的列表和细节的 HTML，就像在《英雄之旅》例子中一样。
-
 <code-example header="Component 1 (excerpt)">
 
-<<<<<<< HEAD
-heroes$: Observable<Hero[]>;
-=======
 heroes&dollar;: Observable&lt;Hero[]&gt;;
->>>>>>> f25ac4ae
 selectedId: number;
 heroes = HEROES;
 
@@ -584,8 +314,6 @@
 
 Next, in the component that you want to navigate to, import the following members.
 
-接下来，在要导航到的组件中，导入以下成员。
-
 <code-example header="Component 2 (excerpt)">
 
 import { Router, ActivatedRoute, ParamMap } from '&commat;angular/router';
@@ -595,11 +323,6 @@
 
 Inject `ActivatedRoute` and `Router` in the constructor of the component class so they are available to this component:
 
-<<<<<<< HEAD
-在组件类的构造函数中注入 `ActivatedRoute` 和 `Router`，这样在这个组件中就可以用它们了：
-
-=======
->>>>>>> f25ac4ae
 <code-example header="Component 2 (excerpt)">
 
 hero&dollar;: Observable&lt;Hero&gt;;
@@ -626,26 +349,15 @@
 
 ## Lazy loading
 
-## 惰性加载
-
 You can configure your routes to lazy load modules, which means that Angular only loads modules as needed, rather than loading all modules when the application launches.
 Additionally, preload parts of your application in the background to improve the user experience.
 
-你可以配置路由定义来实现惰性加载模块，这意味着 Angular 只会在需要时才加载这些模块，而不是在应用启动时就加载全部。
-另外，你可以在后台预加载一些应用部件来改善用户体验。
-
 For more information on lazy loading and preloading see the dedicated guide [Lazy loading NgModules](guide/lazy-loading-ngmodules).
 
-关于惰性加载和预加载的详情，请参阅专门的指南[惰性加载 NgModule](guide/lazy-loading-ngmodules)。
-
 ## Preventing unauthorized access
-
-## 防止未经授权的访问
 
 Use route guards to prevent users from navigating to parts of an application without authorization.
 The following route guards are available in Angular:
-
-使用路由守卫来防止用户未经授权就导航到应用的某些部分。Angular 中提供了以下路由守卫：
 
 * [`CanActivate`](api/router/CanActivate)
 * [`CanActivateChild`](api/router/CanActivateChild)
@@ -655,24 +367,16 @@
 
 To use route guards, consider using [component-less routes](api/router/Route#componentless-routes) as this facilitates guarding child routes.
 
-要想使用路由守卫，可以考虑使用[无组件路由](api/router/Route#componentless-routes)，因为这对于保护子路由很方便。
-
 Create a service for your guard:
 
-<<<<<<< HEAD
-为你的守卫创建一项服务：
-=======
 <code-example format="shell" language="shell">
 
 ng generate guard your-guard
->>>>>>> f25ac4ae
 
 </code-example>
 
 In your guard class, implement the guard you want to use.
 The following example uses `CanActivate` to guard the route.
-
-请在守卫类里实现你要用到的守卫。下面的例子使用 `CanActivate` 来保护该路由。
 
 <code-example header="Component (excerpt)">
 
@@ -689,8 +393,6 @@
 In your routing module, use the appropriate property in your `routes` configuration.
 Here, `canActivate` tells the router to mediate navigation to this particular route.
 
-在路由模块中，在 `routes` 配置中使用相应的属性。这里的 `canActivate` 会告诉路由器它要协调到这个特定路由的导航。
-
 <code-example header="Routing module (excerpt)">
 
 {
@@ -703,130 +405,41 @@
 
 For more information with a working example, see the [routing tutorial section on route guards](guide/router-tutorial-toh#milestone-5-route-guards).
 
-关于此可工作范例的更多信息，请参阅[路由导航中关于路由守卫的部分](guide/router-tutorial-toh#milestone-5-route-guards)。
-
 ## Link parameters array
 
-## 链接参数数组
-
 A link parameters array holds the following ingredients for router navigation:
 
-<<<<<<< HEAD
-链接参数数组保存路由导航时所需的成分：
-
-* The path of the route to the destination component.
-
-   指向目标组件的那个路由的路径（path）
-
-* Required and optional route parameters that go into the route URL.
-=======
 * The path of the route to the destination component
 * Required and optional route parameters that go into the route URL
->>>>>>> f25ac4ae
-
-   必备路由参数和可选路由参数，它们将进入该路由的 URL
 
 Bind the `RouterLink` directive to such an array like this:
 
-<<<<<<< HEAD
-可以把 `RouterLink` 指令绑定到一个数组，就像这样：
-
-<code-example path="router/src/app/app.component.3.ts" header="src/app/app.component.ts (h-anchor)" region="h-anchor"></code-example>
+<code-example header="src/app/app.component.ts (h-anchor)" path="router/src/app/app.component.3.ts" region="h-anchor"></code-example>
 
 The following is a two-element array when specifying a route parameter:
 
-在指定路由参数时，使用如下的两元素数组：
-
-<code-example path="router/src/app/heroes/hero-list/hero-list.component.1.html" header="src/app/heroes/hero-list/hero-list.component.html (nav-to-detail)" region="nav-to-detail"></code-example>
+<code-example header="src/app/heroes/hero-list/hero-list.component.html (nav-to-detail)" path="router/src/app/heroes/hero-list/hero-list.component.1.html" region="nav-to-detail"></code-example>
 
 Provide optional route parameters in an object, as in `{ foo: 'foo' }`:
 
-可以在对象中提供可选的路由参数，比如 `{ foo: 'foo' }` ：
-
-<code-example path="router/src/app/app.component.3.ts" header="src/app/app.component.ts (cc-query-params)" region="cc-query-params"></code-example>
-=======
-<code-example header="src/app/app.component.ts (h-anchor)" path="router/src/app/app.component.3.ts" region="h-anchor"></code-example>
-
-The following is a two-element array when specifying a route parameter:
-
-<code-example header="src/app/heroes/hero-list/hero-list.component.html (nav-to-detail)" path="router/src/app/heroes/hero-list/hero-list.component.1.html" region="nav-to-detail"></code-example>
-
-Provide optional route parameters in an object, as in `{ foo: 'foo' }`:
-
 <code-example header="src/app/app.component.ts (cc-query-params)" path="router/src/app/app.component.3.ts" region="cc-query-params"></code-example>
->>>>>>> f25ac4ae
 
 These three examples cover the needs of an application with one level of routing.
 However, with a child router, such as in the crisis center, you create new link array possibilities.
 
-这三个例子涵盖了你在单级路由的应用中所需的一切。不过，在你添加一个像*危机中心*一样的子路由时，你可以创建新链接数组。
-
 The following minimal `RouterLink` example builds upon a specified [default child route](guide/router-tutorial-toh#a-crisis-center-with-child-routes) for the crisis center.
 
-<<<<<<< HEAD
-下面这个最小化 `RouterLink` 例子是基于危机中心指定的[默认子路由](guide/router-tutorial-toh#a-crisis-center-with-child-routes)构建的。
-
-<code-example path="router/src/app/app.component.3.ts" header="src/app/app.component.ts (cc-anchor-w-default)" region="cc-anchor-w-default"></code-example>
-=======
 <code-example header="src/app/app.component.ts (cc-anchor-w-default)" path="router/src/app/app.component.3.ts" region="cc-anchor-w-default"></code-example>
->>>>>>> f25ac4ae
 
 Review the following:
 
-<<<<<<< HEAD
-请注意以下事项：
-
-* The first item in the array identifies the parent route (`/crisis-center`).
-
-   数组中的第一个条目标记出了父路由(`/crisis-center`)。
-
-* There are no parameters for this parent route.
-
-   这个父路由没有参数。
-
-* There is no default for the child route so you need to pick one.
-
-   没有默认的子路由，因此你得选取一个。
-
-* You're navigating to the `CrisisListComponent`, whose route path is `/`, but you don't need to explicitly add the slash.
-=======
 * The first item in the array identifies the parent route (`/crisis-center`)
 * There are no parameters for this parent route
 * There is no default for the child route so you need to pick one
 * You're navigating to the `CrisisListComponent`, whose route path is `/`, but you don't need to explicitly add the slash
->>>>>>> f25ac4ae
-
-   你决定跳转到 `CrisisListComponent`，它的路由路径是'/'，但你不用显式的添加它。
 
 Consider the following router link that navigates from the root of the application down to the Dragon Crisis:
 
-<<<<<<< HEAD
-考虑以下路由器链接，它将从应用的根目录导航到巨龙危机（Dragon Crisis）：
-
-<code-example path="router/src/app/app.component.3.ts" header="src/app/app.component.ts (Dragon-anchor)" region="Dragon-anchor"></code-example>
-
-* The first item in the array identifies the parent route (`/crisis-center`).
-
-   数组中的第一个条目标记出了父路由(`/crisis-center`)。
-
-* There are no parameters for this parent route.
-
-  这个父路由没有参数。
-
-* The second item identifies the child route details about a particular crisis (`/:id`).
-
-   数组中的第二个条目（'/:id'）用来标记出到指定危机的详情页的子路由。
-
-* The details child route requires an `id` route parameter.
-
-   详细的子路由需要一个 `id` 路由参数。
-
-* You added the `id` of the Dragon Crisis as the second item in the array (`1`).
-
-   你把*巨龙危机*的 `id` 添加为该数组中的第二个条目（`1`）。
-
-* The resulting path is `/crisis-center/1`.
-=======
 <code-example header="src/app/app.component.ts (Dragon-anchor)" path="router/src/app/app.component.3.ts" region="Dragon-anchor"></code-example>
 
 * The first item in the array identifies the parent route (`/crisis-center`)
@@ -835,65 +448,29 @@
 * The details child route requires an `id` route parameter
 * You added the `id` of the Dragon Crisis as the second item in the array (`1`)
 * The resulting path is `/crisis-center/1`
->>>>>>> f25ac4ae
-
-   最终生成的路径是 `/crisis-center/1`。
 
 You could also redefine the `AppComponent` template with Crisis Center routes exclusively:
 
-<<<<<<< HEAD
-你也可以把危机中心的路由单独重新定义为 `AppComponent` 的模板：
-
-<code-example path="router/src/app/app.component.3.ts" header="src/app/app.component.ts (template)" region="template"></code-example>
-=======
 <code-example header="src/app/app.component.ts (template)" path="router/src/app/app.component.3.ts" region="template"></code-example>
->>>>>>> f25ac4ae
 
 In summary, you can write applications with one, two or more levels of routing.
 The link parameters array affords the flexibility to represent any routing depth and any legal sequence of route paths, (required) router parameters, and (optional) route parameter objects.
 
-<<<<<<< HEAD
-总之，你可以用一级、两级或多级路由来写应用程序。
-  链接参数数组提供了用来表示任意深度路由的链接参数数组以及任意合法的路由参数序列、必须的路由器参数以及可选的路由参数对象。
-
 <a id="browser-url-styles"></a>
-
-=======
-<a id="browser-url-styles"></a>
->>>>>>> f25ac4ae
 <a id="location-strategy"></a>
 
 ## `LocationStrategy` and browser URL styles
 
-## `LocationStrategy` 和浏览器的网址样式
-
 When the router navigates to a new component view, it updates the browser's location and history with a URL for that view.
 
-<<<<<<< HEAD
-当路由器导航到一个新的组件视图时，它会用该视图的 URL 来更新浏览器的当前地址以及历史。
-
-Modern HTML5 browsers support <a href="https://developer.mozilla.org/en-US/docs/Web/API/History_API#Adding_and_modifying_history_entries" title="HTML5 browser history push-state">history.pushState</a>, a technique that changes a browser's location and history without triggering a server page request.
-=======
 Modern HTML5 browsers support [history.pushState]\(<https://developer.mozilla.org/docs/Web/API/History_API/Working_with_the_History_API#adding_and_modifying_history_entries> title="HTML5 browser history push-state"), a technique that changes a browser's location and history without triggering a server page request.
->>>>>>> f25ac4ae
 The router can compose a "natural" URL that is indistinguishable from one that would otherwise require a page load.
 
-现代 HTML 5 浏览器支持[history.pushState](https://developer.mozilla.org/en-US/docs/Web/API/History_API#Adding_and_modifying_history_entries) API，
-这是一项可以改变浏览器的当前地址和历史，却又不会触发服务端页面请求的技术。
-路由器可以合成出一个“自然的”URL，它看起来和那些需要进行页面加载的 URL 没什么区别。
-
 Here's the Crisis Center URL in this "HTML5 pushState" style:
 
-<<<<<<< HEAD
-下面是危机中心的 URL 在“HTML 5 pushState”风格下的样子：
-
-<code-example format="nocode">
-  localhost:3002/crisis-center/
-=======
 <code-example format="none" language="http">
 
 localhost:3002/crisis-center
->>>>>>> f25ac4ae
 
 </code-example>
 
@@ -901,77 +478,39 @@
 Routers can take advantage of this exception by composing in-application route URLs with hashes.
 Here's a "hash URL" that routes to the Crisis Center.
 
-<<<<<<< HEAD
-老旧的浏览器在当前地址的 URL 变化时总会往服务器发送页面请求……唯一的例外规则是：当这些变化位于“#”（被称为“hash”）后面时不会发送。通过把应用内的路由 URL 拼接在 `#` 之后，路由器可以获得这条“例外规则”带来的优点。下面是到*危机中心*路由的“hash URL”：
-
-<code-example format="nocode">
-  localhost:3002/src/#/crisis-center/
-=======
 <code-example format="none" language="http">
 
 localhost:3002/src/#/crisis-center
->>>>>>> f25ac4ae
 
 </code-example>
 
 The router supports both styles with two `LocationStrategy` providers:
 
-<<<<<<< HEAD
-路由器通过两种 `LocationStrategy` 提供者来支持所有这些风格：
-
-1. `PathLocationStrategy`—the default "HTML5 pushState" style.
-
-   `PathLocationStrategy` - 默认的策略，支持“HTML 5 pushState”风格。
-
-1. `HashLocationStrategy`—the "hash URL" style.
-
-   `HashLocationStrategy` - 支持“hash URL”风格。
-=======
 | Providers | Details |
 | :-------- | :------ |
 | `PathLocationStrategy` | The default "HTML5 pushState" style. |
 | `HashLocationStrategy` | The "hash URL" style. |
->>>>>>> f25ac4ae
 
 The `RouterModule.forRoot()` function sets the `LocationStrategy` to the `PathLocationStrategy`, which makes it the default strategy.
 You also have the option of switching to the `HashLocationStrategy` with an override during the bootstrapping process.
 
-`RouterModule.forRoot()` 函数把 `LocationStrategy` 设置成了 `PathLocationStrategy`，使其成为了默认策略。
-你还可以在启动过程中改写（override）它，来切换到 `HashLocationStrategy` 风格。
-
 <div class="alert is-helpful">
 
 For more information on providers and the bootstrap process, see [Dependency Injection](guide/dependency-injection#bootstrap).
 
-关于提供程序和引导过程的更多信息，请参阅[依赖注入](guide/dependency-injection#bootstrap)。
-
 </div>
 
 ## Choosing a routing strategy
 
-## 选择路由策略
-
 You must choose a routing strategy early in the development of your project because once the application is in production, visitors to your site use and depend on application URL references.
-
-你必须在开发项目的早期就选择一种路由策略，因为一旦该应用进入了生产阶段，你网站的访问者就会使用并依赖应用的这些 URL 引用。
 
 Almost all Angular projects should use the default HTML5 style.
 It produces URLs that are easier for users to understand and it preserves the option to do server-side rendering.
 
-几乎所有的 Angular 项目都会使用默认的 HTML 5 风格。它生成的 URL 更易于被用户理解，它也为将来做**服务端渲染**预留了空间。
-
 Rendering critical pages on the server is a technique that can greatly improve perceived responsiveness when the application first loads.
 An application that would otherwise take ten or more seconds to start could be rendered on the server and delivered to the user's device in less than a second.
 
-<<<<<<< HEAD
-在服务器端渲染指定的页面，是一项可以在该应用首次加载时大幅提升响应速度的技术。那些原本需要十秒甚至更长时间加载的应用，可以预先在服务端渲染好，并在少于一秒的时间内完整渲染在用户的设备上。
-
-This option is only available if application URLs look like normal web URLs without hashes (#) in the middle.
-=======
 This option is only available if application URLs look like normal web URLs without hash (`#`) characters in the middle.
->>>>>>> f25ac4ae
-
-只有当应用的 URL 看起来像是标准的 Web URL，中间没有 hash（#）时，这个选项才能生效。
 
 ## `<base href>`
 
@@ -979,37 +518,15 @@
 `pushState` lets you customize in-application URL paths; for example, `localhost:4200/crisis-center`.
 The in-application URLs can be indistinguishable from server URLs.
 
-路由器使用浏览器的 <a href="https://developer.mozilla.org/en-US/docs/Web/API/History_API#Adding_and_modifying_history_entries" title="HTML5 browser history push-state">history.pushState</a> API 进行导航。借助 `pushState` 你自定义应用中的 URL 路径 `localhost:4200/crisis-center`，应用内的 URL 和服务器的 URL 没有区别。
-
 Modern HTML5 browsers were the first to support `pushState` which is why many people refer to these URLs as "HTML5 style" URLs.
-
-现代的 HTML5 浏览器都支持 `pushState`，这也就是为什么很多人把这种 URL 形式称为 "HTML 5" 风格的 URL。
 
 <div class="alert is-helpful">
 
 HTML5 style navigation is the router default.
 In the [LocationStrategy and browser URL styles](#browser-url-styles) section, learn why HTML5 style is preferable, how to adjust its behavior, and how to switch to the older hash (`#`) style, if necessary.
 
-路由器默认使用 HTML5 风格的导航。
-在 [LocationStrategy 与浏览器 URL 风格](#browser-url-styles)部分，你可以了解为何推荐使用 HTML5 风格的 URL，如何调整其行为，以及必要时如何切换到老式的 hash（#）风格。
-
 </div>
 
-<<<<<<< HEAD
-You must add a <a href="https://developer.mozilla.org/en-US/docs/Web/HTML/Element/base" title="base href">&lt;base href> element</a> to the application's `index.html` for `pushState` routing to work.
-The browser uses the `<base href>` value to prefix relative URLs when referencing CSS files, scripts, and images.
-
-你必须在应用的 `index.html` 中**添加一个 <a href="https://developer.mozilla.org/en-US/docs/Web/HTML/Element/base" title="base href">&lt;base href> 元素</a>**才能让 `pushState` 路由正常工作。
-浏览器要用 `<base href>` 的值为引用 CSS、脚本和图片文件时使用的*相对* URL 添加前缀。
-
-Add the `<base>` element just after the  `<head>` tag.
-If the `app` folder is the application root, as it is for this application,
-set the `href` value in `index.html` as shown here.
-
-请把 `<base>` 元素添加在 `<head>` 标签的紧后面。如果应用的根目录是 `app` 目录，那么就可以像这个应用程序一样，设置 **`index.html`** 中的 `href` 值。代码如下。
-
-<code-example path="router/src/index.html" header="src/index.html (base-href)" region="base-href"></code-example>
-=======
 You must add a [`<base href>` element](https://developer.mozilla.org/docs/Web/HTML/Element/base "base href") to the application's `index.html` for `pushState` routing to work.
 The browser uses the `<base href>` value to prefix relative URLs when referencing CSS files, scripts, and images.
 
@@ -1017,25 +534,14 @@
 If the `app` folder is the application root, as it is for this application, set the `href` value in `index.html` as shown here.
 
 <code-example header="src/index.html (base-href)" path="router/src/index.html" region="base-href"></code-example>
->>>>>>> f25ac4ae
 
 ### HTML5 URLs and the `<base href>`
 
-<<<<<<< HEAD
-### HTML5 网址和 `<base href>`
-
-The guidelines that follow will refer to different parts of a URL. This diagram outlines what those parts refer to:
-
-后面的指南中会引用 URL 的不同部分。下图是这些部分所指内容的梗概：
-
-```
-=======
 The guidelines that follow will refer to different parts of a URL.
 This diagram outlines what those parts refer to:
 
 <code-example format="output" hideCopy language="none">
 
->>>>>>> f25ac4ae
 foo://example.com:8042/over/there?name=ferret#nose
 &bsol;&lowbar;/   &bsol;&lowbar;&lowbar;&lowbar;&lowbar;&lowbar;&lowbar;&lowbar;&lowbar;&lowbar;&lowbar;&lowbar;&lowbar;&lowbar;&lowbar;/&bsol;&lowbar;&lowbar;&lowbar;&lowbar;&lowbar;&lowbar;&lowbar;&lowbar;&lowbar;/ &bsol;&lowbar;&lowbar;&lowbar;&lowbar;&lowbar;&lowbar;&lowbar;&lowbar;&lowbar;/ &bsol;&lowbar;&lowbar;/
  &verbar;           &verbar;            &verbar;            &verbar;        &verbar;
@@ -1045,55 +551,19 @@
 
 While the router uses the [HTML5 pushState](https://developer.mozilla.org/docs/Web/API/History_API#Adding_and_modifying_history_entries "Browser history push-state") style by default, you must configure that strategy with a `<base href>`.
 
-<<<<<<< HEAD
-由于路由器默认使用 “<a href="https://developer.mozilla.org/en-US/docs/Web/API/History_API#Adding_and_modifying_history_entries" target="_blank" title="Browser history push-state">HTML 5 pushState</a>” 风格，所以你*必须*用一个 `<base href>` 来配置该策略（Strategy）。
-
-The preferred way to configure the strategy is to add a <a href="https://developer.mozilla.org/en-US/docs/Web/HTML/Element/base" title="base href">&lt;base href> element</a> tag in the `<head>` of the `index.html`.
-
-配置该策略的首选方式是往 `index.html` 的 `<head>` 中添加一个[&lt;base href> element](https://developer.mozilla.org/en-US/docs/Web/HTML/Element/base)标签。
-=======
 The preferred way to configure the strategy is to add a [`<base href>` element](https://developer.mozilla.org/docs/Web/HTML/Element/base "base href") tag in the `<head>` of the `index.html`.
->>>>>>> f25ac4ae
 
 <code-example header="src/index.html (base-href)" path="router/src/index.html" region="base-href"></code-example>
 
 Without that tag, the browser might not be able to load resources (images, CSS, scripts) when "deep linking" into the application.
 
-如果没有该标记，浏览器就可能无法在“深度链接”进入应用时加载资源（图片，CSS，脚本）。
-
 Some developers might not be able to add the `<base>` element, perhaps because they don't have access to `<head>` or the `index.html`.
 
-有些开发人员可能无法添加 `<base>` 元素，这可能是因为它们没有访问 `<head>` 或 `index.html` 的权限。
-
 Those developers can still use HTML5 URLs by taking the following two steps:
 
-它们仍然可以使用 HTML 5 格式的 URL，但要采取如下步骤进行补救：
-
 1. Provide the router with an appropriate `APP_BASE_HREF` value.
-
-   用适当的[APP_BASE_HREF][]值提供（provide）路由器。
-
 1. Use root URLs (URLs with an `authority`) for all web resources: CSS, images, scripts, and template HTML files.
 
-<<<<<<< HEAD
-   对所有 Web 资源（CSS、图片、脚本和模板 HTML 文件）使用根 URL（高优先度 URL）。
-
-* The `<base href>` `path` should end with a "/", as browsers ignore characters in the `path` that follow the right-most "/".
-
-   `<base href>` 的 `path` 应该用 "/" 结尾，浏览器会忽略 `path` 中最右边的 "/" 后面的字符。
-
-* If the `<base href>` includes a `query` part, the `query` is only used if the `path` of a link in the page is empty and has no `query`.
-  This means that a `query` in the `<base href>` is only included when using `HashLocationStrategy`.
-
-     如果 `<base href>` 包含 `query` 部分，则只有页内链接的 `path` 部分为空并且没有 `query` 时，才会使用这里的 `query`。
-     这意味着 `<base href>` 中的 `query` 部分只有在使用 `HashLocationStrategy` 策略时才有用。
-
-* If a link in the page is a root URL (has an `authority`), the `<base href>` is not used. In this way, an `APP_BASE_HREF` with an authority will cause all links created by Angular to ignore the `<base href>` value.
-
-   如果页内链接是根 URL（高优先度 URL），则 `<base href>` 不会使用。在这种方式下，`APP_BASE_HREF` 的优先度将会导致所有由 Angular 创建的链接忽略 `<base href>`。
-
-* A fragment in the `<base href>` is _never_ persisted.
-=======
    * The `<base href>` `path` should end with a "/", as browsers ignore characters in the `path` that follow the right-most "`/`"
 
    * If the `<base href>` includes a `query` part, the `query` is only used if the `path` of a link in the page is empty and has no `query`.
@@ -1103,28 +573,15 @@
      In this way, an `APP_BASE_HREF` with an authority will cause all links created by Angular to ignore the `<base href>` value.
 
    * A fragment in the `<base href>` is *never* persisted
->>>>>>> f25ac4ae
-
-   `<base href>` 中的片段（#后面的部分）*永远不会*被使用。
 
 For more complete information on how `<base href>` is used to construct target URIs, see the [RFC](https://tools.ietf.org/html/rfc3986#section-5.2.2) section on transforming references.
 
-<<<<<<< HEAD
-   对所有 Web 资源使用绝对地址：CSS、图片、脚本、模板 HTML。
-
-=======
->>>>>>> f25ac4ae
 <a id="hashlocationstrategy"></a>
 
 ### `HashLocationStrategy`
 
 Use `HashLocationStrategy` by providing the `useHash: true` in an object as the second argument of the `RouterModule.forRoot()` in the `AppModule`.
 
-<<<<<<< HEAD
-可以在根模块的 `RouterModule.forRoot()` 的第二个参数中传入一个带有 `useHash: true` 的对象，以回到基于 `HashLocationStrategy` 的传统方式。
-
-<code-example path="router/src/app/app.module.6.ts" header="src/app/app.module.ts (hash URL strategy)"></code-example>
-=======
 <code-example header="src/app/app.module.ts (hash URL strategy)" path="router/src/app/app.module.6.ts"></code-example>
 
 <!-- links -->
@@ -1133,5 +590,4 @@
 
 <!-- end links -->
 
-@reviewed 2022-02-28
->>>>>>> f25ac4ae
+@reviewed 2022-02-28