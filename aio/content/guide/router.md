--- conflicted
+++ resolved
@@ -8,7 +8,7 @@
 
 在单页面应用中，你可以通过显示或隐藏特定组件的显示部分来改变用户能看到的内容，而不用去服务器获取新页面。当用户执行应用任务时，他们要在你预定义的不同[视图](guide/glossary#view "视图的定义")之间移动。要想在应用的单个页面中实现这种导航，你可以使用 Angular 的**`Router`**（路由器）。
 
-To handle the navigation from one [view](guide/glossary#view) to the next, you use the Angular *router*.
+To handle the navigation from one [view](guide/glossary#view) to the next, you use the Angular _router_.
 The router enables navigation by interpreting a browser URL as an instruction to change the view.
 
 为了处理从一个[视图](guide/glossary#view)到下一个视图之间的导航，你可以使用 Angular 的*路由器*。路由器会把浏览器 URL 解释成改变视图的操作指南，以完成导航。
@@ -33,7 +33,7 @@
 
   [模板的基础知识](guide/glossary#template)
 
-* An Angular app—you can generate a basic Angular app using the [Angular CLI](cli).
+* An Angular app&mdash;you can generate a basic Angular app using the [Angular CLI](cli).
 
   一个 Angular 应用，你可以使用 [Angular CLI](cli) 生成一个基本的 Angular 应用。
 
@@ -231,9 +231,9 @@
 
    这些 `import` 语句添加了组件所需的几个重要元素。要详细了解每个 API，请参阅以下 API 页面：
 
-   - [`Router`](api/router)
-   - [`ActivatedRoute`](api/router/ActivatedRoute)
-   - [`ParamMap`](api/router/ParamMap)
+   * [`Router`](api/router)
+   * [`ActivatedRoute`](api/router/ActivatedRoute)
+   * [`ParamMap`](api/router/ParamMap)
 
 1. Inject an instance of `ActivatedRoute` by adding it to your application's constructor:
 
@@ -276,7 +276,7 @@
 
 <code-example header="AppRoutingModule (excerpt)">
 
-{ path: '\*\*', component: <component-name> }
+{ path: '**', component: <component-name> }
 
 </code-example>
 
@@ -497,170 +497,17 @@
 
 ## Lazy loading
 
-<<<<<<< HEAD
-## 惰性加载模块
-
-To lazy load Angular modules, use `loadchildren` (instead of `component`) in your `AppRoutingModule` `routes` configuration as follows:
-
-要惰性加载 Angular 模块，请在 `AppRoutingModule` 的 `routes` 配置中使用 `loadChildren` （而不是 `component` ），如下所示：
-
-<code-example header="AppRoutingModule (excerpt)">
-
-const routes: Routes = [
-  {
-    path: 'items',
-    loadChildren: () => import('./items/items.module').then(m => m.ItemsModule)
-  }
-];
-
-</code-example>
-
-In the lazy loaded module's routing module, add a route for the component.
-
-在惰性加载模块的路由模块中，为组件添加路由。
-
-<code-example header="Routing module for lazy loaded module (excerpt)">
-
-const routes: Routes = [
-  {
-    path: '',
-    component: ItemsComponent
-  }
-];
-
-const routes：Routes = [{path：''，component：ItemsComponent}];
-
-</code-example>
-
-Also be sure to remove the `ItemsModule` from the `AppModule`. For more information on lazy loading modules see [Lazy-loading feature modules](guide/lazy-loading-ngmodules).
-
-另外一定要从 `AppModule` 中删除 `ItemsModule`。有关惰性加载模块的更多知识，请参阅[惰性加载特性模块](guide/lazy-loading-ngmodules)。
-
-{@a preloading}
-
-## Preloading
-
-## 预加载
-
-Preloading improves UX by loading parts of your app in the background. You can preload modules or component data.
-
-预加载通过在后台加载部分应用来改进用户体验。你可以预加载各种模块或组件数据。
-
-### Preloading modules
-
-### 预加载模块
-
-To enable preloading of all lazy loaded modules, import the `PreloadAllModules` token from the Angular `router`.
-
-要为所有惰性加载模块启用预加载，请从 Angular `router` 中导入 `PreloadAllModules` 令牌。
-
-<code-example header="AppRoutingModule (excerpt)">
-
-import { PreloadAllModules } from '@angular/router';
-
-</code-example>
-
-Still in the `AppRoutingModule`, specify your preloading strategy in `forRoot()`.
-
-仍然在 `AppRoutingModule` 中，通过 `forRoot()` 指定你的预加载策略。
-
-<code-example header="AppRoutingModule (excerpt)">
-
-RouterModule.forRoot(
-  appRoutes,
-  {
-    preloadingStrategy: PreloadAllModules
-  }
-)
-
-RouterModule.forRoot（appRoutes，{preloadingStrategy：PreloadAllModules}）
-
-</code-example>
-
-### Preloading component data
-
-### 预加载组件数据
-
-You can preload component data so that all elements and data on a page render at the same time when the user activates a route. To preload component data, you can use a `resolver`.
-
-你可以预加载组件数据，以便在用户激活一个路由的同时渲染出页面上的所有元素和数据。要预加载组件数据，可以使用 `resolver`。
-
-#### Resolvers
-
-#### 解析器（Resolver）
-
-Create a resolver service. With the CLI, the command to generate a service is as follows:
-
-创建一个解析器服务。借助 CLI 生成服务的命令如下：
-
-<code-example language="none" class="code-shell">
-  ng generate service <service-name>
-</code-example>
-
-In your service, import the following router members, implement `Resolve`, and inject the `Router` service:
-
-在你的服务中，导入下列路由器成员，实现 `Resolve`，并注入到 `Router` 服务中：
-
-<code-example header="Resolver service (excerpt)">
-
-import { Resolve } from '@angular/router';
-
-...
-
-export class CrisisDetailResolverService implements Resolve&lt;> {
-  resolve(route: ActivatedRouteSnapshot, state: RouterStateSnapshot): Observable&lt;> {
-    // your logic goes here
-  }
-}
-
-</code-example>
-
-Import this resolver into your module's routing module.
-
-把这个解析器导入你的路由模块。
-
-<code-example header="Feature module's routing module (excerpt)">
-
-import { YourResolverService }    from './your-resolver.service';
-
-</code-example>
-
-Add a `resolve` object to the component's `route` configuration.
-
-在组件的 `route` 配置中添加一个 `resolve` 对象。
-
-<code-example header="Feature module's routing module (excerpt)">
-{
-  path: '/your-path',
-  component: YourComponent,
-  resolve: {
-    crisis: YourResolverService
-  }
-}
-</code-example>
-
-In the component, use an observable to get the data from the `ActivatedRoute`.
-
-在组件中，使用一个可观察对象来从 `ActivatedRoute` 获取数据。
-
-<code-example header="Component (excerpt)">
-ngOnInit() {
-  this.route.data
-    .subscribe((your-parameters) => {
-      // your data-specific code goes here
-    });
-}
-</code-example>
-
-For more information with a working example, see the [routing tutorial section on preloading](guide/router#preloading-background-loading-of-feature-areas).
-
-关于这个示例的更多信息，请参阅[路由教程中关于预加载的部分](guide/router#preloading-background-loading-of-feature-areas)。
-=======
+## 惰性加载
+
 You can configure your routes to lazy load modules, which means that Angular only loads modules as needed, rather than loading all modules when the app launches.
 Additionally, you can preload parts of your app in the background to improve the user experience.
 
+你可以配置路由定义来实现惰性加载模块，这意味着 Angular 只会在需要时才加载这些模块，而不是在应用启动时就加载全部。
+另外，你可以在后台预加载一些应用部件来改善用户体验。
+
 For more information on lazy loading and preloading see the dedicated guide [Lazy loading NgModules](guide/lazy-loading-ngmodules).
->>>>>>> eee2fd22
+
+关于惰性加载和预加载的详情，请参见专门的指南[惰性加载 NgModule](guide/lazy-loading-ngmodules)。
 
 ## Preventing unauthorized access
 
@@ -748,15 +595,15 @@
 
    把应用的各个特性组织成模块。
 
-* Navigating to a component (*Heroes* link to "Heroes List").
-
-   导航到组件（*Heroes* 链接到“英雄列表”组件）。
+* Navigating to a component (_Heroes_ link to "Heroes List").
+
+   导航到组件（_Heroes_ 链接到“英雄列表”组件）。
 
 * Including a route parameter (passing the Hero `id` while routing to the "Hero Detail").
 
    包含一个路由参数（当路由到“英雄详情”时，把该英雄的 `id` 传进去）。
 
-* Child routes (the *Crisis Center* has its own routes).
+* Child routes (the _Crisis Center_ has its own routes).
 
    子路由（*危机中心*特性有一组自己的路由）。
 
@@ -1072,7 +919,7 @@
 
 <div class="alert is-helpful">
 
-The router selects the route with a [*first match wins*](#example-config) strategy.
+The router selects the route with a [_first match wins_](#example-config) strategy.
 Because a wildcard route is the least specific route, place it last in the route configuration.
 
 路由器会使用[先到先得](guide/router#example-config)的策略来选择路由。
@@ -1156,7 +1003,7 @@
 In this app, the router should select the route to the `HeroListComponent` only when the *entire URL* matches `''`, so set the `pathMatch` value to `'full'`.
 
 重定向路由需要一个 `pathMatch` 属性，来告诉路由器如何用 URL 去匹配路由的路径。
-在本应用中，路由器应该只有在*完整的 URL*等于 `''` 时才选择 `HeroListComponent` 组件，因此要把 `pathMatch` 设置为 `'full'`。
+在本应用中，路由器应该只有在*完整的 URL_等于 `''` 时才选择 `HeroListComponent` 组件，因此要把 `pathMatch` 设置为 `'full'`。
 
 {@a pathmatch}
 
@@ -1169,12 +1016,12 @@
   Technically, `pathMatch = 'full'` results in a route hit when the *remaining*, unmatched  segments of the URL match `''`.
   In this example, the redirect is in a top level route so the *remaining* URL and the  *entire* URL are the same thing.
 
-  从技术角度看，`pathMatch = 'full'` 会导致 URL 中*剩下的*、未匹配的部分必须等于 `''`。  在这个例子中，跳转路由在一个顶层路由中，因此*剩下的*URL 和*完整的*URL 是一样的。
+  从技术角度看，`pathMatch = 'full'` 会导致 URL 中*剩下的*、未匹配的部分必须等于 `''`。  在这个例子中，跳转路由在一个顶层路由中，因此*剩下的_URL 和*完整的_URL 是一样的。
 
   The other possible `pathMatch` value is `'prefix'` which tells the router to match the  redirect route when the remaining URL begins with the redirect route's prefix  path.
   This doesn't apply to this sample app because if the `pathMatch` value were `'prefix'`,   every URL would match `''`.
 
-  `pathMatch` 的另一个可能的值是 `'prefix'`，它会告诉路由器：当*剩下的*URL 以这个跳转路由中的 `prefix` 值开头时，就会匹配上这个跳转路由。
+  `pathMatch` 的另一个可能的值是 `'prefix'`，它会告诉路由器：当*剩下的_URL 以这个跳转路由中的 `prefix` 值开头时，就会匹配上这个跳转路由。
   但这不适用于此示例应用，因为如果 `pathMatch` 值是 `'prefix'`，那么每个 URL 都会匹配 `''`。
 
 Try setting it to `'prefix'` and clicking the `Go to sidekicks` button.
@@ -1188,13 +1035,13 @@
 但是，你仍然在“英雄列表”页中。在地址栏中输入一个无效的 URL，你又被路由到了 `/heroes`。
 *每一个* URL，无论有效与否，都会匹配上这个路由定义。
 
-  The default route should redirect to the `HeroListComponent` _only_ when the _entire_ url is  `''`.
+  The default route should redirect to the `HeroListComponent` only when the entire url is  `''`.
 Remember to restore the redirect to `pathMatch = 'full'`.
 
-  默认路由应该只有在*整个*URL 等于 `''` 时才重定向到 `HeroListComponent`，别忘了把重定向路由设置为 `pathMatch = 'full'`。
+  默认路由应该只有在整个URL 等于 `''` 时才重定向到 `HeroListComponent`，别忘了把重定向路由设置为 `pathMatch = 'full'`。
 
   Learn more in Victor Savkin's
-  [post on redirects](http://victorsavkin.com/post/146722301646/angular-router-empty-paths-componentless-routes).
+  [post on redirects](http://vsavkin.tumblr.com/post/146722301646/angular-router-empty-paths-componentless-routes).
 
   要了解更多，参见 Victor Savkin 的帖子[关于重定向](http://victorsavkin.com/post/146722301646/angular-router-empty-paths-componentless-routes)。
 
@@ -1253,23 +1100,18 @@
   <div class='children'>
 
     <div class='file'>
-
       src
-
     </div>
 
     <div class='children'>
 
       <div class='file'>
-
         app
-
       </div>
 
       <div class='children'>
 
         <div class='file'>
-
           crisis-list
         </div>
 
@@ -1296,7 +1138,6 @@
         </div>
 
         <div class='file'>
-
           hero-list
         </div>
 
@@ -1755,7 +1596,9 @@
 
         <div class='file'>      
           hero-list.component.ts
-        </div></div>
+        </div>
+
+      </div>
 
     <div class='file'>
 
@@ -1892,7 +1735,7 @@
 
 ### 模块导入顺序
 
-Notice that in the module `imports` array, the `AppRoutingModule` is last and comes *after* the `HeroesModule`.
+Notice that in the module `imports` array, the `AppRoutingModule` is last and comes _after_ the `HeroesModule`.
 
 请注意该模块的 `imports` 数组，`AppRoutingModule` 是最后一个，并且位于 `HeroesModule` 之后。
 
@@ -1908,8 +1751,8 @@
 这样路由器才有机会匹配到 `/heroes` 路由，否则它就会先遇到并匹配上该通配符路由，并导航到“页面未找到”路由。
 
 Each routing module augments the route configuration in the order of import.
-If you listed `AppRoutingModule` first, the wildcard route would be registered *before* the hero routes.
-The wildcard route—which matches *every* URL—would intercept the attempt to navigate to a hero route.
+If you listed `AppRoutingModule` first, the wildcard route would be registered _before_ the hero routes.
+The wildcard route&mdash;which matches _every_ URL&mdash;would intercept the attempt to navigate to a hero route.
 
 每个路由模块都会根据导入的顺序把自己的路由配置追加进去。
 如果你先列出了 `AppRoutingModule`，那么通配符路由就会被注册在“英雄管理”路由*之前*。
@@ -1985,7 +1828,7 @@
 
 然后导航到 `HeroDetailComponent` 组件。在那里，你期望看到所选英雄的详情，这需要两部分信息：导航目标和该英雄的 `id`。
 
-Accordingly, the *link parameters array* has two items: the routing *path* and a *route parameter* that specifies the
+Accordingly, the _link parameters array_ has two items: the routing _path_ and a _route parameter_ that specifies the
 `id` of the selected hero.
 
 因此，这个*链接参数数组*中有两个条目：路由的*路径*和一个用来指定所选英雄 `id` 的*路由参数*。
@@ -2051,7 +1894,7 @@
 
 `AsyncPipe` 处理这个可观察的订阅，而且该组件的 `hero` 属性也会用检索到的英雄（重新）进行设置。
 
-#### *ParamMap* API
+#### _ParamMap_ API
 
 The `ParamMap` API is inspired by the [URLSearchParams interface](https://developer.mozilla.org/en-US/docs/Web/API/URLSearchParams).
 It provides methods to handle parameter access for both route parameters (`paramMap`) and query parameters (`queryParamMap`).
@@ -2181,7 +2024,7 @@
 
 你肯定不希望路由器先从 DOM 中移除当前的 `HeroDetailComponent` 实例，只是为了用下一个 `id` 重新创建它，因为它将重新渲染视图。为了更好的用户体验，路由器会复用同一个组件实例，而只是更新参数。
 
-Since `ngOnInit()` is only called once per component instantiation, you can detect when the route parameters change from *within the same instance* using the observable `paramMap` property.
+Since `ngOnInit()` is only called once per component instantiation, you can detect when the route parameters change from _within the same instance_ using the observable `paramMap` property.
 
 由于 `ngOnInit()` 在每个组件实例化时只会被调用一次，所以你可以使用 `paramMap` 可观察对象来检测路由参数*在同一个实例中*何时发生了变化。
 
@@ -2247,7 +2090,7 @@
 
 `HeroDetailComponent` 的 “Back” 按钮使用了 `gotoHeroes()` 方法，该方法会强制导航回 `HeroListComponent`。
 
-The router `navigate()` method takes the same one-item *link parameters array* that you can bind to a `[routerLink]` directive.
+The router `navigate()` method takes the same one-item _link parameters array_ that you can bind to a `[routerLink]` directive.
 It holds the path to the `HeroListComponent`:
 
 路由的 `navigate()` 方法同样接受一个单条目的*链接参数数组*，你也可以把它绑定到 `[routerLink]` 指令上。
@@ -2291,11 +2134,11 @@
 
 * Loosely structured search criteria; for example, `name='wind*'`.
 
-  结构松散的搜索条件。比如 `name='wind*'`。
-
-* Multiple values;  for example, `after='12/31/2015' & before='1/1/2017'`—in no
-  particular order—`before='1/1/2017' & after='12/31/2015'`— in a
-  variety of formats—`during='currentYear'`.
+  结构松散的搜索条件。比如 `name='wind_'`。
+
+* Multiple values;  for example, `after='12/31/2015' & before='1/1/2017'`&mdash;in no
+particular order&mdash;`before='1/1/2017' & after='12/31/2015'`&mdash; in a
+variety of formats&mdash;`during='currentYear'`.
 
   多个值。比如 `after='12/31/2015' & before='1/1/2017'` - 没有特定的顺序 - `before='1/1/2017' & after='12/31/2015'` - 具有各种格式 - `during='currentYear'`。
 
@@ -2305,7 +2148,7 @@
 由于这些参数不适合用作 URL 路径，因此可以使用可选参数在导航过程中传递任意复杂的信息。可选参数不参与模式匹配，因此在表达上提供了巨大的灵活性。
 
 The router supports navigation with optional parameters as well as required route parameters.
-Define optional parameters in a separate object *after* you define the required route parameters.
+Define optional parameters in a separate object _after_ you define the required route parameters.
 
 和必要参数一样，路由器也支持通过可选参数导航。
 在你定义完必要参数之后，再通过一个*独立的对象*来定义可选参数。
@@ -2323,7 +2166,7 @@
 #### 英雄列表：选定一个英雄（也可不选）
 
 When navigating to the `HeroDetailComponent` you specified the required `id` of the hero-to-edit in the
-route parameter and made it the second item of the [*link parameters array*](#link-parameters-array).
+route parameter and made it the second item of the [_link parameters array_](#link-parameters-array).
 
 当导航到 `HeroDetailComponent` 时，你可以在*路由参数*中指定一个所要编辑的英雄 `id`，只要把它作为[链接参数数组](guide/router#link-parameters-array)中的第二个条目就可以了。
 
@@ -2335,7 +2178,7 @@
 
 <code-example path="router/src/app/heroes/heroes-routing.module.1.ts" header="src/app/heroes/heroes-routing.module.ts (hero-detail-route)" region="hero-detail-route"></code-example>
 
-When the user clicks the back button, the `HeroDetailComponent` constructs another *link parameters array*
+When the user clicks the back button, the `HeroDetailComponent` constructs another _link parameters array_
 which it uses to navigate back to the `HeroListComponent`.
 
 当用户点击后退按钮时，`HeroDetailComponent` 构造了另一个*链接参数数组*，可以用它导航回 `HeroListComponent`。
@@ -2667,7 +2510,9 @@
                 hero-detail.component.html
               </div>
 
-              <div class='file'>            hero-detail.component.ts
+              <div class='file'>
+                hero-detail.component.ts
+              </div>
 
           </div>
 
@@ -2688,14 +2533,14 @@
                 hero-list.component.html
               </div>
 
-              <div class='file'>            hero-list.component.ts
-
-          </div></div>
+              <div class='file'>
+                hero-list.component.ts
+              </div>
+
+            </div>
 
           <div class='file'>
-
             hero.service.ts
-
           </div>
 
           <div class='file'>
@@ -2925,7 +2770,7 @@
 
 <code-example path="router/src/app/crisis-center/mock-crises.ts" header="src/app/crisis-center/mock-crises.ts"></code-example>
 
-The resulting crisis center is a foundation for introducing a new concept—child routing.
+The resulting crisis center is a foundation for introducing a new concept&mdash;child routing.
 You can leave Heroes in its current state as a contrast with the Crisis Center.
 
 最终的危机中心可以作为引入子路由这个新概念的基础。
@@ -3117,7 +2962,7 @@
 ### 把危机中心模块导入到 `AppModule` 的路由中
 
 As with the `HeroesModule`, you must add the `CrisisCenterModule` to the `imports` array of the `AppModule`
-*before* the `AppRoutingModule`:
+_before_ the `AppRoutingModule`:
 
 就像 `HeroesModule` 模块中一样，你必须把 `CrisisCenterModule` 添加到 `AppModule` 的 `imports` 数组中，就在 `AppRoutingModule` *前面*：
 
@@ -3173,7 +3018,7 @@
 
 <div class="alert is-helpful">
 
-The router supports directory-like syntax in a *link parameters list* to help guide route name lookup:
+The router supports directory-like syntax in a _link parameters list_ to help guide route name lookup:
 
 路由器支持在*链接参数数组*中使用“目录式”语法来为查询路由名提供帮助：
 
@@ -3199,7 +3044,7 @@
 
 用 `Router.navigate` 方法导航到相对路径时，你必须提供当前的 `ActivatedRoute`，来让路由器知道你现在位于路由树中的什么位置。
 
-After the *link parameters array*, add an object with a `relativeTo` property set to the `ActivatedRoute`.
+After the _link parameters array_, add an object with a `relativeTo` property set to the `ActivatedRoute`.
 The router then calculates the target URL based on the active route's location.
 
 在*链接参数数组*后面，添加一个带有 `relativeTo` 属性的对象，并把它设置为当前的 `ActivatedRoute`。
@@ -3290,7 +3135,7 @@
 
 #### 第二路由
 
-Named outlets are the targets of  *secondary routes*.
+Named outlets are the targets of  _secondary routes_.
 
 命名出口是*第二路由*的目标。
 
@@ -3385,13 +3230,13 @@
 <code-example path="router/src/app/app.component.4.html" header="src/app/app.component.html (contact-link)" region="contact-link"></code-example>
 
 Although the `compose` route is configured to the "popup" outlet, that's not sufficient for connecting the route to a `RouterLink` directive.
-You have to specify the named outlet in a *link parameters array* and bind it to the `RouterLink` with a property binding.
+You have to specify the named outlet in a _link parameters array_ and bind it to the `RouterLink` with a property binding.
 
 虽然 `compose` 路由被配置到了 `popup` 出口上，但这仍然不足以把该路由和 `RouterLink` 指令联系起来。
 你还要在*链接参数数组*中指定这个命名出口，并通过属性绑定的形式把它绑定到 `RouterLink` 上。
 
-The *link parameters array* contains an object with a single `outlets` property whose value is another object keyed by one (or more) outlet names.
-In this case there is only the "popup" outlet property and its value is another *link parameters array* that specifies the `compose` route.
+The _link parameters array_ contains an object with a single `outlets` property whose value is another object keyed by one (or more) outlet names.
+In this case there is only the "popup" outlet property and its value is another _link parameters array_ that specifies the `compose` route.
 
 *链接参数数组*包含一个只有一个 `outlets` 属性的对象，它的值是另一个对象，这个对象以一个或多个路由的出口名作为属性名。
 在这里，它只有一个出口名“popup”，它的值则是另一个*链接参数数组*，用于指定 `compose` 路由。
@@ -3424,7 +3269,7 @@
 
 #### 第二路由导航：在导航期间合并路由
 
-Navigate to the *Crisis Center* and click "Contact".
+Navigate to the _Crisis Center_ and click "Contact".
 you should see something like the following URL in the browser address bar.
 
 导航到*危机中心*并点击“Contact”，你将会在浏览器的地址栏看到如下 URL：
@@ -3450,9 +3295,9 @@
 
    第二路由包括一个出口名称（`popup`）、一个冒号分隔符和第二路由的路径（`compose`）。
 
-Click the *Heroes* link and look at the URL again.
-
-点击 *Heroes* 链接，并再次查看 URL：
+Click the _Heroes_ link and look at the URL again.
+
+点击 _Heroes_ 链接，并再次查看 URL：
 
 <code-example>
   http://.../heroes(popup:compose)
@@ -3471,7 +3316,7 @@
 你还可以添加更多出口和更多路由（无论是在顶层还是在嵌套的子层）来创建一个带有多个分支的导航树。
 路由器将会生成相应的 URL。
 
-You can tell the router to navigate an entire tree at once by filling out the `outlets` object and then pass that object inside a *link parameters array*  to the `router.navigate` method.
+You can tell the router to navigate an entire tree at once by filling out the `outlets` object and then pass that object inside a _link parameters array_  to the `router.navigate` method.
 
 通过像前面那样填充 `outlets` 对象，你可以告诉路由器立即导航到一棵完整的树。
 然后把这个对象通过一个*链接参数数组*传给 `router.navigate` 方法。
@@ -3505,11 +3350,11 @@
 
 单击 “send” 或 “cancel” 按钮可以清除弹出视图。`closePopup()` 函数会使用 `Router.navigate()` 方法强制导航，并传入一个[链接参数数组](#link-parameters-array)。
 
-Like the array bound to the *Contact* `RouterLink` in the `AppComponent`, this one includes an object with an `outlets` property.
+Like the array bound to the _Contact_ `RouterLink` in the `AppComponent`, this one includes an object with an `outlets` property.
 The `outlets` property value is another object with outlet names for keys.
 The only named outlet is `'popup'`.
 
-就像在 `AppComponent` 中绑定到的 *Contact* `RouterLink` 一样，它也包含了一个带 `outlets` 属性的对象。
+就像在 `AppComponent` 中绑定到的 _Contact_ `RouterLink` 一样，它也包含了一个带 `outlets` 属性的对象。
 `outlets` 属性的值是另一个对象，该对象用一些出口名称作为属性名。
 唯一的命名出口是 `'popup'`。
 
@@ -3630,7 +3475,7 @@
 The router checks the `CanDeactivate` and `CanActivateChild` guards first, from the deepest child route to the top.
 Then it checks the `CanActivate` guards from the top down to the deepest child route.
 If the feature module is loaded asynchronously, the `CanLoad` guard is checked before the module is loaded.
-If *any* guard returns false, pending guards that have not completed will be canceled, and the entire navigation is canceled.
+If _any_ guard returns false, pending guards that have not completed will be canceled, and the entire navigation is canceled.
 
 在分层路由的每个级别上，你都可以设置多个守卫。
 路由器会先按照从最深的子路由由下往上检查的顺序来检查 `CanDeactivate()` 和 `CanActivateChild()` 守卫。
@@ -3857,12 +3702,12 @@
 <code-example path="router/src/app/admin/admin-routing.module.1.ts" header="src/app/admin/admin-routing.module.ts (admin routing)" region="admin-routes"></code-example>
 
 The child route under the `AdminComponent` has a `path` and a `children` property but it's not using a `component`.
-This defines a *component-less* route.
+This defines a _component-less_ route.
 
 `AdminComponent` 下的子路由有一个 `path` 和一个 `children` 属性，但是它没有使用 `component`。这就定义了一个无*组件*路由。
 
 To group the `Crisis Center` management routes under the `admin` path a component is unnecessary.
-Additionally, a *component-less* route makes it easier to [guard child routes](#can-activate-child-guard).
+Additionally, a _component-less_ route makes it easier to [guard child routes](#can-activate-child-guard).
 
 要把 `Crisis Center` 管理下的路由分组到 `admin` 路径下，组件是不必要的。此外，无*组件*路由可以更容易地[保护子路由](#can-activate-child-guard)。
 
@@ -3977,18 +3822,13 @@
 
 该守卫返回一个同步的布尔值。如果用户已经登录，它就返回 `true`，导航会继续。
 
-The `ActivatedRouteSnapshot` contains the *future* route that will be activated and the `RouterStateSnapshot` contains the *future* `RouterState` of the application, should you pass through the guard check.
-
-<<<<<<< HEAD
+The `ActivatedRouteSnapshot` contains the _future_ route that will be activated and the `RouterStateSnapshot` contains the _future_ `RouterState` of the application, should you pass through the guard check.
+
 这个 `ActivatedRouteSnapshot` 包含了*即将*被激活的路由，而 `RouterStateSnapshot` 包含了该应用*即将*到达的状态。
 你应该通过守卫进行检查。
 
-If the user is not logged in, you store the attempted URL the user came from using the `RouterStateSnapshot.url` and tell the router to redirect to a login page—a page you haven't created yet.
-This secondary navigation automatically cancels the current navigation; `checkLogin()` returns `false`.
-=======
 If the user is not logged in, you store the attempted URL the user came from using the `RouterStateSnapshot.url` and tell the router to redirect to a login page&mdash;a page you haven't created yet.
 Returning a `UrlTree` tells the `Router` to cancel the current navigation and schedule a new one to redirect the user.
->>>>>>> eee2fd22
 
 如果用户还没有登录，你就会用 `RouterStateSnapshot.url` 保存用户来自的 URL 并让路由器跳转到登录页（你尚未创建该页）。
 这间接导致路由器自动中止了这次导航，`checkLogin()` 返回 `false` 并不是必须的，但这样可以更清楚的表达意图。
@@ -4049,7 +3889,7 @@
 它们的区别在于，`CanActivateChild` 会在*任何子路由*被激活之前运行。
 
 You protected the admin feature module from unauthorized access.
-You should also protect child routes *within* the feature module.
+You should also protect child routes _within_ the feature module.
 
 你要保护管理特性模块，防止它被非授权访问，还要保护这个特性模块*内部*的那些子路由。
 
@@ -4064,8 +3904,8 @@
 This one returns either `true` to allow the user to access the admin feature module or `UrlTree` to redirect the user to the login page instead:
 
 接下来，实现 `CanActivateChild` 方法，它所接收的参数与 `CanActivate` 方法一样：一个 `ActivatedRouteSnapshot` 和一个 `RouterStateSnapshot`。
-`CanActivateChild` 方法可以返回 `Observable<boolean>` 或 `Promise<boolean>` 来支持异步检查，或 `boolean` 来支持同步检查。
-这里返回的是 `boolean`：
+`CanActivateChild` 方法可以返回 `Observable<boolean|UrlTree>` 或 `Promise<boolean|UrlTree>` 来支持异步检查，或 `boolean` 或 `UrlTree` 来支持同步检查。
+这里返回的或者是 `true` 以便允许用户访问管理特性模块，或者是 `UrlTree` 以便把用户重定向到登录页：
 
 <code-example path="router/src/app/auth/auth.guard.3.ts" header="src/app/auth/auth.guard.ts (excerpt)" region="can-activate-child"></code-example>
 
@@ -4141,7 +3981,7 @@
 
 <div class="alert is-helpful">
 
-You could wait for the user's answer with synchronous, blocking code, however, the app is more responsive—and can do other work—by waiting for the user's answer asynchronously.
+You could wait for the user's answer with synchronous, blocking code, however, the app is more responsive&mdash;and can do other work&mdash;by waiting for the user's answer asynchronously.
 
 你也可以用同步的方式等用户的答复，阻塞代码。但如果能用异步的方式等待用户的答复，应用就会响应性更好，还能同时做别的事。
 
@@ -4168,7 +4008,7 @@
 
 {@a CanDeactivate}
 
-Generate a guard that checks for the presence of a `canDeactivate()` method in a component—any component.
+Generate a guard that checks for the presence of a `canDeactivate()` method in a component&mdash;any component.
 
 生成一个守卫（guard），以检查组件（任意组件均可）中是否存在 `canDeactivate()` 方法。
 
@@ -4264,7 +4104,7 @@
 如果该危机没有找到，路由器就会导航回危机列表视图。
 
 The experience might be better if all of this were handled first, before the route is activated.
-A `CrisisDetailResolver` service could retrieve a `Crisis` or navigate away, if the `Crisis` did not exist, *before* activating the route and creating the `CrisisDetailComponent`.
+A `CrisisDetailResolver` service could retrieve a `Crisis` or navigate away, if the `Crisis` did not exist, _before_ activating the route and creating the `CrisisDetailComponent`.
 
 如果能在该路由将要激活时提前处理了这个问题，那么用户体验会更好。
 `CrisisDetailResolver` 服务可以接收一个 `Crisis`，而如果这个 `Crisis` 不存在，就会在激活该路由并创建 `CrisisDetailComponent` 之前先行离开。
@@ -4626,7 +4466,7 @@
 但是路由器仍然会加载 `AdminModule` —— 即使用户无法访问它的任何一个组件。
 理想的方式是，只有在用户已登录的情况下你才加载 `AdminModule`。
 
-Add a `CanLoad` guard that only loads the `AdminModule` once the user is logged in *and* attempts to access the admin feature area.
+Add a `CanLoad` guard that only loads the `AdminModule` once the user is logged in _and_ attempts to access the admin feature area.
 
 添加一个 `CanLoad` 守卫，它只在用户已登录*并且*尝试访问管理特性区的时候，才加载 `AdminModule` 一次。
 
@@ -5278,7 +5118,7 @@
 
 </div>
 
-You must add a <a href="https://developer.mozilla.org/en-US/docs/Web/HTML/Element/base" title="base href">&lt;base href> element</a> to the app's `index.html` for `pushState` routing to work.
+You must add a <a href="https://developer.mozilla.org/en-US/docs/Web/HTML/Element/base" title="base href">&lt;base href&gt; element</a> to the app's `index.html` for `pushState` routing to work.
 The browser uses the `<base href>` value to prefix relative URLs when referencing CSS files, scripts, and images.
 
 你必须在应用的 `index.html` 中**添加一个 <a href="https://developer.mozilla.org/en-US/docs/Web/HTML/Element/base" title="base href">&lt;base href&gt; 元素</a>**才能让 `pushState` 路由正常工作。
@@ -5300,7 +5140,7 @@
 
 由于路由器默认使用 “<a href="https://developer.mozilla.org/en-US/docs/Web/API/History_API#Adding_and_modifying_history_entries" target="_blank" title="Browser history push-state">HTML 5 pushState</a>” 风格，所以你*必须*用一个 `<base href>` 来配置该策略（Strategy）。
 
-The preferred way to configure the strategy is to add a <a href="https://developer.mozilla.org/en-US/docs/Web/HTML/Element/base" title="base href">&lt;base href> element</a> tag in the `<head>` of the `index.html`.
+The preferred way to configure the strategy is to add a <a href="https://developer.mozilla.org/en-US/docs/Web/HTML/Element/base" title="base href">&lt;base href&gt; element</a> tag in the `<head>` of the `index.html`.
 
 配置该策略的首选方式是往 `index.html` 的 `<head>` 中添加一个[&lt;base href> element](https://developer.mozilla.org/en-US/docs/Web/HTML/Element/base)标签。
 
@@ -5323,9 +5163,9 @@
 
    用适当的[APP_BASE_HREF][]值提供（provide）路由器。
 
-1. Use _root URLs_ for all web resources: CSS, images, scripts, and template HTML files.
-
-   对所有 Web 资源使用**绝对地址**：CSS、图片、脚本、模板 HTML。
+1. Use root URLs for all web resources: CSS, images, scripts, and template HTML files.
+
+   对所有 Web 资源使用绝对地址：CSS、图片、脚本、模板 HTML。
 
 {@a hashlocationstrategy}
 
@@ -5414,7 +5254,7 @@
 
 第三个路由中的 `data` 属性是存放与该特定路由关联的任意数据的地方。每个激活的路由都可以访问 `data` 属性。可以用它来存储页面标题，面包屑文本和其它只读静态数据等项目。你可以尝试使用[解析器守卫](#resolve-guard)来检索动态数据。
 
-The empty path in the fourth route represents the default path for the application—the place to go when the path in the URL is empty, as it typically is at the start.
+The empty path in the fourth route represents the default path for the application&mdash;the place to go when the path in the URL is empty, as it typically is at the start.
 This default route redirects to the route for the `/heroes` URL and, therefore, displays the `HeroesListComponent`.
 
 第四个路由中的空路径表示该应用的默认路径 - 当 URL 中的路径为空时通常要去的地方，就像它在刚进来时一样。这个默认路由重定向到了 `/heroes` 这个 URL 的路由，因此会显示 `HeroesListComponent`。
