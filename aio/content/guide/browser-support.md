--- conflicted
+++ resolved
@@ -47,12 +47,10 @@
 The suggested polyfills are the ones that run full Angular applications.
 You might need additional polyfills to support features not covered by this list.
 
-<<<<<<< HEAD
 这些建议的腻子脚本是运行完整 Angular 应用所需的。
 你可能还会需要另一些的腻子脚本来支持没有出现在此列表中的哪些特性。
-=======
+
 </div>
->>>>>>> cfd87027
 
 <div class="alert is-helpful">
 
@@ -71,26 +69,16 @@
 The [Angular CLI](cli) provides support for polyfills.
 If you are not using the CLI to create your projects, see [Polyfill instructions for non-CLI users](#non-cli).
 
-<<<<<<< HEAD
 [Angular CLI](cli) 提供了对腻子脚本的支持。如果未使用 CLI 创建项目，参阅[针对非 CLI 用户的腻子脚本说明](#non-cli)。
 
-When you create a project with the `ng new` command, a `src/polyfills.ts` configuration file is created as part of your project folder.
-This file incorporates the mandatory and many of the optional polyfills as JavaScript `import` statements.
-
-使用 `ng new` 命令创建项目时，会在项目文件夹中创建一个 `src/polyfills.ts` 配置文件。该文件包含许多强制性和可选腻子脚本的 JavaScript `import` 语句。
-
-* The npm packages for the mandatory polyfills (such as `zone.js`) are installed automatically for you when you create your project with `ng new`, and their corresponding `import` statements are already enabled in the `src/polyfills.ts` configuration file
-
-  使用 `ng new` 创建项目时，会自动为你安装一些强制性腻子脚本（比如 `zone.js`），并且它对应的 `import` 语句已在 `src/polyfills.ts` 配置文件中启用。
-
-* If you need an *optional* polyfill, you must install its npm package, then uncomment or create the corresponding import statement in the `src/polyfills.ts` configuration file
-
-  如果你需要一个**可选的**填充库，就必须安装它们的 npm 包，然后在 `src/polyfills.ts` 文件中反注释或创建一个对应的导入语句。
-=======
 The `polyfills` options of the [browser](cli/build) and [test](cli/test) builder can be a full path for a file \(Example: `src/polyfills.ts`\) or,
 relative to the current workspace or module specifier \(Example: `zone.js`\).
 
+[browser](cli/build) 和 [test](cli/test) 构建器的 `polyfills` 选项可以是到一个文件的完整路径（比如 `src/polyfills.ts`）或相对于当前工作空间或模块的标识符（比如 `zone.js`）。
+
 If you create a TypeScript file, make sure to include it in the `files` property of your `tsconfig` file.
+
+如果你创建了某个 TypeScript 文件，请确保 `tsconfig` 文件的 `files` 属性中包含了它。
 
 <code-example language="jsonc" syntax="jsonc">
 
@@ -108,7 +96,6 @@
 
 </code-example>
 
->>>>>>> cfd87027
 
 <a id="non-cli"></a>
 
