<<<<<<< HEAD
@title
浏览器支持

@intro
浏览器支持与填充 (Polyfill) 指南

@description


=======
# Browser support
>>>>>>> d71ae278

Angular supports most recent browsers. This includes the following specific versions:

Angular 支持大多数常用浏览器，包括下列版本：


<table>

  <tr>

    <th>
      Chrome
    </th>

    <th>
      Firefox
    </th>

    <th>
      Edge
    </th>

    <th>
      IE
    </th>

    <th>
      Safari
    </th>

    <th>
      iOS
    </th>

    <th>
      Android
    </th>

    <th>
      IE Mobile
    </th>

  </tr>

  <tr>

    <td>

      <p>
        latest
      </p>

      <p>
        最新版
      </p>

    </td>

    <td>

      <p>
        latest
      </p>

      <p>
        最新版
      </p>

    </td>

    <td>
      14
    </td>

    <td>
      11
    </td>

    <td>
      10
    </td>

    <td>
      10
    </td>

    <td>
      Nougat (7.0)<br>Marshmallow (6.0)
    </td>

    <td>
      11
    </td>

  </tr>

  <tr>

    <td>

    </td>

    <td>

    </td>

    <td>
      13
    </td>

    <td>
      10
    </td>

    <td>
      9
    </td>

    <td>
      9
    </td>

    <td>
      Lollipop<br>(5.0, 5.1)
    </td>

    <td>

    </td>

  </tr>

  <tr>

    <td>

    </td>

    <td>

    </td>

    <td>

    </td>

    <td>
      9
    </td>

    <td>
      8
    </td>

    <td>
      8
    </td>

    <td>
      KitKat<br>(4.4)
    </td>

    <td>

    </td>

  </tr>

  <tr>

    <td>

    </td>

    <td>

    </td>

    <td>

    </td>

    <td>

    </td>

    <td>
      7
    </td>

    <td>
      7
    </td>

    <td>
      Jelly Bean<br>(4.1, 4.2, 4.3)
    </td>

    <td>

    </td>

  </tr>

</table>



<div class="l-sub-section">



Angular's continuous integration process runs unit tests of the framework on all of these browsers for every pull request,
using <a href="https://saucelabs.com/">SauceLabs</a> and
<a href="https://www.browserstack.com">Browserstack</a>.

Angular 在持续集成过程中，对每一个提交都会使用 <a href="https://saucelabs.com/" target="_blank">SauceLabs</a> 和
<a href="https://www.browserstack.com" target="_blank">Browserstack</a> 在上述所有浏览器上执行单元测试。


</div>



## Polyfills #
## 填充库 (polyfill) #
Angular is built on the latest standards of the web platform.
Targeting such a wide range of browsers is challenging because they do not support all features of modern browsers.

Angular 构建于 Web 平台的最新标准之上。
要支持这么多浏览器是一个不小的挑战，因为它们不支持现代浏览器的所有特性。

You can compensate by loading polyfill scripts ("polyfills") on the host web page (`index.html`)
that implement missing features in JavaScript.

你可以通过在宿主页面 (`index.html`) 中加载填充脚本 (“polyfills”) 来加以弥补，这些脚本实现了浏览器缺失的 JavaScript 特性。


<code-example path="quickstart/src/index.html" region="polyfills" title="quickstart/src/index.html" linenums="false">

</code-example>



A particular browser may require at least one polyfill to run _any_ Angular application.
You may need additional polyfills for specific features.

要运行 Angular 应用，某些浏览器可能需要至少一个填充库。除此之外，如果要支持某些特定的特性，你可能还需要另一些填充库。

The tables below can help you determine which polyfills to load, depending on the browsers you target and the features you use.

下表将帮你决定加载哪些填充库，具体取决于目标浏览器和要用到的特性。


<div class="alert is-important">



The suggested polyfills are the ones that run full Angular applications.
You may need additional polyfills to support features not covered by this list.
Note that polyfills cannot magically transform an old, slow browser into a modern, fast one.

这些建议的填充库是运行完整 Angular 应用所需的。
你可能还会需要另一些的填充库来支持没有出现在此列表中的哪些特性。
注意，这些填充库并没有神奇的魔力来把老旧、慢速的浏览器变成现代、快速的浏览器，它只是填充了 API。


</div>



### Mandatory polyfills ##
### 强制性填充库 ##
These are the polyfills required to run an Angular application on each supported browser:

下表是填充库对每个支持的浏览器都是需要的：


<table>

  <tr style="vertical-align: top">

    <th>
<<<<<<< HEAD

      <p>
        Browsers (desktop & mobile)
      </p>

      <p>
        浏览器（桌面和移动）
      </p>

    </th>

    <th>

      <p>
        Polyfills required
      </p>

      <p>
        需要的填充库
      </p>

=======
      Browsers (Desktop & Mobile)
    </th>

    <th>
      Polyfills Required
>>>>>>> d71ae278
    </th>

  </tr>

  <tr style="vertical-align: top">

    <td>
      Chrome, Firefox, Edge, Safari 9+
    </td>

    <td>
      None
    </td>

  </tr>

  <tr style="vertical-align: top">

    <td>
      Safari 7 & 8, IE10 & 11, Android 4.1+
    </td>

    <td>


      [ES6](guide/browser-support#core-es6)
    </td>

  </tr>

  <tr style="vertical-align: top">

    <td>
      IE9
    </td>

    <td>


      [ES6<br>classList](guide/browser-support#classlist)

    </td>

  </tr>

</table>



### Optional browser features to polyfill ##
### 可选浏览器特性的填充库 ##
Some features of Angular may require additional polyfills.

有些 Angular 特性可能需要额外的填充库。

For example, the animations library relies on the standard web animation API, which is only available in Chrome and Firefox today.
You'll need a polyfill to use animations in other browsers.

例如，动画库依赖于标准的 web 动画 API，目前它只在 Chrome 和 Firefox 上可用。你可能需要一个填充库来在其它浏览器上使用动画功能。

Here are the features which may require additional polyfills:

下列特性可能需要更多填充库：


<table>

  <tr style="vertical-align: top">

    <th>

      <p>
        Feature
      </p>

      <p>
        特性
      </p>

    </th>

    <th>

      <p>
        Polyfill
      </p>

      <p>
        填充库
      </p>

    </th>

    <th style="width: 50%">
<<<<<<< HEAD

      <p>
        Browsers (desktop & mobile)
      </p>

      <p>
        浏览器（桌面和移动）
      </p>

=======
       Browsers (Desktop & Mobile)
>>>>>>> d71ae278
    </th>

  </tr>

  <tr style="vertical-align: top">

    <td>

<<<<<<< HEAD
      <p>
         <a href="./animations.html">Animations</a>
      </p>

      <p>
         <a href="./animations.html">动画</a>
      </p>

=======
      [Animations](guide/animations)
>>>>>>> d71ae278
    </td>

    <td>


      [Web Animations](guide/browser-support#web-animations)

      [Web 动画](guide/browser-support#web-animations)
    </td>

    <td>

      <p>
        All but Chrome and Firefox<br>Not supported in IE9
      </p>

      <p>
        除 Chrome 和 Firefox 外的所有，但不支持 IE9
      </p>

    </td>

  </tr>

  <tr style="vertical-align: top">

    <td>

<<<<<<< HEAD
      <p>
        <a href="../api/common/index/DatePipe-pipe.html" target="_blank">Date</a>        <span>,  </span>        <a href="../api/common/index/CurrencyPipe-pipe.html" target="_blank">currency</a>        <span>, </span>        <a href="../api/common/index/DecimalPipe-pipe.html" target="_blank">decimal</a>        <span> and </span>        <a href="../api/common/index/PercentPipe-pipe.html" target="_blank">percent</a>        <span> pipes</span>
      </p>

      <p>
        <a href="../api/common/index/DatePipe-pipe.html" target="_blank">Date</a>        <span>、</span>        <a href="../api/common/index/CurrencyPipe-pipe.html" target="_blank">currency</a>        <span>、</span>        <a href="../api/common/index/DecimalPipe-pipe.html" target="_blank">decimal</a>        <span>&nbsp;和&nbsp;</span>        <a href="../api/common/index/PercentPipe-pipe.html" target="_blank">percent</a>        <span>&nbsp;管道</span>
      </p>

=======
    [Date](api/common/DatePipe), [currency](api/common/CurrencyPipe), [decimal](api/common/DecimalPipe) and [percent](api/common/PercentPipe) pipes
>>>>>>> d71ae278
    </td>

    <td>


      [Intl API](guide/browser-support#intl)
    </td>

    <td>

      <p>
        All but Chrome, Firefox, Edge, IE11 and Safari 10
      </p>

      <p>
        除了 Chrome、Firefox、Edge、IE11 和 Safari 10 外的所有浏览器
      </p>

    </td>

  </tr>

  <tr style="vertical-align: top">

    <td>

<<<<<<< HEAD
      <p>
        <a href="../api/common/index/NgClass-directive.html" target="_blank">NgClass</a>        <span>on SVG elements</span>
      </p>

      <p>
        <span>在 SVG 元素上用&nbsp;</span>        <a href="../api/common/index/NgClass-directive.html" target="_blank">NgClass</a>
      </p>

=======
       [NgClass](api/common/NgClass) on SVG elements
>>>>>>> d71ae278
    </td>

    <td>


      [classList](guide/browser-support#classlist)
    </td>

    <td>
      IE10, IE11
    </td>

  </tr>

  <tr style="vertical-align: top">

    <td>

<<<<<<< HEAD
      <p>
        <a href="./server-communication.html">Http</a>        <span> when sending and receiving binary data</span>
      </p>

      <p>
        <span>用&nbsp;</span>        <a href="./server-communication.html">Http</a>        <span>&nbsp;发送和接受二进制数据</span>
      </p>

=======
      [Http](guide/http) when sending and receiving binary data
>>>>>>> d71ae278
    </td>

    <td>

      [Typed&nbsp;Array](guide/browser-support#typedarray)<br>
      [Blob](guide/browser-support#blob)<br>
      [FormData](guide/browser-support#formdata)
    </td>

    <td>
      IE 9
    </td>

  </tr>

</table>



### Suggested polyfills ##
<<<<<<< HEAD
### 建议的填充库 ##
Below are the polyfills which are used to test the framework itself. They are a good starting point for an application. 
=======
Below are the polyfills which are used to test the framework itself. They are a good starting point for an application.
>>>>>>> d71ae278

下表中是用来测试框架本身的填充库，它们是应用程序的优质起点。


<table>

  <tr>

    <th>

      <p>
        Polyfill
      </p>

      <p>
        填充库
      </p>

    </th>

    <th>

      <p>
        Licence
      </p>

      <p>
        授权方式
      </p>

    </th>

    <th>

      <p>
        Size*
      </p>

      <p>
        大小*
      </p>

    </th>

  </tr>

  <tr>

    <td>
      <a id='core-es6' href="https://github.com/zloirock/core-js">ES6</a>
    </td>

    <td>
      MIT
    </td>

    <td>
      27.4KB
    </td>

  </tr>

  <tr>

    <td>
      <a id='classlist' href="https://github.com/eligrey/classList.js">classList</a>
    </td>

    <td>

      <p>
        Public domain
      </p>

      <p>
        公共域
      </p>

    </td>

    <td>
      1KB
    </td>

  </tr>

  <tr>

    <td>
      <a id='intl' href="https://github.com/andyearnshaw/Intl.js">Intl</a>
    </td>

    <td>
      MIT / Unicode license
    </td>

    <td>
      13.5KB
    </td>

  </tr>

  <tr>

    <td>
<<<<<<< HEAD
      <a id='web-animations' href="https://github.com/web-animations/web-animations-js" target="_blank">Web Animations</a>
=======
       <a id='web-animations' href="https://github.com/web-animations/web-animations-js">Web Animations</a>
>>>>>>> d71ae278
    </td>

    <td>
      Apache
    </td>

    <td>
      14.8KB
    </td>

  </tr>

  <tr>

    <td>
      <a id='typedarray' href="https://github.com/inexorabletash/polyfill/blob/master/typedarray.js">Typed Array</a>
    </td>

    <td>
      MIT
    </td>

    <td>
      4KB
    </td>

  </tr>

  <tr>

    <td>
       <a id='blob' href="https://github.com/eligrey/Blob.js">Blob</a>
    </td>

    <td>
      MIT
    </td>

    <td>
      1.3KB
    </td>

  </tr>

  <tr>

    <td>
       <a id='formdata' href="https://github.com/francois2metz/html5-formdata">FormData</a>
    </td>

    <td>
      MIT
    </td>

    <td>
      0.4KB
    </td>

  </tr>

</table>



<<<<<<< HEAD
\* Figures are for minified and gzipped code, 
computed with the <a href="http://closure-compiler.appspot.com/home" target="_blank">closure compiler</a>.

\* 这些指标测量的是最小化 (minify) 并且 gzip 过的代码，使用 <a href="http://closure-compiler.appspot.com/home" target="_blank">closure compiler</a>
计算出的结果。
=======
\* Figures are for minified and gzipped code,
computed with the <a href="http://closure-compiler.appspot.com/home">closure compiler</a>.
>>>>>>> d71ae278
<|MERGE_RESOLUTION|>--- conflicted
+++ resolved
@@ -1,16 +1,6 @@
-<<<<<<< HEAD
-@title
-浏览器支持
-
-@intro
-浏览器支持与填充 (Polyfill) 指南
-
-@description
-
-
-=======
 # Browser support
->>>>>>> d71ae278
+
+# 浏览器支持
 
 Angular supports most recent browsers. This includes the following specific versions:
 
@@ -294,35 +284,26 @@
   <tr style="vertical-align: top">
 
     <th>
-<<<<<<< HEAD
-
-      <p>
-        Browsers (desktop & mobile)
+
+      <p>
+        Browsers (Desktop & Mobile)
       </p>
 
       <p>
         浏览器（桌面和移动）
       </p>
-
-    </th>
-
-    <th>
-
-      <p>
-        Polyfills required
+    </th>
+
+    <th>
+
+      <p>
+        Polyfills Required
       </p>
 
       <p>
         需要的填充库
       </p>
 
-=======
-      Browsers (Desktop & Mobile)
-    </th>
-
-    <th>
-      Polyfills Required
->>>>>>> d71ae278
     </th>
 
   </tr>
@@ -393,63 +374,35 @@
   <tr style="vertical-align: top">
 
     <th>
-
-      <p>
-        Feature
-      </p>
-
-      <p>
-        特性
-      </p>
-
-    </th>
-
-    <th>
-
-      <p>
-        Polyfill
-      </p>
-
-      <p>
-        填充库
-      </p>
+      Feature
+      
+      特性
+      
+    </th>
+
+    <th>
+      Polyfill
+      
+      填充库
 
     </th>
 
     <th style="width: 50%">
-<<<<<<< HEAD
-
-      <p>
-        Browsers (desktop & mobile)
-      </p>
-
-      <p>
-        浏览器（桌面和移动）
-      </p>
-
-=======
-       Browsers (Desktop & Mobile)
->>>>>>> d71ae278
-    </th>
-
-  </tr>
-
-  <tr style="vertical-align: top">
-
-    <td>
-
-<<<<<<< HEAD
-      <p>
-         <a href="./animations.html">Animations</a>
-      </p>
-
-      <p>
-         <a href="./animations.html">动画</a>
-      </p>
-
-=======
+      Browsers (Desktop & Mobile)
+      
+      浏览器（桌面和移动）
+      
+    </th>
+
+  </tr>
+
+  <tr style="vertical-align: top">
+
+    <td>
       [Animations](guide/animations)
->>>>>>> d71ae278
+      
+      [动画](guide/animations)
+      
     </td>
 
     <td>
@@ -462,34 +415,21 @@
 
     <td>
 
-      <p>
-        All but Chrome and Firefox<br>Not supported in IE9
-      </p>
-
-      <p>
-        除 Chrome 和 Firefox 外的所有，但不支持 IE9
-      </p>
-
-    </td>
-
-  </tr>
-
-  <tr style="vertical-align: top">
-
-    <td>
-
-<<<<<<< HEAD
-      <p>
-        <a href="../api/common/index/DatePipe-pipe.html" target="_blank">Date</a>        <span>,  </span>        <a href="../api/common/index/CurrencyPipe-pipe.html" target="_blank">currency</a>        <span>, </span>        <a href="../api/common/index/DecimalPipe-pipe.html" target="_blank">decimal</a>        <span> and </span>        <a href="../api/common/index/PercentPipe-pipe.html" target="_blank">percent</a>        <span> pipes</span>
-      </p>
-
-      <p>
-        <a href="../api/common/index/DatePipe-pipe.html" target="_blank">Date</a>        <span>、</span>        <a href="../api/common/index/CurrencyPipe-pipe.html" target="_blank">currency</a>        <span>、</span>        <a href="../api/common/index/DecimalPipe-pipe.html" target="_blank">decimal</a>        <span>&nbsp;和&nbsp;</span>        <a href="../api/common/index/PercentPipe-pipe.html" target="_blank">percent</a>        <span>&nbsp;管道</span>
-      </p>
-
-=======
+      All but Chrome and Firefox<br>Not supported in IE9
+      
+      除 Chrome 和 Firefox 外的所有，但不支持 IE9
+
+    </td>
+
+  </tr>
+
+  <tr style="vertical-align: top">
+
+    <td>
+
     [Date](api/common/DatePipe), [currency](api/common/CurrencyPipe), [decimal](api/common/DecimalPipe) and [percent](api/common/PercentPipe) pipes
->>>>>>> d71ae278
+    
+    [Date](api/common/DatePipe)、[currency](api/common/CurrencyPipe)、[decimal](api/common/DecimalPipe) 和 [percent](api/common/PercentPipe) 管道
     </td>
 
     <td>
@@ -499,35 +439,21 @@
     </td>
 
     <td>
-
-      <p>
-        All but Chrome, Firefox, Edge, IE11 and Safari 10
-      </p>
-
-      <p>
-        除了 Chrome、Firefox、Edge、IE11 和 Safari 10 外的所有浏览器
-      </p>
-
-    </td>
-
-  </tr>
-
-  <tr style="vertical-align: top">
-
-    <td>
-
-<<<<<<< HEAD
-      <p>
-        <a href="../api/common/index/NgClass-directive.html" target="_blank">NgClass</a>        <span>on SVG elements</span>
-      </p>
-
-      <p>
-        <span>在 SVG 元素上用&nbsp;</span>        <a href="../api/common/index/NgClass-directive.html" target="_blank">NgClass</a>
-      </p>
-
-=======
+      All but Chrome, Firefox, Edge, IE11 and Safari 10
+      
+      除了 Chrome、Firefox、Edge、IE11 和 Safari 10 外的所有浏览器
+
+    </td>
+
+  </tr>
+
+  <tr style="vertical-align: top">
+
+    <td>
+
        [NgClass](api/common/NgClass) on SVG elements
->>>>>>> d71ae278
+       
+       在 SVG 元素上应用 [NgClass](api/common/NgClass)
     </td>
 
     <td>
@@ -546,18 +472,10 @@
 
     <td>
 
-<<<<<<< HEAD
-      <p>
-        <a href="./server-communication.html">Http</a>        <span> when sending and receiving binary data</span>
-      </p>
-
-      <p>
-        <span>用&nbsp;</span>        <a href="./server-communication.html">Http</a>        <span>&nbsp;发送和接受二进制数据</span>
-      </p>
-
-=======
       [Http](guide/http) when sending and receiving binary data
->>>>>>> d71ae278
+      
+      用 [Http](guide/http) 发送和接收二进制数据
+      
     </td>
 
     <td>
@@ -578,12 +496,8 @@
 
 
 ### Suggested polyfills ##
-<<<<<<< HEAD
 ### 建议的填充库 ##
-Below are the polyfills which are used to test the framework itself. They are a good starting point for an application. 
-=======
 Below are the polyfills which are used to test the framework itself. They are a good starting point for an application.
->>>>>>> d71ae278
 
 下表中是用来测试框架本身的填充库，它们是应用程序的优质起点。
 
@@ -689,11 +603,7 @@
   <tr>
 
     <td>
-<<<<<<< HEAD
-      <a id='web-animations' href="https://github.com/web-animations/web-animations-js" target="_blank">Web Animations</a>
-=======
-       <a id='web-animations' href="https://github.com/web-animations/web-animations-js">Web Animations</a>
->>>>>>> d71ae278
+      <a id='web-animations' href="https://github.com/web-animations/web-animations-js">Web Animations</a>
     </td>
 
     <td>
@@ -758,13 +668,6 @@
 
 
 
-<<<<<<< HEAD
 \* Figures are for minified and gzipped code, 
-computed with the <a href="http://closure-compiler.appspot.com/home" target="_blank">closure compiler</a>.
-
-\* 这些指标测量的是最小化 (minify) 并且 gzip 过的代码，使用 <a href="http://closure-compiler.appspot.com/home" target="_blank">closure compiler</a>
-计算出的结果。
-=======
-\* Figures are for minified and gzipped code,
-computed with the <a href="http://closure-compiler.appspot.com/home">closure compiler</a>.
->>>>>>> d71ae278
+computed with the <a href="http://closure-compiler.appspot.com/home" >closure compiler</a>.\* 这些指标测量的是最小化 (minify) 并且 gzip 过的代码，使用 <a href="http://closure-compiler.appspot.com/home" target="_blank">closure compiler</a>
+计算出的结果。