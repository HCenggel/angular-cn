--- conflicted
+++ resolved
@@ -156,12 +156,8 @@
     </td>
 
     <td>
-<<<<<<< HEAD
-
-      Nougat (7.0), Marshmallow (6.0), Lollipop (5.0, 5.1), KitKat (4.4)
-=======
-      X (10.0), Pie (9.0), Oreo (8.0), Nougat (7.0)
->>>>>>> c35671c0
+
+     X (10.0), Pie (9.0), Oreo (8.0), Nougat (7.0)
     </td>
 
   </tr>
