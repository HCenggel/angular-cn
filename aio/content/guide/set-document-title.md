<<<<<<< HEAD
@title
设置文档标题

@intro
使用 Title 服务来设置文档标题或窗口标题

@description


=======
>>>>>>> d71ae278
{@a top}

# Set the Document Title

Your app should be able to make the browser title bar say whatever you want it to say.
This cookbook explains how to do it.

<<<<<<< HEAD
应用程序应该能让浏览器标题栏显示我们想让它显示的内容。本*烹饪宝典*解释怎么做。

See the <live-example name="cb-set-document-title"></live-example>.

**参见<live-example name="cb-set-document-title"></live-example>**。


<table>

  <tr>

    <td>


      To see the browser title bar change in the live example,
      open it again in the Plunker editor by clicking the icon in the upper right,
      then pop out the preview window by clicking the blue 'X' button in the upper right corner.

      要在在线例子中看到浏览器标题的变化，请点击右上角的图标在Plunker编辑器中打开它，然后点击预览窗口右上角的蓝色'X'按钮，弹出窗口。
    </td>
=======
See the <live-example name="set-document-title"></live-example>.
>>>>>>> d71ae278

<div class="l-sub-section">
  <img src='generated/images/plunker/plunker-switch-to-editor-button.png'alt="pop out the window" class="right">
  <img src='generated/images/plunker/plunker-separate-window-button.png' alt="pop out the window" class="right">

  To see the browser title bar change in the live example,
  open it again in the Plunker editor by clicking the icon in the upper right,
  then pop out the preview window by clicking the blue 'X' button in the upper right corner.

</div>

## The problem with *&lt;title&gt;*

## *&lt;title&gt;*的问题

The obvious approach is to bind a property of the component to the HTML `<title>` like this:

显而易见的方法是把组件的属性绑定到HTML的`<title>`标签上，像这样：


<code-example format=''>
  &lt;title&gt;{{This_Does_Not_Work}}&lt;/title&gt;

</code-example>

Sorry but that won't work.
The root component of the application is an element contained within the `<body>` tag.
The HTML `<title>` is in the document `<head>`, outside the body, making it inaccessible to Angular data binding.

抱歉，这样不行。我们应用程序的根组件是一个包含在`<body>`标签里的元素。该HTML的`<title>`在文档的`<head>`元素里，在`<body>`之外，Angular的数据绑定无法访问到它。

You could grab the browser `document` object and set the title manually.
That's dirty and undermines your chances of running the app outside of a browser someday.

可以从浏览器获得`document`对象，并且手动设置标题。但是这样看起来很脏，而且将无法在浏览器之外运行应用程序。


<div class="l-sub-section">

<<<<<<< HEAD


Running your app outside a browser means that you can take advantage of server-side
pre-rendering for near-instant first app render times and for SEO.  It means you could run from
inside a Web Worker to improve your app's responsiveness by using multiple threads.  And it
means that you could run your app inside Electron.js or Windows Universal to deliver it to the desktop.

在浏览器外运行应用程序意味着：利用服务器端预先渲染，为应用程序实现几乎实时的首次渲染，同时还能支持SEO(搜索引擎优化)。
意味着你可以在一个Web Worker中运行你的应用程序，通过多线程技术增强应用程序的响应性。
还意味着你可以在Electron.js或者Windows Universal里面运行，发布到桌面环境。

=======
  Running your app outside a browser means that you can take advantage of server-side
  pre-rendering for near-instant first app render times and for SEO.  It means you could run from
  inside a Web Worker to improve your app's responsiveness by using multiple threads.  And it
  means that you could run your app inside Electron.js or Windows Universal to deliver it to the desktop.
>>>>>>> d71ae278

</div>

## Use the `Title` service

<<<<<<< HEAD

## Use the *Title* service

## 使用*Title*服务

=======
>>>>>>> d71ae278
Fortunately, Angular bridges the gap by providing a `Title` service as part of the *Browser platform*.
The [Title](api/platform-browser/Title) service is a simple class that provides an API
for getting and setting the current HTML document title:
  
幸运的是，Angular在*浏览器平台*的包中，提供了一个`Title`服务，弥补了这种差异。
[Title](api/platform/browser/Title-class)服务是一个简单的类，提供了一个API，用来获取和设置当前HTML文档的标题。

* `getTitle() : string`&mdash;Gets the title of the current HTML document.
<<<<<<< HEAD

  `getTitle(): string` —— 获取当前HTML文档的标题。


* `setTitle( newTitle : string )`&mdash;Sets the title of the current HTML document. 
=======
* `setTitle( newTitle : string )`&mdash;Sets the title of the current HTML document.
>>>>>>> d71ae278

  `setTitle( newTitle: string)` —— 设置当前HTML文档的标题。


You can inject the `Title` service into the root `AppComponent` and expose a bindable `setTitle` method that calls it:

我们来把`Title`服务注入到根组件`AppComponent`，并暴露出可供绑定的`setTitle`方法让别人来调用该服务：


<code-example path="set-document-title/src/app/app.component.ts" region="class" title="src/app/app.component.ts (class)" linenums="false"></code-example>

Bind that method to three anchor tags and voilà!

<<<<<<< HEAD
我们把这个方法绑定到三个A标签，瞧瞧！


<figure class='image-display'>
  <img src="assets/images/cookbooks/set-document-title/set-title-anim.gif" alt="Set title"></img>
=======
<figure>
  <img src="generated/images/guide/set-document-title/set-title-anim.gif" alt="Set title">
>>>>>>> d71ae278
</figure>

Here's the complete solution:

<<<<<<< HEAD
这里是完整的方案(代码)。


=======
>>>>>>> d71ae278
<code-tabs>
  <code-pane title="src/main.ts" path="set-document-title/src/main.ts"></code-pane>
  <code-pane title="src/app/app.module.ts" path="set-document-title/src/app/app.module.ts"></code-pane>
  <code-pane title="src/app/app.component.ts" path="set-document-title/src/app/app.component.ts"></code-pane>
</code-tabs>

## Why provide the `Title` service in `bootstrap`

## 为什么要在*bootstrap*里面提供这个*Title*服务

Generally you want to provide application-wide services in the root application component, `AppComponent`.

我们通常会推荐在应用程序的根组件`AppComponent`中提供应用程序级的服务。

This cookbook recommends registering the title service during bootstrapping,
a location you reserve for configuring the runtime Angular environment.

但这里，我们推荐在引导过程中注册这个Title服务，这个位置是为设置Angular运行环境而保留的。

That's exactly what you're doing.
The `Title` service is part of the Angular *browser platform*.
If you bootstrap your application into a different platform,
you'll have to provide a different `Title` service that understands
the concept of a "document title" for that specific platform.
Ideally, the application itself neither knows nor cares about the runtime environment.

我们的做法正是如此。这里的`Title`服务是Angular*浏览器平台*的一部分。如果在其它平台上引导应用程序，就得提供另一个专为那个平台准备的`Title`服务。


[Back to top](guide/set-document-title#top)

[回到顶部](guide/set-document-title#top)<|MERGE_RESOLUTION|>--- conflicted
+++ resolved
@@ -1,46 +1,17 @@
-<<<<<<< HEAD
-@title
-设置文档标题
-
-@intro
-使用 Title 服务来设置文档标题或窗口标题
-
-@description
-
-
-=======
->>>>>>> d71ae278
 {@a top}
 
 # Set the Document Title
 
+# 设置文档标题
+
 Your app should be able to make the browser title bar say whatever you want it to say.
 This cookbook explains how to do it.
 
-<<<<<<< HEAD
 应用程序应该能让浏览器标题栏显示我们想让它显示的内容。本*烹饪宝典*解释怎么做。
 
-See the <live-example name="cb-set-document-title"></live-example>.
+See the <live-example name="set-document-title"></live-example>.
 
-**参见<live-example name="cb-set-document-title"></live-example>**。
-
-
-<table>
-
-  <tr>
-
-    <td>
-
-
-      To see the browser title bar change in the live example,
-      open it again in the Plunker editor by clicking the icon in the upper right,
-      then pop out the preview window by clicking the blue 'X' button in the upper right corner.
-
-      要在在线例子中看到浏览器标题的变化，请点击右上角的图标在Plunker编辑器中打开它，然后点击预览窗口右上角的蓝色'X'按钮，弹出窗口。
-    </td>
-=======
-See the <live-example name="set-document-title"></live-example>.
->>>>>>> d71ae278
+参见<live-example name="set-document-title"></live-example>
 
 <div class="l-sub-section">
   <img src='generated/images/plunker/plunker-switch-to-editor-button.png'alt="pop out the window" class="right">
@@ -49,6 +20,8 @@
   To see the browser title bar change in the live example,
   open it again in the Plunker editor by clicking the icon in the upper right,
   then pop out the preview window by clicking the blue 'X' button in the upper right corner.
+  
+  要在在线例子中看到浏览器标题的变化，请点击右上角的图标在Plunker编辑器中打开它，然后点击预览窗口右上角的蓝色'X'按钮，弹出窗口。
 
 </div>
 
@@ -80,37 +53,22 @@
 
 <div class="l-sub-section">
 
-<<<<<<< HEAD
-
-
-Running your app outside a browser means that you can take advantage of server-side
-pre-rendering for near-instant first app render times and for SEO.  It means you could run from
-inside a Web Worker to improve your app's responsiveness by using multiple threads.  And it
-means that you could run your app inside Electron.js or Windows Universal to deliver it to the desktop.
+  Running your app outside a browser means that you can take advantage of server-side
+  pre-rendering for near-instant first app render times and for SEO.  It means you could run from
+  inside a Web Worker to improve your app's responsiveness by using multiple threads.  And it
+  means that you could run your app inside Electron.js or Windows Universal to deliver it to the desktop.
 
 在浏览器外运行应用程序意味着：利用服务器端预先渲染，为应用程序实现几乎实时的首次渲染，同时还能支持SEO(搜索引擎优化)。
 意味着你可以在一个Web Worker中运行你的应用程序，通过多线程技术增强应用程序的响应性。
 还意味着你可以在Electron.js或者Windows Universal里面运行，发布到桌面环境。
 
-=======
-  Running your app outside a browser means that you can take advantage of server-side
-  pre-rendering for near-instant first app render times and for SEO.  It means you could run from
-  inside a Web Worker to improve your app's responsiveness by using multiple threads.  And it
-  means that you could run your app inside Electron.js or Windows Universal to deliver it to the desktop.
->>>>>>> d71ae278
 
 </div>
 
 ## Use the `Title` service
 
-<<<<<<< HEAD
+## 使用 `Title` 服务
 
-## Use the *Title* service
-
-## 使用*Title*服务
-
-=======
->>>>>>> d71ae278
 Fortunately, Angular bridges the gap by providing a `Title` service as part of the *Browser platform*.
 The [Title](api/platform-browser/Title) service is a simple class that provides an API
 for getting and setting the current HTML document title:
@@ -119,15 +77,11 @@
 [Title](api/platform/browser/Title-class)服务是一个简单的类，提供了一个API，用来获取和设置当前HTML文档的标题。
 
 * `getTitle() : string`&mdash;Gets the title of the current HTML document.
-<<<<<<< HEAD
 
   `getTitle(): string` —— 获取当前HTML文档的标题。
 
 
-* `setTitle( newTitle : string )`&mdash;Sets the title of the current HTML document. 
-=======
 * `setTitle( newTitle : string )`&mdash;Sets the title of the current HTML document.
->>>>>>> d71ae278
 
   `setTitle( newTitle: string)` —— 设置当前HTML文档的标题。
 
@@ -141,26 +95,18 @@
 
 Bind that method to three anchor tags and voilà!
 
-<<<<<<< HEAD
 我们把这个方法绑定到三个A标签，瞧瞧！
 
 
-<figure class='image-display'>
-  <img src="assets/images/cookbooks/set-document-title/set-title-anim.gif" alt="Set title"></img>
-=======
 <figure>
   <img src="generated/images/guide/set-document-title/set-title-anim.gif" alt="Set title">
->>>>>>> d71ae278
 </figure>
 
 Here's the complete solution:
 
-<<<<<<< HEAD
 这里是完整的方案(代码)。
 
 
-=======
->>>>>>> d71ae278
 <code-tabs>
   <code-pane title="src/main.ts" path="set-document-title/src/main.ts"></code-pane>
   <code-pane title="src/app/app.module.ts" path="set-document-title/src/app/app.module.ts"></code-pane>
