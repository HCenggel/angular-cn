{@a top}

# Set the document title

# 设置文档标题

Your app should be able to make the browser title bar say whatever you want it to say.
This cookbook explains how to do it.

应用程序应该能让浏览器标题栏显示你想让它显示的内容。本文会解释怎么做。

See the <live-example name="set-document-title"></live-example>.

参见<live-example name="set-document-title"></live-example>

## The problem with *&lt;title&gt;*

## *&lt;title&gt;*的问题

The obvious approach is to bind a property of the component to the HTML `<title>` like this:

显而易见的方法是把组件的属性绑定到 HTML 的 `<title>` 标签上，像这样：

<code-example format=''>
  &lt;title&gt;{{This_Does_Not_Work}}&lt;/title&gt;
</code-example>

Sorry but that won't work.
The root component of the application is an element contained within the `<body>` tag.
The HTML `<title>` is in the document `<head>`, outside the body, making it inaccessible to Angular data binding.

抱歉，这样不行。应用程序的根组件是一个包含在 `<body>` 标签里的元素。该 HTML 的 `<title>` 在文档的 `<head>` 元素里，在 `<body>` 之外，Angular 的数据绑定无法访问到它。

You could grab the browser `document` object and set the title manually.
That's dirty and undermines your chances of running the app outside of a browser someday.

可以从浏览器获得 `document` 对象，并且手动设置标题。但是这样看起来很脏，而且将无法在浏览器之外运行应用程序。

<div class="alert is-helpful">

  Running your app outside a browser means that you can take advantage of server-side
  pre-rendering for near-instant first app render times and for SEO. It means you could run from
  inside a Web Worker to improve your app's responsiveness by using multiple threads. And it
  means that you could run your app inside Electron.js or Windows Universal to deliver it to the desktop.

  在浏览器外运行应用程序意味着：利用服务器端预先渲染，为应用程序实现几乎实时的首次渲染，同时还能支持 SEO(搜索引擎优化)。
意味着你可以在一个 Web Worker 中运行你的应用程序，通过多线程技术增强应用程序的响应性。
还意味着你可以在 Electron.js 或者 Windows Universal 里面运行，发布到桌面环境。

</div>

## Use the `Title` service

## 使用 `Title` 服务

Fortunately, Angular bridges the gap by providing a `Title` service as part of the *Browser platform*.
The [Title](api/platform-browser/Title) service is a simple class that provides an API
for getting and setting the current HTML document title:

幸运的是，Angular 在*浏览器平台*的包中，提供了一个 `Title` 服务，弥补了这种差异。
[Title](api/platform-browser/Title)服务是一个简单的类，提供了一个 API，用来获取和设置当前 HTML 文档的标题。

* `getTitle() : string`&mdash;Gets the title of the current HTML document.

   `getTitle(): string` —— 获取当前 HTML 文档的标题。

* `setTitle( newTitle : string )`&mdash;Sets the title of the current HTML document.

   `setTitle( newTitle: string)` —— 设置当前 HTML 文档的标题。

You can inject the `Title` service into the root `AppComponent` and expose a bindable `setTitle` method that calls it:

你可以把 `Title` 服务注入到根组件 `AppComponent`，并暴露出可供绑定的 `setTitle` 方法让别人来调用该服务：

<code-example path="set-document-title/src/app/app.component.ts" region="class" header="src/app/app.component.ts (class)"></code-example>

Bind that method to three anchor tags and voilà!

<<<<<<< HEAD
把这个方法绑定到三个 A 标签，瞧瞧！

<figure>
=======
<div class="lightbox">
>>>>>>> 6d28a209
  <img src="generated/images/guide/set-document-title/set-title-anim.gif" alt="Set title">
</div>

Here's the complete solution:

这里是完整的方案(代码)。

<code-tabs>
  <code-pane header="src/main.ts" path="set-document-title/src/main.ts"></code-pane>
  <code-pane header="src/app/app.module.ts" path="set-document-title/src/app/app.module.ts"></code-pane>
  <code-pane header="src/app/app.component.ts" path="set-document-title/src/app/app.component.ts"></code-pane>
</code-tabs>

## Why provide the `Title` service in `bootstrap`

## 为什么要在 *bootstrap* 里面提供这个 *Title* 服务

Generally you want to provide application-wide services in the root application component, `AppComponent`.

你通常会在应用程序的根组件 `AppComponent` 中提供应用程序级的服务。

This cookbook recommends registering the title service during bootstrapping,
a location you reserve for configuring the runtime Angular environment.

但这里，要在引导过程中注册这个 Title 服务，这个位置是为你设置 Angular 运行环境而保留的。

That's exactly what you're doing.
The `Title` service is part of the Angular *browser platform*.
If you bootstrap your application into a different platform,
you'll have to provide a different `Title` service that understands
the concept of a "document title" for that specific platform.
<<<<<<< HEAD
Ideally, the application itself neither knows nor cares about the runtime environment.

你的做法正是如此。这里的 `Title` 服务是 Angular*浏览器平台*的一部分。如果在其它平台上引导应用程序，就得提供另一个专为那个平台准备的 `Title` 服务。
=======
Ideally, the application itself neither knows nor cares about the runtime environment.
>>>>>>> 6d28a209
<|MERGE_RESOLUTION|>--- conflicted
+++ resolved
@@ -76,13 +76,9 @@
 
 Bind that method to three anchor tags and voilà!
 
-<<<<<<< HEAD
 把这个方法绑定到三个 A 标签，瞧瞧！
 
-<figure>
-=======
 <div class="lightbox">
->>>>>>> 6d28a209
   <img src="generated/images/guide/set-document-title/set-title-anim.gif" alt="Set title">
 </div>
 
@@ -114,10 +110,6 @@
 If you bootstrap your application into a different platform,
 you'll have to provide a different `Title` service that understands
 the concept of a "document title" for that specific platform.
-<<<<<<< HEAD
 Ideally, the application itself neither knows nor cares about the runtime environment.
 
-你的做法正是如此。这里的 `Title` 服务是 Angular*浏览器平台*的一部分。如果在其它平台上引导应用程序，就得提供另一个专为那个平台准备的 `Title` 服务。
-=======
-Ideally, the application itself neither knows nor cares about the runtime environment.
->>>>>>> 6d28a209
+你的做法正是如此。这里的 `Title` 服务是 Angular*浏览器平台*的一部分。如果在其它平台上引导应用程序，就得提供另一个专为那个平台准备的 `Title` 服务。