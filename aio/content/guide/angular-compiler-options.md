--- conflicted
+++ resolved
@@ -1,12 +1,8 @@
 # Angular compiler options
 
-<<<<<<< HEAD
 # Angular 编译器选项
 
-When you use [AOT compilation](guide/aot-compiler), you can control how your application is compiled by specifying *template* compiler options in the [TypeScript configuration file](guide/typescript-configuration).
-=======
 When you use [ahead-of-time compilation (AOT)](guide/aot-compiler), you can control how your application is compiled by specifying *template* compiler options in the [TypeScript configuration file](guide/typescript-configuration).
->>>>>>> cfd87027
 
 使用 [AoT 编译](guide/aot-compiler) 时，可以通过在 [TypeScript 配置文件中](guide/typescript-configuration)指定*模板*编译器选项来控制如何编译应用程序。
 
@@ -63,10 +59,9 @@
 
 Modifies how Angular-specific annotations are emitted to improve tree-shaking.
 Non-Angular annotations are not affected.
-<<<<<<< HEAD
-One of `static fields` (the default) or `decorators`.
-
-修改 Angular 专有注解的生成方式，以改善摇树优化。非 Angular 注解不受影响。可选值为 `static fields`（默认值）或 `decorators`。
+One of `static fields` or `decorators`. The default value is `static fields`. 
+
+修改 Angular 专有注解的生成方式，以改善摇树优化。非 Angular 注解不受影响。可选值为 `static fields` 或 `decorators`。默认值为 `static fields`。
 
 * By default, the compiler replaces decorators with a static field in the class, which allows advanced tree-shakers like [Closure compiler](https://github.com/google/closure-compiler) to remove unused classes
 
@@ -77,22 +72,14 @@
   Use `--emitDecoratorMetadata` for runtime reflection.
 
   `decorators` 值会将装饰器保留在原处，这将使编译速度更快。TypeScript 会生成对辅助器 `__decorate` 的调用。使用 `--emitDecoratorMetadata` 以支持运行时反射。
-=======
-One of `static fields` or `decorators`. The default value is `static fields`. 
->>>>>>> cfd87027
 
   <div class="alert is-helpful">
 
   **NOTE**: <br />
-  That the resulting code will not properly tree-shake.
-
-<<<<<<< HEAD
+  That the resulting code cannot tree-shake properly.
+
   **注意**：<br />
   这样生成的代码将无法被正确地摇树优化。
-=======
-    **NOTE**: <br />
-    That the resulting code cannot tree-shake properly.
->>>>>>> cfd87027
 
   </div>
 
@@ -103,11 +90,9 @@
 When `true`, use [Tsickle](https://github.com/angular/tsickle) to annotate the emitted JavaScript with [JSDoc](https://jsdoc.app) comments needed by the [Closure Compiler](https://github.com/google/closure-compiler).
 Default is `false`.
 
-<<<<<<< HEAD
 如果为 `true`，则使用 [Tsickle](https://github.com/angular/tsickle) 来用 [JSDoc](https://jsdoc.app) 对生成的 JavaScript 代码进行注解，这些注释是供 [Closure 编译器](https://github.com/google/closure-compiler) 使用的。默认值为 `false`。
-=======
+
 <!-- vale Angular.Angular_Spelling = YES -->
->>>>>>> cfd87027
 
 ### `compilationMode`
 
@@ -130,11 +115,7 @@
 
 ### `disableExpressionLowering`
 
-<<<<<<< HEAD
-When `true` (the default), transforms code that is or could be used in an annotation, to allow it to be imported from template factory modules.
-=======
 When `true`, the default, transforms code that is or could be used in an annotation, to allow it to be imported from template factory modules.
->>>>>>> cfd87027
 See [metadata rewriting](guide/aot-compiler#metadata-rewriting) for more information.
 
 如果为 `true`（默认值），则转换在注解中使用或允许使用的代码，以允许从模板的工厂模块导入代码。欲知详情，参阅[元数据重写](guide/aot-compiler#metadata-rewriting)。
@@ -156,29 +137,19 @@
 Instructs the Angular template compiler to create legacy ids for messages that are tagged in templates by the `i18n` attribute.
 See [Mark text for translations][AioGuideI18nCommonPrepareMarkTextInComponentTemplate] for more information about marking messages for localization.
 
-<<<<<<< HEAD
 指示 Angular 模板编译器为模板中用 `i18n` 属性标出的消息生成旧版 ID。关于为本地化而对消息进行标记的更多信息，参阅[标记要翻译的文本][AioGuideI18nCommonPrepareMarkTextInComponentTemplate]
 
-Set this option to `false` unless your project relies upon translations that were previously generated using legacy IDs.
-Default is `true`.
-
-除非你的项目依赖先前已用旧版 ID 生成的翻译，否则请将此选项设置为 `false`。默认值为 `true`。
-
-The pre-Ivy message extraction tooling generated a variety of legacy formats for extracted message IDs.
-These message formats have a number of issues, such as whitespace handling and reliance upon information inside the original HTML of a template.
-
-Ivy 之前版本的消息提取工具为所提取的消息 id 生成了多种旧格式。这些消息格式存在许多问题，比如对空白字符的处理和对模板原始 HTML 内部信息的依赖。
-
-The new message format is more resilient to whitespace changes, is the same across all translation file formats, and can be generated directly from calls to `$localize`.
-=======
 Set this option to `false` unless your project relies upon translations that were created earlier using legacy IDs.
 Default is `true`.
 
+除非你的项目依赖先前已用旧版 ID 生成的翻译，否则请将此选项设置为 `false`。默认值为 `true`。
+
 The pre-Ivy message extraction tooling created a variety of legacy formats for extracted message IDs.
 These message formats have some issues, such as whitespace handling and reliance upon information inside the original HTML of a template.
 
+Ivy 之前版本的消息提取工具为所提取的消息 id 生成了多种旧格式。这些消息格式存在许多问题，比如对空白字符的处理和对模板原始 HTML 内部信息的依赖。
+
 The new message format is more resilient to whitespace changes, is the same across all translation file formats, and can be created directly from calls to `$localize`.
->>>>>>> cfd87027
 This allows `$localize` messages in application code to use the same ID as identical `i18n` messages in component templates.
 
 新的消息格式对空白字符的改动更宽容，在所有翻译文件格式中都相同，并且可以直接通过调用 `$localize` 生成。这允许应用程序代码中的 `$localize` 消息使用与组件模板中 `i18n` 消息完全相同的 id。
@@ -191,13 +162,9 @@
 
 When enabled, the `.js` output of `ngc` does not include any lazy-loaded template or style URLs.
 
-<<<<<<< HEAD
 启用后，`ngc` 的 `.js` 输出不会包含任何惰性加载的模板或样式 URL。
 
-For library projects generated with the CLI, the development configuration default is `true`.
-=======
 For library projects created with the Angular CLI, the development configuration default is `true`.
->>>>>>> cfd87027
 
 对于使用 CLI 生成的库项目，dev 配置下默认为 `true`。
 
@@ -205,25 +172,16 @@
 
 ### `enableLegacyTemplate`
 
-<<<<<<< HEAD
-When `true`, enables use of the `<template>` element, which was deprecated in Angular 4.0, in favor of `<ng-template>` (to avoid colliding with the DOM's element of the same name).
-=======
 When `true`, enables the deprecated `<template>` element in place of `<ng-template>`.
->>>>>>> cfd87027
 Default is `false`.
 Might be required by some third-party Angular libraries.
 
-如果为 `true`，则启用 Angular 4.0 中为了避免与同名的 DOM 元素冲突而不推荐使用的 `<template>` 元素（推荐改用 `<ng-template>`）。默认值为 `false`。某些第三方 Angular 库可能需要它。
+如果为 `true`，则把 `<ng-template>` 替换为以弃用的 `<template>` 元素。默认值为 `false`。某些第三方 Angular 库可能需要它。
 
 ### `flatModuleId`
 
-<<<<<<< HEAD
 The module ID to use for importing a flat module (when `flatModuleOutFile` is `true`).
-References generated by the template compiler use this module name when importing symbols from the flat module.
-=======
-The module ID to use for importing a flat module \(when `flatModuleOutFile` is `true`\).
 References created by the template compiler use this module name when importing symbols from the flat module.
->>>>>>> cfd87027
 Ignored if `flatModuleOutFile` is `false`.
 
 用于导入扁平模块的模块 ID（当 `flatModuleOutFile` 为 `true` 时）。从扁平模块中导入符号时，模板编译器生成的引用将使用该模块的名称。如果 `flatModuleOutFile` 为 `false` 则忽略。
@@ -252,30 +210,19 @@
 使用指定的 `flatModuleOutFile` 名在与库索引 `.d.ts` 文件相同的位置创建扁平模块索引 `.d.ts` 和 `.js`。
 
 For example, if a library uses the `public_api.ts` file as the library index of the module, the `tsconfig.json` `files` field would be `["public_api.ts"]`.
-<<<<<<< HEAD
-The `flatModuleOutFile` option could then be set to (for example) `"index.js"`, which produces `index.d.ts` and `index.metadata.json` files.
-=======
 The `flatModuleOutFile` option could then be set, for example, to `"index.js"`, which produces `index.d.ts` and `index.metadata.json` files.
->>>>>>> cfd87027
 The `module` field of the library's `package.json` would be `"index.js"` and the `typings` field would be `"index.d.ts"`.
 
 比如，如果一个库使用 `public_api.ts` 文件作为模块的库索引，则 `tsconfig.json` 的 `files` 字段就是 `["public_api.ts"]`。然后，比如把 `flatModuleOutFile` 选项设置为 `"index.js"`，这将生成 `index.d.ts` 和 `index.metadata.json` 文件。该库的 `package.json` 的 `module` 字段中就会是 `"index.js"`，而 `typings` 字段将是 `"index.d.ts"`。
 
 ### `fullTemplateTypeCheck`
 
-<<<<<<< HEAD
-When `true` (recommended), enables the [binding expression validation](guide/aot-compiler#binding-expression-validation) phase of the template compiler, which uses TypeScript to validate binding expressions.
-For more information, see [Template type checking](guide/template-typecheck).
-
-为 `true`（推荐）时，会启用模板编译器的[绑定表达式验证](guide/aot-compiler#binding-expression-validation)阶段，该阶段使用 TypeScript 来验证绑定表达式。欲知详情，参阅[模板类型检查](guide/template-typecheck)。
-
-Default is `false`, but when you use the CLI command `ng new --strict`, it is set to `true` in the generated project's configuration.
-=======
 When `true`, the recommended value, enables the [binding expression validation](guide/aot-compiler#binding-expression-validation) phase of the template compiler. This phase uses TypeScript to verify binding expressions.
 For more information, see [Template type checking](guide/template-typecheck).
 
+为 `true`（推荐）时，会启用模板编译器的[绑定表达式验证](guide/aot-compiler#binding-expression-validation)阶段，该阶段使用 TypeScript 来验证绑定表达式。欲知详情，参阅[模板类型检查](guide/template-typecheck)。
+
 Default is `false`, but when you use the Angular CLI command `ng new --strict`, it is set to `true` in the new project's configuration.
->>>>>>> cfd87027
 
 默认值为 `false`，但是当你使用 CLI 命令 `ng new --strict` 时，默认生成的项目配置中会将其设置为 `true`。
 
@@ -289,13 +236,9 @@
 
 ### `generateCodeForLibraries`
 
-<<<<<<< HEAD
-When `true` (the default), generates factory files (`.ngfactory.js` and `.ngstyle.js`) for `.d.ts` files with a corresponding `.metadata.json` file.
-
-如果为 `true`（默认值），就会为 `.d.ts` 和相应的 `.metadata.json` 生成工厂文件（`.ngfactory.js` 和 `.ngstyle.js`）。
-=======
 When `true`, creates factory files \(`.ngfactory.js` and `.ngstyle.js`\) for `.d.ts` files with a corresponding `.metadata.json` file. The default value is `true`.
->>>>>>> cfd87027
+
+如果为 `true`，就会为 `.d.ts` 和相应的 `.metadata.json` 创建工厂文件（`.ngfactory.js` 和 `.ngstyle.js`）。默认值为 `true`。
 
 When `false`, factory files are created only for `.ts` files.
 Do this when using factory summaries.
@@ -304,11 +247,7 @@
 
 ### `preserveWhitespaces`
 
-<<<<<<< HEAD
-When `false` (the default), removes blank text nodes from compiled templates, which results in smaller emitted template factory modules.
-=======
 When `false`, the default, removes blank text nodes from compiled templates, which results in smaller emitted template factory modules.
->>>>>>> cfd87027
 Set to `true` to preserve blank text nodes.
 
 如果为 `false`（默认值），则从编译的模板中删除空白文本节点，这将生成较小的模板工厂模块。设置为 `true` 以保留空白文本节点。
@@ -321,13 +260,9 @@
 为 `true` 时，不生成 `.metadata.json` 文件。默认值为 `false`。
 
 The `.metadata.json` files contain information needed by the template compiler from a `.ts` file that is not included in the `.d.ts` file produced by the TypeScript compiler.
-<<<<<<< HEAD
-This information includes, for example, the content of annotations (such as a component's template), which TypeScript emits to the `.js` file but not to the `.d.ts` file.
+This information includes, for example, the content of annotations, such as a component's template, which TypeScript emits to the `.js` file but not to the `.d.ts` file.
 
 `.metadata.json` 文件包含模板编译器从 `.ts` 文件中获得的信息，该信息未包含在 TypeScript 编译器生成的 `.d.ts` 文件中。该信息包括注解的内容（比如组件的模板）等，TypeScript 会将该注解的内容发送到 `.js` 文件中，但不会发送到 `.d.ts` 文件。
-=======
-This information includes, for example, the content of annotations, such as a component's template, which TypeScript emits to the `.js` file but not to the `.d.ts` file.
->>>>>>> cfd87027
 
 You can set to `true` when using factory summaries, because the factory summaries include a copy of the information that is in the `.metadata.json` file.
 
@@ -344,19 +279,13 @@
 When `true`, does not emit `.ngfactory.js` and `.ngstyle.js` files.
 This turns off most of the template compiler and disables the reporting of template diagnostics.
 
-<<<<<<< HEAD
 为 `true` 时，不生成 `.ngfactory.js` 和 `.ngstyle.js` 文件。这将关闭大多数模板编译器，并禁用模板诊断报告。
 
-Can be used to instruct the template compiler to produce `.metadata.json` files for distribution with an `npm` package while avoiding the production of `.ngfactory.js` and `.ngstyle.js` files that cannot be distributed to `npm`.
+Can be used to instruct the template compiler to produce `.metadata.json` files for distribution with an `npm` package. This avoids the production of `.ngfactory.js` and `.ngstyle.js` files that cannot be distributed to `npm`.
 
 可用于指示模板编译器生成 `.metadata.json` 文件，以使用 `npm` 软件包进行分发，同时避免产生无法分发至 `npm` 的 `.ngfactory.js` 和 `.ngstyle.js` 文件。
 
-For library projects generated with the CLI, the development configuration default is `true`.
-=======
-Can be used to instruct the template compiler to produce `.metadata.json` files for distribution with an `npm` package. This avoids the production of `.ngfactory.js` and `.ngstyle.js` files that cannot be distributed to `npm`.
-
 For library projects created with the Angular CLI, the development configuration default is `true`.
->>>>>>> cfd87027
 
 对于使用 CLI 生成的库项目，dev 配置默认为 `true`。
 
@@ -366,13 +295,9 @@
 Default is `false`.
 Use only when `"skipMetadataEmit"` is `false` and `"skipTemplateCodegen"` is `true`.
 
-<<<<<<< HEAD
 为 `true` 时，如果 `"skipMetadataEmit"` 为 `false` 则向 `.metadata.json` 文件中报告错误。默认值为 `false`。只在 `"skipMetadataEmit"` 为 `false` 且 `"skipTemplateCodegen"` 为 `true` 时使用。
 
-This option is intended to validate the `.metadata.json` files emitted for bundling with an `npm` package.
-=======
 This option is intended to verify the `.metadata.json` files emitted for bundling with an `npm` package.
->>>>>>> cfd87027
 The validation is strict and can emit errors for metadata that would never produce an error when used by the template compiler.
 You can choose to suppress the error emitted by this option for an exported symbol by including `@dynamic` in the comment documenting the symbol.
 
@@ -383,36 +308,25 @@
 The metadata collector cannot predict the symbols that are designed for use in an annotation. It preemptively includes error nodes in the metadata for the exported symbols.
 The template compiler can then use the error nodes to report an error if these symbols are used.
 
-<<<<<<< HEAD
 `.metadata.json` 文件即使包含错误也是有效的。如果这些元数据用来确定注解的内容，则模板编译器会报告这些错误。元数据收集器无法预测哪些符号是为了在注解中使用而设计，因此它会先在元数据中为导出的符号中包含错误节点。然后，如果使用了这些符号，则模板编译器可以使用这些错误节点来报告错误。
 
-If the client of a library intends to use a symbol in an annotation, the template compiler does not normally report this until the client uses the symbol.
-This option allows detection of these errors during the build phase of the library and is used, for example, in producing Angular libraries themselves.
-
-如果库的客户代码打算在注解中使用某个符号，则模板编译器通常不会在客户方用到该符号之前就报错。此选项允许你在库的构建阶段就检测到这些错误，比如用于生成 Angular 库本身时。
-
-For library projects generated with the CLI, the development configuration default is `true`.
-=======
 If the client of a library intends to use a symbol in an annotation, the template compiler does not normally report this. It gets reported after the client actually uses the symbol.
 This option allows detection of these errors during the build phase of the library and is used, for example, in producing Angular libraries themselves.
 
+如果库的客户代码打算在注解中使用某个符号，则模板编译器通常不会在客户方用到该符号之前就报错。此选项允许你在库的构建阶段就检测到这些错误，比如用于生成 Angular 库本身时。
+
 For library projects created with the Angular CLI, the development configuration default is `true`.
->>>>>>> cfd87027
 
 对于使用 CLI 生成的库项目，dev 配置中默认为 `true`。
 
 ### `strictInjectionParameters`
 
-<<<<<<< HEAD
-When `true` (recommended), reports an error for a supplied parameter whose injection type cannot be determined.
-When `false` (currently the default), constructor parameters of classes marked with `@Injectable` whose type cannot be resolved produce a warning.
-
-如果为 `true`（推荐），则报告所提供的参数的错误，无法确定该参数的注入类型。如果为 `false`（当前为默认值），则标记为 `@Injectable` 但其类型无法解析的类的构造函数参数会产生警告。
-=======
 When `true`, reports an error for a supplied parameter whose injection type cannot be determined.
 When `false`, constructor parameters of classes marked with `@Injectable` whose type cannot be resolved produce a warning.
 The recommended value is `true`, but the default value is `false`.
->>>>>>> cfd87027
+
+如果为 `true`，则报告所提供的参数的错误，无法确定该参数的注入类型。如果为 `false`，则标记为 `@Injectable` 但其类型无法解析的类的构造函数参数会产生警告。
+推荐的值为 `true`，但默认值为 `false`。
 
 When you use the Angular CLI command `ng new --strict`, it is set to `true` in the created project's configuration.
 
@@ -422,21 +336,14 @@
 
 When `true`, enables [strict template type checking](guide/template-typecheck#strict-mode).
 
-<<<<<<< HEAD
 如果为 `true`，则启用[严格的模板类型检查](guide/template-typecheck#strict-mode)。
 
-Additional strictness flags allow you to enable and disable specific types of strict template type checking.
-See [troubleshooting template errors](guide/template-typecheck#troubleshooting-template-errors).
-
-其它严格性标志允许你启用和禁用特定类型的严格模板类型检查。参阅[排除模板错误](guide/template-typecheck#troubleshooting-template-errors)。
-
-When you use the CLI command `ng new --strict`, it is set to `true` in the generated project's configuration.
-=======
 The strictness flags that this open enables allow you to turn on and off specific types of strict template type checking.
 See [troubleshooting template errors](guide/template-typecheck#troubleshooting-template-errors).
 
+这些严格性标志允许你启用和禁用特定类型的严格模板类型检查。参阅[排除模板错误](guide/template-typecheck#troubleshooting-template-errors)。
+
 When you use the Angular CLI command `ng new --strict`, it is set to `true` in the new project's configuration.
->>>>>>> cfd87027
 
 当你使用 CLI 命令 `ng new --strict` 时，默认生成的项目配置中将其设置为 `true`。
 
@@ -451,28 +358,20 @@
 
 ## Command line options
 
-<<<<<<< HEAD
 ## 命令行选项
 
-While most of the time you interact with the Angular Compiler indirectly using Angular CLI, when debugging certain issues, you might find it useful to invoke the Angular Compiler directly.
-=======
 Most of the time you interact with the Angular Compiler indirectly using Angular CLI. When debugging certain issues, you might find it useful to invoke the Angular Compiler directly.
->>>>>>> cfd87027
 You can use the `ngc` command provided by the `@angular/compiler-cli` npm package to call the compiler from the command line.
 
-虽然大多数时候你都会使用 Angular CLI 间接与 Angular 编译器交互，但在调试某些问题时，你可能会发现直接调用 Angular 编译器很有用。你可以使用 `@angular/compiler-cli` npm 包提供的 `ngc` 命令从命令行调用编译器。
+大多数时候你都会使用 Angular CLI 间接与 Angular 编译器交互。当调试某些问题时，你可能会发现直接调用 Angular 编译器很有用。你可以使用 `@angular/compiler-cli` npm 包提供的 `ngc` 命令从命令行调用编译器。
 
 The `ngc` command is just a wrapper around TypeScript's `tsc` compiler command and is primarily configured via the `tsconfig.json` configuration options documented in [the previous sections](#angular-compiler-options).
 
-<<<<<<< HEAD
 `ngc` 命令只是 TypeScript 的 `tsc` 编译器命令的包装器，主要通过[前面部分](#angular-compiler-options)讲过的 `tsconfig.json` 配置选项进行配置。
 
-In addition to the configuration file, you can also use [`tsc` command line options](https://www.typescriptlang.org/docs/handbook/compiler-options.html) to configure `ngc`.
-=======
 Besides the configuration file, you can also use [`tsc` command line options](https://www.typescriptlang.org/docs/handbook/compiler-options.html) to configure `ngc`.
->>>>>>> cfd87027
-
-除了配置文件，你还可以使用一些 [`tsc` 命令行选项](https://www.typescriptlang.org/docs/handbook/compiler-options.html)来配置 `ngc`。
+
+除这个配置文件之外，你还可以使用一些 [`tsc` 命令行选项](https://www.typescriptlang.org/docs/handbook/compiler-options.html)来配置 `ngc`。
 
 <!-- links -->
 
