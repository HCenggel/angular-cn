# Angular compiler options

<<<<<<< HEAD
# Angular 编译器选项


When you use [AoT compilation](guide/aot-compiler), you can control how your application is compiled by specifying *template* compiler options in the `tsconfig.json` [TypeScript configuration file](guide/typescript-configuration).
=======
When you use [AOT compilation](guide/aot-compiler), you can control how your application is compiled by specifying *template* compiler options in the `tsconfig.json` [TypeScript configuration file](guide/typescript-configuration).
>>>>>>> c35671c0

使用 [AoT 编译](guide/aot-compiler) 时，可以通过在 `tsconfig.json` [TypeScript 配置文件中](guide/typescript-configuration)指定*模板*编译器选项来控制如何编译应用程序。


The template options object, `angularCompilerOptions`, is a sibling to the `compilerOptions` object that supplies standard options to the TypeScript compiler.

模板选项对象 `angularCompilerOptions` 和为 TypeScript 编译器提供标准选项的 `compilerOptions` 对象是兄弟。


```json
    {
      "compilerOptions": {
        "experimentalDecorators": true,
                  ...
      },
      "angularCompilerOptions": {
        "fullTemplateTypeCheck": true,
        "preserveWhitespaces": true,
                  ...
      }
  }
```

{@a tsconfig-extends}


## Configuration inheritance with extends

<<<<<<< HEAD
## 用 `extends` 语法配置继承方式

Like the TypeScript compiler, The Angular AoT compiler also supports `extends` in the `angularCompilerOptions` section of the TypeScript configuration file, `tsconfig.json`.
=======
Like the TypeScript compiler, The Angular AOT compiler also supports `extends` in the `angularCompilerOptions` section of the TypeScript configuration file, `tsconfig.json`.
>>>>>>> c35671c0
The `extends` property is at the top level, parallel to `compilerOptions` and `angularCompilerOptions`.

像 TypeScript 编译器一样，Angular 的 AOT 编译器也支持对 TypeScript 配置文件 `tsconfig.json` 的 `angularCompilerOptions` 进行 `extends`。`extends` 属性位于顶级，和 `compilerOptions` 和 `angularCompilerOptions` 平级。


A TypeScript configuration can inherit settings from another file using the `extends` property.
The configuration options from the base file are loaded first, then overridden by those in the inheriting `tsconfig` file.

使用 `extends` 属性，TypeScript 配置可以从另一个文件中继承设置。首先从基础文件中加载配置项，然后被继承它的 `tsconfig` 文件中的配置项覆写。


For example:

比如：

```json
{
  "extends": "../tsconfig.base.json",
  "compilerOptions": {
    "experimentalDecorators": true,
    ...
  },
  "angularCompilerOptions": {
    "fullTemplateTypeCheck": true,
    "preserveWhitespaces": true,
    ...
  }
}
```

For more information, see the [TypeScript Handbook](https://www.typescriptlang.org/docs/handbook/tsconfig-json.html).

欲知详情，请参见 [TypeScript 手册](https://www.typescriptlang.org/docs/handbook/tsconfig-json.html) 。


## Template options

<<<<<<< HEAD
## 模板选项


The following options are available for configuring the AoT template compiler.
=======
The following options are available for configuring the AOT template compiler.
>>>>>>> c35671c0

以下选项可用于配置 AoT 模板编译器。


### `allowEmptyCodegenFiles`

When `true`, generate all possible files even if they are empty. Default is `false`. Used by the Bazel build rules to simplify how Bazel rules track file dependencies. Do not use this option outside of the Bazel rules.

如果为`true`，则生成所有可能的文件 —— 即使它们为空。默认值为 `false`。 Bazel 的构建规则使用它来简化 Bazel 规则跟踪文件依赖性的方式。不要在 Bazel 规则之外使用此选项。


### `annotationsAs`


Modifies how Angular-specific annotations are emitted to improve tree-shaking. Non-Angular annotations are not affected. One of `static fields` (the default) or `decorators`.

修改 Angular 专有注解的生成方式，以改善摇树优化。非 Angular 注解不受影响。可选值为 `static fields`（默认值）或`decorators` 。


* By default, the compiler replaces decorators with a static field in the class, which allows advanced tree-shakers like [Closure compiler](https://github.com/google/closure-compiler) to remove unused classes.

  默认情况下，编译器会用类中的静态字段替换装饰器，这允许像 [Closure 编译器](https://github.com/google/closure-compiler)这样的高级摇树器删除未使用的类。


* The `decorators` value leaves the decorators in place, which makes compilation faster. TypeScript emits calls to the`__decorate` helper. Use `--emitDecoratorMetadata` for runtime reflection (but note that the resulting code will not properly tree-shake.

  `decorators` 值会将装饰器保留在原处，这将使编译速度更快。TypeScript 会发出对 `__decorate` 辅助程序的调用。使用 `--emitDecoratorMetadata` 进行运行时反射（但请注意，生成的代码将无法正确摇树）。


### `annotateForClosureCompiler`


When `true`, use [Tsickle](https://github.com/angular/tsickle) to annotate the emitted JavaScript with [JSDoc](http://usejsdoc.org/) comments needed by the
[Closure Compiler](https://github.com/google/closure-compiler). Default is `false`.

如果为 `true`，则使用 [Tsickle](https://github.com/angular/tsickle) 来用 [JSDoc](http://usejsdoc.org/) 对生成的 JavaScript 代码进行注解，这些注释是供 [Closure 编译器](https://github.com/google/closure-compiler) 使用的。默认值为`false` 。


### `disableExpressionLowering`


When `true` (the default), transforms code that is or could be used in an annotation, to allow it to be imported from template factory modules. See [metadata rewriting](guide/aot-compiler#metadata-rewriting) for more information.

如果为`true`（默认值），则转换在注解中使用或允许使用的代码，以允许从模板的工厂模块导入代码。欲知详情，请参见[元数据重写](guide/aot-compiler#metadata-rewriting) 。


When `false`, disables this rewriting, requiring the rewriting to be done manually.

如果为`false`，则禁用此重写，你必须手动进行重写。


### `disableTypeScriptVersionCheck`

When `true`, the compiler does not check the TypeScript version and does not report an error when an unsupported version of TypeScript is used. Not recommended, as unsupported versions of TypeScript might have undefined behavior. Default is `false`.

如果为 `true`，则在使用不受支持的 TypeScript 版本时，编译器不会检查 TypeScript 版本，并且不会报错。不建议使用，因为不受支持的 TypeScript 版本可能具有未定义的行为。默认值为 `false` 。


### `enableIvy`

Enables the [Ivy](guide/ivy) compilation and rendering pipeline. Default is `true`, as of version 9. In version 9, you can [opt out of Ivy](guide/ivy#opting-out-of-angular-ivy) to continue using the previous compiler, View Engine.

启用 [Ivy](guide/ivy) 编译和渲染管道。从版本 9 开始，默认值为 `true` 。在版本 9 中，您可以[选择不用 Ivy](guide/ivy#opting-out-of-angular-ivy) 而是继续使用以前的编译器 View Engine。


For library projects generated with the CLI, the `prod` configuration default is `false` in version 9.

对于使用 CLI 生成的*库*项目，`prod` 配置默认在版本9中为 `false`。


### `enableResourceInlining`

When `true`, replaces the `templateUrl` and `styleUrls` property in all `@Component` decorators with inlined contents in `template` and `styles` properties.

当为 `true` 时，将所有 `@Component` 装饰器中的 `templateUrl` 和 `styleUrls` 属性替换为 `template` 和 `styles` 属性中的内联内容。


When enabled, the `.js` output of `ngc` does not include any lazy-loaded template or style URLs.

启用后，`ngc` 的 `.js` 输出不会包含任何延迟加载的模板或样式 URL。


For library projects generated with the CLI, the dev configuration default is `true`.

对于使用 CLI 生成的库项目，dev 配置下默认为 `true` 。


{@a enablelegacytemplate}

### `enableLegacyTemplate`

When `true`, enables use of the `<template>` element, which was deprecated in Angular 4.0, in favor of `<ng-template>` (to avoid colliding with the DOM's element of the same name). Default is `false`. Might be required by some third-party Angular libraries.

如果为 `true`，则启用 Angular 4.0 中为了避免与同名的 DOM 元素冲突而不推荐使用的 `<template>` 元素（推荐改用`<ng-template>`）。默认值为 `false`。某些第三方 Angular 库可能需要它。


### `flatModuleId`

The module ID to use for importing a flat module (when `flatModuleOutFile` is `true`). References generated by the template compiler use this module name when importing symbols
from the flat module. Ignored if `flatModuleOutFile` is `false`.

用于导入扁平模块的模块 ID（当 `flatModuleOutFile` 为 `true` 时）。从扁平模块中导入符号时，模板编译器生成的引用将使用该模块的名称。如果 `flatModuleOutFile` 为 `false` 则忽略。


### `flatModuleOutFile`

When `true`, generates a flat module index of the given file name and the corresponding flat module metadata. Use to create flat modules that are packaged similarly to `@angular/core` and `@angular/common`. When this option is used, the `package.json` for the library should refer
to the generated flat module index instead of the library index file.

为 `true` 时，将生成指定文件名和相应扁平模块元数据的扁平模块索引。用于创建像 `@angular/core` 和 `@angular/common` 这样打包的扁平模块。使用此选项时，库的 `package.json` 应引用生成的扁平模块索引而不是库的索引文件。


Produces only one `.metadata.json` file, which contains all the metadata necessary
for symbols exported from the library index. In the generated `.ngfactory.js` files, the flat
module index is used to import symbols that includes both the public API from the library index
as well as shrowded internal symbols.

它只会生成一个 `.metadata.json` 文件，该文件包含从库索引中导出的符号所需的全部元数据。在生成的 `.ngfactory.js` 文件中，扁平模块索引用于导入符号，这些符号既包括库索引中的公共 API，也包括缩进的内部符号。


By default the `.ts` file supplied in the `files` field is assumed to be the library index.
If more than one `.ts` file is specified, `libraryIndex` is used to select the file to use.
If more than one `.ts` file is supplied without a `libraryIndex`, an error is produced.

默认情况下，`files` 字段中提供的 `.ts` 文件会被当做库索引。如果指定了多个 `.ts` 文件，则使用 `libraryIndex` 选择要使用的文件。如果提供了多个不带 `libraryIndex` `.ts` 文件，则会产生错误。


A flat module index `.d.ts` and `.js` is created with the given `flatModuleOutFile` name in the same location as the library index `.d.ts` file.

使用指定的 `flatModuleOutFile` 名在与库索引 `.d.ts` 文件相同的位置创建扁平模块索引 `.d.ts` 和 `.js`。


For example, if a library uses the `public_api.ts` file as the library index of the module, the `tsconfig.json` `files` field would be `["public_api.ts"]`.
The `flatModuleOutFile` option could then be set to (for example) `"index.js"`, which produces `index.d.ts` and  `index.metadata.json` files.
The `module` field of the library's `package.json` would be `"index.js"` and the `typings` field
would be `"index.d.ts"`.

例如，如果一个库使用 `public_api.ts` 文件作为模块的库索引，则 `tsconfig.json` 的 `files` 字段就是 `["public_api.ts"]`。然后，比如把 `flatModuleOutFile` 选项设置为 `"index.js"` ，这将生成 `index.d.ts` 和 `index.metadata.json` 文件。该库的 `package.json` 的 `module` 字段中就会是 `"index.js"`，而 `typings` 字段将是`"index.d.ts"`。


### `fullTemplateTypeCheck`

When `true` (recommended), enables the [binding expression validation](guide/aot-compiler#binding-expression-validation) phase of the template compiler, which uses TypeScript to validate binding expressions. For more information, see [Template type checking](guide/template-typecheck).

为 `true`（推荐）时，会启用模板编译器的[绑定表达式验证](guide/aot-compiler#binding-expression-validation)阶段，该阶段使用 TypeScript 来验证绑定表达式。欲知详情，请参见[模板类型检查](guide/template-typecheck) 。


Default is `false`, but when you use the CLI command `ng new`, it is set to `true` by default in the generated project's configuration.

默认值为 `false`，但是当您使用 CLI 命令 `ng new` 时，默认生成的项目配置中会将其设置为 `true`。


### `generateCodeForLibraries`

When `true` (the default), generates factory files (`.ngfactory.js` and `.ngstyle.js`)
for `.d.ts` files with a corresponding `.metadata.json` file.

如果为 `true`（默认值），就会为 `.d.ts` 和相应的 `.metadata.json` 生成工厂文件（`.ngfactory.js` 和 `.ngstyle.js`）。

When `false`, factory files are generated only for `.ts` files. Do this when using factory summaries.

如果为 `false` ，则仅为 `.ts` 文件生成工厂文件。当要使用工厂摘要（summary）时，请这么设置。


### `preserveWhitespaces`

When `false` (the default), removes blank text nodes from compiled templates, which results in smaller emitted template factory modules. Set to `true` to preserve blank text nodes.

如果为 `false`（默认值），则从编译的模板中删除空白文本节点，这将生成较小的模板工厂模块。设置为 `true` 以保留空白文本节点。

### `skipMetadataEmit`

When `true`, does not produce `.metadata.json` files. Default is `false`.

为`true` 时，不生成 `.metadata.json` 文件。默认值为 `false` 。


The `.metadata.json` files contain information needed by the template compiler from a `.ts`
file that is not included in the `.d.ts` file produced by the TypeScript compiler.
This information includes, for example, the content of annotations  (such as a component's template), which TypeScript emits to the `.js` file but not to the `.d.ts` file.

`.metadata.json` 文件包含模板编译器从 `.ts` 文件中获得的信息，该信息未包含在 TypeScript 编译器生成的 `.d.ts` 文件中。该信息包括注解的内容（例如组件的模板）等，TypeScript 会将该注解的内容发送到 `.js` 文件中，但不会发送到 `.d.ts` 文件。


You can set to `true` when using factory summaries, because the factory summaries
include a copy of the information that is in the `.metadata.json` file.

您可以在使用工厂摘要（summary）中将其设置为 `true`，因为工厂摘要中包括 `.metadata.json` 文件中信息的副本。


Set to `true` if you are using TypeScript's `--outFile` option, because the metadata files
are not valid for this style of TypeScript output. However, we do not recommend using `--outFile` with Angular. Use a bundler, such as [webpack](https://webpack.js.org/), instead.

如果要使用 TypeScript 的 `--outFile` 选项，则设置为 `true`，因为元数据文件对于这种 TypeScript 输出风格无效。但是，我们不建议将 `--outFile` 和 Angular 一起使用。请使用打包程序，例如 [webpack](https://webpack.js.org/)。

### `skipTemplateCodegen`

When `true`, does not emit `.ngfactory.js` and `.ngstyle.js` files. This turns off most of the template compiler and disables the reporting of template diagnostics.

为 `true` 时，不生成 `.ngfactory.js` 和 `.ngstyle.js` 文件。这将关闭大多数模板编译器，并禁用模板诊断报告。


Can be used to instruct the template compiler to produce `.metadata.json` files for distribution with an `npm` package while avoiding the production of `.ngfactory.js` and `.ngstyle.js` files that cannot be distributed to `npm`.

可用于指示模板编译器生成 `.metadata.json` 文件，以使用 `npm` 软件包进行分发，同时避免产生无法分发至 `npm` 的 `.ngfactory.js` 和 `.ngstyle.js` 文件。


For library projects generated with the CLI, the dev configuration default is `true`.

对于使用 CLI 生成的库项目，dev 配置默认为 `true`。


### `strictMetadataEmit`

When `true`, reports an error to the `.metadata.json` file if `"skipMetadataEmit"` is `false`.
Default is `false`. Use only when `"skipMetadataEmit"` is `false` and `"skipTemplateCodeGen"` is `true`.

为 `true` 时，如果 `"skipMetadataEmit"` 为 `false` 则向 `.metadata.json` 文件中报告错误。默认值为 `false`。只在 `"skipMetadataEmit"` 为 `false` 且 `"skipTemplateCodeGen"` 为 `true` 时使用。


This option is intended to validate the `.metadata.json` files emitted for bundling with an `npm` package. The validation is strict and can emit errors for metadata that would never produce an error when used by the template compiler. You can choose to suppress the error emitted by this option for an exported symbol by including `@dynamic` in the comment documenting the symbol.

该选项是为了验证为生成 `npm` 包而产生的 `.metadata.json` 文件。这种验证是严格的，并且会报告元数据中的错误，以免当模板编译器使用它时再出错。你可以通过在某个导出符号的注释文档中使用 `@dynamic` 注释来暂时防止（suppress）该选项报告错误。

It is valid for `.metadata.json` files to contain errors.
The template compiler reports these errors if the metadata is used to determine the contents of an annotation.
The metadata collector cannot predict the symbols that are designed for use in an annotation, so it preemptively includes error nodes in the metadata for the exported symbols.
The template compiler can then use the error nodes to report an error if these symbols are used.

`.metadata.json` 文件即使包含错误也是有效的。如果这些元数据用来确定注解的内容，则模板编译器会报告这些错误。元数据收集器无法预测哪些符号是为了在注解中使用而设计，因此它会先在元数据中为导出的符号中包含错误节点。然后，如果使用了这些符号，则模板编译器可以使用这些错误节点来报告错误。


If the client of a library intends to use a symbol in an annotation, the template compiler does not normally report this until the client uses the symbol.
This option allows detection of these errors during the build phase of
the library and is used, for example, in producing Angular libraries themselves.

如果库的客户代码打算在注解中使用某个符号，则模板编译器通常不会在客户方用到该符号之前就报错。此选项允许你在库的构建阶段就检测到这些错误，例如用于生成 Angular 库本身时。


For library projects generated with the CLI, the dev configuration default is `true`.

对于使用 CLI 生成的库项目，dev 配置中默认为 `true` 。


### `strictInjectionParameters`

When `true` (recommended), reports an error for a supplied parameter whose injection type cannot be determined. When `false` (currently the default), constructor parameters of classes marked with `@Injectable` whose type cannot be resolved produce a warning.

如果为 `true`（推荐），则报告所提供的参数的错误，无法确定该参数的注入类型。如果为 `false`（当前为默认值），则标记为 `@Injectable` 但其类型无法解析的类的构造函数参数会产生警告。


When you use the CLI command `ng new`, it is set to `true` by default in the generated project's configuration.

当您使用 CLI 命令 `ng new` 时，默认生成的项目配置中将其设置为 `true`。


### `strictTemplates`

When `true`, enables [strict template type checking](guide/template-typecheck#strict-mode) in Angular version 9. Strict mode is only available when using [Ivy](guide/ivy).

如果为 `true`，则在 Angular 9 中启用[严格的模板类型检查](guide/template-typecheck#strict-mode)。仅当使用 [Ivy](guide/ivy) 时，才能使用严格模式。


Additional strictness flags allow you to enable and disable specific types of strict template type checking. See [troubleshooting template errors](guide/template-typecheck#troubleshooting-template-errors).

其他严格性标志允许您启用和禁用特定类型的严格模板类型检查。请参阅[排除模板错误](guide/template-typecheck#troubleshooting-template-errors) 。


### `trace`

When `true`, prints extra information while compiling templates. Default is `false`.

如果为`true` ，则在编译模板时输出额外的信息。默认值为 `false`。
<|MERGE_RESOLUTION|>--- conflicted
+++ resolved
@@ -1,13 +1,9 @@
 # Angular compiler options
 
-<<<<<<< HEAD
 # Angular 编译器选项
 
 
-When you use [AoT compilation](guide/aot-compiler), you can control how your application is compiled by specifying *template* compiler options in the `tsconfig.json` [TypeScript configuration file](guide/typescript-configuration).
-=======
 When you use [AOT compilation](guide/aot-compiler), you can control how your application is compiled by specifying *template* compiler options in the `tsconfig.json` [TypeScript configuration file](guide/typescript-configuration).
->>>>>>> c35671c0
 
 使用 [AoT 编译](guide/aot-compiler) 时，可以通过在 `tsconfig.json` [TypeScript 配置文件中](guide/typescript-configuration)指定*模板*编译器选项来控制如何编译应用程序。
 
@@ -36,13 +32,9 @@
 
 ## Configuration inheritance with extends
 
-<<<<<<< HEAD
 ## 用 `extends` 语法配置继承方式
 
-Like the TypeScript compiler, The Angular AoT compiler also supports `extends` in the `angularCompilerOptions` section of the TypeScript configuration file, `tsconfig.json`.
-=======
 Like the TypeScript compiler, The Angular AOT compiler also supports `extends` in the `angularCompilerOptions` section of the TypeScript configuration file, `tsconfig.json`.
->>>>>>> c35671c0
 The `extends` property is at the top level, parallel to `compilerOptions` and `angularCompilerOptions`.
 
 像 TypeScript 编译器一样，Angular 的 AOT 编译器也支持对 TypeScript 配置文件 `tsconfig.json` 的 `angularCompilerOptions` 进行 `extends`。`extends` 属性位于顶级，和 `compilerOptions` 和 `angularCompilerOptions` 平级。
@@ -80,14 +72,10 @@
 
 ## Template options
 
-<<<<<<< HEAD
 ## 模板选项
 
 
-The following options are available for configuring the AoT template compiler.
-=======
 The following options are available for configuring the AOT template compiler.
->>>>>>> c35671c0
 
 以下选项可用于配置 AoT 模板编译器。
 
