# Structural directives

<<<<<<< HEAD
# 编写结构型指令

This topic demonstrates how to create a structural directive and provides conceptual information on how directives work, how Angular interprets shorthand, and how to add template guard properties to catch template type errors.
=======
This guide is about structural directives and provides conceptual information on how such directives work, how Angular interprets their shorthand syntax, and how to add template guard properties to catch template type errors.

Structural directives are directives which change the DOM layout by adding and removing DOM element.

Angular provides a set of built-in structural directives (such as `NgIf`, `NgFor`, `NgSwitch` and others) which are commonly used in all Angular projects. For more information see [Built-in directives](guide/built-in-directives).
>>>>>>> f25ac4ae

本主题演示如何创建结构型指令，并提供有关指令如何工作、Angular 如何解释简写形式以及如何添加模板守卫属性以捕获模板类型错误的概念性信息。

<div class="alert is-helpful">

For the example application that this page describes, see the <live-example name="structural-directives"></live-example>.

有关此页面描述的示例应用程序，请参见<live-example></live-example> 。

</div>

<a id="shorthand"></a>
<a id="asterisk"></a>

<<<<<<< HEAD
有关 Angular 的内置结构型指令（如 `NgIf` ， `NgForOf` 和 `NgSwitch`）的更多信息，请参见[内置指令](guide/built-in-directives)。

<a id="unless"></a>
=======
## Structural directive shorthand
>>>>>>> f25ac4ae

When structural directives are applied they generally are prefixed by an asterisk, `*`,  such as `*ngIf`. This convention is shorthand that Angular interprets and converts into a longer form.
Angular transforms the asterisk in front of a structural directive into an `<ng-template>` that surrounds the host element and its descendants.

<<<<<<< HEAD
## 创建结构型指令

This section guides you through creating an `UnlessDirective` and how to set `condition` values.
The `UnlessDirective` does the opposite of `NgIf`, and `condition` values can be set to `true` or `false`.
`NgIf` displays the template content when the condition is `true`.
`UnlessDirective` displays the content when the condition is `false`.

本节将指导你创建 `UnlessDirective` 以及如何设置 `condition` 值。 `UnlessDirective` 与 `NgIf` 相反，并且 `condition` 值可以设置为 `true` 或 `false` 。 `NgIf` 为 `true` 时显示模板内容；而 `UnlessDirective` 在这个条件为 `false` 时显示内容。

Following is the `UnlessDirective` selector, `appUnless`, applied to the paragraph element.
When `condition` is `false`, the browser displays the sentence.

以下是应用于 p 元素的 `UnlessDirective` 选择器 `appUnless` 当 `condition` 为 `false` ，浏览器将显示该句子。

<code-example path="structural-directives/src/app/app.component.html" header="src/app/app.component.html (appUnless-1)" region="appUnless-1"></code-example>
=======
For example, let's take the following code which uses an `*ngIf` to displays the hero's name if `hero` exists:

<code-example path="structural-directives/src/app/app.component.html" header="src/app/app.component.html (asterisk)" region="asterisk"></code-example>

Angular creates an `<ng-template>` element and applies the `*ngIf` directive onto it where it becomes a property binding in square brackets, `[ngIf]`. The rest of the `<div>`, including its class attribute, is then moved inside the `<ng-template>`:
>>>>>>> f25ac4ae

<code-example path="structural-directives/src/app/app.component.html" header="src/app/app.component.html (ngif-template)" region="ngif-template"></code-example>

<<<<<<< HEAD
   使用 Angular CLI，运行以下命令，其中 `unless` 是伪指令的名称：

   ```bash
   ng generate directive unless
   ```

   Angular creates the directive class and specifies the CSS selector, `appUnless`, that identifies the directive in a template.

   Angular 会创建指令类，并指定 CSS 选择器 `appUnless`，它会在模板中标识指令。
=======
Note that Angular does not actually create a real `<ng-template>` element, but instead only renders the `<div>` element.

```html
<div _ngcontent-c0>Mr. Nice</div>
```

The following example compares the shorthand use of the asterisk in `*ngFor` with the longhand `<ng-template>` form:

<code-example path="structural-directives/src/app/app.component.html" header="src/app/app.component.html (inside-ngfor)" region="inside-ngfor"></code-example>
>>>>>>> f25ac4ae

Here, everything related to the `ngFor` structural directive is moved to the `<ng-template>`.
All other bindings and attributes on the element apply to the `<div>` element within the `<ng-template>`.
Other modifiers on the host element, in addition to the `ngFor` string, remain in place as the element moves inside the `<ng-template>`.
In this example, the `[class.odd]="odd"` stays on the `<div>`.

<<<<<<< HEAD
   导入 `Input`、`TemplateRef` 和 `ViewContainerRef`。

   <code-example path="structural-directives/src/app/unless.directive.ts" header="src/app/unless.directive.ts (skeleton)" region="skeleton"></code-example>
=======
The `let` keyword declares a template input variable that you can reference within the template.
The input variables in this example are `hero`, `i`, and `odd`.
The parser translates `let hero`, `let i`, and `let odd` into variables named `let-hero`, `let-i`, and `let-odd`.
The `let-i` and `let-odd` variables become `let i=index` and `let odd=odd`.
Angular sets `i` and `odd` to the current value of the context's `index` and `odd` properties.
>>>>>>> f25ac4ae

The parser applies PascalCase to all directives and prefixes them with the directive's attribute name, such as ngFor.
For example, the `ngFor` input properties, `of` and `trackBy`, map to `ngForOf` and `ngForTrackBy`.

<<<<<<< HEAD
   在指令的构造函数中将 `TemplateRef` 和 `ViewContainerRef` 注入成私有变量。

   <code-example path="structural-directives/src/app/unless.directive.ts" header="src/app/unless.directive.ts (ctor)" region="ctor"></code-example>

   The `UnlessDirective` creates an [embedded view](api/core/EmbeddedViewRef "API: EmbeddedViewRef") from the Angular-generated `<ng-template>` and inserts that view in a [view container](api/core/ViewContainerRef "API: ViewContainerRef") adjacent to the directive's original `<p>` host element.

   `UnlessDirective` 会通过 Angular 生成的 `<ng-template>` 创建一个[嵌入的视图](api/core/EmbeddedViewRef "API：EmbeddedViewRef")，然后将该视图插入到该指令的原始 `<p>` 宿主元素紧后面的[视图容器](api/core/ViewContainerRef "API：ViewContainerRef")中。

   [`TemplateRef`](api/core/TemplateRef "API: TemplateRef") helps you get to the `<ng-template>` contents and [`ViewContainerRef`](api/core/ViewContainerRef "API: ViewContainerRef") accesses the view container.

   [`TemplateRef`](api/core/TemplateRef "API：TemplateRef")可帮助你获取 `<ng-template>` 的内容，而 [`ViewContainerRef`](api/core/ViewContainerRef "API：ViewContainerRef") 可以访问视图容器。
=======
As the `NgFor` directive loops through the list, it sets and resets properties of its own context object.
These properties can include, but aren't limited to, `index`, `odd`, and a special property
named `$implicit`.

Angular sets `let-hero` to the value of the context's `$implicit` property, which `NgFor` has initialized with the hero for the current iteration.

For more information, see the [NgFor API](api/common/NgForOf "API: NgFor") and [NgForOf API](api/common/NgForOf) documentation.
>>>>>>> f25ac4ae

<div class="alert is-helpful">

<<<<<<< HEAD
   添加一个带 setter 的 `@Input()` 属性 `appUnless`。

   <code-example path="structural-directives/src/app/unless.directive.ts" header="src/app/unless.directive.ts (set)" region="set"></code-example>

   Angular sets the `appUnless` property whenever the value of the condition changes.

   每当条件的值更改时，Angular 都会设置 `appUnless` 属性。

   * If the condition is falsy and Angular hasn't created the view previously, the setter causes the view container to create the embedded view from the template.

     如果条件是假值，并且 Angular 以前尚未创建视图，则此 setter 会导致视图容器从模板创建出嵌入式视图。

   * If the condition is truthy and the view is currently displayed, the setter clears the container, which disposes of the view.

     如果条件为真值，并且当前正显示着视图，则此 setter 会清除容器，这会导致销毁该视图。
=======
  Note that Angular's `<ng-template>` element defines a template that doesn't render anything by default, if you just wrap elements in an `<ng-template>` without applying a structural directive those elements will not be rendered.

  For more information, see the [ng-template API](api/core/ng-template) documentation.

</div>

<a id="one-per-element"></a>
>>>>>>> f25ac4ae

## One structural directive per element

<<<<<<< HEAD
完整的指令如下：

<code-example path="structural-directives/src/app/unless.directive.ts" header="src/app/unless.directive.ts (excerpt)" region="no-docs"></code-example>
=======
It's a quite common use-case to repeat a block of HTML but only when a particular condition is true. An intuitive way to do that is to put both an `*ngFor` and an `*ngIf` on the same element. However, since both `*ngFor` and `*ngIf` are structural directives, this would be treated as an error by the compiler. You may apply only one _structural_ directive to an element.
>>>>>>> f25ac4ae

The reason is simplicity. Structural directives can do complex things with the host element and its descendants.

<<<<<<< HEAD
### 测试指令

In this section, you'll update your application to test the `UnlessDirective`.

在本节中，你将更新你的应用程序，以测试 `UnlessDirective` 。

1. Add a `condition` set to `false` in the `AppComponent`.

   添加一个 `condition` 设置为 `false` 的 `AppComponent` 。

   <code-example path="structural-directives/src/app/app.component.ts" header="src/app/app.component.ts (excerpt)" region="condition"></code-example>

1. Update the template to use the directive.
   Here, `*appUnless` is on two `<p>` tags with opposite `condition` values, one `true` and one `false`.

    更新模板以使用指令。这里，`*appUnless` 位于两个具有相反 `condition` 的 `<p>` 标记上，一个为 `true` ，一个为 `false` 。

    <code-example path="structural-directives/src/app/app.component.html" header="src/app/app.component.html (appUnless)" region="appUnless"></code-example>

    The asterisk is shorthand that marks `appUnless` as a structural directive.
    When the `condition` is falsy, the top (A) paragraph appears and the bottom (B) paragraph disappears.
    When the `condition` is truthy, the top (A) paragraph disappears and the bottom (B) paragraph appears.

    星号是将 `appUnless` 标记为结构型指令的简写形式。如果 `condition` 是假值，则会让顶部段落 A，而底部段落 B 消失。当 `condition` 为真时，顶部段落 A 消失，而底部段落 B 出现。
=======
When two directives lay claim to the same host element, which one should take precedence?

Which should go first, the `NgIf` or the `NgFor`? Can the `NgIf` cancel the effect of the `NgFor`?
If so (and it seems like it should be so), how should Angular generalize the ability to cancel for other structural directives?

There are no easy answers to these questions. Prohibiting multiple structural directives makes them moot.
There's an easy solution for this use case: put the `*ngIf` on a container element that wraps the `*ngFor` element. One or both elements can be an `<ng-container>` so that no extra DOM elements are generated.

<a id="unless"></a>

## Creating a structural directive

This section guides you through creating an `UnlessDirective` and how to set `condition` values.
The `UnlessDirective` does the opposite of `NgIf`, and `condition` values can be set to `true` or `false`.
`NgIf` displays the template content when the condition is `true`.
`UnlessDirective` displays the content when the condition is `false`.
>>>>>>> f25ac4ae

Following is the `UnlessDirective` selector, `appUnless`, applied to the paragraph element.
When `condition` is `false`, the browser displays the sentence.

<<<<<<< HEAD
   要在浏览器中更改并显示 `condition` 的值，请添加一段标记代码以显示状态和按钮。

   <code-example path="structural-directives/src/app/app.component.html" header="src/app/app.component.html" region="toggle-info"></code-example>
=======
<code-example header="src/app/app.component.html (appUnless-1)" path="structural-directives/src/app/app.component.html" region="appUnless-1"></code-example>
>>>>>>> f25ac4ae

1. Using the Angular CLI, run the following command, where `unless` is the name of the directive:

<<<<<<< HEAD
要验证指令是否有效，请单击按钮以更改 `condition` 的值。

  <div class="lightbox">
    <img src='generated/images/guide/structural-directives/unless-anim.gif' alt="UnlessDirective in action">
  </div>

<a id="shorthand"></a>
<a id="asterisk"></a>
=======
   <code-example format="shell" language="shell">

   ng generate directive unless

   </code-example>
>>>>>>> f25ac4ae

   Angular creates the directive class and specifies the CSS selector, `appUnless`, that identifies the directive in a template.

<<<<<<< HEAD
## 结构型指令简写形式

The asterisk, `*`,  syntax on a structural directive, such as `*ngIf`, is shorthand that Angular interprets into a longer form.
Angular transforms the asterisk in front of a structural directive into an `<ng-template>` that surrounds the host element and its descendants.

结构型指令（例如 `*ngIf`）上的星号 `*` 语法是 Angular 解释为较长形式的简写形式。 Angular 将结构型指令前面的星号转换为围绕宿主元素及其后代的 `<ng-template>`。

The following is an example of `*ngIf` that displays the hero's name if `hero` exists:

下面是一个 `*ngIf` 的示例，如果 `hero` 存在，则显示英雄的名称：

<code-example path="structural-directives/src/app/app.component.html" header="src/app/app.component.html (asterisk)" region="asterisk"></code-example>
=======
1. Import `Input`, `TemplateRef`, and `ViewContainerRef`.

   <code-example header="src/app/unless.directive.ts (skeleton)" path="structural-directives/src/app/unless.directive.ts" region="skeleton"></code-example>

1. Inject `TemplateRef` and `ViewContainerRef` in the directive constructor as private variables.
>>>>>>> f25ac4ae

   <code-example header="src/app/unless.directive.ts (ctor)" path="structural-directives/src/app/unless.directive.ts" region="ctor"></code-example>

<<<<<<< HEAD
`*ngIf` 指令移到了 `<ng-template>` 上，在这里它成为绑定在方括号 `[ngIf]` 中的属性。 `<div>` 的其余部分（包括其 class 属性）移到了 `<ng-template>` 内部。

<code-example path="structural-directives/src/app/app.component.html" header="src/app/app.component.html (ngif-template)" region="ngif-template"></code-example>
=======
   The `UnlessDirective` creates an [embedded view](api/core/EmbeddedViewRef "API: EmbeddedViewRef") from the Angular-generated `<ng-template>` and inserts that view in a [view container](api/core/ViewContainerRef "API: ViewContainerRef") adjacent to the directive's original `<p>` host element.
>>>>>>> f25ac4ae

   [`TemplateRef`](api/core/TemplateRef "API: TemplateRef") helps you get to the `<ng-template>` contents and [`ViewContainerRef`](api/core/ViewContainerRef "API: ViewContainerRef") accesses the view container.

<<<<<<< HEAD
Angular 不会创建真正的 `<ng-template>` 元素，只会将 `<div>` 和注释节点占位符渲染到 DOM 中。

```html
<!--bindings={
  "ng-reflect-ng-if": "[object Object]"
}-->
<div _ngcontent-c0>Mr. Nice</div>
```
=======
1. Add an `appUnless` `@Input()` property with a setter.

   <code-example header="src/app/unless.directive.ts (set)" path="structural-directives/src/app/unless.directive.ts" region="set"></code-example>
>>>>>>> f25ac4ae

   Angular sets the `appUnless` property whenever the value of the condition changes.

<<<<<<< HEAD
`*ngFor` 中的星号的简写形式与非简写的 `<ng-template>` 形式进行比较：

<code-example path="structural-directives/src/app/app.component.html" header="src/app/app.component.html (inside-ngfor)" region="inside-ngfor"></code-example>
=======
   * If the condition is falsy and Angular hasn't created the view previously, the setter causes the view container to create the embedded view from the template
   * If the condition is truthy and the view is currently displayed, the setter clears the container, which disposes of the view
>>>>>>> f25ac4ae

The complete directive is as follows:

<<<<<<< HEAD
这里，`ngFor` 结构型指令相关的所有内容都应用到了 `<ng-template>` 中。而元素上的所有其他绑定和属性应用到了 `<ng-template>` 中的 `<div>` 元素上。除了 `ngFor` 字符串外，宿主元素上的其他修饰都会保留在 `<ng-template>` 中。在这个例子中，`[class.odd]="odd"` 就留在了 `<div>` 中。

The `let` keyword declares a template input variable that you can reference within the template.
The input variables in this example are `hero`, `i`, and `odd`.
The parser translates `let hero`, `let i`, and `let odd` into variables named `let-hero`, `let-i`, and `let-odd`.
The `let-i` and `let-odd` variables become `let i=index` and `let odd=odd`.
Angular sets `i` and `odd` to the current value of the context's `index` and `odd` properties.

`let` 关键字会声明一个模板输入变量，你可以在模板中引用该变量。在这个例子中，是 `hero`、`i` 和 `odd`。解析器将 `let hero`、`let i` 和 `let odd` 转换为名为 `let-hero`、`let-i` 和 `let-odd` 的变量。 `let-i` 和 `let-odd` 变量变为 `let i=index` 和 `let odd=odd` 。 Angular 会将 `i` 和 `odd` 设置为上下文中 `index` 和 `odd` 属性的当前值。

The parser applies PascalCase to all directives and prefixes them with the directive's attribute name, such as ngFor.
For example, the `ngFor` input properties, `of` and `trackBy`, map to `ngForOf` and `ngForTrackBy`.
As the `NgFor` directive loops through the list, it sets and resets properties of its own context object.
These properties can include, but aren't limited to, `index`, `odd`, and a special property
named `$implicit`.

解析器会将 PascalCase 应用于所有指令，并为它们加上指令的属性名称（例如 ngFor）。比如，`ngFor` 的输入特性 `of` 和 `trackBy` ，会映射为 `ngForOf` 和 `ngForTrackBy` 。当 `NgFor` 指令遍历列表时，它会设置和重置它自己的上下文对象的属性。这些属性可以包括但不限于 `index`、`odd` 和一个名为 `$implicit` 的特殊属性。

Angular sets `let-hero` to the value of the context's `$implicit` property, which `NgFor` has initialized with the hero for the current iteration.

Angular 会将 `let-hero` 设置为上下文的 `$implicit` 属性的值， `NgFor` 已经将其初始化为当前正在迭代的英雄。

For more information, see the [NgFor API](api/common/NgForOf "API: NgFor") and [NgForOf API](api/common/NgForOf) documentation.

有关更多信息，请参见 [NgFor API](api/common/NgForOf "API：NgFor") 和 [NgForOf API](api/common/NgForOf) 文档。

### Creating template fragments with `<ng-template>`

### 用 `<ng-template>` 创建模板片段

Angular's `<ng-template>` element defines a template that doesn't render anything by default.
With `<ng-template>`, you can render the content manually for full control over how the content displays.

Angular 的 `<ng-template>` 元素定义了一个默认情况下不渲染任何内容的模板。使用 `<ng-template>` ，你可以手动渲染内容，以完全控制内容的显示方式。

If there is no structural directive and you wrap some elements in an `<ng-template>`, those elements disappear.
In the following example, Angular does not render the middle "Hip!" in the phrase "Hip! Hip! Hooray!" because of the surrounding `<ng-template>`.

如果没有结构型指令，并且将某些元素包装在 `<ng-template>` 中，则这些元素会消失。在下面的示例中，Angular 不会渲染中间的 “Hip!”，因为它被 `<ng-template>` 包裹着。

<code-example path="structural-directives/src/app/app.component.html" header="src/app/app.component.html (template-tag)" region="template-tag"></code-example>
=======
<code-example header="src/app/unless.directive.ts (excerpt)" path="structural-directives/src/app/unless.directive.ts" region="no-docs"></code-example>

### Testing the directive

In this section, you'll update your application to test the `UnlessDirective`.

1. Add a `condition` set to `false` in the `AppComponent`.

   <code-example header="src/app/app.component.ts (excerpt)" path="structural-directives/src/app/app.component.ts" region="condition"></code-example>

1. Update the template to use the directive.
   Here, `*appUnless` is on two `<p>` tags with opposite `condition` values, one `true` and one `false`.

   <code-example header="src/app/app.component.html (appUnless)" path="structural-directives/src/app/app.component.html" region="appUnless"></code-example>

   The asterisk is shorthand that marks `appUnless` as a structural directive.
   When the `condition` is falsy, the top (A) paragraph appears and the bottom (B) paragraph disappears.
   When the `condition` is truthy, the top (A) paragraph disappears and the bottom (B) paragraph appears.

1. To change and display the value of `condition` in the browser, add markup that displays the status and a button.

   <code-example header="src/app/app.component.html" path="structural-directives/src/app/app.component.html" region="toggle-info"></code-example>

To verify that the directive works, click the button to change the value of `condition`.
>>>>>>> f25ac4ae

<div class="lightbox">

<img alt="UnlessDirective in action" src="generated/images/guide/structural-directives/unless-anim.gif">

</div>

## Structural directive syntax reference

## 结构型指令语法参考

When you write your own structural directives, use the following syntax:

<<<<<<< HEAD
当你编写自己的结构型指令时，请使用以下语法：

```
*:prefix="( :let | :expression ) (';' | ',')? ( :let | :as | :keyExp )*"
```

The following tables describe each portion of the structural directive grammar:

下表描述了结构型指令语法的每个部分：

<table>

  <tr>
    <td><code>prefix</code></td>
    <td>HTML attribute key</td>
  </tr>
  <tr>
    <td><code>prefix</code></td>
    <td>HTML 属性的键名</td>
  </tr>
  <tr>
    <td><code>key</code></td>
    <td>HTML attribute key</td>
  </tr>
  <tr>
    <td><code>key</code></td>
    <td>HTML 属性的键名</td>
  </tr>
  <tr>
    <td><code>local</code></td>
    <td>local variable name used in the template</td>
  </tr>
  <tr>
    <td><code>local</code></td>
    <td>在模板中使用的局部变量名</td>
  </tr>
  <tr>
    <td><code>export</code></td>
    <td>value exported by the directive under a given name</td>
  <tr>
    <td><code>export</code></td>
    <td>该指令以特定名称导出的值</td>
  </tr>
  <tr>
    <td><code>expression</code></td>
    <td>standard Angular expression</td>
  </tr>
  <tr>
    <td><code>expression</code></td>
    <td>标准 Angular 表达式</td>
  </tr>
</table>

<table>
  <tr>
    <th></th>
  </tr>
  <tr>
    <td colspan="3"><code>keyExp = :key ":"? :expression ("as" :local)? ";"? </code></td>
  </tr>
  <tr>
    <td colspan="3"><code>let = "let" :local "=" :export ";"?</code></td>
  </tr>
  <tr>
    <td colspan="3"><code>as = :export "as" :local ";"?</code></td>
  </tr>
</table>
=======
<code-example format="typescript" hideCopy language="typescript">

&ast;:prefix="( :let &verbar; :expression ) (';' &verbar; ',')? ( :let &verbar; :as &verbar; :keyExp )&ast;"

</code-example>

The following tables describe each portion of the structural directive grammar:

<code-tabs>
    <code-pane format="typescript" header="as" hideCopy language="typescript"> as = :export "as" :local ";"? </code-pane>
    <code-pane format="typescript" header="keyExp" hideCopy language="typescript"> keyExp = :key ":"? :expression ("as" :local)? ";"? </code-pane>
    <code-pane format="typescript" header="let" hideCopy language="typescript"> let = "let" :local "=" :export ";"? </code-pane>
</code-tabs>

| Keyword | Details |
| :------ | :------ |
| `prefix` | HTML attribute key |
| `key` | HTML attribute key |
| `local` | Local variable name used in the template |
| `export` | Value exported by the directive under a given name |
| `expression` | Standard Angular expression |
>>>>>>> f25ac4ae

### How Angular translates shorthand

### Angular 如何翻译简写形式

Angular translates structural directive shorthand into the normal binding syntax as follows:

<<<<<<< HEAD
Angular 会将结构型指令的简写形式转换为普通的绑定语法，如下所示：

<table>
  <tr>
    <th>Shorthand</th>
    <th>Translation</th>
  </tr>
  <tr>
    <th>简写形式</th>
    <th>翻译结果</th>
  </tr>
  <tr>
    <td><code>prefix</code> and naked <code>expression</code></td>
    <td><code>[prefix]="expression"</code></td>
  </tr>
  <tr>
    <td><code>prefix</code> 和裸 <code>expression</code></td>
    <td><code>[prefix]="expression"</code></td>
  </tr>
  <tr>
    <td><code>keyExp</code></td>
    <td><code>[prefixKey] "expression"
    (let-prefixKey="export")</code>
    <br />
    Notice that the <code>prefix</code>
    is added to the <code>key</code>
    </td>
  </tr>
  <tr>
    <td><code>keyExp</code></td>
    <td><code>[prefixKey] "expression"
    (let-prefixKey="export")</code>
    <br />
    注意，这个 <code>prefix</code> 已经加到了 <code>key</code> 上。</td>
  </tr>
  <tr>
    <td><code>let</code></td>
    <td><code>let-local="export"</code></td>
  </tr>
</table>
=======
| Shorthand | Translation |
| :-------- | :---------- |
| `prefix` and naked `expression` | <code-example format="typescript" hideCopy language="typescript"> [prefix]="expression" </code-example> |
| `keyExp` | <code-example format="typescript" hideCopy language="typescript"> [prefixKey] "expression" (let-prefixKey="export") </code-example> <div class="alert is-helpful"> **NOTE**: <br /> The `prefix` is added to the `key` </div> |
| `let` | <code-example format="typescript" hideCopy language="typescript"> let-local="export" </code-example> |
>>>>>>> f25ac4ae

### Shorthand examples

### 简写形式示例

The following table provides shorthand examples:

<<<<<<< HEAD
下表提供了一些简写形式示例：

<table>
  <tr>
    <th>Shorthand</th>
    <th>How Angular interprets the syntax</th>
  </tr>
  <tr>
    <th>简写形式</th>
    <th>Angular 如何解释此语法</th>
  </tr>
  <tr>
    <td><code>*ngFor="let item of [1,2,3]"</code></td>
    <td><code>&lt;ng-template ngFor let-item [ngForOf]="[1,2,3]"&gt;</code></td>
  </tr>
  <tr>
    <td><code>*ngFor="let item of [1,2,3] as items; trackBy: myTrack; index as i"</code></td>
    <td><code>&lt;ng-template ngFor let-item [ngForOf]="[1,2,3]" let-items="ngForOf" [ngForTrackBy]="myTrack" let-i="index"&gt;</code>
    </td>
  </tr>
  <tr>
    <td><code>*ngIf="exp"</code></td>
    <td><code>&lt;ng-template [ngIf]="exp"&gt;</code></td>
  </tr>
  <tr>
    <td><code>*ngIf="exp as value"</code></td>
    <td><code>&lt;ng-template [ngIf]="exp" let-value="ngIf"&gt;</code></td>
  </tr>
</table>

<a id="directive-type-checks"></a>

<!-- To do follow up PR: move this section to a more general location because it also applies to attribute directives. -->
=======
| Shorthand | How Angular interprets the syntax |
| :-------- | :-------------------------------- |
| <code-example format="typescript" hideCopy language="typescript"> &ast;ngFor="let item of [1,2,3]" </code-example> | <code-example format="html" hideCopy language="html"> &lt;ng-template ngFor &NewLine;&nbsp;&nbsp;&nbsp;&nbsp;&nbsp;&nbsp;&nbsp;&nbsp;&nbsp;&nbsp;&nbsp;&nbsp; let-item &NewLine;&nbsp;&nbsp;&nbsp;&nbsp;&nbsp;&nbsp;&nbsp;&nbsp;&nbsp;&nbsp;&nbsp;&nbsp; [ngForOf]="[1,2,3]"&gt; </code-example> |
| <code-example format="typescript" hideCopy language="typescript"> &ast;ngFor="let item of [1,2,3] as items; &NewLine;&nbsp;&nbsp;&nbsp;&nbsp;&nbsp;&nbsp;&nbsp; trackBy: myTrack; index as i" </code-example> | <code-example format="html" hideCopy language="html"> &lt;ng-template ngFor &NewLine;&nbsp;&nbsp;&nbsp;&nbsp;&nbsp;&nbsp;&nbsp;&nbsp;&nbsp;&nbsp;&nbsp;&nbsp; let-item &NewLine;&nbsp;&nbsp;&nbsp;&nbsp;&nbsp;&nbsp;&nbsp;&nbsp;&nbsp;&nbsp;&nbsp;&nbsp; [ngForOf]="[1,2,3]" &NewLine;&nbsp;&nbsp;&nbsp;&nbsp;&nbsp;&nbsp;&nbsp;&nbsp;&nbsp;&nbsp;&nbsp;&nbsp; let-items="ngForOf" &NewLine;&nbsp;&nbsp;&nbsp;&nbsp;&nbsp;&nbsp;&nbsp;&nbsp;&nbsp;&nbsp;&nbsp;&nbsp; [ngForTrackBy]="myTrack" &NewLine;&nbsp;&nbsp;&nbsp;&nbsp;&nbsp;&nbsp;&nbsp;&nbsp;&nbsp;&nbsp;&nbsp;&nbsp; let-i="index"&gt; </code-example> |
| <code-example format="typescript" hideCopy language="typescript"> &ast;ngIf="exp" </code-example> | <code-example format="html" hideCopy language="html"> &lt;ng-template [ngIf]="exp"&gt; </code-example> |
| <code-example format="typescript" hideCopy language="typescript"> &ast;ngIf="exp as value" </code-example> | <code-example format="html" hideCopy language="html"> &lt;ng-template [ngIf]="exp" &NewLine;&nbsp;&nbsp;&nbsp;&nbsp;&nbsp;&nbsp;&nbsp;&nbsp;&nbsp;&nbsp;&nbsp;&nbsp; let-value="ngIf"&gt; </code-example> |

<a id="directive-type-checks"></a>

<!--todo: To do follow up PR: move this section to a more general location because it also applies to attribute directives. -->
>>>>>>> f25ac4ae

## Improving template type checking for custom directives

## 改进自定义指令的模板类型检查

You can improve template type checking for custom directives by adding template guard properties to your directive definition.
These properties help the Angular template type checker find mistakes in the template at compile time, which can avoid runtime errors.
These properties are as follows:

<<<<<<< HEAD
你可以通过将模板守卫属性添加到指令定义中来改进自定义指令的模板类型检查。这些属性可帮助 Angular 的模板类型检查器在编译时发现模板中的错误，从而避免运行时错误。这些属性如下：

* A property `ngTemplateGuard_(someInputProperty)` lets you specify a more accurate type for an input expression within the template.

  `ngTemplateGuard_(someInputProperty)` 属性使你可以为模板中的输入表达式指定更准确的类型。

* The `ngTemplateContextGuard` static property declares the type of the template context.
=======
* A property `ngTemplateGuard_(someInputProperty)` lets you specify a more accurate type for an input expression within the template
* The `ngTemplateContextGuard` static property declares the type of the template context
>>>>>>> f25ac4ae

  静态属性 `ngTemplateContextGuard` 声明了模板上下文的类型。

This section provides examples of both kinds of type-guard property.
For more information, see [Template type checking](guide/template-typecheck "Template type-checking guide").

<<<<<<< HEAD
本节提供了两种类型守卫的示例。欲知详情，请参见[模板类型检查](guide/template-typecheck "模板类型检查指南")。

=======
>>>>>>> f25ac4ae
<a id="narrowing-input-types"></a>

### Making in-template type requirements more specific with template guards

### 使用模板守卫使模板中的类型要求更具体

A structural directive in a template controls whether that template is rendered at run time, based on its input expression.
To help the compiler catch template type errors, you should specify as closely as possible the required type of a directive's input expression when it occurs inside the template.

模板中的结构型指令会根据输入表达式来控制是否要在运行时渲染该模板。为了帮助编译器捕获模板类型中的错误，你应该尽可能详细地指定模板内指令的输入表达式所期待的类型。

A type guard function narrows the expected type of an input expression to a subset of types that might be passed to the directive within the template at run time.
You can provide such a function to help the type-checker infer the proper type for the expression at compile time.

<<<<<<< HEAD
类型保护函数会将输入表达式的预期类型缩小为可能在运行时传递给模板内指令的类型的子集。你可以提供这样的功能来帮助类型检查器在编译时为表达式推断正确的类型。

For example, the `NgIf` implementation uses type-narrowing to ensure that the
template is only instantiated if the input expression to `*ngIf` is truthy.
=======
For example, the `NgIf` implementation uses type-narrowing to ensure that the template is only instantiated if the input expression to `*ngIf` is truthy.
>>>>>>> f25ac4ae
To provide the specific type requirement, the `NgIf` directive defines a [static property `ngTemplateGuard_ngIf: 'binding'`](api/common/NgIf#static-properties).
The `binding` value is a special case for a common kind of type-narrowing where the input expression is evaluated in order to satisfy the type requirement.

例如，`NgIf` 的实现使用类型窄化来确保只有当 `*ngIf` 的输入表达式为真时，模板才会被实例化。为了提供具体的类型要求，`NgIf` 指令定义了一个[静态属性 `ngTemplateGuard_ngIf: 'binding'`](api/common/NgIf#static-properties)。这里的 `binding` 值是一种常见的类型窄化的例子，它会对输入表达式进行求值，以满足类型要求。

To provide a more specific type for an input expression to a directive within the template, add an `ngTemplateGuard_xx` property to the directive, where the suffix to the static property name, `xx`, is the `@Input()` field name.
The value of the property can be either a general type-narrowing function based on its return type, or the string `"binding"`, as in the case of `NgIf`.

要为模板中指令的输入表达式提供更具体的类型，请在指令中添加 `ngTemplateGuard_xx` 属性，其中静态属性名称 `xx` 就是 `@Input()` 字段的名字。该属性的值可以是基于其返回类型的常规类型窄化函数，也可以是字符串，例如 `NgIf` 中的 `"binding"`。

For example, consider the following structural directive that takes the result of a template expression as an input:

<<<<<<< HEAD
例如，考虑以下结构型指令，该指令以模板表达式的结果作为输入：

<code-example language="ts" header="IfLoadedDirective">
export type Loaded<T> = { type: 'loaded', data: T };
=======
<code-example format="typescript" header="IfLoadedDirective" language="typescript">

export type Loaded&lt;T&gt; = { type: 'loaded', data: T };
>>>>>>> f25ac4ae
export type Loading = { type: 'loading' };
export type LoadingState&lt;T&gt; = Loaded&lt;T&gt; | Loading;
export class IfLoadedDirective&lt;T&gt; {
    &commat;Input('ifLoaded') set state(state: LoadingState&lt;T&gt;) {}
    static ngTemplateGuard_state&lt;T&gt;(dir: IfLoadedDirective&lt;T&gt;, expr: LoadingState&lt;T&gt;): expr is Loaded&lt;T&gt; { return true; };
}

export interface Person {
  name: string;
}

&commat;Component({
  template: `&lt;div *ifLoaded="state">{{ state.data }}&lt;/div>`,
})
export class AppComponent {
  state: LoadingState&lt;Person&gt;;
}

</code-example>

In this example, the `LoadingState<T>` type permits either of two states, `Loaded<T>` or `Loading`.
The expression used as the directive's `state` input is of the umbrella type `LoadingState`, as it's unknown what the loading state is at that point.

在这个例子中， `LoadingState<T>` 类型允许两个状态之一， `Loaded<T>` 或 `Loading` 。用作指令的 `state` 输入的表达式是宽泛的伞形类型 `LoadingState`，因为还不知道此时的加载状态是什么。

The `IfLoadedDirective` definition declares the static field `ngTemplateGuard_state`, which expresses the narrowing behavior.
Within the `AppComponent` template, the `*ifLoaded` structural directive should render this template only when `state` is actually `Loaded<Person>`.
The type guard lets the type checker infer that the acceptable type of `state` within the template is a `Loaded<T>`, and further infer that `T` must be an instance of `Person`.

<<<<<<< HEAD
`IfLoadedDirective` 定义声明了静态字段 `ngTemplateGuard_state`，以表示其窄化行为。在 `AppComponent` 模板中，`*ifLoaded` 结构型指令只有当实际的 `state` 是 `Loaded<Person>` 类型时，才会渲染该模板。类型守护允许类型检查器推断出模板中可接受的 `state` 类型是 `Loaded<T>`，并进一步推断出 `T` 必须是一个 `Person` 的实例。

=======
>>>>>>> f25ac4ae
<a id="narrowing-context-type"></a>

### Typing the directive's context

### 为指令的上下文指定类型

If your structural directive provides a context to the instantiated template, you can properly type it inside the template by providing a static `ngTemplateContextGuard` function.
The following snippet shows an example of such a function.

<<<<<<< HEAD
如果你的结构型指令要为实例化的模板提供一个上下文，可以通过提供静态的 `ngTemplateContextGuard` 函数在模板中给它提供合适的类型。下面的代码片段展示了该函数的一个例子。

<code-example language="ts" header="myDirective.ts">
@Directive({…})
=======
<code-example format="typescript" header="myDirective.ts" language="typescript">

&commat;Directive({&hellip;})
>>>>>>> f25ac4ae
export class ExampleDirective {
    // Make sure the template checker knows the type of the context with which the
    // template of this directive will be rendered
    static ngTemplateContextGuard(
      dir: ExampleDirective, ctx: unknown
    ): ctx is ExampleContext { return true; };

    // &hellip;
}

</code-example>

<!-- links -->

<!-- external links -->

<!-- end links -->

@reviewed 2022-02-28<|MERGE_RESOLUTION|>--- conflicted
+++ resolved
@@ -1,78 +1,33 @@
 # Structural directives
 
-<<<<<<< HEAD
-# 编写结构型指令
-
-This topic demonstrates how to create a structural directive and provides conceptual information on how directives work, how Angular interprets shorthand, and how to add template guard properties to catch template type errors.
-=======
 This guide is about structural directives and provides conceptual information on how such directives work, how Angular interprets their shorthand syntax, and how to add template guard properties to catch template type errors.
 
 Structural directives are directives which change the DOM layout by adding and removing DOM element.
 
 Angular provides a set of built-in structural directives (such as `NgIf`, `NgFor`, `NgSwitch` and others) which are commonly used in all Angular projects. For more information see [Built-in directives](guide/built-in-directives).
->>>>>>> f25ac4ae
-
-本主题演示如何创建结构型指令，并提供有关指令如何工作、Angular 如何解释简写形式以及如何添加模板守卫属性以捕获模板类型错误的概念性信息。
 
 <div class="alert is-helpful">
 
 For the example application that this page describes, see the <live-example name="structural-directives"></live-example>.
-
-有关此页面描述的示例应用程序，请参见<live-example></live-example> 。
 
 </div>
 
 <a id="shorthand"></a>
 <a id="asterisk"></a>
 
-<<<<<<< HEAD
-有关 Angular 的内置结构型指令（如 `NgIf` ， `NgForOf` 和 `NgSwitch`）的更多信息，请参见[内置指令](guide/built-in-directives)。
-
-<a id="unless"></a>
-=======
 ## Structural directive shorthand
->>>>>>> f25ac4ae
 
 When structural directives are applied they generally are prefixed by an asterisk, `*`,  such as `*ngIf`. This convention is shorthand that Angular interprets and converts into a longer form.
 Angular transforms the asterisk in front of a structural directive into an `<ng-template>` that surrounds the host element and its descendants.
 
-<<<<<<< HEAD
-## 创建结构型指令
-
-This section guides you through creating an `UnlessDirective` and how to set `condition` values.
-The `UnlessDirective` does the opposite of `NgIf`, and `condition` values can be set to `true` or `false`.
-`NgIf` displays the template content when the condition is `true`.
-`UnlessDirective` displays the content when the condition is `false`.
-
-本节将指导你创建 `UnlessDirective` 以及如何设置 `condition` 值。 `UnlessDirective` 与 `NgIf` 相反，并且 `condition` 值可以设置为 `true` 或 `false` 。 `NgIf` 为 `true` 时显示模板内容；而 `UnlessDirective` 在这个条件为 `false` 时显示内容。
-
-Following is the `UnlessDirective` selector, `appUnless`, applied to the paragraph element.
-When `condition` is `false`, the browser displays the sentence.
-
-以下是应用于 p 元素的 `UnlessDirective` 选择器 `appUnless` 当 `condition` 为 `false` ，浏览器将显示该句子。
-
-<code-example path="structural-directives/src/app/app.component.html" header="src/app/app.component.html (appUnless-1)" region="appUnless-1"></code-example>
-=======
 For example, let's take the following code which uses an `*ngIf` to displays the hero's name if `hero` exists:
 
 <code-example path="structural-directives/src/app/app.component.html" header="src/app/app.component.html (asterisk)" region="asterisk"></code-example>
 
 Angular creates an `<ng-template>` element and applies the `*ngIf` directive onto it where it becomes a property binding in square brackets, `[ngIf]`. The rest of the `<div>`, including its class attribute, is then moved inside the `<ng-template>`:
->>>>>>> f25ac4ae
 
 <code-example path="structural-directives/src/app/app.component.html" header="src/app/app.component.html (ngif-template)" region="ngif-template"></code-example>
 
-<<<<<<< HEAD
-   使用 Angular CLI，运行以下命令，其中 `unless` 是伪指令的名称：
-
-   ```bash
-   ng generate directive unless
-   ```
-
-   Angular creates the directive class and specifies the CSS selector, `appUnless`, that identifies the directive in a template.
-
-   Angular 会创建指令类，并指定 CSS 选择器 `appUnless`，它会在模板中标识指令。
-=======
 Note that Angular does not actually create a real `<ng-template>` element, but instead only renders the `<div>` element.
 
 ```html
@@ -82,41 +37,21 @@
 The following example compares the shorthand use of the asterisk in `*ngFor` with the longhand `<ng-template>` form:
 
 <code-example path="structural-directives/src/app/app.component.html" header="src/app/app.component.html (inside-ngfor)" region="inside-ngfor"></code-example>
->>>>>>> f25ac4ae
 
 Here, everything related to the `ngFor` structural directive is moved to the `<ng-template>`.
 All other bindings and attributes on the element apply to the `<div>` element within the `<ng-template>`.
 Other modifiers on the host element, in addition to the `ngFor` string, remain in place as the element moves inside the `<ng-template>`.
 In this example, the `[class.odd]="odd"` stays on the `<div>`.
 
-<<<<<<< HEAD
-   导入 `Input`、`TemplateRef` 和 `ViewContainerRef`。
-
-   <code-example path="structural-directives/src/app/unless.directive.ts" header="src/app/unless.directive.ts (skeleton)" region="skeleton"></code-example>
-=======
 The `let` keyword declares a template input variable that you can reference within the template.
 The input variables in this example are `hero`, `i`, and `odd`.
 The parser translates `let hero`, `let i`, and `let odd` into variables named `let-hero`, `let-i`, and `let-odd`.
 The `let-i` and `let-odd` variables become `let i=index` and `let odd=odd`.
 Angular sets `i` and `odd` to the current value of the context's `index` and `odd` properties.
->>>>>>> f25ac4ae
 
 The parser applies PascalCase to all directives and prefixes them with the directive's attribute name, such as ngFor.
 For example, the `ngFor` input properties, `of` and `trackBy`, map to `ngForOf` and `ngForTrackBy`.
 
-<<<<<<< HEAD
-   在指令的构造函数中将 `TemplateRef` 和 `ViewContainerRef` 注入成私有变量。
-
-   <code-example path="structural-directives/src/app/unless.directive.ts" header="src/app/unless.directive.ts (ctor)" region="ctor"></code-example>
-
-   The `UnlessDirective` creates an [embedded view](api/core/EmbeddedViewRef "API: EmbeddedViewRef") from the Angular-generated `<ng-template>` and inserts that view in a [view container](api/core/ViewContainerRef "API: ViewContainerRef") adjacent to the directive's original `<p>` host element.
-
-   `UnlessDirective` 会通过 Angular 生成的 `<ng-template>` 创建一个[嵌入的视图](api/core/EmbeddedViewRef "API：EmbeddedViewRef")，然后将该视图插入到该指令的原始 `<p>` 宿主元素紧后面的[视图容器](api/core/ViewContainerRef "API：ViewContainerRef")中。
-
-   [`TemplateRef`](api/core/TemplateRef "API: TemplateRef") helps you get to the `<ng-template>` contents and [`ViewContainerRef`](api/core/ViewContainerRef "API: ViewContainerRef") accesses the view container.
-
-   [`TemplateRef`](api/core/TemplateRef "API：TemplateRef")可帮助你获取 `<ng-template>` 的内容，而 [`ViewContainerRef`](api/core/ViewContainerRef "API：ViewContainerRef") 可以访问视图容器。
-=======
 As the `NgFor` directive loops through the list, it sets and resets properties of its own context object.
 These properties can include, but aren't limited to, `index`, `odd`, and a special property
 named `$implicit`.
@@ -124,27 +59,9 @@
 Angular sets `let-hero` to the value of the context's `$implicit` property, which `NgFor` has initialized with the hero for the current iteration.
 
 For more information, see the [NgFor API](api/common/NgForOf "API: NgFor") and [NgForOf API](api/common/NgForOf) documentation.
->>>>>>> f25ac4ae
 
 <div class="alert is-helpful">
 
-<<<<<<< HEAD
-   添加一个带 setter 的 `@Input()` 属性 `appUnless`。
-
-   <code-example path="structural-directives/src/app/unless.directive.ts" header="src/app/unless.directive.ts (set)" region="set"></code-example>
-
-   Angular sets the `appUnless` property whenever the value of the condition changes.
-
-   每当条件的值更改时，Angular 都会设置 `appUnless` 属性。
-
-   * If the condition is falsy and Angular hasn't created the view previously, the setter causes the view container to create the embedded view from the template.
-
-     如果条件是假值，并且 Angular 以前尚未创建视图，则此 setter 会导致视图容器从模板创建出嵌入式视图。
-
-   * If the condition is truthy and the view is currently displayed, the setter clears the container, which disposes of the view.
-
-     如果条件为真值，并且当前正显示着视图，则此 setter 会清除容器，这会导致销毁该视图。
-=======
   Note that Angular's `<ng-template>` element defines a template that doesn't render anything by default, if you just wrap elements in an `<ng-template>` without applying a structural directive those elements will not be rendered.
 
   For more information, see the [ng-template API](api/core/ng-template) documentation.
@@ -152,46 +69,13 @@
 </div>
 
 <a id="one-per-element"></a>
->>>>>>> f25ac4ae
 
 ## One structural directive per element
 
-<<<<<<< HEAD
-完整的指令如下：
-
-<code-example path="structural-directives/src/app/unless.directive.ts" header="src/app/unless.directive.ts (excerpt)" region="no-docs"></code-example>
-=======
 It's a quite common use-case to repeat a block of HTML but only when a particular condition is true. An intuitive way to do that is to put both an `*ngFor` and an `*ngIf` on the same element. However, since both `*ngFor` and `*ngIf` are structural directives, this would be treated as an error by the compiler. You may apply only one _structural_ directive to an element.
->>>>>>> f25ac4ae
 
 The reason is simplicity. Structural directives can do complex things with the host element and its descendants.
 
-<<<<<<< HEAD
-### 测试指令
-
-In this section, you'll update your application to test the `UnlessDirective`.
-
-在本节中，你将更新你的应用程序，以测试 `UnlessDirective` 。
-
-1. Add a `condition` set to `false` in the `AppComponent`.
-
-   添加一个 `condition` 设置为 `false` 的 `AppComponent` 。
-
-   <code-example path="structural-directives/src/app/app.component.ts" header="src/app/app.component.ts (excerpt)" region="condition"></code-example>
-
-1. Update the template to use the directive.
-   Here, `*appUnless` is on two `<p>` tags with opposite `condition` values, one `true` and one `false`.
-
-    更新模板以使用指令。这里，`*appUnless` 位于两个具有相反 `condition` 的 `<p>` 标记上，一个为 `true` ，一个为 `false` 。
-
-    <code-example path="structural-directives/src/app/app.component.html" header="src/app/app.component.html (appUnless)" region="appUnless"></code-example>
-
-    The asterisk is shorthand that marks `appUnless` as a structural directive.
-    When the `condition` is falsy, the top (A) paragraph appears and the bottom (B) paragraph disappears.
-    When the `condition` is truthy, the top (A) paragraph disappears and the bottom (B) paragraph appears.
-
-    星号是将 `appUnless` 标记为结构型指令的简写形式。如果 `condition` 是假值，则会让顶部段落 A，而底部段落 B 消失。当 `condition` 为真时，顶部段落 A 消失，而底部段落 B 出现。
-=======
 When two directives lay claim to the same host element, which one should take precedence?
 
 Which should go first, the `NgIf` or the `NgFor`? Can the `NgIf` cancel the effect of the `NgFor`?
@@ -208,144 +92,45 @@
 The `UnlessDirective` does the opposite of `NgIf`, and `condition` values can be set to `true` or `false`.
 `NgIf` displays the template content when the condition is `true`.
 `UnlessDirective` displays the content when the condition is `false`.
->>>>>>> f25ac4ae
 
 Following is the `UnlessDirective` selector, `appUnless`, applied to the paragraph element.
 When `condition` is `false`, the browser displays the sentence.
 
-<<<<<<< HEAD
-   要在浏览器中更改并显示 `condition` 的值，请添加一段标记代码以显示状态和按钮。
-
-   <code-example path="structural-directives/src/app/app.component.html" header="src/app/app.component.html" region="toggle-info"></code-example>
-=======
 <code-example header="src/app/app.component.html (appUnless-1)" path="structural-directives/src/app/app.component.html" region="appUnless-1"></code-example>
->>>>>>> f25ac4ae
 
 1. Using the Angular CLI, run the following command, where `unless` is the name of the directive:
 
-<<<<<<< HEAD
-要验证指令是否有效，请单击按钮以更改 `condition` 的值。
-
-  <div class="lightbox">
-    <img src='generated/images/guide/structural-directives/unless-anim.gif' alt="UnlessDirective in action">
-  </div>
-
-<a id="shorthand"></a>
-<a id="asterisk"></a>
-=======
    <code-example format="shell" language="shell">
 
    ng generate directive unless
 
    </code-example>
->>>>>>> f25ac4ae
 
    Angular creates the directive class and specifies the CSS selector, `appUnless`, that identifies the directive in a template.
 
-<<<<<<< HEAD
-## 结构型指令简写形式
-
-The asterisk, `*`,  syntax on a structural directive, such as `*ngIf`, is shorthand that Angular interprets into a longer form.
-Angular transforms the asterisk in front of a structural directive into an `<ng-template>` that surrounds the host element and its descendants.
-
-结构型指令（例如 `*ngIf`）上的星号 `*` 语法是 Angular 解释为较长形式的简写形式。 Angular 将结构型指令前面的星号转换为围绕宿主元素及其后代的 `<ng-template>`。
-
-The following is an example of `*ngIf` that displays the hero's name if `hero` exists:
-
-下面是一个 `*ngIf` 的示例，如果 `hero` 存在，则显示英雄的名称：
-
-<code-example path="structural-directives/src/app/app.component.html" header="src/app/app.component.html (asterisk)" region="asterisk"></code-example>
-=======
 1. Import `Input`, `TemplateRef`, and `ViewContainerRef`.
 
    <code-example header="src/app/unless.directive.ts (skeleton)" path="structural-directives/src/app/unless.directive.ts" region="skeleton"></code-example>
 
 1. Inject `TemplateRef` and `ViewContainerRef` in the directive constructor as private variables.
->>>>>>> f25ac4ae
 
    <code-example header="src/app/unless.directive.ts (ctor)" path="structural-directives/src/app/unless.directive.ts" region="ctor"></code-example>
 
-<<<<<<< HEAD
-`*ngIf` 指令移到了 `<ng-template>` 上，在这里它成为绑定在方括号 `[ngIf]` 中的属性。 `<div>` 的其余部分（包括其 class 属性）移到了 `<ng-template>` 内部。
-
-<code-example path="structural-directives/src/app/app.component.html" header="src/app/app.component.html (ngif-template)" region="ngif-template"></code-example>
-=======
    The `UnlessDirective` creates an [embedded view](api/core/EmbeddedViewRef "API: EmbeddedViewRef") from the Angular-generated `<ng-template>` and inserts that view in a [view container](api/core/ViewContainerRef "API: ViewContainerRef") adjacent to the directive's original `<p>` host element.
->>>>>>> f25ac4ae
 
    [`TemplateRef`](api/core/TemplateRef "API: TemplateRef") helps you get to the `<ng-template>` contents and [`ViewContainerRef`](api/core/ViewContainerRef "API: ViewContainerRef") accesses the view container.
 
-<<<<<<< HEAD
-Angular 不会创建真正的 `<ng-template>` 元素，只会将 `<div>` 和注释节点占位符渲染到 DOM 中。
-
-```html
-<!--bindings={
-  "ng-reflect-ng-if": "[object Object]"
-}-->
-<div _ngcontent-c0>Mr. Nice</div>
-```
-=======
 1. Add an `appUnless` `@Input()` property with a setter.
 
    <code-example header="src/app/unless.directive.ts (set)" path="structural-directives/src/app/unless.directive.ts" region="set"></code-example>
->>>>>>> f25ac4ae
 
    Angular sets the `appUnless` property whenever the value of the condition changes.
 
-<<<<<<< HEAD
-`*ngFor` 中的星号的简写形式与非简写的 `<ng-template>` 形式进行比较：
-
-<code-example path="structural-directives/src/app/app.component.html" header="src/app/app.component.html (inside-ngfor)" region="inside-ngfor"></code-example>
-=======
    * If the condition is falsy and Angular hasn't created the view previously, the setter causes the view container to create the embedded view from the template
    * If the condition is truthy and the view is currently displayed, the setter clears the container, which disposes of the view
->>>>>>> f25ac4ae
 
 The complete directive is as follows:
 
-<<<<<<< HEAD
-这里，`ngFor` 结构型指令相关的所有内容都应用到了 `<ng-template>` 中。而元素上的所有其他绑定和属性应用到了 `<ng-template>` 中的 `<div>` 元素上。除了 `ngFor` 字符串外，宿主元素上的其他修饰都会保留在 `<ng-template>` 中。在这个例子中，`[class.odd]="odd"` 就留在了 `<div>` 中。
-
-The `let` keyword declares a template input variable that you can reference within the template.
-The input variables in this example are `hero`, `i`, and `odd`.
-The parser translates `let hero`, `let i`, and `let odd` into variables named `let-hero`, `let-i`, and `let-odd`.
-The `let-i` and `let-odd` variables become `let i=index` and `let odd=odd`.
-Angular sets `i` and `odd` to the current value of the context's `index` and `odd` properties.
-
-`let` 关键字会声明一个模板输入变量，你可以在模板中引用该变量。在这个例子中，是 `hero`、`i` 和 `odd`。解析器将 `let hero`、`let i` 和 `let odd` 转换为名为 `let-hero`、`let-i` 和 `let-odd` 的变量。 `let-i` 和 `let-odd` 变量变为 `let i=index` 和 `let odd=odd` 。 Angular 会将 `i` 和 `odd` 设置为上下文中 `index` 和 `odd` 属性的当前值。
-
-The parser applies PascalCase to all directives and prefixes them with the directive's attribute name, such as ngFor.
-For example, the `ngFor` input properties, `of` and `trackBy`, map to `ngForOf` and `ngForTrackBy`.
-As the `NgFor` directive loops through the list, it sets and resets properties of its own context object.
-These properties can include, but aren't limited to, `index`, `odd`, and a special property
-named `$implicit`.
-
-解析器会将 PascalCase 应用于所有指令，并为它们加上指令的属性名称（例如 ngFor）。比如，`ngFor` 的输入特性 `of` 和 `trackBy` ，会映射为 `ngForOf` 和 `ngForTrackBy` 。当 `NgFor` 指令遍历列表时，它会设置和重置它自己的上下文对象的属性。这些属性可以包括但不限于 `index`、`odd` 和一个名为 `$implicit` 的特殊属性。
-
-Angular sets `let-hero` to the value of the context's `$implicit` property, which `NgFor` has initialized with the hero for the current iteration.
-
-Angular 会将 `let-hero` 设置为上下文的 `$implicit` 属性的值， `NgFor` 已经将其初始化为当前正在迭代的英雄。
-
-For more information, see the [NgFor API](api/common/NgForOf "API: NgFor") and [NgForOf API](api/common/NgForOf) documentation.
-
-有关更多信息，请参见 [NgFor API](api/common/NgForOf "API：NgFor") 和 [NgForOf API](api/common/NgForOf) 文档。
-
-### Creating template fragments with `<ng-template>`
-
-### 用 `<ng-template>` 创建模板片段
-
-Angular's `<ng-template>` element defines a template that doesn't render anything by default.
-With `<ng-template>`, you can render the content manually for full control over how the content displays.
-
-Angular 的 `<ng-template>` 元素定义了一个默认情况下不渲染任何内容的模板。使用 `<ng-template>` ，你可以手动渲染内容，以完全控制内容的显示方式。
-
-If there is no structural directive and you wrap some elements in an `<ng-template>`, those elements disappear.
-In the following example, Angular does not render the middle "Hip!" in the phrase "Hip! Hip! Hooray!" because of the surrounding `<ng-template>`.
-
-如果没有结构型指令，并且将某些元素包装在 `<ng-template>` 中，则这些元素会消失。在下面的示例中，Angular 不会渲染中间的 “Hip!”，因为它被 `<ng-template>` 包裹着。
-
-<code-example path="structural-directives/src/app/app.component.html" header="src/app/app.component.html (template-tag)" region="template-tag"></code-example>
-=======
 <code-example header="src/app/unless.directive.ts (excerpt)" path="structural-directives/src/app/unless.directive.ts" region="no-docs"></code-example>
 
 ### Testing the directive
@@ -370,7 +155,6 @@
    <code-example header="src/app/app.component.html" path="structural-directives/src/app/app.component.html" region="toggle-info"></code-example>
 
 To verify that the directive works, click the button to change the value of `condition`.
->>>>>>> f25ac4ae
 
 <div class="lightbox">
 
@@ -380,79 +164,8 @@
 
 ## Structural directive syntax reference
 
-## 结构型指令语法参考
-
 When you write your own structural directives, use the following syntax:
 
-<<<<<<< HEAD
-当你编写自己的结构型指令时，请使用以下语法：
-
-```
-*:prefix="( :let | :expression ) (';' | ',')? ( :let | :as | :keyExp )*"
-```
-
-The following tables describe each portion of the structural directive grammar:
-
-下表描述了结构型指令语法的每个部分：
-
-<table>
-
-  <tr>
-    <td><code>prefix</code></td>
-    <td>HTML attribute key</td>
-  </tr>
-  <tr>
-    <td><code>prefix</code></td>
-    <td>HTML 属性的键名</td>
-  </tr>
-  <tr>
-    <td><code>key</code></td>
-    <td>HTML attribute key</td>
-  </tr>
-  <tr>
-    <td><code>key</code></td>
-    <td>HTML 属性的键名</td>
-  </tr>
-  <tr>
-    <td><code>local</code></td>
-    <td>local variable name used in the template</td>
-  </tr>
-  <tr>
-    <td><code>local</code></td>
-    <td>在模板中使用的局部变量名</td>
-  </tr>
-  <tr>
-    <td><code>export</code></td>
-    <td>value exported by the directive under a given name</td>
-  <tr>
-    <td><code>export</code></td>
-    <td>该指令以特定名称导出的值</td>
-  </tr>
-  <tr>
-    <td><code>expression</code></td>
-    <td>standard Angular expression</td>
-  </tr>
-  <tr>
-    <td><code>expression</code></td>
-    <td>标准 Angular 表达式</td>
-  </tr>
-</table>
-
-<table>
-  <tr>
-    <th></th>
-  </tr>
-  <tr>
-    <td colspan="3"><code>keyExp = :key ":"? :expression ("as" :local)? ";"? </code></td>
-  </tr>
-  <tr>
-    <td colspan="3"><code>let = "let" :local "=" :export ";"?</code></td>
-  </tr>
-  <tr>
-    <td colspan="3"><code>as = :export "as" :local ";"?</code></td>
-  </tr>
-</table>
-=======
 <code-example format="typescript" hideCopy language="typescript">
 
 &ast;:prefix="( :let &verbar; :expression ) (';' &verbar; ',')? ( :let &verbar; :as &verbar; :keyExp )&ast;"
@@ -474,104 +187,21 @@
 | `local` | Local variable name used in the template |
 | `export` | Value exported by the directive under a given name |
 | `expression` | Standard Angular expression |
->>>>>>> f25ac4ae
 
 ### How Angular translates shorthand
 
-### Angular 如何翻译简写形式
-
 Angular translates structural directive shorthand into the normal binding syntax as follows:
 
-<<<<<<< HEAD
-Angular 会将结构型指令的简写形式转换为普通的绑定语法，如下所示：
-
-<table>
-  <tr>
-    <th>Shorthand</th>
-    <th>Translation</th>
-  </tr>
-  <tr>
-    <th>简写形式</th>
-    <th>翻译结果</th>
-  </tr>
-  <tr>
-    <td><code>prefix</code> and naked <code>expression</code></td>
-    <td><code>[prefix]="expression"</code></td>
-  </tr>
-  <tr>
-    <td><code>prefix</code> 和裸 <code>expression</code></td>
-    <td><code>[prefix]="expression"</code></td>
-  </tr>
-  <tr>
-    <td><code>keyExp</code></td>
-    <td><code>[prefixKey] "expression"
-    (let-prefixKey="export")</code>
-    <br />
-    Notice that the <code>prefix</code>
-    is added to the <code>key</code>
-    </td>
-  </tr>
-  <tr>
-    <td><code>keyExp</code></td>
-    <td><code>[prefixKey] "expression"
-    (let-prefixKey="export")</code>
-    <br />
-    注意，这个 <code>prefix</code> 已经加到了 <code>key</code> 上。</td>
-  </tr>
-  <tr>
-    <td><code>let</code></td>
-    <td><code>let-local="export"</code></td>
-  </tr>
-</table>
-=======
 | Shorthand | Translation |
 | :-------- | :---------- |
 | `prefix` and naked `expression` | <code-example format="typescript" hideCopy language="typescript"> [prefix]="expression" </code-example> |
 | `keyExp` | <code-example format="typescript" hideCopy language="typescript"> [prefixKey] "expression" (let-prefixKey="export") </code-example> <div class="alert is-helpful"> **NOTE**: <br /> The `prefix` is added to the `key` </div> |
 | `let` | <code-example format="typescript" hideCopy language="typescript"> let-local="export" </code-example> |
->>>>>>> f25ac4ae
 
 ### Shorthand examples
 
-### 简写形式示例
-
 The following table provides shorthand examples:
 
-<<<<<<< HEAD
-下表提供了一些简写形式示例：
-
-<table>
-  <tr>
-    <th>Shorthand</th>
-    <th>How Angular interprets the syntax</th>
-  </tr>
-  <tr>
-    <th>简写形式</th>
-    <th>Angular 如何解释此语法</th>
-  </tr>
-  <tr>
-    <td><code>*ngFor="let item of [1,2,3]"</code></td>
-    <td><code>&lt;ng-template ngFor let-item [ngForOf]="[1,2,3]"&gt;</code></td>
-  </tr>
-  <tr>
-    <td><code>*ngFor="let item of [1,2,3] as items; trackBy: myTrack; index as i"</code></td>
-    <td><code>&lt;ng-template ngFor let-item [ngForOf]="[1,2,3]" let-items="ngForOf" [ngForTrackBy]="myTrack" let-i="index"&gt;</code>
-    </td>
-  </tr>
-  <tr>
-    <td><code>*ngIf="exp"</code></td>
-    <td><code>&lt;ng-template [ngIf]="exp"&gt;</code></td>
-  </tr>
-  <tr>
-    <td><code>*ngIf="exp as value"</code></td>
-    <td><code>&lt;ng-template [ngIf]="exp" let-value="ngIf"&gt;</code></td>
-  </tr>
-</table>
-
-<a id="directive-type-checks"></a>
-
-<!-- To do follow up PR: move this section to a more general location because it also applies to attribute directives. -->
-=======
 | Shorthand | How Angular interprets the syntax |
 | :-------- | :-------------------------------- |
 | <code-example format="typescript" hideCopy language="typescript"> &ast;ngFor="let item of [1,2,3]" </code-example> | <code-example format="html" hideCopy language="html"> &lt;ng-template ngFor &NewLine;&nbsp;&nbsp;&nbsp;&nbsp;&nbsp;&nbsp;&nbsp;&nbsp;&nbsp;&nbsp;&nbsp;&nbsp; let-item &NewLine;&nbsp;&nbsp;&nbsp;&nbsp;&nbsp;&nbsp;&nbsp;&nbsp;&nbsp;&nbsp;&nbsp;&nbsp; [ngForOf]="[1,2,3]"&gt; </code-example> |
@@ -582,83 +212,41 @@
 <a id="directive-type-checks"></a>
 
 <!--todo: To do follow up PR: move this section to a more general location because it also applies to attribute directives. -->
->>>>>>> f25ac4ae
 
 ## Improving template type checking for custom directives
-
-## 改进自定义指令的模板类型检查
 
 You can improve template type checking for custom directives by adding template guard properties to your directive definition.
 These properties help the Angular template type checker find mistakes in the template at compile time, which can avoid runtime errors.
 These properties are as follows:
 
-<<<<<<< HEAD
-你可以通过将模板守卫属性添加到指令定义中来改进自定义指令的模板类型检查。这些属性可帮助 Angular 的模板类型检查器在编译时发现模板中的错误，从而避免运行时错误。这些属性如下：
-
-* A property `ngTemplateGuard_(someInputProperty)` lets you specify a more accurate type for an input expression within the template.
-
-  `ngTemplateGuard_(someInputProperty)` 属性使你可以为模板中的输入表达式指定更准确的类型。
-
-* The `ngTemplateContextGuard` static property declares the type of the template context.
-=======
 * A property `ngTemplateGuard_(someInputProperty)` lets you specify a more accurate type for an input expression within the template
 * The `ngTemplateContextGuard` static property declares the type of the template context
->>>>>>> f25ac4ae
-
-  静态属性 `ngTemplateContextGuard` 声明了模板上下文的类型。
 
 This section provides examples of both kinds of type-guard property.
 For more information, see [Template type checking](guide/template-typecheck "Template type-checking guide").
 
-<<<<<<< HEAD
-本节提供了两种类型守卫的示例。欲知详情，请参见[模板类型检查](guide/template-typecheck "模板类型检查指南")。
-
-=======
->>>>>>> f25ac4ae
 <a id="narrowing-input-types"></a>
 
 ### Making in-template type requirements more specific with template guards
-
-### 使用模板守卫使模板中的类型要求更具体
 
 A structural directive in a template controls whether that template is rendered at run time, based on its input expression.
 To help the compiler catch template type errors, you should specify as closely as possible the required type of a directive's input expression when it occurs inside the template.
 
-模板中的结构型指令会根据输入表达式来控制是否要在运行时渲染该模板。为了帮助编译器捕获模板类型中的错误，你应该尽可能详细地指定模板内指令的输入表达式所期待的类型。
-
 A type guard function narrows the expected type of an input expression to a subset of types that might be passed to the directive within the template at run time.
 You can provide such a function to help the type-checker infer the proper type for the expression at compile time.
 
-<<<<<<< HEAD
-类型保护函数会将输入表达式的预期类型缩小为可能在运行时传递给模板内指令的类型的子集。你可以提供这样的功能来帮助类型检查器在编译时为表达式推断正确的类型。
-
-For example, the `NgIf` implementation uses type-narrowing to ensure that the
-template is only instantiated if the input expression to `*ngIf` is truthy.
-=======
 For example, the `NgIf` implementation uses type-narrowing to ensure that the template is only instantiated if the input expression to `*ngIf` is truthy.
->>>>>>> f25ac4ae
 To provide the specific type requirement, the `NgIf` directive defines a [static property `ngTemplateGuard_ngIf: 'binding'`](api/common/NgIf#static-properties).
 The `binding` value is a special case for a common kind of type-narrowing where the input expression is evaluated in order to satisfy the type requirement.
 
-例如，`NgIf` 的实现使用类型窄化来确保只有当 `*ngIf` 的输入表达式为真时，模板才会被实例化。为了提供具体的类型要求，`NgIf` 指令定义了一个[静态属性 `ngTemplateGuard_ngIf: 'binding'`](api/common/NgIf#static-properties)。这里的 `binding` 值是一种常见的类型窄化的例子，它会对输入表达式进行求值，以满足类型要求。
-
 To provide a more specific type for an input expression to a directive within the template, add an `ngTemplateGuard_xx` property to the directive, where the suffix to the static property name, `xx`, is the `@Input()` field name.
 The value of the property can be either a general type-narrowing function based on its return type, or the string `"binding"`, as in the case of `NgIf`.
 
-要为模板中指令的输入表达式提供更具体的类型，请在指令中添加 `ngTemplateGuard_xx` 属性，其中静态属性名称 `xx` 就是 `@Input()` 字段的名字。该属性的值可以是基于其返回类型的常规类型窄化函数，也可以是字符串，例如 `NgIf` 中的 `"binding"`。
-
 For example, consider the following structural directive that takes the result of a template expression as an input:
 
-<<<<<<< HEAD
-例如，考虑以下结构型指令，该指令以模板表达式的结果作为输入：
-
-<code-example language="ts" header="IfLoadedDirective">
-export type Loaded<T> = { type: 'loaded', data: T };
-=======
 <code-example format="typescript" header="IfLoadedDirective" language="typescript">
 
 export type Loaded&lt;T&gt; = { type: 'loaded', data: T };
->>>>>>> f25ac4ae
 export type Loading = { type: 'loading' };
 export type LoadingState&lt;T&gt; = Loaded&lt;T&gt; | Loading;
 export class IfLoadedDirective&lt;T&gt; {
@@ -682,36 +270,20 @@
 In this example, the `LoadingState<T>` type permits either of two states, `Loaded<T>` or `Loading`.
 The expression used as the directive's `state` input is of the umbrella type `LoadingState`, as it's unknown what the loading state is at that point.
 
-在这个例子中， `LoadingState<T>` 类型允许两个状态之一， `Loaded<T>` 或 `Loading` 。用作指令的 `state` 输入的表达式是宽泛的伞形类型 `LoadingState`，因为还不知道此时的加载状态是什么。
-
 The `IfLoadedDirective` definition declares the static field `ngTemplateGuard_state`, which expresses the narrowing behavior.
 Within the `AppComponent` template, the `*ifLoaded` structural directive should render this template only when `state` is actually `Loaded<Person>`.
 The type guard lets the type checker infer that the acceptable type of `state` within the template is a `Loaded<T>`, and further infer that `T` must be an instance of `Person`.
 
-<<<<<<< HEAD
-`IfLoadedDirective` 定义声明了静态字段 `ngTemplateGuard_state`，以表示其窄化行为。在 `AppComponent` 模板中，`*ifLoaded` 结构型指令只有当实际的 `state` 是 `Loaded<Person>` 类型时，才会渲染该模板。类型守护允许类型检查器推断出模板中可接受的 `state` 类型是 `Loaded<T>`，并进一步推断出 `T` 必须是一个 `Person` 的实例。
-
-=======
->>>>>>> f25ac4ae
 <a id="narrowing-context-type"></a>
 
 ### Typing the directive's context
-
-### 为指令的上下文指定类型
 
 If your structural directive provides a context to the instantiated template, you can properly type it inside the template by providing a static `ngTemplateContextGuard` function.
 The following snippet shows an example of such a function.
 
-<<<<<<< HEAD
-如果你的结构型指令要为实例化的模板提供一个上下文，可以通过提供静态的 `ngTemplateContextGuard` 函数在模板中给它提供合适的类型。下面的代码片段展示了该函数的一个例子。
-
-<code-example language="ts" header="myDirective.ts">
-@Directive({…})
-=======
 <code-example format="typescript" header="myDirective.ts" language="typescript">
 
 &commat;Directive({&hellip;})
->>>>>>> f25ac4ae
 export class ExampleDirective {
     // Make sure the template checker knows the type of the context with which the
     // template of this directive will be rendered
