--- conflicted
+++ resolved
@@ -1,24 +1,5 @@
 # Building dynamic forms
 
-<<<<<<< HEAD
-# 构建动态表单
-
-Many forms, such as questionaires, can be very similar to one another in format and intent.
-To make it faster and easier to generate different versions of such a form,
-you can create a *dynamic form template* based on metadata that describes the business object model.
-Then, use the template to generate new forms automatically, according to changes in the data model.
-
-许多表单（例如问卷）可能在格式和意图上都非常相似。为了更快更轻松地生成这种表单的不同版本，你可以根据描述业务对象模型的元数据来创建*动态表单模板*。然后就可以根据数据模型中的变化，使用该模板自动生成新的表单。
-
-The technique is particularly useful when you have a type of form whose content must
-change frequently to meet rapidly changing business and regulatory requirements.
-A typical use case is a questionaire. You might need to get input from users in different contexts.
-The format and style of the forms a user sees should remain constant, while the actual questions you need to ask vary with the context.
-
-如果你有这样一种表单，其内容必须经常更改以满足快速变化的业务需求和监管需求，该技术就特别有用。一个典型的例子就是问卷。你可能需要在不同的上下文中获取用户的意见。用户要看到的表单格式和样式应该保持不变，而你要提的实际问题则会因上下文而异。
-
-In this tutorial you will build a dynamic form that presents a basic questionaire.
-=======
 Many forms, such as questionnaires, can be very similar to one another in format and intent.
 To make it faster and easier to generate different versions of such a form, you can create a *dynamic form template* based on metadata that describes the business object model.
 Then, use the template to generate new forms automatically, according to changes in the data model.
@@ -29,98 +10,42 @@
 The format and style of the forms a user sees should remain constant, while the actual questions you need to ask vary with the context.
 
 In this tutorial you will build a dynamic form that presents a basic questionnaire.
->>>>>>> f25ac4ae
 You build an online application for heroes seeking employment.
 The agency is constantly tinkering with the application process, but by using the dynamic form
 you can create the new forms on the fly without changing the application code.
 
-在本教程中，你会构建一个渲染基本问卷的动态表单。你要为正在找工作的英雄们建立一个在线应用。英雄管理局会不断修补应用流程，但是借助动态表单，你可以动态创建新的表单，而无需修改应用代码。
-
 The tutorial walks you through the following steps.
 
-本教程将指导你完成以下步骤。
-
 1. Enable reactive forms for a project.
-<<<<<<< HEAD
-
-   为项目启用响应式表单。
-
-2. Establish a data model to represent form controls.
-
-   建立一个数据模型来表示表单控件。
-
-3. Populate the model with sample data.
-
-   使用范例数据填充模型。
-
-4. Develop a component to create form controls dynamically.
-=======
 1. Establish a data model to represent form controls.
 1. Populate the model with sample data.
 1. Develop a component to create form controls dynamically.
->>>>>>> f25ac4ae
-
-   开发一个组件来动态创建表单控件。
 
 The form you create uses input validation and styling to improve the user experience.
 It has a Submit button that is only enabled when all user input is valid, and flags invalid input with color coding and error messages.
 
-你创建的表单会使用输入验证和样式来改善用户体验。它有一个 Submit 按钮，这个按钮只会在所有的用户输入都有效时启用，并用色彩和一些错误信息来标记出无效输入。
-
 The basic version can evolve to support a richer variety of questions, more graceful rendering, and superior user experience.
-
-这个基本版可以不断演进，以支持更多的问题类型、更优雅的渲染体验以及更高大上的用户体验。
 
 <div class="alert is-helpful">
 
 See the <live-example name="dynamic-form"></live-example>.
 
-参阅 <live-example name="dynamic-form"></live-example>。
-
 </div>
 
 ## Prerequisites
 
-## 先决条件
-
 Before doing this tutorial, you should have a basic understanding to the following.
 
-<<<<<<< HEAD
-在做本教程之前，你应该对下列内容有一个基本的了解。
-
-* [TypeScript](https://www.typescriptlang.org/ "The TypeScript language") and HTML5 programming.
-
-  [TypeScript](https://www.typescriptlang.org/ "TypeScript 语言") 和 HTML5 编程。
-
-* Fundamental concepts of [Angular app design](guide/architecture "Introduction to Angular app-design concepts").
-
-  [Angular 应用设计](guide/architecture "Angular 应用设计概念简介")的基本概念。
-
-* Basic knowledge of [reactive forms](guide/reactive-forms "Reactive forms guide").
-=======
 * [TypeScript](https://www.typescriptlang.org/ "The TypeScript language") and HTML5 programming
 * Fundamental concepts of [Angular app design](guide/architecture "Introduction to Angular app-design concepts")
 * Basic knowledge of [reactive forms](guide/reactive-forms "Reactive forms guide")
->>>>>>> f25ac4ae
-
-  [响应式表单](guide/reactive-forms "反应表单指南")的基础知识。
 
 ## Enable reactive forms for your project
 
-<<<<<<< HEAD
-## 为项目启用响应式表单
-
-Dynamic forms are based on reactive forms. To give the application access reactive forms directives, the [root module](guide/bootstrapping "Learn about bootstrapping an app from the root module.") imports `ReactiveFormsModule` from the `@angular/forms` library.
-=======
 Dynamic forms are based on reactive forms.
 To give the application access reactive forms directives, the [root module](guide/bootstrapping "Learn about bootstrapping an app from the root module.") imports `ReactiveFormsModule` from the `@angular/forms` library.
->>>>>>> f25ac4ae
-
-动态表单是基于响应式表单的。为了让应用访问响应式表达式指令，[根模块会](guide/bootstrapping "要学习如何从根模块启动一个应用。")从 `@angular/forms` 库中导入 `ReactiveFormsModule`。
 
 The following code from the example shows the setup in the root module.
-
-以下代码展示了此范例在根模块中所做的设置。
 
 <code-tabs>
     <code-pane header="app.module.ts" path="dynamic-form/src/app/app.module.ts"></code-pane>
@@ -131,58 +56,14 @@
 
 ## Create a form object model
 
-## 创建一个表单对象模型
-
 A dynamic form requires an object model that can describe all scenarios needed by the form functionality.
-<<<<<<< HEAD
-The example hero-application form is a set of questions—that is, each control in the form must ask a question and accept an answer.
-
-动态表单需要一个对象模型来描述此表单功能所需的全部场景。英雄应用表单中的例子是一组问题 - 也就是说，表单中的每个控件都必须提问并接受一个答案。
-=======
 The example hero-application form is a set of questions —that is, each control in the form must ask a question and accept an answer.
->>>>>>> f25ac4ae
 
 The data model for this type of form must represent a question.
 The example includes the `DynamicFormQuestionComponent`, which defines a  question as the fundamental object in the model.
 
-此类表单的数据模型必须能表示一个问题。本例中包含 `DynamicFormQuestionComponent`，它定义了一个问题作为模型中的基本对象。
-
 The following `QuestionBase` is a base class for a set of controls that can represent the question and its answer in the form.
 
-<<<<<<< HEAD
-这个 `QuestionBase` 是一组控件的基类，可以在表单中表示问题及其答案。
-
-<code-example path="dynamic-form/src/app/question-base.ts" header="src/app/question-base.ts">
-
-</code-example>
-
-### Define control classes
-
-### 定义控件类
-
-From this base, the example derives two new classes, `TextboxQuestion` and `DropdownQuestion`,
-that represent different control types.
-When you create the form template in the next step, you instantiate these specific question types in order to render the appropriate controls dynamically.
-
-此范例从这个基类派生出两个新类，`TextboxQuestion` 和 `DropdownQuestion`，分别代表不同的控件类型。当你在下一步中创建表单模板时，你会实例化这些具体的问题类，以便动态渲染相应的控件。
-
-* The `TextboxQuestion` control type presents a question and lets users enter input.
-
-  `TextboxQuestion` 控件类型表示一个普通问题，并允许用户输入答案。
-
-   <code-example path="dynamic-form/src/app/question-textbox.ts" header="src/app/question-textbox.ts"></code-example>
-
-   The `TextboxQuestion` control type is represented in a form template using an `<input>` element.
-   The `type` attribute of the element is defined based on the `type` field specified in the `options` argument (for example `text`, `email`, `url`).
-
-  `TextboxQuestion` 控件类型将使用 `<input>` 元素表示在表单模板中。该元素的 `type` 属性将根据 `options` 参数中指定的 `type` 字段定义（例如 `text`，`email`，`url` ）。
-
-* The `DropdownQuestion` control presents a list of choices in a select box.
-
-  `DropdownQuestion` 控件表示在选择框中的一个选项列表。
-
-   <code-example path="dynamic-form/src/app/question-dropdown.ts" header="src/app/question-dropdown.ts"></code-example>
-=======
 <code-example header="src/app/question-base.ts" path="dynamic-form/src/app/question-base.ts"></code-example>
 
 ### Define control classes
@@ -194,40 +75,25 @@
 | :----------- | :------ |
 | `TextboxQuestion` control type | Presents a question and lets users enter input. <code-example header="src/app/question-textbox.ts" path="dynamic-form/src/app/question-textbox.ts"></code-example> The `TextboxQuestion` control type is represented in a form template using an `<input>` element. The `type` attribute of the element is defined based on the `type` field specified in the `options` argument (for example `text`, `email`, `url`). |
 | `DropdownQuestion` control type | Presents a list of choices in a select box. <code-example header="src/app/question-dropdown.ts" path="dynamic-form/src/app/question-dropdown.ts"></code-example> |
->>>>>>> f25ac4ae
 
 ### Compose form groups
-
-### 编写表单组
 
 A dynamic form uses a service to create grouped sets of input controls, based on the form model.
 The following `QuestionControlService` collects a set of `FormGroup` instances that consume the metadata from the question model.
 You can specify default values and validation rules.
 
-<<<<<<< HEAD
-动态表单会使用一个服务来根据表单模型创建输入控件的分组集合。下面的 `QuestionControlService` 会收集一组 `FormGroup` 实例，这些实例会消费问题模型中的元数据。你可以指定一些默认值和验证规则。
-
-<code-example path="dynamic-form/src/app/question-control.service.ts" header="src/app/question-control.service.ts"></code-example>
-=======
 <code-example header="src/app/question-control.service.ts" path="dynamic-form/src/app/question-control.service.ts"></code-example>
->>>>>>> f25ac4ae
 
 <a id="form-component"></a>
 
 ## Compose dynamic form contents
 
-## 编写动态表单内容
-
 The dynamic form itself is represented by a container component, which you add in a later step.
 Each question is represented in the form component's template by an `<app-question>` tag, which matches an instance of `DynamicFormQuestionComponent`.
-
-动态表单本身就是一个容器组件，稍后你会添加它。每个问题都会在表单组件的模板中用一个 `<app-question>` 标签表示，该标签会匹配 `DynamicFormQuestionComponent` 中的一个实例。
 
 The `DynamicFormQuestionComponent` is responsible for rendering the details of an individual question based on values in the data-bound question object.
 The form relies on a [`[formGroup]` directive](api/forms/FormGroupDirective "API reference") to connect the template HTML to the underlying control objects.
 The `DynamicFormQuestionComponent` creates form groups and populates them with controls defined in the question model, specifying display and validation rules.
-
-`DynamicFormQuestionComponent` 负责根据数据绑定的问题对象中的各种值来渲染单个问题的详情。该表单依靠 [`[formGroup]` 指令](api/forms/FormGroupDirective "API 参考")来将模板 HTML 和底层的控件对象联系起来。`DynamicFormQuestionComponent` 会创建表单组，并用问题模型中定义的控件来填充它们，并指定显示和验证规则。
 
 <code-tabs>
     <code-pane header="dynamic-form-question.component.html" path="dynamic-form/src/app/dynamic-form-question.component.html"></code-pane>
@@ -240,19 +106,9 @@
 The switch uses directives with the [`formControlName`](api/forms/FormControlName "FormControlName directive API reference") and [`formGroup`](api/forms/FormGroupDirective "FormGroupDirective API reference") selectors.
 Both directives are defined in `ReactiveFormsModule`.
 
-<<<<<<< HEAD
-`DynamicFormQuestionComponent` 的目标是展示模型中定义的各类问题。你现在只有两类问题，但可以想象将来还会有更多。模板中的 `ngSwitch` 语句会决定要显示哪种类型的问题。这里用到了带有 [`formControlName`](api/forms/FormControlName "FormControlName 指令的 API Reference 参考") 和[`formGroup`](api/forms/FormGroupDirective "FormGroupDirective API 参考指南") 选择器的指令。这两个指令都是在 `ReactiveFormsModule` 中定义的。
-
 <a id="questionnaire-data"></a>
 
-<a id="surveyire-data"></a>
-=======
-<a id="questionnaire-data"></a>
->>>>>>> f25ac4ae
-
 ### Supply data
-
-### 提供数据
 
 Another service is needed to supply a specific set of questions from which to build an individual form.
 For this exercise you create the `QuestionService` to supply this array of questions from the hard-coded sample data.
@@ -260,36 +116,17 @@
 The key point, however, is that you control the hero job-application questions entirely through the objects returned from `QuestionService`.
 To maintain the questionnaire as requirements change, you only need to add, update, and remove objects from the `questions` array.
 
-<<<<<<< HEAD
-还要另外一项服务来提供一组具体的问题，以便构建出一个单独的表单。在本练习中，你将创建 `QuestionService` 以从硬编码的范例数据中提供这组问题。在真实世界的应用中，该服务可能会从后端获取数据。重点是，你可以完全通过 `QuestionService` 返回的对象来控制英雄的求职申请问卷。要想在需求发生变化时维护问卷，你只需要在 `questions` 数组中添加、更新和删除对象。
-
-The `QuestionService` supplies a set of questions in the form of an array bound to `@Input()` questions.
-
-`QuestionService` 以一个绑定到 `@Input()` 的问题数组的形式提供了一组问题。
-
-<code-example path="dynamic-form/src/app/question.service.ts" header="src/app/question.service.ts">
-
-</code-example>
-
-=======
 The `QuestionService` supplies a set of questions in the form of an array bound to `@Input()` questions.
 
 <code-example header="src/app/question.service.ts" path="dynamic-form/src/app/question.service.ts"></code-example>
 
->>>>>>> f25ac4ae
 <a id="dynamic-template"></a>
 
 ## Create a dynamic form template
 
-## 创建一个动态表单模板
-
 The `DynamicFormComponent` component is the entry point and the main container for the form, which is represented using the `<app-dynamic-form>` in a template.
 
-`DynamicFormComponent` 组件是表单的入口点和主容器，它在模板中用 `<app-dynamic-form>` 表示。
-
 The `DynamicFormComponent` component presents a list of questions by binding each one to an `<app-question>` element that matches the `DynamicFormQuestionComponent`.
-
-`DynamicFormComponent` 组件通过把每个问题都绑定到一个匹配 `DynamicFormQuestionComponent` 的 `<app-question>` 元素来渲染问题列表。
 
 <code-tabs>
     <code-pane header="dynamic-form.component.html" path="dynamic-form/src/app/dynamic-form.component.html"></code-pane>
@@ -298,45 +135,22 @@
 
 ### Display the form
 
-### 显示表单
-
 To display an instance of the dynamic form, the `AppComponent` shell template passes the `questions` array returned by the `QuestionService` to the form container component, `<app-dynamic-form>`.
 
-<<<<<<< HEAD
-要显示动态表单的一个实例，`AppComponent` 外壳模板会把一个 `QuestionService` 返回的 `questions` 数组传给表单容器组件 `<app-dynamic-form>`。
-
-<code-example path="dynamic-form/src/app/app.component.ts" header="app.component.ts">
-=======
 <code-example header="app.component.ts" path="dynamic-form/src/app/app.component.ts"></code-example>
->>>>>>> f25ac4ae
 
 The example provides a model for a job application for heroes, but there are no references to any specific hero question other than the objects returned by `QuestionService`.
 This separation of model and data lets you repurpose the components for any type of survey, as long as it's compatible with the *question* object model.
 
-这个例子为英雄提供了一个工作申请表的模型，但是除了 `QuestionService` 返回的对象外，没有涉及任何跟英雄有关的问题。这种模型和数据的分离，允许你为任何类型的调查表复用这些组件，只要它与这个*问题*对象模型兼容即可。
-
 ### Ensuring valid data
 
-<<<<<<< HEAD
-### 确保数据有效
-
-The form template uses dynamic data binding of metadata to render the form
-without making any hardcoded assumptions about specific questions.
-=======
 The form template uses dynamic data binding of metadata to render the form without making any hardcoded assumptions about specific questions.
->>>>>>> f25ac4ae
 It adds both control metadata and validation criteria dynamically.
-
-表单模板使用元数据的动态数据绑定来渲染表单，而不用做任何与具体问题有关的硬编码。它动态添加了控件元数据和验证标准。
 
 To ensure valid input, the *Save* button is disabled until the form is in a valid state.
 When the form is valid, click *Save* and the application renders the current form values as JSON.
 
-要确保输入有效，*就要*禁用 *“Save”* 按钮，直到此表单处于有效状态。当表单有效时，你可以单击 *“Save”* 按钮，该应用就会把表单的当前值渲染为 JSON。
-
 The following figure shows the final form.
-
-最终的表单如下图所示。
 
 <div class="lightbox">
 
@@ -346,32 +160,6 @@
 
 ## Next steps
 
-<<<<<<< HEAD
-## 下一步
-
-* **Different types of forms and control collection**
-
-  **不同类型的表单和控件集合**
-
-   This tutorial shows how to build a questionaire, which is just one kind of dynamic form.
-   The example uses `FormGroup` to collect a set of controls.
-   For an example of a different type of dynamic form, see the section [Creating dynamic forms](guide/reactive-forms#creating-dynamic-forms "Create dynamic forms with arrays") in the Reactive Forms guide.
-   That example also shows how to use `FormArray` instead of `FormGroup` to collect a set of controls.
-
-  本教程展示了如何构建一个问卷，它只是一种动态表单。这个例子使用 `FormGroup` 来收集一组控件。关于不同类型动态表单的范例，请参阅在响应式表单中的[创建动态表单](guide/reactive-forms#creating-dynamic-forms "用数组创建动态表单")一节。那个例子还展示了如何使用 `FormArray` 而不是 `FormGroup` 来收集一组控件。
-
-* **Validating user input**
-
-  **验证用户输入**
-
-   The section [Validating form input](guide/reactive-forms#validating-form-input "Basic input validation") introduces the basics of how input validation works in reactive forms.
-
-  [验证表单输入](guide/reactive-forms#validating-form-input "基本输入验证")部分介绍了如何在响应式表单中进行输入验证的基础知识。
-
-   The [Form validation guide](guide/form-validation "Form validation guide") covers the topic in more depth.
-
-  [表单验证指南](guide/form-validation "表单验证指南")更深入地介绍了本主题。
-=======
 | Steps | Details |
 | :---- | :------ |
 | Different types of forms and control collection | This tutorial shows how to build a questionaire, which is just one kind of dynamic form. The example uses `FormGroup` to collect a set of controls. For an example of a different type of dynamic form, see the section [Creating dynamic forms](guide/reactive-forms#creating-dynamic-forms "Create dynamic forms with arrays") in the Reactive Forms guide. That example also shows how to use `FormArray` instead of `FormGroup` to collect a set of controls. |
@@ -383,5 +171,4 @@
 
 <!-- end links -->
 
-@reviewed 2022-02-28
->>>>>>> f25ac4ae
+@reviewed 2022-02-28