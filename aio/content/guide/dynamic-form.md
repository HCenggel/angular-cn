--- conflicted
+++ resolved
@@ -66,15 +66,11 @@
 
 Before doing this tutorial, you should have a basic understanding to the following.
 
-<<<<<<< HEAD
 在做本教程之前，你应该对下列内容有一个基本的了解。
 
-* [TypeScript](https://www.typescriptlang.org/docs/home.html "The TypeScript language") and HTML5 programming.
-=======
 * [TypeScript](https://www.typescriptlang.org/ "The TypeScript language") and HTML5 programming.
->>>>>>> a371646a
-
-  [TypeScript](https://www.typescriptlang.org/docs/home.html "TypeScript 语言") 和 HTML5 编程。
+
+  [TypeScript](https://www.typescriptlang.org/ "TypeScript 语言") 和 HTML5 编程。
 
 * Fundamental concepts of [Angular app design](guide/architecture "Introduction to Angular app-design concepts").
 
