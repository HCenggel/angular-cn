--- conflicted
+++ resolved
@@ -1,33 +1,22 @@
 # Using Angular routes in a single-page application
 
-<<<<<<< HEAD
 # 在单页面应用中使用 Angular 路由
 
-This tutorial describes how you can build a single-page application, SPA that uses multiple Angular routes.
-=======
 This tutorial describes how to build a single-page application, SPA that uses multiple Angular routes.
->>>>>>> 08caeadd
 
 本教程将介绍如何构建一个使用多个 Angular 路由的单页面应用 SPA。
 
 In a Single Page Application (SPA), all of your application's functions exist in a single HTML page.
 As users access your application's features, the browser needs to render only the parts that matter to the user, instead of loading a new page. This pattern can significantly improve your application's user experience.
 
-<<<<<<< HEAD
 在 SPA（Single Page Application 单页面应用）中，所有应用的所有功能都存在于同一个 HTML 页面中。当用户访问应用的各种特性时，浏览器只需渲染那些用户需要关心的部分，而不用重新加载页面。这种模式可以显著改善应用的用户体验。
 
-To define how users navigate through your application, you use routes. You can add routes to define how users navigate from one part of your application to another.
-You can also configure routes to guard against unexpected or unauthorized behavior.
-
-为了定义用户如何在应用中导航，你可以使用路由。你可以添加一些路由来定义用户如何从应用的某个部分导航到另一部分。你也可以配置一些路由来防范意外或未经授权的行为。
-
-To explore a sample app featuring the contents of this tutorial, see the <live-example></live-example>.
-=======
 To define how users navigate through your application, you use routes. Add routes to define how users navigate from one part of your application to another.
 You can also configure routes to guard against unexpected or unauthorized behavior.
 
+为了定义用户如何在应用中导航，你可以使用路由。可以添加一些路由来定义用户如何从应用的某个部分导航到另一部分。也可以配置一些路由来防范意外或未经授权的行为。
+
 To explore a sample application featuring the contents of this tutorial, see the <live-example></live-example>.
->>>>>>> 08caeadd
 
 要探索本教程的范例应用，请参阅<live-example></live-example>。
 
@@ -169,13 +158,9 @@
 
 ## Import `RouterModule` from `@angular/router`
 
-<<<<<<< HEAD
 ## 从 `@angular/router` 导入 `RouterModule`
 
-Routing allows you to display specific views of your application depending on the URL path.
-=======
 Routing lets you display specific views of your application depending on the URL path.
->>>>>>> 08caeadd
 To add this functionality to your sample application, you need to update the `app.module.ts` file to use the module, `RouterModule`.
 You import this module from `@angular/router`.
 
@@ -326,7 +311,7 @@
 they don't have a straightforward way to identify what the active route is. Add this functionality
 using Angular's `routerLinkActive` directive.
 
-虽然用户可以使用上一节中添加的链接来浏览你的应用，但他们并没有简单的方法来确定活动路由是什么。可以使用 Angular 的 `routerLinkActive` 指令添加这个功能。
+虽然用户可以使用上一节中添加的链接来浏览你的应用，但他们并没有简单的方法来确定活动路由是什么。可以用 Angular 的 `routerLinkActive` 指令添加这个功能。
 
 1. From your code editor, open the `app.component.html` file.
 
