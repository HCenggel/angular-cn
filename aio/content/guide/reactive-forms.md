# Reactive Forms

<<<<<<< HEAD
# 响应式表单
=======
*Reactive forms* provide a model-driven approach to handling form inputs whose values change over time. This guide shows you how to create and update a simple form control, progress to using multiple controls in a group, validate form values, and implement more advanced forms.
>>>>>>> 331989ce

_Reactive forms_ provide a model-driven approach to handling form inputs whose values change over time. This guide shows you how to create and update a simple form control, progress to using multiple controls in a group, validate form values, and implement more advanced forms.

*响应式表单*提供了一种模型驱动的方式来处理表单输入，其中的值会随时间而变化。本文会向你展示如何创建和更新单个表单控件，然后在一个分组中使用多个控件，验证表单的值，以及如何实现更高级的表单。

{@a toc}

Try the <live-example title="Reactive Forms in Stackblitz">Reactive Forms live-example</live-example>.

试试<live-example title="Reactive Forms in Stackblitz">响应式表单的在线例子</live-example>。

{@a intro}

## Introduction to reactive forms

<<<<<<< HEAD
## 响应式表单简介

Reactive forms use an explicit and immutable approach to managing the state of a form at a given point in time. Each change to the form state returns a new state, which maintains the integrity of the model between changes. Reactive forms are built around observable streams, where form inputs and values are provided as streams of input values, also while giving you synchronous access to the data. This approach allows your templates to take advantage of these streams of form state changes, rather than to be dependent to them.

响应式表单使用显式的、不可变的方式，管理表单在特定的时间点上的状态。对表单状态的每一次变更都会返回一个新的状态，这样可以在变化时维护模型的整体性。响应式表单是围绕 Observable 的流构建的，表单的输入和值都是通过这些输入值组成的流来提供的，同时，也赋予你对数据进行同步访问的能力。这种方式允许你的模板利用这些表单的“状态变更流”，而不必依赖它们。

Reactive forms also allow for easier testing because you have an assurance that your data is consistent and predictable when requested. Consumers outside your templates have access to the same streams, where they can manipulate that data safely.

响应式表单还让你能更简单的进行测试，因为在请求的那一刻你可以确信这些数据是一致的、可预料的。模板之外的消费方也可以访问同样的流，它们可以安全地操纵这些数据。

Reactive forms differ from template-driven forms in distinct ways. Reactive forms provide more predictability with synchronous access to the data model, immutability with observable operators, and change tracking through observable streams. If you prefer direct access to modify data in your template, template-driven forms are less explicit because they rely on directives embedded in the template, along with mutable data to track changes asynchronously. See the [Appendix](#appendix) for detailed comparisons between the two paradigms.
=======
Reactive forms use an explicit and immutable approach to managing the state of a form at a given point in time. Each change to the form state returns a new state, which maintains the integrity of the model between changes. Reactive forms are built around observable streams, where form inputs and values are provided as streams of input values, which can be accessed synchronously. 

Reactive forms also provide a straightforward path to testing because you are assured that your data is consistent and predictable when requested. Any consumers of the streams have access to manipulate that data safely.

Reactive forms differ from template-driven forms in distinct ways. Reactive forms provide more predictability with synchronous access to the data model, immutability with observable operators, and change tracking through observable streams. If you prefer direct access to modify data in your template, template-driven forms are less explicit because they rely on directives embedded in the template, along with mutable data to track changes asynchronously. See the [Forms Overview](guide/forms-overview) for detailed comparisons between the two paradigms.
>>>>>>> 331989ce

响应式表单与模板驱动的表单有着显著的不同点。响应式表单通过对数据模型的同步访问提供了更多的可预测性，使用 Observable 的操作符提供了不可变性，并且通过 Observable 流提供了变化追踪功能。
如果你更喜欢在模板中直接访问数据，那么模板驱动的表单会显得更明确，因为它们依赖嵌入到模板中的指令，并借助可变数据来异步跟踪变化。参见[附录](#appendix)来了解这两种范式之间的详细比较。

## Getting started

<<<<<<< HEAD
## 快速起步

This section describes the key steps to add a single form control. The example allows a user to enter their name into an input field, captures that input value, and displays the current value of the form control element.

本节描述了添加单个表单控件的一些关键步骤。这里的例子允许用户在输入框中输入自己的名字，捕获输入的值，并把表单控件元素的当前值显示出来。

### Step 1 - Register the `ReactiveFormsModule`
=======
This section describes how to add a single form control. In the example, the user enters their name into an input field, captures that input value, and displays the current value of the form control element.

### Step 1: Registering the reactive forms module
>>>>>>> 331989ce

### 步骤 1 - 注册 `ReactiveFormsModule`

To use reactive forms, import `ReactiveFormsModule` from the `@angular/forms` package and add it to your NgModule's `imports` array.

<<<<<<< HEAD
要使用响应式表单，就要从 `@angular/forms` 包中导入 `ReactiveFormsModule` 并把它添加到你的 NgModule 的 `imports` 数组中。

<code-example path="reactive-forms/src/app/app.module.ts" region="imports" title="src/app/app.module.ts (excerpt)">
=======
<code-example path="reactive-forms/src/app/app.module.ts" region="imports" header="src/app/app.module.ts (excerpt)">
>>>>>>> 331989ce

</code-example>

### Step 2: Generating and importing a new form control 

### 步骤 2 - 导入并创建一个新的表单控件

Generate a component for the control.

为该控件生成一个组件。

<code-example language="sh" class="code-shell">

  ng generate component NameEditor

</code-example>

The `FormControl` class is the basic building block when using reactive forms. To register a single form control, import the `FormControl` class into your component and create a new instance of the form control to save as a class property.

<<<<<<< HEAD
当使用响应式表单时，`FormControl` 是最基本的构造块。要注册单个的表单控件，请在组件中导入 `FormControl` 类，并创建一个 `FormControl` 的新实例，把它保存在类的某个属性中。

<code-example path="reactive-forms/src/app/name-editor/name-editor.component.ts" region="create-control" title="src/app/name-editor/name-editor.component.ts">
=======
<code-example path="reactive-forms/src/app/name-editor/name-editor.component.ts" region="create-control" header="src/app/name-editor/name-editor.component.ts">
>>>>>>> 331989ce

</code-example>

Use the constructor of `FormControl` to set its initial value, which in this case is an empty string. By creating these controls in your component class, you get immediate access to listen for, update, and validate the state of the form input. 

<<<<<<< HEAD
`FormControl` 的构造函数可以设置初始值，这个例子中它是空字符串。通过在你的组件类中创建这些控件，你可以直接对表单控件的状态进行监听、修改和校验。

### Step 3 - Register the control in the template

### 步骤 3 - 在模板中注册该控件

After you create the control in the component class, you must associate it with a form control element in the template. Update the template with the form control using the `formControl` binding provided by the `FormControlDirective` included in the `ReactiveFormsModule`.

在组件类中创建了控件之后，你还要把它和模板中的一个表单控件关联起来。修改模板，为表单控件添加 `formControl` 绑定，`formControl` 是由 `ReactiveFormsModule` 中的 `FormControlDirective` 提供的。

<code-example path="reactive-forms/src/app/name-editor/name-editor.component.html" region="control-binding" linenums="false" title="src/app/name-editor/name-editor.component.html">
=======
### Step 3: Registering the control in the template

After you create the control in the component class, you must associate it with a form control element in the template. Update the template with the form control using the `formControl` binding provided by `FormControlDirective` included in `ReactiveFormsModule`.

<code-example path="reactive-forms/src/app/name-editor/name-editor.component.html" region="control-binding" linenums="false" header="src/app/name-editor/name-editor.component.html">
>>>>>>> 331989ce

</code-example>

<div class="alert is-helpful">

**Note:** For a more detailed list of classes and directives provided by `ReactiveFormsModule`, see the [Reactive forms API](#reactive-forms-api) section.

*注意*：要了解 `ReactiveFormsModule` 提供的更多类和指令，请参见 [响应式表单 API](#reactive-forms-api) 一节。

</div>

Using the template binding syntax, the form control is now registered to the `name` input element in the template. The form control and DOM element communicate with each other: the view reflects changes in the model, and the model reflects changes in the view.

<<<<<<< HEAD
使用这种模板绑定语法，把该表单控件注册给了模板中名为 `name` 的输入元素。这样，表单控件和 DOM 元素就可以互相通讯了：视图会反映模型的变化，模型也会反映视图中的变化。

#### Display the component

#### 显示组件

The `FormControl` assigned to `name` is displayed once the component is added to a template. 

一旦把该组件添加到模板中，指派给 `name` 的 `FormControl` 就会显示出来。

<code-example path="reactive-forms/src/app/app.component.1.html" region="app-name-editor" linenums="false" title="src/app/app.component.html (name editor)">
=======
#### Displaying the component

The form control assigned to `name` is displayed when the component is added to a template. 

<code-example path="reactive-forms/src/app/app.component.1.html" region="app-name-editor" linenums="false" header="src/app/app.component.html (name editor)">
>>>>>>> 331989ce

</code-example>

<figure>
  <img src="generated/images/guide/reactive-forms/name-editor-1.png" alt="Name Editor">
</figure>

## Managing control values

## 管理控件的值

Reactive forms give you access to the form control state and value at a point in time. You can manipulate 
the current state and value through the component class or the component template. The following examples display the value of the form control instance and change it.

响应式表单让你可以访问表单控件此刻的状态和值。你可以通过组件类或组件模板来操纵其当前状态和值。下面的例子会显示及修改 `FormConrol` 的值。

{@a display-value}

### Displaying a form control value

<<<<<<< HEAD
### 显示控件的值

Every `FormControl` provides its current value as an observable through the `valueChanges` property. You can listen to changes in the form’s value in the template using the `AsyncPipe` or in the component class using the `subscribe()` method. The `value` property also gives you a snapshot of the current value. 

每个 `FormControl` 都会通过一个名叫 `valueChanges` 的 Observable 型属性提供它的当前值。你可以在模板中使用 `AsyncPipe` 来监听模板中表单值的变化，或者在组件类中使用 `subscribe()` 方法来监听。`value` 属性也可以给你提供当前值的一个快照。

Display the current value using interpolation in the template as shown in the following example.

可以在模板中使用插值表达式来显示当前值，代码如下：

<code-example path="reactive-forms/src/app/name-editor/name-editor.component.html" region="display-value" linenums="false" title="src/app/name-editor/name-editor.component.html (control value)">
=======
You can display the value in these ways: 

* Through the `valueChanges` observable where you can listen for changes in the form's value in the template using `AsyncPipe` or in the component class using the `subscribe()` method. 
* With the `value` property. which gives you a snapshot of the current value. 

The following example shows you how to display the current value using interpolation in the template.

<code-example path="reactive-forms/src/app/name-editor/name-editor.component.html" region="display-value" linenums="false" header="src/app/name-editor/name-editor.component.html (control value)">
>>>>>>> 331989ce

</code-example>

The displayed value changes as you update the form control element.

<<<<<<< HEAD
一旦你修改了表单控件所关联的元素，这里显示的值也跟着变化了。

Reactive forms also provide access to more information about a given control through properties and methods provided with each instance. These properties and methods of the underlying [AbstractControl](api/forms/AbstractControl) are used to control form state and determine when to display messages when handling validation. For more information, see [Simple Form Validation](#simple-form-validation) later in this guide.

响应式表单还能通过每个实例的属性和方法提供关于特定控件的更多信息。[AbstractControl](api/forms/AbstractControl) 的这些属性和方法用于控制表单状态，并在处理表单校验时决定何时显示信息。
欲知详情，参见稍后的[简单表单验证](#simple-form-validation)一节。

Read about other `FormControl` properties and methods in the [Reactive Forms API](#reactive-forms-api) section.

要了解 `FormControl` 的其它属性和方法，参见[响应式表单 API](#reactive-forms-api)一节。

### Replace the form control value

### 替换表单控件的值

Reactive forms have methods to change a control's value programmatically, which gives you the flexibility to update the control’s value without user interaction. The `FormControl` provides a `setValue()` method which updates the value of the form control and validates the structure of the value provided against the control’s structure. For example, when retrieving form data from a backend API or service, use the `setValue()` method to update the control to its new value, replacing the old value entirely. 

响应式表单还有一些方法可以用编程的方式修改控件的值，它让你可以灵活的修改控件的值而不需要借助用户交互。`FormControl` 提供了一个 `setValue()` 方法，它会修改这个表单控件的值，并且验证与控件结构相对应的值的结构。比如，当从后端 API 或服务接收到了表单数据时，可以通过 `setValue()` 方法来把原来的值替换为新的值。

The following example adds a method to the component class to update the value of the control to _Nancy_ using the `setValue()` method.

下列的例子往组件类中添加了一个方法，它使用 `setValue()` 方法来修改 *Nancy* 控件的值。

<code-example path="reactive-forms/src/app/name-editor/name-editor.component.ts" region="update-value" title="src/app/name-editor/name-editor.component.ts (update value)">
=======
Reactive forms provide access to information about a given control through properties and methods provided with each instance. These properties and methods of the underlying [AbstractControl](api/forms/AbstractControl) class are used to control form state and determine when to display messages when handling validation. For more information, see [Simple form validation](#simple-form-validation) later in this guide.

Read about other `FormControl` properties and methods in the [Reactive forms API](#reactive-forms-api) section.

### Replacing a form control value

Reactive forms have methods to change a control's value programmatically, which gives you the flexibility to update the value without user interaction. A form control instance provides a `setValue()` method that updates the value of the form control and validates the structure of the value provided against the control's structure. For example, when retrieving form data from a backend API or service, use the `setValue()` method to update the control to its new value, replacing the old value entirely. 

The following example adds a method to the component class to update the value of the control to *Nancy* using the `setValue()` method.

<code-example path="reactive-forms/src/app/name-editor/name-editor.component.ts" region="update-value" header="src/app/name-editor/name-editor.component.ts (update value)">
>>>>>>> 331989ce

</code-example>

Update the template with a button to simulate a name update. When you click the **Update Name** button, the value entered in the form control element is reflected as its current value. 

<<<<<<< HEAD
修改模板，添加一个按钮，用于模拟改名操作。在点 `Update Name` 按钮之前表单控件元素中输入的任何值都会回显为它的当前值。

<code-example path="reactive-forms/src/app/name-editor/name-editor.component.html" region="update-value" linenums="false" title="src/app/name-editor/name-editor.component.html (update value)">
=======
<code-example path="reactive-forms/src/app/name-editor/name-editor.component.html" region="update-value" linenums="false" header="src/app/name-editor/name-editor.component.html (update value)">
>>>>>>> 331989ce

</code-example>

The form model is the source of truth for the control, so when you click the button, the value of the input is changed within the component class, overriding its current value.

由于表单模型中才是该控件真正的源头，因此当你单击该按钮时，组件中该输入框的值也变化了，覆盖掉它的当前值。

<figure>
  <img src="generated/images/guide/reactive-forms/name-editor-2.png" alt="Name Editor Update">
</figure>

<div class="alert is-helpful">

**Note:** In this example, you're using a single control. When using the `setValue()` method with a form group or form array instance, the value needs to match the structure of the group or array.

*注意*：在这个例子中，你只使用单个控件，但是当调用 `FormGroup` 或 `FormArray` 的 `setValue()` 方法时，传入的值就必须匹配控件组或控件数组的结构才行。

</div>

## Grouping form controls

<<<<<<< HEAD
## 把表单控件分组

Just as a `FormControl` instance gives you control over a single input field, a `FormGroup` tracks the form state of a group of `FormControl` instances (for example, a form). Each control in `FormGroup` is tracked by name when creating the `FormGroup`. The following example shows how to manage multiple `FormControl` instances in a single group.
=======
Just as a form control instance gives you control over a single input field, a form group instance tracks the form state of a group of form control instances (for example, a form). Each control in a form group instance is tracked by name when creating the form group. The following example shows how to manage multiple form control instances in a single group.
>>>>>>> 331989ce

正如 `FormControl` 的实例能让你控制单个输入框所对应的控件，`FormGroup` 可以跟踪一组 `FormControl` 实例（比如一个表单）的表单状态。当创建 `FormGroup` 时，其中的每个控件都会根据其名字进行跟踪。下列例子展示了如何管理单个控件组中的多个 `FormControl` 实例。

Generate a `ProfileEditor` component and import the `FormGroup` and `FormControl` classes from the `@angular/forms` package.

生成一个 `ProfileEditor` 组件并从 `@angular/forms` 包中导入 `FormGroup` 和 `FormControl` 类。

<code-example language="sh" class="code-shell">

  ng generate component ProfileEditor

</code-example>

<code-example path="reactive-forms/src/app/profile-editor/profile-editor.component.1.ts" region="imports" header="src/app/profile-editor/profile-editor.component.ts (imports)">

</code-example>

### Step 1: Creating a FormGroup instance

<<<<<<< HEAD
### 步骤 1 - 创建 `FormGroup`

Create a property in the component class named `profileForm` and set the property to a new instance of a `FormGroup`. To initialize the `FormGroup`, provide the constructor with an object of controls with their respective names. 

在组件类中创建一个名叫 `profileForm` 的属性，并设置为 `FormGroup` 的一个新实例。要初始化这个 `FormGroup`，请为构造函数提供一个由控件组成的对象，对象中的每个名字都要和表单控件的名字一一对应。

For the profile form, add two `FormControl` instances with the names `firstName` and `lastName`.

对此个人档案表单，要添加两个 `FormControl` 实例，名字分别为 `firstName` 和 `lastName`。

<code-example path="reactive-forms/src/app/profile-editor/profile-editor.component.1.ts" region="formgroup" title="src/app/profile-editor/profile-editor.component.ts (form group)">
=======
Create a property in the component class named `profileForm` and set the property to a new form group instance. To initialize the form group, provide the constructor with an object of named keys mapped to their control.

For the profile form, add two form control instances with the names `firstName` and `lastName`.

<code-example path="reactive-forms/src/app/profile-editor/profile-editor.component.1.ts" region="formgroup" header="src/app/profile-editor/profile-editor.component.ts (form group)">
>>>>>>> 331989ce

</code-example>

The individual form controls are now collected within a group. A `FormGroup` instance provides its model value as an object reduced from the values of each control in the group. A form group instance has the same properties (such as `value` and `untouched`) and methods (such as `setValue()`) as a form control instance.

<<<<<<< HEAD
现在，这些独立的表单控件被收集到了一个控件组中。这个 `FormGroup` 用对象的形式提供了它的模型值，这个值来自组中每个控件的值。
`FormGroup` 实例拥有和 `FormControl` 实例相同的属性（比如 `value`、`untouched`）和方法（比如 `setValue()`）。

### Step 2 - Associate the `FormGroup` model and view

### 步骤 2 - 关联 `FormGroup` 的模型和视图

The `FormGroup` also tracks the status and changes of each of its controls, so if one of the control’s status or value changes, the parent control also emits a new status or value change. The model for the group is maintained from its members. After you define the model, you must  update the template to reflect the model in the view.

这个 `FormGroup` 还能跟踪其中每个控件的状态及其变化，所以如果其中的某个控件的状态或值变化了，父控件也会发出一次新的状态变更或值变更事件。该控件组的模型来自它的所有成员。在定义了这个模型之后，你必须更新模板，来把该模型反映到视图中。

<code-example path="reactive-forms/src/app/profile-editor/profile-editor.component.1.html" region="formgroup" linenums="false" title="src/app/profile-editor/profile-editor.component.html (template form group)">
=======
### Step 2: Associating the FormGroup model and view

A form group tracks the status and changes for each of its controls, so if one of the controls changes, the parent control also emits a new status or value change. The model for the group is maintained from its members. After you define the model, you must update the template to reflect the model in the view.

<code-example path="reactive-forms/src/app/profile-editor/profile-editor.component.1.html" region="formgroup" linenums="false" header="src/app/profile-editor/profile-editor.component.html (template form group)">
>>>>>>> 331989ce

</code-example>

Note that just as a form group contains a group of controls, the *profile form* `FormGroup` is bound to the `form` element with the `FormGroup` directive, creating a communication layer between the model and the form containing the inputs. The `formControlName` input provided by the `FormControlName` directive binds each individual input to the form control defined in `FormGroup`. The form controls communicate with their respective elements. They also communicate changes to the form group instance, which provides the source of truth for the model value.

<<<<<<< HEAD
注意，就像 `FormGroup` 所包含的那控件一样，*profileForm* 这个 `FormGroup` 也通过 `FormGroup` 指令绑定到了 `form` 元素，在该模型和表单中的输入框之间创建了一个通讯层。
由 `FormControlName` 指令提供的 `formControlName` 属性把每个输入框和 `FormGroup` 中定义的表单控件绑定起来。这些表单控件会和相应的元素通讯，它们还把更改传递给 `FormGroup`，这个 `FormGroup` 是模型值的真正源头。

### Save form data

### 保存表单数据

The `ProfileEditor` component takes input from the user, but in a real scenario you want to capture the form value for further processing outside the component. The `FormGroup` directive listens for the `submit` event emitted by the `form` element and emits an `ngSubmit` event that you can bind to a callback function. 
=======
### Saving form data

The `ProfileEditor` component accepts input from the user, but in a real scenario you want to capture the form value and make available for further processing outside the component. The `FormGroup` directive listens for the `submit` event emitted by the `form` element and emits an `ngSubmit` event that you can bind to a callback function. 
>>>>>>> 331989ce

`ProfileEditor` 组件从用户那里获得输入，但在真实的场景中，你可能想要先捕获表单的值，等将来在组件外部进行处理。
`FormGroup` 指令会监听 `form` 元素发出的 `submit` 事件，并发出一个 `ngSubmit` 事件，让你可以绑定一个回调函数。

Add an `ngSubmit` event listener to the `form` tag with the `onSubmit()` callback method.

<<<<<<< HEAD
把 `onSubmit()` 回调方法添加为 `form` 标签上的 `ngSubmit` 事件监听器。

<code-example path="reactive-forms/src/app/profile-editor/profile-editor.component.html" region="ng-submit" linenums="false" title="src/app/profile-editor/profile-editor.component.html (submit event)">
=======
<code-example path="reactive-forms/src/app/profile-editor/profile-editor.component.html" region="ng-submit" linenums="false" header="src/app/profile-editor/profile-editor.component.html (submit event)">
>>>>>>> 331989ce

</code-example>

The `onSubmit()` method in the `ProfileEditor` component captures the current value of `profileForm`. Use `EventEmitter` to keep the form encapsulated and to provide the form value outside the component. The following example uses `console.warn` to log a message to the browser console.

<<<<<<< HEAD
`ProfileEditor` 组件上的 `onSubmit()` 方法会捕获 `profileForm` 的当前值。要保持该表单的封装性，就要使用 `EventEmitter` 向组件外部提供该表单的值。下面的例子会使用 `console.warn` 把这个值记录到浏览器的控制台中。

<code-example path="reactive-forms/src/app/profile-editor/profile-editor.component.ts" region="on-submit" title="src/app/profile-editor/profile-editor.component.ts (submit method)">
=======
<code-example path="reactive-forms/src/app/profile-editor/profile-editor.component.ts" region="on-submit" header="src/app/profile-editor/profile-editor.component.ts (submit method)">
>>>>>>> 331989ce

</code-example>

The `submit` event is emitted by the `form` tag using the native DOM event. You trigger the event by clicking a button with `submit` type. This allows the user to press the **Enter** key to submit the completed form. 

<<<<<<< HEAD
`form` 标签所发出的 `submit` 事件是原生 DOM 事件，通过点击类型为 `submit` 的按钮可以触发本事件。这还让用户可以在填写完表单之后使用回车键来触发提交。

Add a `button` to the bottom of the form to trigger the form submission.

往表单的底部添加一个 `button`，用于触发表单提交。

<code-example path="reactive-forms/src/app/profile-editor/profile-editor.component.html" region="submit-button" linenums="false" title="src/app/profile-editor/profile-editor.component.html (submit button)">
=======
Use a `button` element to add a button to the bottom of the form to trigger the form submission.

<code-example path="reactive-forms/src/app/profile-editor/profile-editor.component.html" region="submit-button" linenums="false" header="src/app/profile-editor/profile-editor.component.html (submit button)">
>>>>>>> 331989ce

</code-example>

<div class="alert is-helpful">

**Note:** The button in the snippet above also has a `disabled` binding attached to it to disable the button when `profileForm` is invalid. You aren't performing any validation yet, so the button is always enabled. Simple form validation is covered in the [Simple form validation](#simple-form-validation) section.

*注意：*上面这个代码片段中的按钮还附加了一个 `disabled` 绑定，用于在 `profileForm` 无效时禁用该按钮。目前你还没有执行任何表单验证逻辑，因此该按钮始终是可用的。稍后的[表单验证](#simple-form-validation)一节会讲解简单的表单验证。

</div>

#### Displaying the component

<<<<<<< HEAD
#### 显示组件

The `ProileEditor` component that contains the form is displayed when added to a component template.

当添加到组件模板中时，`ProfileEditor` 组件所包含的表单就显示出来了。

<code-example path="reactive-forms/src/app/app.component.1.html" region="app-profile-editor" linenums="false" title="src/app/app.component.html (profile editor)">
=======
To display the `ProfileEditor` component that contains the form, add it to a component template.

<code-example path="reactive-forms/src/app/app.component.1.html" region="app-profile-editor" linenums="false" header="src/app/app.component.html (profile editor)">
>>>>>>> 331989ce

</code-example>

`ProfileEditor` allows you to manage the form control instances for the `firstName` and `lastName` controls within the form group instance.

`ProfileEditor` 让你能管理 `FormGroup` 中的 `firstName` 和 `lastName` 等 `FormControl` 实例。

<figure>
  <img src="generated/images/guide/reactive-forms/profile-editor-1.png" alt="Profile Editor">
</figure>

## Creating nested form groups

<<<<<<< HEAD
## 嵌套的表单组

When building complex forms, managing the different areas of information is easier in smaller sections, and some groups of information naturally fall into the same group. Using a nested `FormGroup` allows you to break large forms groups into smaller, more manageable ones.

如果要构建复杂的表单，如果能在更小的分区中管理不同类别的信息就会更容易一些，而有些信息分组可能会自然的汇入另一个更大的组中。使用嵌套的 `FormGroup` 可以让你把大型表单组织成一些稍小的、易管理的分组。

### Step 1 - Create a nested group

### 步骤 1 - 创建嵌套的分组

An address is a good example of information that can be grouped together. A `FormGroup` can accept both `FormControl` and `FormGroup` instances as children. This makes composing complex form models easier to maintain and logically group together. To create a nested group in the `profileForm`, add a nested `address` `FormGroup`.

“地址”就是可以把信息进行分组的绝佳范例。`FormGroup` 可以同时接纳 `FormControl` 和 `FormGroup` 作为子控件。这使得那些比较复杂的表单模型可以更易于维护、更有逻辑性。要想在 `profileForm` 中创建一个嵌套的分组，请添加一个内嵌的名叫 `address` 的 `FormGroup`。

<code-example path="reactive-forms/src/app/profile-editor/profile-editor.component.1.ts" region="nested-formgroup" linenums="false" title="src/app/profile-editor/profile-editor.component.ts (nested form group)">
=======
When building complex forms, managing the different areas of information is easier in smaller sections, and some groups of information naturally fall into the same group. Using a nested form group instance allows you to break large forms groups into smaller, more manageable ones.

### Step 1: Creating a nested group

An address is a good example of information that can be grouped together. Form groups can accept both form control and form group instances as children. This makes composing complex form models easier to maintain and logically group together. To create a nested group in `profileForm`, add a nested `address` element to the form group instance.

<code-example path="reactive-forms/src/app/profile-editor/profile-editor.component.1.ts" region="nested-formgroup" linenums="false" header="src/app/profile-editor/profile-editor.component.ts (nested form group)">
>>>>>>> 331989ce

</code-example>

In this example, `address group` combines the current `firstName` and `lastName` controls with the new `street`, `city`, `state`, and `zip` controls. Even though the `address` element in the form group is a child of the overall `profileForm` element in the form group, the same rules apply with value and status changes. Changes in status and value from the nested form group propagate to the parent form group, maintaining consistency with the overall model.

<<<<<<< HEAD
在这个例子中，`address group` 把现有的 `firstName`、`lastName` 控件和新的 `street`、`city`、`state` 和 `zip` 控件组合在一起。虽然 `address` 这个 `FormGroup` 是 `profileForm` 这个整体 `FormGroup` 的一个子控件，但是仍然适用同样的值和状态的变更规则。来自内嵌控件组的状态和值的变更将会冒泡到它的父控件组，以维护整体模型的一致性。

### Step 2 - Group the nested form in the template

### 步骤 2 - 在模板中分组内嵌的表单

After you update the model in the component class, update the template to connect the `FormGroup` instance and its input elements.
=======
### Step 2: Grouping the nested form in the template

After you update the model in the component class, update the template to connect the form group instance and its input elements.
>>>>>>> 331989ce

在修改了组件类中的模型之后，还要修改模板，来把这个 `FormGroup` 实例对接到它的输入元素。

Add the `address` form group containing the `firstName` and `lastName` fields to the `ProfileEditor` template.

<<<<<<< HEAD
把包含 `firstName` 和 `lastName` 字段的 `address` 表单组添加到 `ProfileEditor` 模板中。

<code-example path="reactive-forms/src/app/profile-editor/profile-editor.component.1.html" region="formgroupname" linenums="false" title="src/app/profile-editor/profile-editor.component.html (template nested form group)">
=======
<code-example path="reactive-forms/src/app/profile-editor/profile-editor.component.1.html" region="formgroupname" linenums="false" header="src/app/profile-editor/profile-editor.component.html (template nested form group)">
>>>>>>> 331989ce

</code-example>

The `ProfileEditor` form is displayed as one group, but the model is broken down further to represent the logical grouping areas.

`ProfileEditor` 表单显示为一个组，但是将来这个模型会被进一步细分，以表示逻辑分组区域。

<figure>
  <img src="generated/images/guide/reactive-forms/profile-editor-2.png" alt="Profile Editor Update">
</figure>

<div class="alert is-helpful">

**Note:** Display the value for the form group instance in the component template using the `value` property and `JsonPipe`.

*注意*：这里使用了 `value` 属性和 `JsonPipe` 管道在组件模板中显示了这个 `FormGroup` 的值。

</div>

## Partial model updates

<<<<<<< HEAD
## 部分模型更新

When updating the value for a `FormGroup` that contains multiple controls, you may only want to update parts of the model instead of replacing its entire value. This section covers how to update specific parts of an `AbstractControl` model.

当修改包含多个控件的 `FormGroup` 的值时，你可能只希望更新模型中的一部分，而不是完全替换掉。这一节会讲解该如何更新 `AbstractControl` 模型中的一部分。

### Patch the model value

### 修补（Patch）模型值

With a single control, you used the `setValue()` method to set the new value for an individual control. The `setValue()` method is more strict about adhering to the structure of the `FormGroup` and replaces the entire value for the control. The `patchValue()` method is more forgiving; it only replaces properties defined in the object that have changed in the form model, because you’re only providing partial updates. The strict checks in `setValue()` help catch errors in the nesting of complex forms, while `patchValue()` will fail silently in those cases.

对单个控件，你会使用 `setValue()` 方法来该控件设置新值。但当应用到 `FormGroup` 并打算整体设置该控件的值时，`setValue()` 方法会受到这个 `FormGroup` 结构的很多约束。`patchValue()` 方法就宽松多了，它只会替换表单模型中修改过的那些属性，因为你只想提供部分修改。`setValue()` 中严格的检查可以帮你捕获复杂表单嵌套时可能出现的错误，而 `patchValue()` 将会默默地走向失败。

In the `ProfileEditorComponent`, the `updateProfile` method with the following example below to update the first name and street address for the user.

在 `ProfileEditorComponent` 中，如下 `updateProfile` 方法会为该用户修改名字和街道地址。

<code-example path="reactive-forms/src/app/profile-editor/profile-editor.component.1.ts" region="patch-value" title="src/app/profile-editor/profile-editor.component.ts (patch value)">
=======
When updating the value for a form group instance that contains multiple controls, you may only want to update parts of the model. This section covers how to update specific parts of a form control data model.

### Patching the model value

There are two ways to update the model value: 

* Use the `setValue()` method to set a new value for an individual control. The `setValue()` method strictly adheres to the structure of the form group and replaces the entire value for the control. 

* Use the `patchValue()` method to replace any properties defined in the object that have changed in the form model. 

The strict checks of the `setValue()` method help catch nesting errors in complex forms, while `patchValue()` fails silently on those errors.

In `ProfileEditorComponent`, use the `updateProfile` method with the example below to update the first name and street address for the user.

<code-example path="reactive-forms/src/app/profile-editor/profile-editor.component.1.ts" region="patch-value" header="src/app/profile-editor/profile-editor.component.ts (patch value)">
>>>>>>> 331989ce

</code-example>

Simulate an update by adding a button to the template to update the user profile on demand.

<<<<<<< HEAD
通过往模板中添加一个按钮来模拟一次更新操作，以修改用户档案。

<code-example path="reactive-forms/src/app/profile-editor/profile-editor.component.1.html" region="patch-value" linenums="false" title="src/app/profile-editor/profile-editor.component.html (update value)">
=======
<code-example path="reactive-forms/src/app/profile-editor/profile-editor.component.1.html" region="patch-value" linenums="false" header="src/app/profile-editor/profile-editor.component.html (update value)">
>>>>>>> 331989ce

</code-example>

When a user clicks the button, the `profileForm` model is updated with new values for `firstName` and `street`. Notice that `street` is provided in an object inside the `address` property. This is necessary because the `patchValue()` method applies the update against the model structure. `PatchValue()` only updates properties that the form model defines.

## Generating form controls with FormBuilder

<<<<<<< HEAD
当点击按钮时，`profileForm` 模型中只有 `firstName` 和 `street` 被修改了。注意，`street` 是在 `address` 属性的对象中被修改的。这种结构是必须的，因为 `patchValue()` 方法要针对模型的结构进行更新。`patchValue()` 只会更新表单模型中所定义的那些属性。

## Generating form controls with `FormBuilder`

## 使用 `FormBuilder` 来生成表单控件

Creating multiple form control instances manually can become very repetitive when dealing with multiple forms. The `FormBuilder` service provides convenience methods to handle generating controls. Underneath, the `FormBuilder` is creating and returning the instances in the same manner, but with much less work. The following section refactors the `ProfileEditor` component to use the `FormBuilder` instead of creating each `FormControl` and `FormGroup` by hand.

当需要与多个表单打交道时，手动创建多个表单控件实例会非常繁琐。`FormBuilder` 服务提供了一些便捷方法来生成表单控件。`FormBuilder` 在幕后也使用同样的方式来创建和返回这些实例，只是用起来更简单。
下面的小节中会重构 `ProfileEditor` 组件，用 `FormBuilder` 来代替手工创建这些 `FormControl` 和 `FormGroup`。

### Step 1 - Import the `FormBuilder` class

### 步骤 1 - 导入 `FormBuilder` 类

To use the `FormBuilder` service, import its class from the `@angular/forms` package.

要想使用 `FormBuilder` 服务，请从 `@angular/forms` 包中导入它的类。

<code-example path="reactive-forms/src/app/profile-editor/profile-editor.component.2.ts" region="form-builder-imports" title="src/app/profile-editor/profile-editor.component.ts (import)">
=======
Creating form control instances manually can become repetitive when dealing with multiple forms. The `FormBuilder` service provides convenient methods for generating controls. 

The following section refactors the `ProfileEditor` component to use the form builder service to create form control and form group instances.

### Step 1: Importing the FormBuilder class

Import the `FormBuilder` class from the `@angular/forms` package.

<code-example path="reactive-forms/src/app/profile-editor/profile-editor.component.2.ts" region="form-builder-imports" header="src/app/profile-editor/profile-editor.component.ts (import)">
>>>>>>> 331989ce

</code-example>

### Step 2: Injecting the FormBuilder service

<<<<<<< HEAD
### 步骤 2 - 注入 `FormBuilder` 服务

The FormBuilder is an injectable service that is provided with the `ReactiveFormsModule`. Inject this dependency by adding it to the component constructor.

FormBuilder 是一个可注入的服务，它是由 `ReactiveFormModule` 提供的。只要把它添加到组件的构造函数中就可以注入这个依赖。

<code-example path="reactive-forms/src/app/profile-editor/profile-editor.component.2.ts" region="inject-form-builder" title="src/app/profile-editor/profile-editor.component.ts (constructor)">
=======
The `FormBuilder` service is an injectable provider that is provided with the reactive forms module. Inject this dependency by adding it to the component constructor.

<code-example path="reactive-forms/src/app/profile-editor/profile-editor.component.2.ts" region="inject-form-builder" header="src/app/profile-editor/profile-editor.component.ts (constructor)">
>>>>>>> 331989ce

</code-example>

### Step 3: Generating form controls

<<<<<<< HEAD
### 步骤 3 - 生成表单控件

The `FormBuilder` service has three methods: `control()`, `group()`, and `array()`. These methods are factory methods for generating form controls in your component class including a `FormControl`, `FormGroup`, and `FormArray` respectively. 

`FormBuilder` 服务有三个方法：`control()`、`group()` 和 `array()`。这些方法都是工厂方法，用于在组件类中分别生成 `FormControl`、`FormGroup` 和 `FormArray`。

Replace the creation of the `profileForm` by using the `group` method to create the controls.

把生成 `profileForm` 的代码改为用 `group` 方法来创建这些控件。

<code-example path="reactive-forms/src/app/profile-editor/profile-editor.component.2.ts" region="form-builder" title="src/app/profile-editor/profile-editor.component.ts (form builder)">
=======
The `FormBuilder` service has three methods: `control()`, `group()`, and `array()`. These are factory methods for generating instances in your component classes including form controls, form groups, and form arrays. 

Use the `group` method to create the `profileForm` controls.

<code-example path="reactive-forms/src/app/profile-editor/profile-editor.component.2.ts" region="form-builder" header="src/app/profile-editor/profile-editor.component.ts (form builder)">
>>>>>>> 331989ce

</code-example>

In the example above, you use the `group()` method with the same object to define the properties in the model. The value for each control name is an array containing the initial value as the first item in the array.

在上面的例子中，你可以使用 `group()` 方法，用和前面一样的名字来定义这些属性。这里，每个控件名对应的值都是一个数组，这个数组中的第一项是其初始值。

<div class="alert is-helpful">

**Note:** You can define the control with just the initial value, but if your controls need sync or async validation, add sync and async validators as the second and third items in the array.

*注意*：你可以只使用初始值来定义控件，但是如果你的控件还需要同步或异步验证器，那就在这个数组中的第二项和第三项提供同步和异步验证器。

</div>

Compare using the form builder to creating the instances manually.

这两种方式达成了相同的效果。

<code-tabs>

<<<<<<< HEAD
  <code-pane path="reactive-forms/src/app/profile-editor/profile-editor.component.1.ts" region="formgroup-compare" title="src/app/profile-editor/profile-editor.component.ts (instances)">

=======
  <code-pane path="reactive-forms/src/app/profile-editor/profile-editor.component.1.ts" region="formgroup-compare" header="src/app/profile-editor/profile-editor.component.ts (instances)">
  
>>>>>>> 331989ce
  </code-pane>

  <code-pane path="reactive-forms/src/app/profile-editor/profile-editor.component.2.ts" region="formgroup-compare" header="src/app/profile-editor/profile-editor.component.ts (form builder)">

  </code-pane>

</code-tabs>

## Simple form validation

<<<<<<< HEAD
## 简单表单验证

Form validation is necessary when receiving user input through forms. This section covers adding a single validator to a form control and displaying the overall form status. Form validation is covered more extensively in the [Form Validation](guide/form-validation) guide.

当通过表单接收用户输入时，表单验证是必要的。本节讲解了如何把单个验证器添加到表单控件中，以及如何显示表单的整体状态。表单验证的更多知识在[表单验证](guide/form-validation)一章中有详细的讲解。

### Step 1 - Import a validator function

### 步骤 1 - 导入验证器函数

Reactive forms include a set of validator functions out of the box for common use cases. These functions receive a control to validate against and return an error object or null based on the validation check.
=======
_Form validation_ is used to validate user input to ensure it's complete and correct. This section covers adding a single validator to a form control and displaying the overall form status. Form validation is covered more extensively in the [Form Validation](guide/form-validation) guide.

### Step 1: Importing a validator function

Reactive forms include a set of validator functions for common use cases. These functions receive a control to validate against and return an error object or a null value based on the validation check.
>>>>>>> 331989ce

响应式表单包含了一组开箱即用的常用验证器函数。这些函数接收一个控件，用以验证并根据验证结果返回一个错误对象或空值。

Import the `Validators` class from the `@angular/forms` package.

<<<<<<< HEAD
从 `@angular/forms` 包中导入 `Validators` 类。

<code-example path="reactive-forms/src/app/profile-editor/profile-editor.component.ts" region="validator-imports" title="src/app/profile-editor/profile-editor.component.ts (import)">
=======
<code-example path="reactive-forms/src/app/profile-editor/profile-editor.component.ts" region="validator-imports" header="src/app/profile-editor/profile-editor.component.ts (import)">
>>>>>>> 331989ce

</code-example>

### Step 2: Making a field required

### 步骤 2 - 把字段设为必填（required）

The most common validation is making a field required. This section describes how to add a required validation to the `firstName` control.

最常见的校验项是把一个字段设为必填项。本节描述如何为 `firstName` 控件添加“必填项”验证器。

In the `ProfileEditor` component, add the `Validators.required` static method as the second item in the array for the `firstName` control.

<<<<<<< HEAD
在 `ProfileEditor` 组件中，把静态方法 `Validators.required` 设置为 `firstName` 控件值数组中的第二项。

<code-example path="reactive-forms/src/app/profile-editor/profile-editor.component.ts" region="required-validator" title="src/app/profile-editor/profile-editor.component.ts (required validator)">
=======
<code-example path="reactive-forms/src/app/profile-editor/profile-editor.component.ts" region="required-validator" header="src/app/profile-editor/profile-editor.component.ts (required validator)">
>>>>>>> 331989ce

</code-example>

HTML5 has a set of built-in attributes that you can use for native validation, including `required`, `minlength`, and `maxlength`. You can take advantage of these optional attributes on your form input elements. Add the `required` attribute to the `firstName` input element.

<<<<<<< HEAD
HTML5 有一组内置的属性，用来进行原生验证，包括 `required`、`minlength`、`maxlength` 等。虽然是*可选的*，不过你也可以在表单的输入元素上把它们添加为附加属性来使用它们。这里我们把 `required` 属性添加到 `firstName` 输入元素上。

<code-example path="reactive-forms/src/app/profile-editor/profile-editor.component.html" region="required-attribute" linenums="false" title="src/app/profile-editor/profile-editor.component.html (required attribute)">
=======
<code-example path="reactive-forms/src/app/profile-editor/profile-editor.component.html" region="required-attribute" linenums="false" header="src/app/profile-editor/profile-editor.component.html (required attribute)">
>>>>>>> 331989ce

</code-example>

<div class="alert is-important">

**Caution:** Use these HTML5 validation attributes *in combination with* the built-in validators provided by Angular's reactive forms. Using these in combination prevents errors when the expression is changed after the template has been checked.

*注意：*这些 HTML5 验证器属性可以和 Angular 响应式表单提供的内置验证器*组合使用*。组合使用这两种验证器实践，可以防止在模板检查完之后表达式再次被修改导致的错误。

</div>

### Displaying form status

<<<<<<< HEAD
### 显示表单状态

Now that you’ve added a required field to the form control, its initial status is invalid. This invalid status propagates to the parent `FormGroup`, making its status invalid. You have access to the current status of the `FormGroup` through the `status` property on the instance.

现在，你已经往表单控件上添加了一个必填字段，它的初始值是无效的（invalid）。这种无效状态冒泡到其父 `FormGroup` 中，也让这个 `FormGroup` 的状态变为无效的。你可以通过该 `FormGroup` 实例的 `status` 属性来访问其当前状态。

Display the current status of the `profileForm` using interpolation.

使用插值表达式显示 `profileForm` 的当前状态。

<code-example path="reactive-forms/src/app/profile-editor/profile-editor.component.html" region="display-status" linenums="false" title="src/app/profile-editor/profile-editor.component.html (display status)">
=======
When you add a required field to the form control, its initial status is invalid. This invalid status propagates to the parent form group element, making its status invalid. Access the current status of the form group instance through its `status` property.

Display the current status of `profileForm` using interpolation.

<code-example path="reactive-forms/src/app/profile-editor/profile-editor.component.html" region="display-status" linenums="false" header="src/app/profile-editor/profile-editor.component.html (display status)">
>>>>>>> 331989ce

</code-example>

<figure>
  <img src="generated/images/guide/reactive-forms/profile-editor-3.png" alt="Profile Editor Validation">
</figure>

The **Submit** button is disabled because `profileForm` is invalid due to the required `firstName` form control. After you fill out the `firstName` input, the form becomes valid and the **Submit** button is enabled.

提交按钮被禁用了，因为 `firstName` 控件的必填项规则导致了 `profileForm` 也是无效的。在你填写了 `firstName` 输入框之后，该表单就变成了有效的，并且提交按钮也启用了。

For more on form validation, visit the [Form Validation](guide/form-validation) guide.

要了解表单验证的更多知识，参见[表单验证](guide/form-validation)一章。

## Dynamic controls using form arrays

<<<<<<< HEAD
## 使用表单数组管理动态控件

A `FormArray` is an alternative to a `FormGroup` for managing  any number of unnamed controls. As with `FormGroup` instances, you can dynamically insert and remove controls from a `FormArray`, and the `FormArray` instance's value and validation status is calculated from its child controls. However, you don't need to define a key for each control by name, so this is a great option if you don't know the number of child values in advance. The following example shows you how to manage an array of _aliases_ in the `ProfileEditor`.

`FormArray` 是 `FormGroup` 之外的另一个选择，用于管理任意数量的匿名控件。像 `FormGroup` 实例一样，你也可以往 `FormArray` 中动态插入和移除控件，并且 `FormArray` 实例的值和验证状态也是根据它的子控件计算得来的。
不过，你不需要为每个控件定义一个名字作为 key，因此，如果你事先不知道子控件的数量，这就是一个很好的选择。下面的例子展示了如何在 `ProfileEditor` 中管理一组*绰号*（aliases）。

### Step 1 - Import the `FormArray`
=======
`FormArray` is an alternative to `FormGroup` for managing any number of unnamed controls. As with form group instances, you can dynamically insert and remove controls from form array instances, and the form array instance value and validation status is calculated from its child controls. However, you don't need to define a key for each control by name, so this is a great option if you don't know the number of child values in advance. The following example shows you how to manage an array of *aliases* in `ProfileEditor`.

### Step 1: Importing the FormArray class
>>>>>>> 331989ce

### 步骤 1 - 导入 `FormArray`

Import the `FormArray` class from `@angular/forms` to use for type information. The `FormBuilder` service is ready to create a `FormArray` instance.

<<<<<<< HEAD
从 `@angular/form` 中导入 `FormArray`，以使用它的类型信息。`FormBuilder` 服务用于创建 `FormArray` 实例。

<code-example path="reactive-forms/src/app/profile-editor/profile-editor.component.2.ts" region="form-array-imports" title="src/app/profile-editor/profile-editor.component.ts (import)">
=======
<code-example path="reactive-forms/src/app/profile-editor/profile-editor.component.2.ts" region="form-array-imports" header="src/app/profile-editor/profile-editor.component.ts (import)">
>>>>>>> 331989ce

</code-example>

### Step 2: Defining a FormArray control

<<<<<<< HEAD
### 步骤 2 - 定义 `FormArray`

You can initialize a `FormArray` with any number of controls, from zero to many, by defining them in an array. Add an `aliases` property to the `FormGroup` for the `profileForm` to define the `FormArray`.
=======
You can initialize a form array with any number of controls, from zero to many, by defining them in an array. Add an `aliases` property to the form group instance for `profileForm` to define the form array.
>>>>>>> 331989ce

你可以通过把一组（从零项到多项）控件定义在一个数组中来初始化一个 `FormArray`。为 `profileForm` 添加一个 `aliases` 属性，把它定义为 `FormArray` 类型。

Use the `FormBuilder.array()` method to define the array, and the `FormBuilder.control()` method to populate the array with an initial control.

<<<<<<< HEAD
使用 `FormBuilder.array()` 方法来定义该数组，并用 `FormBuilder.control()` 方法来往该数组中添加一个初始控件。

<code-example path="reactive-forms/src/app/profile-editor/profile-editor.component.ts" region="aliases" title="src/app/profile-editor/profile-editor.component.ts (aliases form array)">
=======
<code-example path="reactive-forms/src/app/profile-editor/profile-editor.component.ts" region="aliases" header="src/app/profile-editor/profile-editor.component.ts (aliases form array)">
>>>>>>> 331989ce

</code-example>

The aliases control in the form group instance is now populated with a single control until more controls are added dynamically.

<<<<<<< HEAD
`FormGroup` 中的这个 `aliases` 控件现在管理着一个控件，将来还可以动态添加多个。

### Step 3 - Access the `FormArray` control

### 步骤 3 - 访问 `FormArray` 控件

Because a `FormArray` represents an undefined number of controls in array, accessing the control through a getter provides convenience and reusability. Use the _getter_ syntax to create an _aliases_ class property to retrieve the alias's `FormArray` control from the parent `FormGroup`.

因为 `FormArray` 表示的是数组中具有未知数量的控件，因此通过 getter 来访问控件比较便捷，也容易复用。使用 `getter` 语法来创建一个名为 `aliases` 的类属性，以便从父控件 `FormGroup` 中接收绰号的 `FormArray` 控件。

<code-example path="reactive-forms/src/app/profile-editor/profile-editor.component.ts" region="aliases-getter" title="src/app/profile-editor/profile-editor.component.ts (aliases getter)">
=======
### Step 3: Accessing the FormArray control

A getter provides easy access to the aliases in the form array instance compared to repeating the `profileForm.get()` method to get each instance. The form array instance represents an undefined number of controls in an array. It's convenient to access a control through a getter, and this approach is easy to repeat for additional controls. 

Use the getter syntax to create an `aliases` class property to retrieve the alias's form array  control from the parent form group.
>>>>>>> 331989ce

<code-example path="reactive-forms/src/app/profile-editor/profile-editor.component.ts" region="aliases-getter" header="src/app/profile-editor/profile-editor.component.ts (aliases getter)">

</code-example>

这个 getter 提供了对 `aliases` 这个 `FormArray` 的便捷访问，以代替对该实例反复进行 `profileForm.get()`。

<div class="alert is-helpful">

**Note:** Because the returned control is of the type `AbstractControl`, you need to provide an explicit type to access the method syntax for the form array instance.

*注意*：因为返回的控件的类型是 `AbstractControl`，所以你要为该方法提供一个显式的类型声明来访问 `FormArray` 特有的语法。

</div>

Define a method to dynamically insert an alias control into the alias's form array. The `FormArray.push()` method inserts the control as a new item in the array.

<<<<<<< HEAD
定义一个方法来把一个绰号控件动态插入到绰号 `FormArray` 中。用 `FormArray.push()` 方法把该控件添加为数组中的新条目。

<code-example path="reactive-forms/src/app/profile-editor/profile-editor.component.ts" region="add-alias" title="src/app/profile-editor/profile-editor.component.ts (add alias)">
=======
<code-example path="reactive-forms/src/app/profile-editor/profile-editor.component.ts" region="add-alias" header="src/app/profile-editor/profile-editor.component.ts (add alias)">
>>>>>>> 331989ce

</code-example>

In the template, each control is displayed as a separate input field.

<<<<<<< HEAD
在这个模板中，这些控件会被迭代，把每个控件都显示为一个独立的输入框。

### Step 4 - Display the form array in the template

### 步骤 4 - 在模板中显示表单数组

After you define the aliases `FormArray` in your model, you must add it to the template for user input. Similar to the `formGroupName` input provided by the `FormGroupNameDirective`, a `formArrayName` binds communication from the `FormArray` to the template with the `FormArrayNameDirective`. 

在模型中定义了 `aliases` 的 `FormArray` 之后，你必须把它加入到模板中供用户输入。和 `FormGroupNameDirective` 提供的 `formGroupName` 一样，`FormArrayNameDirective` 也使用 `formArrayName` 在这个 `FormArray` 和模板之间建立绑定。

Add the template HTML below after the closing `formGroupName` `<div>` element.

在 `formGroupName` `<div>` 元素的结束标签下方，添加一段模板 HTML。

<code-example path="reactive-forms/src/app/profile-editor/profile-editor.component.html" region="formarrayname" linenums="false" title="src/app/profile-editor/profile-editor.component.html (aliases form array template)">
=======
### Step 4: Displaying the form array in the template

To attach the aliases from your form model, you must add it to the template. Similar to the `formGroupName` input provided by `FormGroupNameDirective`, `formArrayName` binds communication from the form array instance to the template with `FormArrayNameDirective`. 

Add the template HTML below after the `<div>` closing the `formGroupName` element.

<code-example path="reactive-forms/src/app/profile-editor/profile-editor.component.html" region="formarrayname" linenums="false" header="src/app/profile-editor/profile-editor.component.html (aliases form array template)">
>>>>>>> 331989ce

</code-example>

The `*ngFor` directive iterates over each form control instance provided by the aliases form array instance. Because form array elements are unnamed, you assign the index to the `i` variable and pass it to each control to bind it to the `formControlName` input. 

`*ngFor` 指令对 `aliases` `FormArray` 提供的每个 `FormControl` 进行迭代。因为 `FormArray` 中的元素是匿名的，所以你要把*索引号*赋值给 `i` 变量，并且把它传给每个控件的 `formControlName` 输入属性。

<figure>
  <img src="generated/images/guide/reactive-forms/profile-editor-4.png" alt="Profile Editor Aliases">
</figure>

Each time a new alias instance is added, the new form array instance is provided its control based on the index. This allows you to track each individual control when calculating the status and value of the root control.

<<<<<<< HEAD
每当新的 `alias` 加进来时，`FormArray` 就会基于这个索引号提供它的控件。这将允许你在每次计算根控件的状态和值时跟踪每个控件。

#### Add an Alias

#### 添加绰号

Initially, the form only contains one `Alias` field. Click the `Add Alias` button, and another field appears. You can also validate the array of aliases reported by the form model displayed by the `Form Value` at the bottom of the template.
=======
#### Adding an alias

Initially, the form contains one `Alias` field. To add another field, click the **Add Alias** button. You can also validate the array of aliases reported by the form model displayed by `Form Value` at the bottom of the template.
>>>>>>> 331989ce

最初，表单只包含一个绰号字段，点击 `Add Alias` 按钮，就出现了另一个字段。您还可以验证由模板底部的“Form Value”显示出来的表单模型所报告的这个绰号数组。

<div class="alert is-helpful">

**Note:** Instead of a form control instance for each alias, you can compose another form group instance with additional fields. The process of defining a control for each item is the same.

*注意*：除了为每个绰号使用 `FormControl` 之外，你还可以改用 `FormGroup` 来组合上一些额外字段。对其中的每个条目定义控件的过程和前面没有区别。

</div>

{@a appendix}

## Appendix

## 附录

{@a reactive-forms-api}

### Reactive forms API

### 响应式表单 API

Listed below are the base classes and services used to create and manage form controls.

下面列出了用于创建和管理表单控件的基础类和服务。

#### Classes

#### 类

<table>

  <tr>

    <th>

      Class

      类

    </th>

    <th>

      Description

      说明

    </th>

  </tr>

  <tr>

    <td style="vertical-align: top">

      <code>AbstractControl</code>

    </td>

    <td>

      The abstract base class for the concrete form control classes `FormControl`, `FormGroup`, and `FormArray`. It provides their common behaviors and properties.

      所有三种表单控件类（`FormControl`、`FormGroup` 和 `FormArray`）的抽象基类。它提供了一些公共的行为和属性。

    </td>

  </tr>

  <tr>

    <td style="vertical-align: top">

      <code>FormControl</code>

    </td>

    <td>

      Manages the value and validity status of an individual form control. It corresponds to an HTML form control such as `<input>` or `<select>`.

      管理单体表单控件的值和有效性状态。它对应于 HTML 的表单控件，比如 `<input>` 或 `<select>`。

    </td>

  </tr>

  <tr>

    <td style="vertical-align: top">

      <code>FormGroup</code>

    </td>

    <td>

      Manages the value and validity state of a group of `AbstractControl` instances. The group's properties include its child controls. The top-level form in your component is `FormGroup`.

      管理一组 `AbstractControl` 实例的值和有效性状态。该组的属性中包括了它的子控件。组件中的顶级表单就是 `FormGroup`。

    </td>

  </tr>

  <tr>

    <td style="vertical-align: top">

      <code>FormArray</code>

    </td>

    <td>

    Manages the value and validity state of a numerically indexed array of `AbstractControl` instances.

    管理一些 `AbstractControl` 实例数组的值和有效性状态。

    </td>

  </tr>

  <tr>

    <td style="vertical-align: top">

      <code>FormBuilder</code>

    </td>

    <td>

      An injectable service that provides factory methods for creating control instances.

      一个可注入的服务，提供一些用于提供创建控件实例的工厂方法。

    </td>

  </tr>  

</table>

<<<<<<< HEAD
When importing the `ReactiveFormsModule`, you also gain access to directives to use in your templates for binding the data model to the forms declaratively.

当导入 `ReactiveFormsModule` 时，你也获得了一些指令的访问权，用来以声明的方式在模板中绑定表单的数据模型。

=======
>>>>>>> 331989ce
#### Directives

<table>

  <tr>

    <th>

      Directive

      指令

    </th>

    <th>

      Description

      说明

    </th>

  </tr>

  <tr>

    <td style="vertical-align: top">

      <code>FormControlDirective</code>

    </td>

    <td>

      Syncs a standalone `FormControl` instance to a form control element.

      把一个独立的 `FormControl` 实例绑定到表单控件元素。

    </td>

  </tr>

  <tr>

    <td style="vertical-align: top">

      <code>FormControlName</code>

    </td>

    <td>

      Syncs `FormControl` in an existing `FormGroup` instance to a form control element by name.

      把一个现有 `FormGroup` 中的 `FormControl` 根据名字绑定到表单控件元素。

    </td>

  </tr>

  <tr>

    <td style="vertical-align: top">

      <code>FormGroupDirective</code>

    </td>

    <td>

      Syncs an existing `FormGroup` instance to a DOM element.

      把一个现有的 `FormGroup` 绑定到 DOM 元素。

    </td>

  </tr>

  <tr>

    <td style="vertical-align: top">

      <code>FormGroupName</code>

    </td>

    <td>

      Syncs a nested `FormGroup` instance to a DOM element.

      把一个内嵌的 `FormGroup` 绑定到一个 DOM 元素。

    </td>

  </tr>

  <tr>

    <td style="vertical-align: top">

      <code>FormArrayName</code>

    </td>

    <td>

      Syncs a nested `FormArray` instance to a DOM element.

      把一个内嵌的 `FormArray` 绑定到一个 DOM 元素。

    </td>

  </tr>

<<<<<<< HEAD
</table>

### Comparison to template-driven forms

### 与模板驱动表单的对比

_Template-driven_ forms, introduced in the [Template-driven forms guide](guide/forms), take a completely different approach.

[模板驱动表单](guide/forms)一章中介绍的*模板驱动*表单是一种截然不同的方式。

* You place HTML form controls (such as `<input>` and `<select>`) in the component template and bind them to _data model_ properties in the component, using directives such as `ngModel`.

   你把 HTML 表单控件（比如 `<input>` 和 `<select>`）放进组件模板中，并且使用 `ngModel` 等指令把它们绑定到组件中的*数据模型*的属性。

* You don't create Angular form control objects. Angular directives create them for you, using the information in your data bindings.

   你不能创建 Angular 表单控件对象，Angular 指令会根据你提供的数据绑定信息替你创建它们。

* You don't push and pull data values. Angular handles that for you with `ngModel`. Angular updates the mutable _data model_ with user changes as they happen.

   你不能推拉数据值。Angular 会用 `ngModel` 替你处理它们。当用户进行修改时，Angular 会更新这个可变的*数据模型*。

While this means less code in the component class,
[template-driven forms are asynchronous](guide/reactive-forms#async-vs-sync "Async vs sync")
which may complicate development in more advanced scenarios.

虽然这意味着组件中的代码更少，但是[模板驱动表单是异步工作的](guide/reactive-forms#async-vs-sync "Async vs sync")，这可能在更高级的场景中让开发复杂化。

{@a async-vs-sync}

### Async vs. sync

### 异步 vs. 同步

Reactive forms are synchronous, and template-driven forms are asynchronous.

响应式表单是同步的，而模板驱动表单是异步的。

In reactive forms, you create the entire form control tree in code.
You can immediately update a value or drill down through the descendants of the parent form
because all controls are always available.

使用响应式表单，你会在代码中创建整个表单控件树。
你可以立即更新一个值或者深入到表单中的任意节点，因为所有的控件都始终是可用的。

Template-driven forms delegate creation of their form controls to directives.
To avoid "_changed after checked_" errors,
these directives take more than one cycle to build the entire control tree.
That means you must wait a tick before manipulating any of the controls
from within the component class.

模板驱动表单会委托指令来创建它们的表单控件。
为了消除“检查完后又变化了”的错误，这些指令需要消耗一个以上的变更检测周期来构建整个控件树。
这意味着在从组件类中操纵任何控件之前，你都必须先等待一个节拍。

For example, if you inject the form control with a `@ViewChild(NgForm)` query and examine it in the
[`ngAfterViewInit` lifecycle hook](guide/lifecycle-hooks#afterview "Lifecycle hooks guide: AfterView"),
you'll discover that it has no children.
You must wait a tick, using `setTimeout`, before you can
extract a value from a control, test its validity, or set it to a new value.

比如，如果你用 `@ViewChild(NgForm)` 查询来注入表单控件，并在[生命周期钩子 `ngAfterViewInit`](guide/lifecycle-hooks#afterview "Lifecycle hooks guide: AfterView")中检查它，就会发现它没有子控件。
你必须使用 `setTimeout` 等待一个节拍才能从控件中提取值、测试有效性，或把它设置为新值。

The asynchrony of template-driven forms also complicates unit testing.
You must wrap your test block in `async()` or `fakeAsync()` to
avoid looking for values in the form that aren't there yet.
With reactive forms, everything is available when you expect it to be.

模板驱动表单的异步性让单元测试也变得复杂化了。
你必须把测试代码包裹在 `async()` 或 `fakeAsync()` 中来解决要查阅的值尚不存在的情况。
使用响应式表单，在所期望的时机一切都是可用的。
=======
</table>
>>>>>>> 331989ce
<|MERGE_RESOLUTION|>--- conflicted
+++ resolved
@@ -1,12 +1,8 @@
 # Reactive Forms
 
-<<<<<<< HEAD
 # 响应式表单
-=======
+
 *Reactive forms* provide a model-driven approach to handling form inputs whose values change over time. This guide shows you how to create and update a simple form control, progress to using multiple controls in a group, validate form values, and implement more advanced forms.
->>>>>>> 331989ce
-
-_Reactive forms_ provide a model-driven approach to handling form inputs whose values change over time. This guide shows you how to create and update a simple form control, progress to using multiple controls in a group, validate form values, and implement more advanced forms.
 
 *响应式表单*提供了一种模型驱动的方式来处理表单输入，其中的值会随时间而变化。本文会向你展示如何创建和更新单个表单控件，然后在一个分组中使用多个控件，验证表单的值，以及如何实现更高级的表单。
 
@@ -20,56 +16,38 @@
 
 ## Introduction to reactive forms
 
-<<<<<<< HEAD
 ## 响应式表单简介
 
-Reactive forms use an explicit and immutable approach to managing the state of a form at a given point in time. Each change to the form state returns a new state, which maintains the integrity of the model between changes. Reactive forms are built around observable streams, where form inputs and values are provided as streams of input values, also while giving you synchronous access to the data. This approach allows your templates to take advantage of these streams of form state changes, rather than to be dependent to them.
+Reactive forms use an explicit and immutable approach to managing the state of a form at a given point in time. Each change to the form state returns a new state, which maintains the integrity of the model between changes. Reactive forms are built around observable streams, where form inputs and values are provided as streams of input values, which can be accessed synchronously. 
 
 响应式表单使用显式的、不可变的方式，管理表单在特定的时间点上的状态。对表单状态的每一次变更都会返回一个新的状态，这样可以在变化时维护模型的整体性。响应式表单是围绕 Observable 的流构建的，表单的输入和值都是通过这些输入值组成的流来提供的，同时，也赋予你对数据进行同步访问的能力。这种方式允许你的模板利用这些表单的“状态变更流”，而不必依赖它们。
 
-Reactive forms also allow for easier testing because you have an assurance that your data is consistent and predictable when requested. Consumers outside your templates have access to the same streams, where they can manipulate that data safely.
+Reactive forms also provide a straightforward path to testing because you are assured that your data is consistent and predictable when requested. Any consumers of the streams have access to manipulate that data safely.
 
 响应式表单还让你能更简单的进行测试，因为在请求的那一刻你可以确信这些数据是一致的、可预料的。模板之外的消费方也可以访问同样的流，它们可以安全地操纵这些数据。
 
-Reactive forms differ from template-driven forms in distinct ways. Reactive forms provide more predictability with synchronous access to the data model, immutability with observable operators, and change tracking through observable streams. If you prefer direct access to modify data in your template, template-driven forms are less explicit because they rely on directives embedded in the template, along with mutable data to track changes asynchronously. See the [Appendix](#appendix) for detailed comparisons between the two paradigms.
-=======
-Reactive forms use an explicit and immutable approach to managing the state of a form at a given point in time. Each change to the form state returns a new state, which maintains the integrity of the model between changes. Reactive forms are built around observable streams, where form inputs and values are provided as streams of input values, which can be accessed synchronously. 
-
-Reactive forms also provide a straightforward path to testing because you are assured that your data is consistent and predictable when requested. Any consumers of the streams have access to manipulate that data safely.
-
 Reactive forms differ from template-driven forms in distinct ways. Reactive forms provide more predictability with synchronous access to the data model, immutability with observable operators, and change tracking through observable streams. If you prefer direct access to modify data in your template, template-driven forms are less explicit because they rely on directives embedded in the template, along with mutable data to track changes asynchronously. See the [Forms Overview](guide/forms-overview) for detailed comparisons between the two paradigms.
->>>>>>> 331989ce
 
 响应式表单与模板驱动的表单有着显著的不同点。响应式表单通过对数据模型的同步访问提供了更多的可预测性，使用 Observable 的操作符提供了不可变性，并且通过 Observable 流提供了变化追踪功能。
 如果你更喜欢在模板中直接访问数据，那么模板驱动的表单会显得更明确，因为它们依赖嵌入到模板中的指令，并借助可变数据来异步跟踪变化。参见[附录](#appendix)来了解这两种范式之间的详细比较。
 
 ## Getting started
 
-<<<<<<< HEAD
 ## 快速起步
 
-This section describes the key steps to add a single form control. The example allows a user to enter their name into an input field, captures that input value, and displays the current value of the form control element.
+This section describes how to add a single form control. In the example, the user enters their name into an input field, captures that input value, and displays the current value of the form control element.
 
 本节描述了添加单个表单控件的一些关键步骤。这里的例子允许用户在输入框中输入自己的名字，捕获输入的值，并把表单控件元素的当前值显示出来。
 
-### Step 1 - Register the `ReactiveFormsModule`
-=======
-This section describes how to add a single form control. In the example, the user enters their name into an input field, captures that input value, and displays the current value of the form control element.
-
 ### Step 1: Registering the reactive forms module
->>>>>>> 331989ce
 
 ### 步骤 1 - 注册 `ReactiveFormsModule`
 
 To use reactive forms, import `ReactiveFormsModule` from the `@angular/forms` package and add it to your NgModule's `imports` array.
 
-<<<<<<< HEAD
 要使用响应式表单，就要从 `@angular/forms` 包中导入 `ReactiveFormsModule` 并把它添加到你的 NgModule 的 `imports` 数组中。
 
-<code-example path="reactive-forms/src/app/app.module.ts" region="imports" title="src/app/app.module.ts (excerpt)">
-=======
 <code-example path="reactive-forms/src/app/app.module.ts" region="imports" header="src/app/app.module.ts (excerpt)">
->>>>>>> 331989ce
 
 </code-example>
 
@@ -89,37 +67,25 @@
 
 The `FormControl` class is the basic building block when using reactive forms. To register a single form control, import the `FormControl` class into your component and create a new instance of the form control to save as a class property.
 
-<<<<<<< HEAD
 当使用响应式表单时，`FormControl` 是最基本的构造块。要注册单个的表单控件，请在组件中导入 `FormControl` 类，并创建一个 `FormControl` 的新实例，把它保存在类的某个属性中。
 
-<code-example path="reactive-forms/src/app/name-editor/name-editor.component.ts" region="create-control" title="src/app/name-editor/name-editor.component.ts">
-=======
 <code-example path="reactive-forms/src/app/name-editor/name-editor.component.ts" region="create-control" header="src/app/name-editor/name-editor.component.ts">
->>>>>>> 331989ce
 
 </code-example>
 
 Use the constructor of `FormControl` to set its initial value, which in this case is an empty string. By creating these controls in your component class, you get immediate access to listen for, update, and validate the state of the form input. 
 
-<<<<<<< HEAD
 `FormControl` 的构造函数可以设置初始值，这个例子中它是空字符串。通过在你的组件类中创建这些控件，你可以直接对表单控件的状态进行监听、修改和校验。
 
-### Step 3 - Register the control in the template
+### Step 3: Registering the control in the template
 
 ### 步骤 3 - 在模板中注册该控件
 
-After you create the control in the component class, you must associate it with a form control element in the template. Update the template with the form control using the `formControl` binding provided by the `FormControlDirective` included in the `ReactiveFormsModule`.
+After you create the control in the component class, you must associate it with a form control element in the template. Update the template with the form control using the `formControl` binding provided by `FormControlDirective` included in `ReactiveFormsModule`.
 
 在组件类中创建了控件之后，你还要把它和模板中的一个表单控件关联起来。修改模板，为表单控件添加 `formControl` 绑定，`formControl` 是由 `ReactiveFormsModule` 中的 `FormControlDirective` 提供的。
 
-<code-example path="reactive-forms/src/app/name-editor/name-editor.component.html" region="control-binding" linenums="false" title="src/app/name-editor/name-editor.component.html">
-=======
-### Step 3: Registering the control in the template
-
-After you create the control in the component class, you must associate it with a form control element in the template. Update the template with the form control using the `formControl` binding provided by `FormControlDirective` included in `ReactiveFormsModule`.
-
 <code-example path="reactive-forms/src/app/name-editor/name-editor.component.html" region="control-binding" linenums="false" header="src/app/name-editor/name-editor.component.html">
->>>>>>> 331989ce
 
 </code-example>
 
@@ -133,25 +99,17 @@
 
 Using the template binding syntax, the form control is now registered to the `name` input element in the template. The form control and DOM element communicate with each other: the view reflects changes in the model, and the model reflects changes in the view.
 
-<<<<<<< HEAD
 使用这种模板绑定语法，把该表单控件注册给了模板中名为 `name` 的输入元素。这样，表单控件和 DOM 元素就可以互相通讯了：视图会反映模型的变化，模型也会反映视图中的变化。
 
-#### Display the component
+#### Displaying the component
 
 #### 显示组件
 
-The `FormControl` assigned to `name` is displayed once the component is added to a template. 
+The form control assigned to `name` is displayed when the component is added to a template. 
 
 一旦把该组件添加到模板中，指派给 `name` 的 `FormControl` 就会显示出来。
 
-<code-example path="reactive-forms/src/app/app.component.1.html" region="app-name-editor" linenums="false" title="src/app/app.component.html (name editor)">
-=======
-#### Displaying the component
-
-The form control assigned to `name` is displayed when the component is added to a template. 
-
 <code-example path="reactive-forms/src/app/app.component.1.html" region="app-name-editor" linenums="false" header="src/app/app.component.html (name editor)">
->>>>>>> 331989ce
 
 </code-example>
 
@@ -172,83 +130,62 @@
 
 ### Displaying a form control value
 
-<<<<<<< HEAD
-### 显示控件的值
-
-Every `FormControl` provides its current value as an observable through the `valueChanges` property. You can listen to changes in the form’s value in the template using the `AsyncPipe` or in the component class using the `subscribe()` method. The `value` property also gives you a snapshot of the current value. 
-
-每个 `FormControl` 都会通过一个名叫 `valueChanges` 的 Observable 型属性提供它的当前值。你可以在模板中使用 `AsyncPipe` 来监听模板中表单值的变化，或者在组件类中使用 `subscribe()` 方法来监听。`value` 属性也可以给你提供当前值的一个快照。
-
-Display the current value using interpolation in the template as shown in the following example.
-
-可以在模板中使用插值表达式来显示当前值，代码如下：
-
-<code-example path="reactive-forms/src/app/name-editor/name-editor.component.html" region="display-value" linenums="false" title="src/app/name-editor/name-editor.component.html (control value)">
-=======
+### 显示表单控件的值
+
 You can display the value in these ways: 
 
+你可以用两种方式显示它的值：
+
 * Through the `valueChanges` observable where you can listen for changes in the form's value in the template using `AsyncPipe` or in the component class using the `subscribe()` method. 
+
+  通过可观察对象 `valueChanges`，你可以在模板中使用 `AsyncPipe` 或在组件类中使用 `subscribe()` 方法来监听表单值的变化。
+
 * With the `value` property. which gives you a snapshot of the current value. 
 
+  使用 `value` 属性。它能让你获得当前值的一份快照。
+
 The following example shows you how to display the current value using interpolation in the template.
 
+下面的例子展示了如何在模板中使用插值表达式显示当前值。
+
 <code-example path="reactive-forms/src/app/name-editor/name-editor.component.html" region="display-value" linenums="false" header="src/app/name-editor/name-editor.component.html (control value)">
->>>>>>> 331989ce
 
 </code-example>
 
 The displayed value changes as you update the form control element.
 
-<<<<<<< HEAD
 一旦你修改了表单控件所关联的元素，这里显示的值也跟着变化了。
 
-Reactive forms also provide access to more information about a given control through properties and methods provided with each instance. These properties and methods of the underlying [AbstractControl](api/forms/AbstractControl) are used to control form state and determine when to display messages when handling validation. For more information, see [Simple Form Validation](#simple-form-validation) later in this guide.
+Reactive forms provide access to information about a given control through properties and methods provided with each instance. These properties and methods of the underlying [AbstractControl](api/forms/AbstractControl) class are used to control form state and determine when to display messages when handling validation. For more information, see [Simple form validation](#simple-form-validation) later in this guide.
 
 响应式表单还能通过每个实例的属性和方法提供关于特定控件的更多信息。[AbstractControl](api/forms/AbstractControl) 的这些属性和方法用于控制表单状态，并在处理表单校验时决定何时显示信息。
 欲知详情，参见稍后的[简单表单验证](#simple-form-validation)一节。
 
-Read about other `FormControl` properties and methods in the [Reactive Forms API](#reactive-forms-api) section.
+Read about other `FormControl` properties and methods in the [Reactive forms API](#reactive-forms-api) section.
 
 要了解 `FormControl` 的其它属性和方法，参见[响应式表单 API](#reactive-forms-api)一节。
 
-### Replace the form control value
+### Replacing a form control value
 
 ### 替换表单控件的值
 
-Reactive forms have methods to change a control's value programmatically, which gives you the flexibility to update the control’s value without user interaction. The `FormControl` provides a `setValue()` method which updates the value of the form control and validates the structure of the value provided against the control’s structure. For example, when retrieving form data from a backend API or service, use the `setValue()` method to update the control to its new value, replacing the old value entirely. 
+Reactive forms have methods to change a control's value programmatically, which gives you the flexibility to update the value without user interaction. A form control instance provides a `setValue()` method that updates the value of the form control and validates the structure of the value provided against the control's structure. For example, when retrieving form data from a backend API or service, use the `setValue()` method to update the control to its new value, replacing the old value entirely. 
 
 响应式表单还有一些方法可以用编程的方式修改控件的值，它让你可以灵活的修改控件的值而不需要借助用户交互。`FormControl` 提供了一个 `setValue()` 方法，它会修改这个表单控件的值，并且验证与控件结构相对应的值的结构。比如，当从后端 API 或服务接收到了表单数据时，可以通过 `setValue()` 方法来把原来的值替换为新的值。
 
-The following example adds a method to the component class to update the value of the control to _Nancy_ using the `setValue()` method.
+The following example adds a method to the component class to update the value of the control to *Nancy* using the `setValue()` method.
 
 下列的例子往组件类中添加了一个方法，它使用 `setValue()` 方法来修改 *Nancy* 控件的值。
 
-<code-example path="reactive-forms/src/app/name-editor/name-editor.component.ts" region="update-value" title="src/app/name-editor/name-editor.component.ts (update value)">
-=======
-Reactive forms provide access to information about a given control through properties and methods provided with each instance. These properties and methods of the underlying [AbstractControl](api/forms/AbstractControl) class are used to control form state and determine when to display messages when handling validation. For more information, see [Simple form validation](#simple-form-validation) later in this guide.
-
-Read about other `FormControl` properties and methods in the [Reactive forms API](#reactive-forms-api) section.
-
-### Replacing a form control value
-
-Reactive forms have methods to change a control's value programmatically, which gives you the flexibility to update the value without user interaction. A form control instance provides a `setValue()` method that updates the value of the form control and validates the structure of the value provided against the control's structure. For example, when retrieving form data from a backend API or service, use the `setValue()` method to update the control to its new value, replacing the old value entirely. 
-
-The following example adds a method to the component class to update the value of the control to *Nancy* using the `setValue()` method.
-
 <code-example path="reactive-forms/src/app/name-editor/name-editor.component.ts" region="update-value" header="src/app/name-editor/name-editor.component.ts (update value)">
->>>>>>> 331989ce
 
 </code-example>
 
 Update the template with a button to simulate a name update. When you click the **Update Name** button, the value entered in the form control element is reflected as its current value. 
 
-<<<<<<< HEAD
 修改模板，添加一个按钮，用于模拟改名操作。在点 `Update Name` 按钮之前表单控件元素中输入的任何值都会回显为它的当前值。
 
-<code-example path="reactive-forms/src/app/name-editor/name-editor.component.html" region="update-value" linenums="false" title="src/app/name-editor/name-editor.component.html (update value)">
-=======
 <code-example path="reactive-forms/src/app/name-editor/name-editor.component.html" region="update-value" linenums="false" header="src/app/name-editor/name-editor.component.html (update value)">
->>>>>>> 331989ce
 
 </code-example>
 
@@ -270,13 +207,9 @@
 
 ## Grouping form controls
 
-<<<<<<< HEAD
 ## 把表单控件分组
 
-Just as a `FormControl` instance gives you control over a single input field, a `FormGroup` tracks the form state of a group of `FormControl` instances (for example, a form). Each control in `FormGroup` is tracked by name when creating the `FormGroup`. The following example shows how to manage multiple `FormControl` instances in a single group.
-=======
 Just as a form control instance gives you control over a single input field, a form group instance tracks the form state of a group of form control instances (for example, a form). Each control in a form group instance is tracked by name when creating the form group. The following example shows how to manage multiple form control instances in a single group.
->>>>>>> 331989ce
 
 正如 `FormControl` 的实例能让你控制单个输入框所对应的控件，`FormGroup` 可以跟踪一组 `FormControl` 实例（比如一个表单）的表单状态。当创建 `FormGroup` 时，其中的每个控件都会根据其名字进行跟踪。下列例子展示了如何管理单个控件组中的多个 `FormControl` 实例。
 
@@ -296,112 +229,76 @@
 
 ### Step 1: Creating a FormGroup instance
 
-<<<<<<< HEAD
 ### 步骤 1 - 创建 `FormGroup`
 
-Create a property in the component class named `profileForm` and set the property to a new instance of a `FormGroup`. To initialize the `FormGroup`, provide the constructor with an object of controls with their respective names. 
+Create a property in the component class named `profileForm` and set the property to a new form group instance. To initialize the form group, provide the constructor with an object of named keys mapped to their control.
 
 在组件类中创建一个名叫 `profileForm` 的属性，并设置为 `FormGroup` 的一个新实例。要初始化这个 `FormGroup`，请为构造函数提供一个由控件组成的对象，对象中的每个名字都要和表单控件的名字一一对应。
 
-For the profile form, add two `FormControl` instances with the names `firstName` and `lastName`.
+For the profile form, add two form control instances with the names `firstName` and `lastName`.
 
 对此个人档案表单，要添加两个 `FormControl` 实例，名字分别为 `firstName` 和 `lastName`。
 
-<code-example path="reactive-forms/src/app/profile-editor/profile-editor.component.1.ts" region="formgroup" title="src/app/profile-editor/profile-editor.component.ts (form group)">
-=======
-Create a property in the component class named `profileForm` and set the property to a new form group instance. To initialize the form group, provide the constructor with an object of named keys mapped to their control.
-
-For the profile form, add two form control instances with the names `firstName` and `lastName`.
-
 <code-example path="reactive-forms/src/app/profile-editor/profile-editor.component.1.ts" region="formgroup" header="src/app/profile-editor/profile-editor.component.ts (form group)">
->>>>>>> 331989ce
 
 </code-example>
 
 The individual form controls are now collected within a group. A `FormGroup` instance provides its model value as an object reduced from the values of each control in the group. A form group instance has the same properties (such as `value` and `untouched`) and methods (such as `setValue()`) as a form control instance.
 
-<<<<<<< HEAD
 现在，这些独立的表单控件被收集到了一个控件组中。这个 `FormGroup` 用对象的形式提供了它的模型值，这个值来自组中每个控件的值。
 `FormGroup` 实例拥有和 `FormControl` 实例相同的属性（比如 `value`、`untouched`）和方法（比如 `setValue()`）。
 
-### Step 2 - Associate the `FormGroup` model and view
+### Step 2: Associating the FormGroup model and view
 
 ### 步骤 2 - 关联 `FormGroup` 的模型和视图
 
-The `FormGroup` also tracks the status and changes of each of its controls, so if one of the control’s status or value changes, the parent control also emits a new status or value change. The model for the group is maintained from its members. After you define the model, you must  update the template to reflect the model in the view.
-
-这个 `FormGroup` 还能跟踪其中每个控件的状态及其变化，所以如果其中的某个控件的状态或值变化了，父控件也会发出一次新的状态变更或值变更事件。该控件组的模型来自它的所有成员。在定义了这个模型之后，你必须更新模板，来把该模型反映到视图中。
-
-<code-example path="reactive-forms/src/app/profile-editor/profile-editor.component.1.html" region="formgroup" linenums="false" title="src/app/profile-editor/profile-editor.component.html (template form group)">
-=======
-### Step 2: Associating the FormGroup model and view
-
 A form group tracks the status and changes for each of its controls, so if one of the controls changes, the parent control also emits a new status or value change. The model for the group is maintained from its members. After you define the model, you must update the template to reflect the model in the view.
 
+这个表单组还能跟踪其中每个控件的状态及其变化，所以如果其中的某个控件的状态或值变化了，父控件也会发出一次新的状态变更或值变更事件。该控件组的模型来自它的所有成员。在定义了这个模型之后，你必须更新模板，来把该模型反映到视图中。
+
 <code-example path="reactive-forms/src/app/profile-editor/profile-editor.component.1.html" region="formgroup" linenums="false" header="src/app/profile-editor/profile-editor.component.html (template form group)">
->>>>>>> 331989ce
 
 </code-example>
 
 Note that just as a form group contains a group of controls, the *profile form* `FormGroup` is bound to the `form` element with the `FormGroup` directive, creating a communication layer between the model and the form containing the inputs. The `formControlName` input provided by the `FormControlName` directive binds each individual input to the form control defined in `FormGroup`. The form controls communicate with their respective elements. They also communicate changes to the form group instance, which provides the source of truth for the model value.
 
-<<<<<<< HEAD
 注意，就像 `FormGroup` 所包含的那控件一样，*profileForm* 这个 `FormGroup` 也通过 `FormGroup` 指令绑定到了 `form` 元素，在该模型和表单中的输入框之间创建了一个通讯层。
 由 `FormControlName` 指令提供的 `formControlName` 属性把每个输入框和 `FormGroup` 中定义的表单控件绑定起来。这些表单控件会和相应的元素通讯，它们还把更改传递给 `FormGroup`，这个 `FormGroup` 是模型值的真正源头。
 
-### Save form data
+### Saving form data
 
 ### 保存表单数据
 
-The `ProfileEditor` component takes input from the user, but in a real scenario you want to capture the form value for further processing outside the component. The `FormGroup` directive listens for the `submit` event emitted by the `form` element and emits an `ngSubmit` event that you can bind to a callback function. 
-=======
-### Saving form data
-
 The `ProfileEditor` component accepts input from the user, but in a real scenario you want to capture the form value and make available for further processing outside the component. The `FormGroup` directive listens for the `submit` event emitted by the `form` element and emits an `ngSubmit` event that you can bind to a callback function. 
->>>>>>> 331989ce
 
 `ProfileEditor` 组件从用户那里获得输入，但在真实的场景中，你可能想要先捕获表单的值，等将来在组件外部进行处理。
 `FormGroup` 指令会监听 `form` 元素发出的 `submit` 事件，并发出一个 `ngSubmit` 事件，让你可以绑定一个回调函数。
 
 Add an `ngSubmit` event listener to the `form` tag with the `onSubmit()` callback method.
 
-<<<<<<< HEAD
 把 `onSubmit()` 回调方法添加为 `form` 标签上的 `ngSubmit` 事件监听器。
 
-<code-example path="reactive-forms/src/app/profile-editor/profile-editor.component.html" region="ng-submit" linenums="false" title="src/app/profile-editor/profile-editor.component.html (submit event)">
-=======
 <code-example path="reactive-forms/src/app/profile-editor/profile-editor.component.html" region="ng-submit" linenums="false" header="src/app/profile-editor/profile-editor.component.html (submit event)">
->>>>>>> 331989ce
 
 </code-example>
 
 The `onSubmit()` method in the `ProfileEditor` component captures the current value of `profileForm`. Use `EventEmitter` to keep the form encapsulated and to provide the form value outside the component. The following example uses `console.warn` to log a message to the browser console.
 
-<<<<<<< HEAD
 `ProfileEditor` 组件上的 `onSubmit()` 方法会捕获 `profileForm` 的当前值。要保持该表单的封装性，就要使用 `EventEmitter` 向组件外部提供该表单的值。下面的例子会使用 `console.warn` 把这个值记录到浏览器的控制台中。
 
-<code-example path="reactive-forms/src/app/profile-editor/profile-editor.component.ts" region="on-submit" title="src/app/profile-editor/profile-editor.component.ts (submit method)">
-=======
 <code-example path="reactive-forms/src/app/profile-editor/profile-editor.component.ts" region="on-submit" header="src/app/profile-editor/profile-editor.component.ts (submit method)">
->>>>>>> 331989ce
 
 </code-example>
 
 The `submit` event is emitted by the `form` tag using the native DOM event. You trigger the event by clicking a button with `submit` type. This allows the user to press the **Enter** key to submit the completed form. 
 
-<<<<<<< HEAD
 `form` 标签所发出的 `submit` 事件是原生 DOM 事件，通过点击类型为 `submit` 的按钮可以触发本事件。这还让用户可以在填写完表单之后使用回车键来触发提交。
 
-Add a `button` to the bottom of the form to trigger the form submission.
+Use a `button` element to add a button to the bottom of the form to trigger the form submission.
 
 往表单的底部添加一个 `button`，用于触发表单提交。
 
-<code-example path="reactive-forms/src/app/profile-editor/profile-editor.component.html" region="submit-button" linenums="false" title="src/app/profile-editor/profile-editor.component.html (submit button)">
-=======
-Use a `button` element to add a button to the bottom of the form to trigger the form submission.
-
 <code-example path="reactive-forms/src/app/profile-editor/profile-editor.component.html" region="submit-button" linenums="false" header="src/app/profile-editor/profile-editor.component.html (submit button)">
->>>>>>> 331989ce
 
 </code-example>
 
@@ -415,19 +312,13 @@
 
 #### Displaying the component
 
-<<<<<<< HEAD
 #### 显示组件
 
-The `ProileEditor` component that contains the form is displayed when added to a component template.
-
-当添加到组件模板中时，`ProfileEditor` 组件所包含的表单就显示出来了。
-
-<code-example path="reactive-forms/src/app/app.component.1.html" region="app-profile-editor" linenums="false" title="src/app/app.component.html (profile editor)">
-=======
 To display the `ProfileEditor` component that contains the form, add it to a component template.
 
+要显示包含此表单的 `ProfileEditor` 组件，请把它添加到组件模板中。
+
 <code-example path="reactive-forms/src/app/app.component.1.html" region="app-profile-editor" linenums="false" header="src/app/app.component.html (profile editor)">
->>>>>>> 331989ce
 
 </code-example>
 
@@ -441,61 +332,41 @@
 
 ## Creating nested form groups
 
-<<<<<<< HEAD
 ## 嵌套的表单组
 
-When building complex forms, managing the different areas of information is easier in smaller sections, and some groups of information naturally fall into the same group. Using a nested `FormGroup` allows you to break large forms groups into smaller, more manageable ones.
+When building complex forms, managing the different areas of information is easier in smaller sections, and some groups of information naturally fall into the same group. Using a nested form group instance allows you to break large forms groups into smaller, more manageable ones.
 
 如果要构建复杂的表单，如果能在更小的分区中管理不同类别的信息就会更容易一些，而有些信息分组可能会自然的汇入另一个更大的组中。使用嵌套的 `FormGroup` 可以让你把大型表单组织成一些稍小的、易管理的分组。
 
-### Step 1 - Create a nested group
+### Step 1: Creating a nested group
 
 ### 步骤 1 - 创建嵌套的分组
 
-An address is a good example of information that can be grouped together. A `FormGroup` can accept both `FormControl` and `FormGroup` instances as children. This makes composing complex form models easier to maintain and logically group together. To create a nested group in the `profileForm`, add a nested `address` `FormGroup`.
+An address is a good example of information that can be grouped together. Form groups can accept both form control and form group instances as children. This makes composing complex form models easier to maintain and logically group together. To create a nested group in `profileForm`, add a nested `address` element to the form group instance.
 
 “地址”就是可以把信息进行分组的绝佳范例。`FormGroup` 可以同时接纳 `FormControl` 和 `FormGroup` 作为子控件。这使得那些比较复杂的表单模型可以更易于维护、更有逻辑性。要想在 `profileForm` 中创建一个嵌套的分组，请添加一个内嵌的名叫 `address` 的 `FormGroup`。
 
-<code-example path="reactive-forms/src/app/profile-editor/profile-editor.component.1.ts" region="nested-formgroup" linenums="false" title="src/app/profile-editor/profile-editor.component.ts (nested form group)">
-=======
-When building complex forms, managing the different areas of information is easier in smaller sections, and some groups of information naturally fall into the same group. Using a nested form group instance allows you to break large forms groups into smaller, more manageable ones.
-
-### Step 1: Creating a nested group
-
-An address is a good example of information that can be grouped together. Form groups can accept both form control and form group instances as children. This makes composing complex form models easier to maintain and logically group together. To create a nested group in `profileForm`, add a nested `address` element to the form group instance.
-
 <code-example path="reactive-forms/src/app/profile-editor/profile-editor.component.1.ts" region="nested-formgroup" linenums="false" header="src/app/profile-editor/profile-editor.component.ts (nested form group)">
->>>>>>> 331989ce
 
 </code-example>
 
 In this example, `address group` combines the current `firstName` and `lastName` controls with the new `street`, `city`, `state`, and `zip` controls. Even though the `address` element in the form group is a child of the overall `profileForm` element in the form group, the same rules apply with value and status changes. Changes in status and value from the nested form group propagate to the parent form group, maintaining consistency with the overall model.
 
-<<<<<<< HEAD
 在这个例子中，`address group` 把现有的 `firstName`、`lastName` 控件和新的 `street`、`city`、`state` 和 `zip` 控件组合在一起。虽然 `address` 这个 `FormGroup` 是 `profileForm` 这个整体 `FormGroup` 的一个子控件，但是仍然适用同样的值和状态的变更规则。来自内嵌控件组的状态和值的变更将会冒泡到它的父控件组，以维护整体模型的一致性。
 
-### Step 2 - Group the nested form in the template
+### Step 2: Grouping the nested form in the template
 
 ### 步骤 2 - 在模板中分组内嵌的表单
 
-After you update the model in the component class, update the template to connect the `FormGroup` instance and its input elements.
-=======
-### Step 2: Grouping the nested form in the template
-
 After you update the model in the component class, update the template to connect the form group instance and its input elements.
->>>>>>> 331989ce
 
 在修改了组件类中的模型之后，还要修改模板，来把这个 `FormGroup` 实例对接到它的输入元素。
 
 Add the `address` form group containing the `firstName` and `lastName` fields to the `ProfileEditor` template.
 
-<<<<<<< HEAD
 把包含 `firstName` 和 `lastName` 字段的 `address` 表单组添加到 `ProfileEditor` 模板中。
 
-<code-example path="reactive-forms/src/app/profile-editor/profile-editor.component.1.html" region="formgroupname" linenums="false" title="src/app/profile-editor/profile-editor.component.html (template nested form group)">
-=======
 <code-example path="reactive-forms/src/app/profile-editor/profile-editor.component.1.html" region="formgroupname" linenums="false" header="src/app/profile-editor/profile-editor.component.html (template nested form group)">
->>>>>>> 331989ce
 
 </code-example>
 
@@ -517,136 +388,102 @@
 
 ## Partial model updates
 
-<<<<<<< HEAD
 ## 部分模型更新
 
-When updating the value for a `FormGroup` that contains multiple controls, you may only want to update parts of the model instead of replacing its entire value. This section covers how to update specific parts of an `AbstractControl` model.
+When updating the value for a form group instance that contains multiple controls, you may only want to update parts of the model. This section covers how to update specific parts of a form control data model.
 
 当修改包含多个控件的 `FormGroup` 的值时，你可能只希望更新模型中的一部分，而不是完全替换掉。这一节会讲解该如何更新 `AbstractControl` 模型中的一部分。
 
-### Patch the model value
-
-### 修补（Patch）模型值
-
-With a single control, you used the `setValue()` method to set the new value for an individual control. The `setValue()` method is more strict about adhering to the structure of the `FormGroup` and replaces the entire value for the control. The `patchValue()` method is more forgiving; it only replaces properties defined in the object that have changed in the form model, because you’re only providing partial updates. The strict checks in `setValue()` help catch errors in the nesting of complex forms, while `patchValue()` will fail silently in those cases.
-
-对单个控件，你会使用 `setValue()` 方法来该控件设置新值。但当应用到 `FormGroup` 并打算整体设置该控件的值时，`setValue()` 方法会受到这个 `FormGroup` 结构的很多约束。`patchValue()` 方法就宽松多了，它只会替换表单模型中修改过的那些属性，因为你只想提供部分修改。`setValue()` 中严格的检查可以帮你捕获复杂表单嵌套时可能出现的错误，而 `patchValue()` 将会默默地走向失败。
-
-In the `ProfileEditorComponent`, the `updateProfile` method with the following example below to update the first name and street address for the user.
-
-在 `ProfileEditorComponent` 中，如下 `updateProfile` 方法会为该用户修改名字和街道地址。
-
-<code-example path="reactive-forms/src/app/profile-editor/profile-editor.component.1.ts" region="patch-value" title="src/app/profile-editor/profile-editor.component.ts (patch value)">
-=======
-When updating the value for a form group instance that contains multiple controls, you may only want to update parts of the model. This section covers how to update specific parts of a form control data model.
-
 ### Patching the model value
 
+### 修补（Patching）模型值
+
 There are two ways to update the model value: 
 
+有两种更新模型值的方式：
+
 * Use the `setValue()` method to set a new value for an individual control. The `setValue()` method strictly adheres to the structure of the form group and replaces the entire value for the control. 
 
+  使用 `setValue()` 方法来为单个控件设置新值。
+  `setValue()` 方法会严格遵循表单组的结构，并整体性替换控件的值。
+
 * Use the `patchValue()` method to replace any properties defined in the object that have changed in the form model. 
 
+  使用 `patchValue()` 方法可以用对象中所定义的任何属性为表单模型进行替换。
+
 The strict checks of the `setValue()` method help catch nesting errors in complex forms, while `patchValue()` fails silently on those errors.
 
+`setValue()` 方法的严格检查可以帮助你捕获复杂表单嵌套中的错误，而 `patchValue()` 在遇到那些错误时可能会默默的失败。
+
 In `ProfileEditorComponent`, use the `updateProfile` method with the example below to update the first name and street address for the user.
 
+在 `ProfileEditorComponent` 中，使用 `updateProfile` 方法传入下列数据可以更新用户的名字与街道住址。
+
 <code-example path="reactive-forms/src/app/profile-editor/profile-editor.component.1.ts" region="patch-value" header="src/app/profile-editor/profile-editor.component.ts (patch value)">
->>>>>>> 331989ce
 
 </code-example>
 
 Simulate an update by adding a button to the template to update the user profile on demand.
 
-<<<<<<< HEAD
 通过往模板中添加一个按钮来模拟一次更新操作，以修改用户档案。
 
-<code-example path="reactive-forms/src/app/profile-editor/profile-editor.component.1.html" region="patch-value" linenums="false" title="src/app/profile-editor/profile-editor.component.html (update value)">
-=======
 <code-example path="reactive-forms/src/app/profile-editor/profile-editor.component.1.html" region="patch-value" linenums="false" header="src/app/profile-editor/profile-editor.component.html (update value)">
->>>>>>> 331989ce
 
 </code-example>
 
 When a user clicks the button, the `profileForm` model is updated with new values for `firstName` and `street`. Notice that `street` is provided in an object inside the `address` property. This is necessary because the `patchValue()` method applies the update against the model structure. `PatchValue()` only updates properties that the form model defines.
 
+当点击按钮时，`profileForm` 模型中只有 `firstName` 和 `street` 被修改了。注意，`street` 是在 `address` 属性的对象中被修改的。这种结构是必须的，因为 `patchValue()` 方法要针对模型的结构进行更新。`patchValue()` 只会更新表单模型中所定义的那些属性。
+
 ## Generating form controls with FormBuilder
 
-<<<<<<< HEAD
-当点击按钮时，`profileForm` 模型中只有 `firstName` 和 `street` 被修改了。注意，`street` 是在 `address` 属性的对象中被修改的。这种结构是必须的，因为 `patchValue()` 方法要针对模型的结构进行更新。`patchValue()` 只会更新表单模型中所定义的那些属性。
-
-## Generating form controls with `FormBuilder`
-
 ## 使用 `FormBuilder` 来生成表单控件
 
-Creating multiple form control instances manually can become very repetitive when dealing with multiple forms. The `FormBuilder` service provides convenience methods to handle generating controls. Underneath, the `FormBuilder` is creating and returning the instances in the same manner, but with much less work. The following section refactors the `ProfileEditor` component to use the `FormBuilder` instead of creating each `FormControl` and `FormGroup` by hand.
+Creating form control instances manually can become repetitive when dealing with multiple forms. The `FormBuilder` service provides convenient methods for generating controls. 
 
 当需要与多个表单打交道时，手动创建多个表单控件实例会非常繁琐。`FormBuilder` 服务提供了一些便捷方法来生成表单控件。`FormBuilder` 在幕后也使用同样的方式来创建和返回这些实例，只是用起来更简单。
-下面的小节中会重构 `ProfileEditor` 组件，用 `FormBuilder` 来代替手工创建这些 `FormControl` 和 `FormGroup`。
-
-### Step 1 - Import the `FormBuilder` class
+
+The following section refactors the `ProfileEditor` component to use the form builder service to create form control and form group instances.
+
+下面的小节中会重构 `ProfileEditor` 组件，用 `FormBuilder` 来代替手工创建这些 `FormControl` 和 `FormGroup` 实例。
+
+### Step 1: Importing the FormBuilder class
 
 ### 步骤 1 - 导入 `FormBuilder` 类
 
-To use the `FormBuilder` service, import its class from the `@angular/forms` package.
-
-要想使用 `FormBuilder` 服务，请从 `@angular/forms` 包中导入它的类。
-
-<code-example path="reactive-forms/src/app/profile-editor/profile-editor.component.2.ts" region="form-builder-imports" title="src/app/profile-editor/profile-editor.component.ts (import)">
-=======
-Creating form control instances manually can become repetitive when dealing with multiple forms. The `FormBuilder` service provides convenient methods for generating controls. 
-
-The following section refactors the `ProfileEditor` component to use the form builder service to create form control and form group instances.
-
-### Step 1: Importing the FormBuilder class
-
 Import the `FormBuilder` class from the `@angular/forms` package.
 
+从 `@angular/forms` 包中导入 `FormBuilder` 类。
+
 <code-example path="reactive-forms/src/app/profile-editor/profile-editor.component.2.ts" region="form-builder-imports" header="src/app/profile-editor/profile-editor.component.ts (import)">
->>>>>>> 331989ce
 
 </code-example>
 
 ### Step 2: Injecting the FormBuilder service
 
-<<<<<<< HEAD
 ### 步骤 2 - 注入 `FormBuilder` 服务
 
-The FormBuilder is an injectable service that is provided with the `ReactiveFormsModule`. Inject this dependency by adding it to the component constructor.
+The `FormBuilder` service is an injectable provider that is provided with the reactive forms module. Inject this dependency by adding it to the component constructor.
 
 FormBuilder 是一个可注入的服务，它是由 `ReactiveFormModule` 提供的。只要把它添加到组件的构造函数中就可以注入这个依赖。
 
-<code-example path="reactive-forms/src/app/profile-editor/profile-editor.component.2.ts" region="inject-form-builder" title="src/app/profile-editor/profile-editor.component.ts (constructor)">
-=======
-The `FormBuilder` service is an injectable provider that is provided with the reactive forms module. Inject this dependency by adding it to the component constructor.
-
 <code-example path="reactive-forms/src/app/profile-editor/profile-editor.component.2.ts" region="inject-form-builder" header="src/app/profile-editor/profile-editor.component.ts (constructor)">
->>>>>>> 331989ce
 
 </code-example>
 
 ### Step 3: Generating form controls
 
-<<<<<<< HEAD
 ### 步骤 3 - 生成表单控件
 
-The `FormBuilder` service has three methods: `control()`, `group()`, and `array()`. These methods are factory methods for generating form controls in your component class including a `FormControl`, `FormGroup`, and `FormArray` respectively. 
+The `FormBuilder` service has three methods: `control()`, `group()`, and `array()`. These are factory methods for generating instances in your component classes including form controls, form groups, and form arrays. 
 
 `FormBuilder` 服务有三个方法：`control()`、`group()` 和 `array()`。这些方法都是工厂方法，用于在组件类中分别生成 `FormControl`、`FormGroup` 和 `FormArray`。
 
-Replace the creation of the `profileForm` by using the `group` method to create the controls.
-
-把生成 `profileForm` 的代码改为用 `group` 方法来创建这些控件。
-
-<code-example path="reactive-forms/src/app/profile-editor/profile-editor.component.2.ts" region="form-builder" title="src/app/profile-editor/profile-editor.component.ts (form builder)">
-=======
-The `FormBuilder` service has three methods: `control()`, `group()`, and `array()`. These are factory methods for generating instances in your component classes including form controls, form groups, and form arrays. 
-
 Use the `group` method to create the `profileForm` controls.
 
+用 `group` 方法来创建 `profileForm` 控件。
+
 <code-example path="reactive-forms/src/app/profile-editor/profile-editor.component.2.ts" region="form-builder" header="src/app/profile-editor/profile-editor.component.ts (form builder)">
->>>>>>> 331989ce
 
 </code-example>
 
@@ -668,13 +505,7 @@
 
 <code-tabs>
 
-<<<<<<< HEAD
-  <code-pane path="reactive-forms/src/app/profile-editor/profile-editor.component.1.ts" region="formgroup-compare" title="src/app/profile-editor/profile-editor.component.ts (instances)">
-
-=======
   <code-pane path="reactive-forms/src/app/profile-editor/profile-editor.component.1.ts" region="formgroup-compare" header="src/app/profile-editor/profile-editor.component.ts (instances)">
-  
->>>>>>> 331989ce
   </code-pane>
 
   <code-pane path="reactive-forms/src/app/profile-editor/profile-editor.component.2.ts" region="formgroup-compare" header="src/app/profile-editor/profile-editor.component.ts (form builder)">
@@ -685,37 +516,25 @@
 
 ## Simple form validation
 
-<<<<<<< HEAD
 ## 简单表单验证
 
-Form validation is necessary when receiving user input through forms. This section covers adding a single validator to a form control and displaying the overall form status. Form validation is covered more extensively in the [Form Validation](guide/form-validation) guide.
-
-当通过表单接收用户输入时，表单验证是必要的。本节讲解了如何把单个验证器添加到表单控件中，以及如何显示表单的整体状态。表单验证的更多知识在[表单验证](guide/form-validation)一章中有详细的讲解。
-
-### Step 1 - Import a validator function
+_Form validation_ is used to validate user input to ensure it's complete and correct. This section covers adding a single validator to a form control and displaying the overall form status. Form validation is covered more extensively in the [Form Validation](guide/form-validation) guide.
+
+*表单验证*用于验证用户的输入，以确保其完整和正确。本节讲解了如何把单个验证器添加到表单控件中，以及如何显示表单的整体状态。表单验证的更多知识在[表单验证](guide/form-validation)一章中有详细的讲解。
+
+### Step 1: Importing a validator function
 
 ### 步骤 1 - 导入验证器函数
 
-Reactive forms include a set of validator functions out of the box for common use cases. These functions receive a control to validate against and return an error object or null based on the validation check.
-=======
-_Form validation_ is used to validate user input to ensure it's complete and correct. This section covers adding a single validator to a form control and displaying the overall form status. Form validation is covered more extensively in the [Form Validation](guide/form-validation) guide.
-
-### Step 1: Importing a validator function
-
 Reactive forms include a set of validator functions for common use cases. These functions receive a control to validate against and return an error object or a null value based on the validation check.
->>>>>>> 331989ce
 
 响应式表单包含了一组开箱即用的常用验证器函数。这些函数接收一个控件，用以验证并根据验证结果返回一个错误对象或空值。
 
 Import the `Validators` class from the `@angular/forms` package.
 
-<<<<<<< HEAD
 从 `@angular/forms` 包中导入 `Validators` 类。
 
-<code-example path="reactive-forms/src/app/profile-editor/profile-editor.component.ts" region="validator-imports" title="src/app/profile-editor/profile-editor.component.ts (import)">
-=======
 <code-example path="reactive-forms/src/app/profile-editor/profile-editor.component.ts" region="validator-imports" header="src/app/profile-editor/profile-editor.component.ts (import)">
->>>>>>> 331989ce
 
 </code-example>
 
@@ -729,25 +548,17 @@
 
 In the `ProfileEditor` component, add the `Validators.required` static method as the second item in the array for the `firstName` control.
 
-<<<<<<< HEAD
 在 `ProfileEditor` 组件中，把静态方法 `Validators.required` 设置为 `firstName` 控件值数组中的第二项。
 
-<code-example path="reactive-forms/src/app/profile-editor/profile-editor.component.ts" region="required-validator" title="src/app/profile-editor/profile-editor.component.ts (required validator)">
-=======
 <code-example path="reactive-forms/src/app/profile-editor/profile-editor.component.ts" region="required-validator" header="src/app/profile-editor/profile-editor.component.ts (required validator)">
->>>>>>> 331989ce
 
 </code-example>
 
 HTML5 has a set of built-in attributes that you can use for native validation, including `required`, `minlength`, and `maxlength`. You can take advantage of these optional attributes on your form input elements. Add the `required` attribute to the `firstName` input element.
 
-<<<<<<< HEAD
 HTML5 有一组内置的属性，用来进行原生验证，包括 `required`、`minlength`、`maxlength` 等。虽然是*可选的*，不过你也可以在表单的输入元素上把它们添加为附加属性来使用它们。这里我们把 `required` 属性添加到 `firstName` 输入元素上。
 
-<code-example path="reactive-forms/src/app/profile-editor/profile-editor.component.html" region="required-attribute" linenums="false" title="src/app/profile-editor/profile-editor.component.html (required attribute)">
-=======
 <code-example path="reactive-forms/src/app/profile-editor/profile-editor.component.html" region="required-attribute" linenums="false" header="src/app/profile-editor/profile-editor.component.html (required attribute)">
->>>>>>> 331989ce
 
 </code-example>
 
@@ -761,25 +572,17 @@
 
 ### Displaying form status
 
-<<<<<<< HEAD
 ### 显示表单状态
 
-Now that you’ve added a required field to the form control, its initial status is invalid. This invalid status propagates to the parent `FormGroup`, making its status invalid. You have access to the current status of the `FormGroup` through the `status` property on the instance.
-
-现在，你已经往表单控件上添加了一个必填字段，它的初始值是无效的（invalid）。这种无效状态冒泡到其父 `FormGroup` 中，也让这个 `FormGroup` 的状态变为无效的。你可以通过该 `FormGroup` 实例的 `status` 属性来访问其当前状态。
-
-Display the current status of the `profileForm` using interpolation.
+When you add a required field to the form control, its initial status is invalid. This invalid status propagates to the parent form group element, making its status invalid. Access the current status of the form group instance through its `status` property.
+
+当你往表单控件上添加了一个必填字段时，它的初始值是无效的（invalid）。这种无效状态会传播到其父 `FormGroup` 元素中，也让这个 `FormGroup` 的状态变为无效的。你可以通过该 `FormGroup` 实例的 `status` 属性来访问其当前状态。
+
+Display the current status of `profileForm` using interpolation.
 
 使用插值表达式显示 `profileForm` 的当前状态。
 
-<code-example path="reactive-forms/src/app/profile-editor/profile-editor.component.html" region="display-status" linenums="false" title="src/app/profile-editor/profile-editor.component.html (display status)">
-=======
-When you add a required field to the form control, its initial status is invalid. This invalid status propagates to the parent form group element, making its status invalid. Access the current status of the form group instance through its `status` property.
-
-Display the current status of `profileForm` using interpolation.
-
 <code-example path="reactive-forms/src/app/profile-editor/profile-editor.component.html" region="display-status" linenums="false" header="src/app/profile-editor/profile-editor.component.html (display status)">
->>>>>>> 331989ce
 
 </code-example>
 
@@ -797,87 +600,62 @@
 
 ## Dynamic controls using form arrays
 
-<<<<<<< HEAD
 ## 使用表单数组管理动态控件
 
-A `FormArray` is an alternative to a `FormGroup` for managing  any number of unnamed controls. As with `FormGroup` instances, you can dynamically insert and remove controls from a `FormArray`, and the `FormArray` instance's value and validation status is calculated from its child controls. However, you don't need to define a key for each control by name, so this is a great option if you don't know the number of child values in advance. The following example shows you how to manage an array of _aliases_ in the `ProfileEditor`.
+`FormArray` is an alternative to `FormGroup` for managing any number of unnamed controls. As with form group instances, you can dynamically insert and remove controls from form array instances, and the form array instance value and validation status is calculated from its child controls. However, you don't need to define a key for each control by name, so this is a great option if you don't know the number of child values in advance. The following example shows you how to manage an array of *aliases* in `ProfileEditor`.
 
 `FormArray` 是 `FormGroup` 之外的另一个选择，用于管理任意数量的匿名控件。像 `FormGroup` 实例一样，你也可以往 `FormArray` 中动态插入和移除控件，并且 `FormArray` 实例的值和验证状态也是根据它的子控件计算得来的。
 不过，你不需要为每个控件定义一个名字作为 key，因此，如果你事先不知道子控件的数量，这就是一个很好的选择。下面的例子展示了如何在 `ProfileEditor` 中管理一组*绰号*（aliases）。
 
-### Step 1 - Import the `FormArray`
-=======
-`FormArray` is an alternative to `FormGroup` for managing any number of unnamed controls. As with form group instances, you can dynamically insert and remove controls from form array instances, and the form array instance value and validation status is calculated from its child controls. However, you don't need to define a key for each control by name, so this is a great option if you don't know the number of child values in advance. The following example shows you how to manage an array of *aliases* in `ProfileEditor`.
-
 ### Step 1: Importing the FormArray class
->>>>>>> 331989ce
 
 ### 步骤 1 - 导入 `FormArray`
 
 Import the `FormArray` class from `@angular/forms` to use for type information. The `FormBuilder` service is ready to create a `FormArray` instance.
 
-<<<<<<< HEAD
 从 `@angular/form` 中导入 `FormArray`，以使用它的类型信息。`FormBuilder` 服务用于创建 `FormArray` 实例。
 
-<code-example path="reactive-forms/src/app/profile-editor/profile-editor.component.2.ts" region="form-array-imports" title="src/app/profile-editor/profile-editor.component.ts (import)">
-=======
 <code-example path="reactive-forms/src/app/profile-editor/profile-editor.component.2.ts" region="form-array-imports" header="src/app/profile-editor/profile-editor.component.ts (import)">
->>>>>>> 331989ce
 
 </code-example>
 
 ### Step 2: Defining a FormArray control
 
-<<<<<<< HEAD
 ### 步骤 2 - 定义 `FormArray`
 
-You can initialize a `FormArray` with any number of controls, from zero to many, by defining them in an array. Add an `aliases` property to the `FormGroup` for the `profileForm` to define the `FormArray`.
-=======
 You can initialize a form array with any number of controls, from zero to many, by defining them in an array. Add an `aliases` property to the form group instance for `profileForm` to define the form array.
->>>>>>> 331989ce
 
 你可以通过把一组（从零项到多项）控件定义在一个数组中来初始化一个 `FormArray`。为 `profileForm` 添加一个 `aliases` 属性，把它定义为 `FormArray` 类型。
 
 Use the `FormBuilder.array()` method to define the array, and the `FormBuilder.control()` method to populate the array with an initial control.
 
-<<<<<<< HEAD
 使用 `FormBuilder.array()` 方法来定义该数组，并用 `FormBuilder.control()` 方法来往该数组中添加一个初始控件。
 
-<code-example path="reactive-forms/src/app/profile-editor/profile-editor.component.ts" region="aliases" title="src/app/profile-editor/profile-editor.component.ts (aliases form array)">
-=======
 <code-example path="reactive-forms/src/app/profile-editor/profile-editor.component.ts" region="aliases" header="src/app/profile-editor/profile-editor.component.ts (aliases form array)">
->>>>>>> 331989ce
 
 </code-example>
 
 The aliases control in the form group instance is now populated with a single control until more controls are added dynamically.
 
-<<<<<<< HEAD
 `FormGroup` 中的这个 `aliases` 控件现在管理着一个控件，将来还可以动态添加多个。
 
-### Step 3 - Access the `FormArray` control
+### Step 3: Accessing the FormArray control
 
 ### 步骤 3 - 访问 `FormArray` 控件
 
-Because a `FormArray` represents an undefined number of controls in array, accessing the control through a getter provides convenience and reusability. Use the _getter_ syntax to create an _aliases_ class property to retrieve the alias's `FormArray` control from the parent `FormGroup`.
-
-因为 `FormArray` 表示的是数组中具有未知数量的控件，因此通过 getter 来访问控件比较便捷，也容易复用。使用 `getter` 语法来创建一个名为 `aliases` 的类属性，以便从父控件 `FormGroup` 中接收绰号的 `FormArray` 控件。
-
-<code-example path="reactive-forms/src/app/profile-editor/profile-editor.component.ts" region="aliases-getter" title="src/app/profile-editor/profile-editor.component.ts (aliases getter)">
-=======
-### Step 3: Accessing the FormArray control
-
 A getter provides easy access to the aliases in the form array instance compared to repeating the `profileForm.get()` method to get each instance. The form array instance represents an undefined number of controls in an array. It's convenient to access a control through a getter, and this approach is easy to repeat for additional controls. 
 
+相对于重复使用 `profileForm.get()` 方法获取每个实例的方式，getter 可以让你轻松访问表单数组各个实例中的别名。
+表单数组实例用一个数组来代表未定数量的控件。通过 getter 来访问控件很方便，这种方法还能很容易地重复处理更多控件。
+
 Use the getter syntax to create an `aliases` class property to retrieve the alias's form array  control from the parent form group.
->>>>>>> 331989ce
+
+使用 getter 语法创建类属性 `aliases`，以从父表单组中接收表示绰号的表单数组控件。
 
 <code-example path="reactive-forms/src/app/profile-editor/profile-editor.component.ts" region="aliases-getter" header="src/app/profile-editor/profile-editor.component.ts (aliases getter)">
 
 </code-example>
 
-这个 getter 提供了对 `aliases` 这个 `FormArray` 的便捷访问，以代替对该实例反复进行 `profileForm.get()`。
-
 <div class="alert is-helpful">
 
 **Note:** Because the returned control is of the type `AbstractControl`, you need to provide an explicit type to access the method syntax for the form array instance.
@@ -888,43 +666,29 @@
 
 Define a method to dynamically insert an alias control into the alias's form array. The `FormArray.push()` method inserts the control as a new item in the array.
 
-<<<<<<< HEAD
 定义一个方法来把一个绰号控件动态插入到绰号 `FormArray` 中。用 `FormArray.push()` 方法把该控件添加为数组中的新条目。
 
-<code-example path="reactive-forms/src/app/profile-editor/profile-editor.component.ts" region="add-alias" title="src/app/profile-editor/profile-editor.component.ts (add alias)">
-=======
 <code-example path="reactive-forms/src/app/profile-editor/profile-editor.component.ts" region="add-alias" header="src/app/profile-editor/profile-editor.component.ts (add alias)">
->>>>>>> 331989ce
 
 </code-example>
 
 In the template, each control is displayed as a separate input field.
 
-<<<<<<< HEAD
 在这个模板中，这些控件会被迭代，把每个控件都显示为一个独立的输入框。
 
-### Step 4 - Display the form array in the template
+### Step 4: Displaying the form array in the template
 
 ### 步骤 4 - 在模板中显示表单数组
 
-After you define the aliases `FormArray` in your model, you must add it to the template for user input. Similar to the `formGroupName` input provided by the `FormGroupNameDirective`, a `formArrayName` binds communication from the `FormArray` to the template with the `FormArrayNameDirective`. 
-
-在模型中定义了 `aliases` 的 `FormArray` 之后，你必须把它加入到模板中供用户输入。和 `FormGroupNameDirective` 提供的 `formGroupName` 一样，`FormArrayNameDirective` 也使用 `formArrayName` 在这个 `FormArray` 和模板之间建立绑定。
-
-Add the template HTML below after the closing `formGroupName` `<div>` element.
+To attach the aliases from your form model, you must add it to the template. Similar to the `formGroupName` input provided by `FormGroupNameDirective`, `formArrayName` binds communication from the form array instance to the template with `FormArrayNameDirective`. 
+
+要想为表单模型添加 `aliases` ，你必须把它加入到模板中供用户输入。和 `FormGroupNameDirective` 提供的 `formGroupName` 一样，`FormArrayNameDirective` 也使用 `formArrayName` 在这个 `FormArray` 实例和模板之间建立绑定。
+
+Add the template HTML below after the `<div>` closing the `formGroupName` element.
 
 在 `formGroupName` `<div>` 元素的结束标签下方，添加一段模板 HTML。
 
-<code-example path="reactive-forms/src/app/profile-editor/profile-editor.component.html" region="formarrayname" linenums="false" title="src/app/profile-editor/profile-editor.component.html (aliases form array template)">
-=======
-### Step 4: Displaying the form array in the template
-
-To attach the aliases from your form model, you must add it to the template. Similar to the `formGroupName` input provided by `FormGroupNameDirective`, `formArrayName` binds communication from the form array instance to the template with `FormArrayNameDirective`. 
-
-Add the template HTML below after the `<div>` closing the `formGroupName` element.
-
 <code-example path="reactive-forms/src/app/profile-editor/profile-editor.component.html" region="formarrayname" linenums="false" header="src/app/profile-editor/profile-editor.component.html (aliases form array template)">
->>>>>>> 331989ce
 
 </code-example>
 
@@ -938,19 +702,13 @@
 
 Each time a new alias instance is added, the new form array instance is provided its control based on the index. This allows you to track each individual control when calculating the status and value of the root control.
 
-<<<<<<< HEAD
 每当新的 `alias` 加进来时，`FormArray` 就会基于这个索引号提供它的控件。这将允许你在每次计算根控件的状态和值时跟踪每个控件。
 
-#### Add an Alias
+#### Adding an alias
 
 #### 添加绰号
 
-Initially, the form only contains one `Alias` field. Click the `Add Alias` button, and another field appears. You can also validate the array of aliases reported by the form model displayed by the `Form Value` at the bottom of the template.
-=======
-#### Adding an alias
-
 Initially, the form contains one `Alias` field. To add another field, click the **Add Alias** button. You can also validate the array of aliases reported by the form model displayed by `Form Value` at the bottom of the template.
->>>>>>> 331989ce
 
 最初，表单只包含一个绰号字段，点击 `Add Alias` 按钮，就出现了另一个字段。您还可以验证由模板底部的“Form Value”显示出来的表单模型所报告的这个绰号数组。
 
@@ -1096,15 +854,10 @@
 
 </table>
 
-<<<<<<< HEAD
-When importing the `ReactiveFormsModule`, you also gain access to directives to use in your templates for binding the data model to the forms declaratively.
-
-当导入 `ReactiveFormsModule` 时，你也获得了一些指令的访问权，用来以声明的方式在模板中绑定表单的数据模型。
-
-=======
->>>>>>> 331989ce
 #### Directives
 
+#### 指令
+
 <table>
 
   <tr>
@@ -1217,79 +970,4 @@
 
   </tr>
 
-<<<<<<< HEAD
-</table>
-
-### Comparison to template-driven forms
-
-### 与模板驱动表单的对比
-
-_Template-driven_ forms, introduced in the [Template-driven forms guide](guide/forms), take a completely different approach.
-
-[模板驱动表单](guide/forms)一章中介绍的*模板驱动*表单是一种截然不同的方式。
-
-* You place HTML form controls (such as `<input>` and `<select>`) in the component template and bind them to _data model_ properties in the component, using directives such as `ngModel`.
-
-   你把 HTML 表单控件（比如 `<input>` 和 `<select>`）放进组件模板中，并且使用 `ngModel` 等指令把它们绑定到组件中的*数据模型*的属性。
-
-* You don't create Angular form control objects. Angular directives create them for you, using the information in your data bindings.
-
-   你不能创建 Angular 表单控件对象，Angular 指令会根据你提供的数据绑定信息替你创建它们。
-
-* You don't push and pull data values. Angular handles that for you with `ngModel`. Angular updates the mutable _data model_ with user changes as they happen.
-
-   你不能推拉数据值。Angular 会用 `ngModel` 替你处理它们。当用户进行修改时，Angular 会更新这个可变的*数据模型*。
-
-While this means less code in the component class,
-[template-driven forms are asynchronous](guide/reactive-forms#async-vs-sync "Async vs sync")
-which may complicate development in more advanced scenarios.
-
-虽然这意味着组件中的代码更少，但是[模板驱动表单是异步工作的](guide/reactive-forms#async-vs-sync "Async vs sync")，这可能在更高级的场景中让开发复杂化。
-
-{@a async-vs-sync}
-
-### Async vs. sync
-
-### 异步 vs. 同步
-
-Reactive forms are synchronous, and template-driven forms are asynchronous.
-
-响应式表单是同步的，而模板驱动表单是异步的。
-
-In reactive forms, you create the entire form control tree in code.
-You can immediately update a value or drill down through the descendants of the parent form
-because all controls are always available.
-
-使用响应式表单，你会在代码中创建整个表单控件树。
-你可以立即更新一个值或者深入到表单中的任意节点，因为所有的控件都始终是可用的。
-
-Template-driven forms delegate creation of their form controls to directives.
-To avoid "_changed after checked_" errors,
-these directives take more than one cycle to build the entire control tree.
-That means you must wait a tick before manipulating any of the controls
-from within the component class.
-
-模板驱动表单会委托指令来创建它们的表单控件。
-为了消除“检查完后又变化了”的错误，这些指令需要消耗一个以上的变更检测周期来构建整个控件树。
-这意味着在从组件类中操纵任何控件之前，你都必须先等待一个节拍。
-
-For example, if you inject the form control with a `@ViewChild(NgForm)` query and examine it in the
-[`ngAfterViewInit` lifecycle hook](guide/lifecycle-hooks#afterview "Lifecycle hooks guide: AfterView"),
-you'll discover that it has no children.
-You must wait a tick, using `setTimeout`, before you can
-extract a value from a control, test its validity, or set it to a new value.
-
-比如，如果你用 `@ViewChild(NgForm)` 查询来注入表单控件，并在[生命周期钩子 `ngAfterViewInit`](guide/lifecycle-hooks#afterview "Lifecycle hooks guide: AfterView")中检查它，就会发现它没有子控件。
-你必须使用 `setTimeout` 等待一个节拍才能从控件中提取值、测试有效性，或把它设置为新值。
-
-The asynchrony of template-driven forms also complicates unit testing.
-You must wrap your test block in `async()` or `fakeAsync()` to
-avoid looking for values in the form that aren't there yet.
-With reactive forms, everything is available when you expect it to be.
-
-模板驱动表单的异步性让单元测试也变得复杂化了。
-你必须把测试代码包裹在 `async()` 或 `fakeAsync()` 中来解决要查阅的值尚不存在的情况。
-使用响应式表单，在所期望的时机一切都是可用的。
-=======
-</table>
->>>>>>> 331989ce
+</table>