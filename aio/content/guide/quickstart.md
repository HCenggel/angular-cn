# QuickStart to Local Environment Setup and Development 

# 快速上手

Welcome to Angular! Angular helps you build modern applications for the web, mobile, or desktop.  

<<<<<<< HEAD
欢迎使用 Angular！Angular 可以帮助你为 Web、移动端或桌面构建现代应用程序。

This guide shows you how to build and run a simple Angular
app. You'll use the [Angular CLI tool](cli "CLI command reference") to accelerate development, 
while adhering to the [Style Guide](guide/styleguide "Angular style guide") recommendations that
benefit _every_ Angular project.

本指南会介绍如何构建并运行一个简单的 Angular 应用。
你将使用 [Angular CLI 工具](cli "CLI command reference")来加速开发，并遵守[风格指南](guide/styleguide "Angular style guide")中的建议，这些建议将使*每一个* Angular 应用受益。

=======

<div class="callout is-helpful">
<header>Getting Started - Stackblitz</header>


We recently introduced a [**new Getting Started**](getting-started) that leverages the [StackBlitz](https://stackblitz.com/) online development environment. 
We recommend the new Getting Started for anyone who wants to quickly learn the essentials of Angular, in the context of building a basic online store app. 


</div> 


This guide shows you how to build and run a simple Angular app in your local development environment using the [Angular CLI tool](cli "CLI command reference"). 
At the end of this guide&mdash;as part of final code review&mdash;there is a link to download a copy of the final application code, so that you can compare your work, validate your local setup, or just explore a simple Angular app. 
>>>>>>> cb6dea47
This guide takes less than 30 minutes to complete. 


本指南只要不到 30 分钟即可完成。本指南末尾的最终代码回顾部分提供了一个链接，你可以去下载最终应用代码的一份副本。（就算你没有执行本章的这些命令，也仍然可以直接下载这份最终版的应用代码。）

{@a devenv}
{@a prerequisites}
## Prerequisites 

## 先决条件

Before you begin, make sure your development environment includes `Node.js®` and an npm package manager. 

在开始之前，请确保你的开发环境已经包含了 `Node.js®` 和 npm 包管理器。

{@a nodejs}
### Node.js

Angular requires `Node.js` version 8.x or 10.x.

Angular 需要 `Node.js` 的 8.x 或 10.x 版本。

* To check your version, run `node -v` in a terminal/console window.

  要想检查你的版本，请在终端/控制台窗口中运行 `node -v` 命令。

* To get `Node.js`, go to [nodejs.org](https://nodejs.org "Nodejs.org").

  要想安装 `Node.js`，请访问 [nodejs.org](https://nodejs.org "Nodejs.org")。

{@a npm}
### npm package manager

### npm 包管理器

Angular, the Angular CLI, and Angular apps depend on features and functionality provided by libraries that are available as [npm packages](https://docs.npmjs.com/getting-started/what-is-npm). To download and install npm packages, you must have an npm package manager. 

Angular、Angular CLI 和 Angular 应用都依赖于某些库所提供的特性和功能，它们都是 [npm 包](https://docs.npmjs.com/getting-started/what-is-npm)。要下载和安装 npm 包，你必须拥有一个 npm 包管理器。

This Quick Start uses the [npm client](https://docs.npmjs.com/cli/install) command line interface, which is installed with `Node.js` by default. 

本 "快速上手" 中使用的是 [npm 客户端](https://docs.npmjs.com/cli/install)命令行界面，在安装 `Node.js` 时就已经默认安装了它。

To check that you have the npm client installed, run `npm -v` in a terminal/console window.

要想检查你是否已经安装了 npm 客户端，请在终端/控制台窗口中运行 `npm -v` 命令。

{@a install-cli}

## Step 1: Install the Angular CLI

## 第一步：安装 Angular CLI

You use the Angular CLI 
to create projects, generate application and library code, and perform a variety of ongoing development tasks such as testing, bundling, and deployment.

你要使用 Angular CLI 来创建项目、创建应用和库代码，并执行多种开发任务，比如测试、打包和发布。

Install the Angular CLI globally. 

全局安装 Angular CLI。

To install the CLI using `npm`, open a terminal/console window and enter the following command:

要想使用 `npm` 来安装 CLI，请打开终端/控制台窗口，并输入下列命令：

<code-example language="sh" class="code-shell">
  npm install -g @angular/cli

</code-example>



{@a create-proj}

## Step 2: Create a workspace and initial application

## 第二步：创建工作区和初始应用

You develop apps in the context of an Angular [**workspace**](guide/glossary#workspace). A workspace contains the files for one or more [**projects**](guide/glossary/#project). A project is the set of files that comprise an app, a library, or end-to-end (e2e) tests. 

Angular [**工作区**](guide/glossary#workspace)就是你开发应用的上下文环境。
每个工作区包含一些供一个或多个[**项目**](guide/glossary/#project)使用的文件。
每个项目都是一组由应用、库或端到端（e2e）测试构成的文件。

To create a new workspace and initial app project: 

要想创建工作区和初始应用项目：

1. Run the CLI command `ng new` and provide the name `my-app`, as shown here: 

   运行 CLI 命令 `ng new`，并提供一个名字 `my-app`，如下所示：

    <code-example language="sh" class="code-shell">
      ng new my-app

    </code-example>

2. The `ng new` command prompts you for information about features to include in the initial app project. Accept the defaults by pressing the Enter or Return key. 

   `ng new` 会提示你要把哪些特性包含在初始的应用项目中。请按回车键接受默认值。

The Angular CLI installs the necessary Angular npm packages and other dependencies. This can take a few minutes. 

Angular CLI 会安装必要的 Angular npm 包及其它依赖。这可能要花几分钟。

It also creates the following workspace and starter project files: 

还将创建下列工作区和初始项目文件：

* A new workspace, with a root folder named `my-app`

  一个新的工作区，根目录名叫 `my-app`

* An initial skeleton app project, also called `my-app` (in the `src` subfolder)

  一个初始的骨架应用项目，也叫 `my-app`（但位于 `src` 子目录下）

* An end-to-end test project (in the `e2e` subfolder)

  一个端到端测试项目（位于 `e2e` 子目录下）

* Related configuration files

  相关的配置文件

The initial app project contains a simple Welcome app, ready to run. 

初始的应用项目是一个简单的 "欢迎" 应用，随时可以运行它。

{@a serve}

## Step 3: Serve the application

## 第三步：启动开发服务器

Angular includes a server, so that you can easily build and serve your app locally.

Angular 包含一个开发服务器，以便你能轻易地在本地构建应用和启动开发服务器。

1. Go to the workspace folder (`my-app`).

   进入工作区目录（`my-app`）。

1. Launch the server by using the CLI command `ng serve`, with the `--open` option.

   使用 CLI 命令 `ng serve` 启动开发服务器，并带上 `--open` 选项。

<code-example language="sh" class="code-shell">
  cd my-app
  ng serve --open
</code-example>

The `ng serve` command launches the server, watches your files,
and rebuilds the app as you make changes to those files.

`ng serve` 命令会自动启动服务器，并监视你的文件变化，当你修改这些文件时，它就会重新构建应用。

The `--open` (or just `-o`) option automatically opens your browser
to `http://localhost:4200/`.

`--open`（或只用 `-o`）选项会自动打开浏览器，并访问 `http://localhost:4200/`。

Your app greets you with a message:

看，你的应用正在使用一条消息欢迎你：

<figure>
  <img src='generated/images/guide/cli-quickstart/app-works.png' alt="Welcome to my-app!">
</figure>



{@a first-component}

## Step 4: Edit your first Angular component

## 第四步：编辑你的第一个 Angular 组件

[**_Components_**](guide/glossary#component) are the fundamental building blocks of Angular applications. 
They display data on the screen, listen for user input, and take action based on that input. 

[**组件**](guide/glossary#component) 是 Angular 应用中的基本构造块。
它们在屏幕上显示数据、监听用户输入，并根据这些输入采取行动。 

As part of the initial app, the CLI created the first Angular component for you. It is the _root component_, and it is named `app-root`. 

作为初始应用的一部分，CLI 也会为你创建第一个 Angular 组件。它就是*根组件*，名叫 `app-root`。

1. Open `./src/app/app.component.ts`. 

   打开 `./src/app/app.component.ts`。

2. Change the `title` property from `'my-app'` to `'My First Angular App'`.

   把 `title` 属性从 `'my-app'` 修改成 `'My First Angular App'`。

    <code-example path="cli-quickstart/src/app/app.component.ts" region="component" header="src/app/app.component.ts" linenums="false"></code-example>

    The browser reloads automatically with the revised title. That's nice, but it could look better.

    浏览器将会用修改过的标题自动刷新。很不错，但还可以更好看。

3. Open `./src/app/app.component.css` and give the component some style.

   打开 `./src/app/app.component.css` 并给这个组件提供一些样式。

    <code-example path="cli-quickstart/src/app/app.component.css" header="src/app/app.component.css" linenums="false"></code-example>

Looking good! 

漂亮多了！

<figure>
  <img src='generated/images/guide/cli-quickstart/my-first-app.png' alt="Output of Getting Started app">
</figure>




{@a project-file-review}

## Final code review

## 最终代码回顾

You can <a href="generated/zips/cli-quickstart/cli-quickstart.zip" target="_blank">download an example</a> of the app that you created in this Getting Started guide. 

你可以<a href="generated/zips/cli-quickstart/cli-quickstart.zip" target="_blank">下载</a>在本章中创建的这个例子。

<div class="alert is-helpful">

**Tip:** Most Angular guides include links to download example files and run live examples in [Stackblitz](http://www.stackblitz.com), so that you can see Angular concepts and code in action. 

**提示：** 这里的大多数 Angular 章节中都包含同时下载范例文件和通过 [Stackblitz](http://www.stackblitz.com) 在线运行它的链接，这样你就能在实战中观察这些 Angular 的概念和代码。

</div>


For more information about Angular project files and the file structure, see [Workspace and project file structure](guide/file-structure).

要了解关于 Angular 项目文件和文件结构的更多信息，请参见[工作区与项目的文件结构](guide/file-structure)。


## Next steps

## 下一步

Now that you've seen the essentials of an Angular app and the Angular CLI, continue with these other introductory materials: 

现在，你已经了解了 Angular 和 Angular CLI 的基础知识，请继续访问下列介绍性材料：

* The [Tour of Heroes tutorial](tutorial "Tour of Heroes tutorial") provides additional hands-on learning. It walks you through the steps to build an app that helps a staffing agency manage a group of superhero employees. 
It has many of the features you'd expect to find in a data-driven application: 

  [英雄指南教程](tutorial "Tour of Heroes tutorial")提供了更多的亲手演练。它将引导你完成构建应用程序的那些步骤。该应用可以帮助管理机构管理一些身为超级英雄的员工。
  它具有你在数据驱动应用中所能看到的许多特性：

  - Acquiring and displaying a list of items

    获取与显示条目的列表

  - Editing a selected item's detail

    编辑所选条目的详情

  - Navigating among different views of the data

    在数据的不同视图之间导航

* The [Architecture guide](guide/architecture "Architecture guide") describes key concepts such as modules, components, services, and dependency injection (DI). It provides a foundation for more in-depth guides about specific Angular concepts and features.  

  [架构](guide/architecture "Architecture guide")描述了一些关键概念，比如模块、组件、服务和依赖注入（DI）。它为你深入了解一些 Angular 专属的概念和特性奠定了基础。

After the Tutorial and Architecture guide, you'll be ready to continue exploring Angular on your own through the other guides and references in this documentation set, focusing on the features most important for your apps. 

在读完 "英雄指南" 和 "架构" 之后，就可以通过本文档中的其它指南和参考资料自行探索 Angular 了，你可以重点关注那些对你的应用至关重要的特性。<|MERGE_RESOLUTION|>--- conflicted
+++ resolved
@@ -4,37 +4,31 @@
 
 Welcome to Angular! Angular helps you build modern applications for the web, mobile, or desktop.  
 
-<<<<<<< HEAD
 欢迎使用 Angular！Angular 可以帮助你为 Web、移动端或桌面构建现代应用程序。
 
-This guide shows you how to build and run a simple Angular
-app. You'll use the [Angular CLI tool](cli "CLI command reference") to accelerate development, 
-while adhering to the [Style Guide](guide/styleguide "Angular style guide") recommendations that
-benefit _every_ Angular project.
-
-本指南会介绍如何构建并运行一个简单的 Angular 应用。
-你将使用 [Angular CLI 工具](cli "CLI command reference")来加速开发，并遵守[风格指南](guide/styleguide "Angular style guide")中的建议，这些建议将使*每一个* Angular 应用受益。
-
-=======
 
 <div class="callout is-helpful">
 <header>Getting Started - Stackblitz</header>
 
+<header>快速上手 - Stackblitz</header>
+
 
 We recently introduced a [**new Getting Started**](getting-started) that leverages the [StackBlitz](https://stackblitz.com/) online development environment. 
 We recommend the new Getting Started for anyone who wants to quickly learn the essentials of Angular, in the context of building a basic online store app. 
 
+我们最近引入了一个[**新的快速上手**](getting-started)，它改用 [StackBlitz](https://stackblitz.com/) 作为在线开发环境。
+我们建议想要快速学习 Angular 基础知识的同学使用这个新的快速上手，尝试构建一个最基本的在线商店应用。
 
 </div> 
 
 
 This guide shows you how to build and run a simple Angular app in your local development environment using the [Angular CLI tool](cli "CLI command reference"). 
 At the end of this guide&mdash;as part of final code review&mdash;there is a link to download a copy of the final application code, so that you can compare your work, validate your local setup, or just explore a simple Angular app. 
->>>>>>> cb6dea47
 This guide takes less than 30 minutes to complete. 
 
-
-本指南只要不到 30 分钟即可完成。本指南末尾的最终代码回顾部分提供了一个链接，你可以去下载最终应用代码的一份副本。（就算你没有执行本章的这些命令，也仍然可以直接下载这份最终版的应用代码。）
+本指南会告诉你如何在本地开发环境中使用 [Angular CLI 工具](cli "CLI command reference")来构建并运行一个简单的 Angular 应用。
+本指南末尾的最终代码回顾部分提供了一个链接，它可以下载最终的应用代码，好让你能对比自己的工作成果，验证你的本地开发环境，或者浏览一个简单的 Angular 应用。
+本指南只要不到 30 分钟即可完成。
 
 {@a devenv}
 {@a prerequisites}
