--- conflicted
+++ resolved
@@ -1,13 +1,5 @@
 # Hierarchical injectors
 
-<<<<<<< HEAD
-# 多级注入器
-
-Injectors in Angular have rules that you can leverage to
-achieve the desired visibility of injectables in your applications.
-By understanding these rules, you can determine in which
-NgModule, Component or Directive you should declare a provider.
-=======
 Injectors in Angular have rules that you can leverage to achieve the desired visibility of injectables in your applications.
 By understanding these rules, you can determine in which NgModule, Component or Directive you should declare a provider.
 
@@ -28,113 +20,46 @@
 | <code>🦔</code> | hedgehog (`🦔`) |
 
 </div>
->>>>>>> f25ac4ae
-
-Angular 中的注入器有一些规则，你可以利用这些规则来在应用程序中获得所需的可注入对象可见性。通过了解这些规则，可以确定应在哪个 NgModule、组件或指令中声明服务提供者。
 
 ## Two injector hierarchies
 
-## 两个注入器层次结构
-
 There are two injector hierarchies in Angular:
 
-<<<<<<< HEAD
-Angular 中有两个注入器层次结构：
-
-1. `ModuleInjector` hierarchy—configure a `ModuleInjector`
-   in this hierarchy using an `@NgModule()` or `@Injectable()` annotation.
-
-      `ModuleInjector` 层次结构 —— 使用 `@NgModule()` 或 `@Injectable()` 注解在此层次结构中配置 `ModuleInjector`。
-
-1. `ElementInjector` hierarchy—created implicitly at each
-   DOM element. An `ElementInjector` is empty by default
-   unless you configure it in the `providers` property on
-   `@Directive()` or `@Component()`.
-
-      `ElementInjector` 层次结构 —— 在每个 DOM 元素上隐式创建。除非你在 `@Directive()` 或 `@Component()` 的 `providers` 属性中进行配置，否则默认情况下，`ElementInjector` 为空。
-
-=======
 | Injector hierarchies | Details |
 | :------------------- | :------ |
 | `ModuleInjector` hierarchy | Configure a `ModuleInjector` in this hierarchy using an `@NgModule()` or `@Injectable()` annotation. |
 | `ElementInjector` hierarchy | Created implicitly at each DOM element. An `ElementInjector` is empty by default unless you configure it in the `providers` property on `@Directive()` or `@Component()`. |
 
->>>>>>> f25ac4ae
 <a id="register-providers-injectable"></a>
 
 ### `ModuleInjector`
 
 The `ModuleInjector` can be configured in one of two ways:
 
-<<<<<<< HEAD
-可以通过以下两种方式之一配置 `ModuleInjector` ：
-
-* Using the `@Injectable()` `providedIn` property to
-  refer to `@NgModule()`, or `root`.
-
-    使用 `@Injectable()` 的 `providedIn` 属性引用 `@NgModule()` 或 `root`。
-
-* Using the `@NgModule()` `providers` array.
-=======
 * Using the `@Injectable()` `providedIn` property to refer to `@NgModule()`, or `root`
 * Using the `@NgModule()` `providers` array
->>>>>>> f25ac4ae
-
-  使用 `@NgModule()` 的 `providers` 数组。
 
 <div class="is-helpful alert">
 
 <header>Tree-shaking and <code>&commat;Injectable()</code></header>
 
-<<<<<<< HEAD
-<h4>摇树优化与 <code>@Injectable()</code></h4>
-
-Using the `@Injectable()` `providedIn` property is preferable
-to the `@NgModule()` `providers`
-array because with `@Injectable()` `providedIn`, optimization
-tools can perform
-tree-shaking, which removes services that your application isn't
-using and results in smaller bundle sizes.
-
-使用 `@Injectable()` 的 `providedIn` 属性优于 `@NgModule()` 的 `providers` 数组，因为使用 `@Injectable()` 的 `providedIn` 时，优化工具可以进行摇树优化，从而删除你的应用程序中未使用的服务，以减小捆绑包尺寸。
-
-Tree-shaking is especially useful for a library
-because the application which uses the library may not have
-a need to inject it. Read more
-about [tree-shakable providers](guide/architecture-services#providing-services)
-in [Introduction to services and dependency injection](guide/architecture-services).
-=======
 Using the `@Injectable()` `providedIn` property is preferable to the `@NgModule()` `providers` array because with `@Injectable()` `providedIn`, optimization tools can perform tree-shaking, which removes services that your application isn't using and results in smaller bundle sizes.
 
 Tree-shaking is especially useful for a library because the application which uses the library may not have a need to inject it.
 Read more about [tree-shakable providers](guide/architecture-services#providing-services) in [Introduction to services and dependency injection](guide/architecture-services).
->>>>>>> f25ac4ae
-
-摇树优化对于库特别有用，因为使用该库的应用程序不需要注入它。在 [服务与依赖注入简介](guide/architecture-services)了解关于[可摇树优化的提供者](guide/architecture-services#providing-services)的更多信息。
 
 </div>
 
 `ModuleInjector` is configured by the `@NgModule.providers` and `NgModule.imports` property.
 `ModuleInjector` is a flattening of all of the providers arrays which can be reached by following the `NgModule.imports` recursively.
 
-`ModuleInjector` 由 `@NgModule.providers` 和 `NgModule.imports` 属性配置。`ModuleInjector` 是可以通过 `NgModule.imports` 递归找到的所有 providers 数组的扁平化。
-
 Child `ModuleInjector`s are created when lazy loading other `@NgModules`.
 
-子 `ModuleInjector` 是在惰性加载其它 `@NgModules` 时创建的。
-
 Provide services with the `providedIn` property of `@Injectable()` as follows:
 
-<<<<<<< HEAD
-使用 `@Injectable()` 的 `providedIn` 属性提供服务的方式如下：
-
-```ts
-import { Injectable } from '@angular/core';
-=======
 <code-example format="typescript" language="typescript">
 
 import { Injectable } from '&commat;angular/core';
->>>>>>> f25ac4ae
 
 &commat;Injectable({
   providedIn: 'root'  // &lt;--provides this service in the root ModuleInjector
@@ -142,37 +67,14 @@
 export class ItemService {
   name = 'telephone';
 }
-<<<<<<< HEAD
-```
-=======
-
-</code-example>
->>>>>>> f25ac4ae
+
+</code-example>
 
 The `@Injectable()` decorator identifies a service class.
 The `providedIn` property configures a specific `ModuleInjector`, here `root`, which makes the service available in the `root` `ModuleInjector`.
 
-`@Injectable()` 装饰器标识服务类。该 `providedIn` 属性配置指定的 `ModuleInjector`，这里的 `root` 会把让该服务在 `root` `ModuleInjector` 上可用。
-
 #### Platform injector
 
-<<<<<<< HEAD
-#### 平台注入器
-
-There are two more injectors above `root`, an
-additional `ModuleInjector` and `NullInjector()`.
-
-在 `root` 之上还有两个注入器，一个是额外的 `ModuleInjector`，一个是 `NullInjector()`。
-
-Consider how Angular bootstraps the application with the
-following in `main.ts`:
-
-思考下 Angular 要如何通过 `main.ts` 中的如下代码引导应用程序：
-
-```javascript
-platformBrowserDynamic().bootstrapModule(AppModule).then(ref => {...})
-```
-=======
 There are two more injectors above `root`, an additional `ModuleInjector` and `NullInjector()`.
 
 Consider how Angular bootstraps the application with the following in `main.ts`:
@@ -182,39 +84,10 @@
 platformBrowserDynamic().bootstrapModule(AppModule).then(ref =&gt; {&hellip;})
 
 </code-example>
->>>>>>> f25ac4ae
 
 The `bootstrapModule()` method creates a child injector of the platform injector which is configured by the `AppModule`.
 This is the `root` `ModuleInjector`.
 
-<<<<<<< HEAD
-`bootstrapModule()` 方法会创建一个由 `AppModule` 配置的注入器作为平台注入器的子注入器。也就是 `root` `ModuleInjector`。
-
-The `platformBrowserDynamic()` method creates an injector
-configured by a `PlatformModule`, which contains platform-specific
-dependencies. This allows multiple applications to share a platform
-configuration.
-For example, a browser has only one URL bar, no matter how
-many applications you have running.
-You can configure additional platform-specific providers at the
-platform level by supplying `extraProviders` using the `platformBrowser()` function.
-
-`platformBrowserDynamic()` 方法创建一个由 `PlatformModule` 配置的注入器，该注入器包含特定平台的依赖项。这允许多个应用共享同一套平台配置。例如，无论你运行多少个应用程序，浏览器都只有一个 URL 栏。你可以使用 `platformBrowser()` 函数提供 `extraProviders`，从而在平台级别配置特定平台的额外提供者。
-
-The next parent injector in the hierarchy is the `NullInjector()`,
-which is the top of the tree. If you've gone so far up the tree
-that you are looking for a service in the `NullInjector()`, you'll
-get an error unless you've used `@Optional()` because ultimately,
-everything ends at the `NullInjector()` and it returns an error or,
-in the case of `@Optional()`, `null`. For more information on
-`@Optional()`, see the [`@Optional()` section](guide/hierarchical-dependency-injection#optional) of this guide.
-
-层次结构中的下一个父注入器是 `NullInjector()`，它是树的顶部。如果你在树中向上走了很远，以至于要在 `NullInjector()` 中寻找服务，那么除非使用 `@Optional()`，否则将收到错误消息，因为最终所有东西都将以 `NullInjector()` 结束并返回错误，或者对于 `@Optional()`，返回 `null`。关于 `@Optional()` 的更多信息，请参阅本指南的 [`@Optional()` 部分](guide/hierarchical-dependency-injection#optional)。
-
-The following diagram represents the relationship between the
-`root` `ModuleInjector` and its parent injectors as the
-previous paragraphs describe.
-=======
 The `platformBrowserDynamic()` method creates an injector configured by a `PlatformModule`, which contains platform-specific dependencies.
 This allows multiple applications to share a platform configuration.
 For example, a browser has only one URL bar, no matter how many applications you have running.
@@ -225,57 +98,26 @@
 For more information on `@Optional()`, see the [`@Optional()` section](guide/hierarchical-dependency-injection#optional) of this guide.
 
 The following diagram represents the relationship between the `root` `ModuleInjector` and its parent injectors as the previous paragraphs describe.
->>>>>>> f25ac4ae
-
-下图展示了前面各段落描述的 `root` `ModuleInjector` 及其父注入器之间的关系。
 
 <div class="lightbox">
 
-<<<<<<< HEAD
-  <img src="generated/images/guide/dependency-injection/injectors.svg" alt="NullInjector, ModuleInjector, root injector">
-=======
 <img alt="NullInjector, ModuleInjector, root injector" src="generated/images/guide/dependency-injection/injectors.svg">
->>>>>>> f25ac4ae
 
 </div>
 
 While the name `root` is a special alias, other `ModuleInjector`s don't have aliases.
 You have the option to create `ModuleInjector`s whenever a dynamically loaded component is created, such as with the Router, which will create child `ModuleInjector`s.
 
-<<<<<<< HEAD
-虽然 `root` 是一个特殊的别名，但其它 `ModuleInjector` 都没有别名。每当创建动态加载组件时，你还会创建 `ModuleInjector`，比如路由器，它还会创建子 `ModuleInjector`。
-
-All requests forward up to the root injector, whether you configured it
-with the `bootstrapModule()` method, or registered all providers
-with `root` in their own services.
-=======
 All requests forward up to the root injector, whether you configured it with the `bootstrapModule()` method, or registered all providers with `root` in their own services.
->>>>>>> f25ac4ae
-
-无论是使用 `bootstrapModule()` 的方法配置它，还是将所有提供者都用 `root` 注册到其自己的服务中，所有请求最终都会转发到 `root` 注入器。
 
 <div class="alert is-helpful">
 
 <header><code>&commat;Injectable()</code> vs. <code>&commat;NgModule()</code></header>
 
-<<<<<<< HEAD
-如果你在 `AppModule` 的 `@NgModule()` 中配置应用级提供者，它就会覆盖一个在 `@Injectable()` 的 `root` 元数据中配置的提供者。你可以用这种方式，来配置供多个应用共享的服务的非默认提供者。
-
-Here is an example of the case where the component router
-configuration includes
-a non-default [location strategy](guide/router#location-strategy)
-by listing its provider
-in the `providers` list of the `AppModule`.
-
-下面的例子中，通过把 [location 策略](guide/router#location-strategy) 的提供者添加到 `AppModule` 的 `providers` 列表中，为路由器配置了非默认的 [location 策略](guide/router#location-strategy)。
-
-<code-example path="dependency-injection-in-action/src/app/app.module.ts" region="providers" header="src/app/app.module.ts (providers)">
-=======
 If you configure an app-wide provider in the `@NgModule()` of `AppModule`, it overrides one configured for `root` in the `@Injectable()` metadata.
 You can do this to configure a non-default provider of a service that is shared with multiple applications.
 
 Here is an example of the case where the component router configuration includes a non-default [location strategy](guide/router#location-strategy) by listing its provider in the `providers` list of the `AppModule`.
->>>>>>> f25ac4ae
 
 <code-example header="src/app/app.module.ts (providers)" path="dependency-injection-in-action/src/app/app.module.ts" region="providers"></code-example>
 
@@ -285,25 +127,6 @@
 
 Angular creates `ElementInjector`s implicitly for each DOM element.
 
-<<<<<<< HEAD
-Angular 会为每个 DOM 元素隐式创建 `ElementInjector`。
-
-Providing a service in the `@Component()` decorator using
-its `providers` or `viewProviders`
-property configures an `ElementInjector`.
-For example, the following `TestComponent` configures the `ElementInjector`
-by providing the service as follows:
-
-可以用 `@Component()` 装饰器中的 `providers` 或 `viewProviders` 属性来配置 `ElementInjector` 以提供服务。例如，下面的 `TestComponent` 通过提供此服务来配置 `ElementInjector`：
-
-```ts
-@Component({
-  ...
-  providers: [{ provide: ItemService, useValue: { name: 'lamp' } }]
-})
-export class TestComponent
-```
-=======
 Providing a service in the `@Component()` decorator using its `providers` or `viewProviders` property configures an `ElementInjector`.
 For example, the following `TestComponent` configures the `ElementInjector` by providing the service as follows:
 
@@ -316,119 +139,30 @@
 export class TestComponent
 
 </code-example>
->>>>>>> f25ac4ae
 
 <div class="alert is-helpful">
 
 **NOTE**: <br />
 See the [resolution rules](guide/hierarchical-dependency-injection#resolution-rules) section to understand the relationship between the `ModuleInjector` tree and the `ElementInjector` tree.
 
-**注意：**请参阅[解析规则](guide/hierarchical-dependency-injection#resolution-rules)部分，以了解 `ModuleInjector` 树和 `ElementInjector` 树之间的关系。
-
-<<<<<<< HEAD
-</div>
-
-When you provide services in a component, that service is available by way of
-the `ElementInjector` at that component instance.
-It may also be visible at
-child component/directives based on visibility rules described in the [resolution rules](guide/hierarchical-dependency-injection#resolution-rules) section.
-=======
+</div>
+
 When you provide services in a component, that service is available by way of the `ElementInjector` at that component instance.
 It may also be visible at child component/directives based on visibility rules described in the [resolution rules](guide/hierarchical-dependency-injection#resolution-rules) section.
->>>>>>> f25ac4ae
-
-在组件中提供服务时，可以通过 `ElementInjector` 在该组件实例处使用该服务。根据[解析规则](guide/hierarchical-dependency-injection#resolution-rules)部分描述的可见性规则，它也同样在子组件/指令处可见。
 
 When the component instance is destroyed, so is that service instance.
 
-当组件实例被销毁时，该服务实例也将被销毁。
-
 #### `@Directive()` and `@Component()`
 
-<<<<<<< HEAD
-#### `@Directive()` 和 `@Component()`
-
-A component is a special type of directive, which means that
-just as `@Directive()` has a `providers` property, `@Component()` does too.
-This means that directives as well as components can configure
-providers, using the `providers` property.
-When you configure a provider for a component or directive
-using the `providers` property,
-that provider belongs to the `ElementInjector` of that component or
-directive.
-Components and directives on the same element share an injector.
-
-组件是一种特殊类型的指令，这意味着 `@Directive()` 具有 `providers` 属性，`@Component()` 也同样如此。
-这意味着指令和组件都可以使用 `providers` 属性来配置提供者。当使用 `providers` 属性为组件或指令配置提供者时，该提供程商就属于该组件或指令的 `ElementInjector`。同一元素上的组件和指令共享同一个注入器。
-
-=======
 A component is a special type of directive, which means that just as `@Directive()` has a `providers` property, `@Component()` does too.
 This means that directives as well as components can configure providers, using the `providers` property.
 When you configure a provider for a component or directive using the `providers` property, that provider belongs to the `ElementInjector` of that component or directive.
 Components and directives on the same element share an injector.
 
->>>>>>> f25ac4ae
 <a id="resolution-rules"></a>
 
 ## Resolution rules
 
-<<<<<<< HEAD
-## 解析规则
-
-When resolving a token for a component/directive, Angular
-resolves it in two phases:
-
-当为组件/指令解析令牌时，Angular 分为两个阶段来解析它：
-
-1. Against the `ElementInjector` hierarchy (its parents)
-
-   针对 `ElementInjector` 层次结构（其父级）
-
-1. Against the `ModuleInjector` hierarchy (its parents)
-
-   针对 `ModuleInjector` 层次结构（其父级）
-
-When a component declares a dependency, Angular tries to satisfy that
-dependency with its own `ElementInjector`.
-If the component's injector lacks the provider, it passes the request
-up to its parent component's `ElementInjector`.
-
-当组件声明依赖项时，Angular 会尝试使用它自己的 `ElementInjector` 来满足该依赖。
-如果组件的注入器缺少提供者，它将把请求传给其父组件的 `ElementInjector`。
-
-The requests keep forwarding up until Angular finds an injector that can
-handle the request or runs out of ancestor `ElementInjector`s.
-
-这些请求将继续转发，直到 Angular 找到可以处理该请求的注入器或用完祖先 `ElementInjector`。
-
-If Angular doesn't find the provider in any `ElementInjector`s,
-it goes back to the element where the request originated and looks
-in the `ModuleInjector` hierarchy.
-If Angular still doesn't find the provider, it throws an error.
-
-如果 Angular 在任何 `ElementInjector` 中都找不到提供者，它将返回到发起请求的元素，并在 `ModuleInjector` 层次结构中进行查找。如果 Angular 仍然找不到提供者，它将引发错误。
-
-If you have registered a provider for the same DI token at
-different levels, the first one Angular encounters is the one
-it uses to resolve the dependency. If, for example, a provider
-is registered locally in the component that needs a service,
-Angular doesn't look for another provider of the same service.
-
-如果你已在不同级别注册了相同 DI 令牌的提供者，则 Angular 会用遇到的第一个来解析该依赖。例如，如果提供者已经在需要此服务的组件中本地注册了，则 Angular 不会再寻找同一服务的其它提供者。
-
-## Resolution modifiers
-
-## 解析修饰符
-
-Angular's resolution behavior can be modified with `@Optional()`, `@Self()`,
-`@SkipSelf()` and `@Host()`. Import each of them from `@angular/core`
-and use each in the component class constructor when you inject your service.
-
-可以使用 `@Optional()`，`@Self()`，`@SkipSelf()` 和 `@Host()` 来修饰 Angular 的解析行为。从 `@angular/core` 导入它们，并在注入服务时在组件类构造函数中使用它们。
-
-For a working application showcasing the resolution modifiers that
-this section covers, see the <live-example name="resolution-modifiers">resolution modifiers example</live-example>.
-=======
 When resolving a token for a component/directive, Angular resolves it in two phases:
 
 1. Against the `ElementInjector` hierarchy (its parents).
@@ -452,114 +186,34 @@
 Import each of them from `@angular/core` and use each in the component class constructor when you inject your service.
 
 For a working application showcasing the resolution modifiers that this section covers, see the <live-example name="resolution-modifiers">resolution modifiers example</live-example>.
->>>>>>> f25ac4ae
-
-关于展示本节介绍的解析修饰符的可运行应用，请参阅<live-example name="resolution-modifiers">解析修饰符范例</live-example>。
 
 ### Types of modifiers
 
-### 修饰符的类型
-
 Resolution modifiers fall into three categories:
 
-<<<<<<< HEAD
-解析修饰符分为三类：
-
-1. What to do if Angular doesn't find what you're
-   looking for, that is `@Optional()`
-
-      如果 Angular 找不到你要的东西该怎么办，用 `@Optional()`
-
-2. Where to start looking, that is `@SkipSelf()`
-
-   从哪里开始寻找，用 `@SkipSelf()`
-
-3. Where to stop looking, `@Host()` and `@Self()`
-
-   到哪里停止寻找，用 `@Host()` 和 `@Self()`
-
-By default, Angular always starts at the current `Injector` and keeps
-searching all the way up. Modifiers allow you to change the starting
-(self) or ending location.
-=======
 * What to do if Angular doesn't find what you're looking for, that is `@Optional()`
 * Where to start looking, that is `@SkipSelf()`
 * Where to stop looking, `@Host()` and `@Self()`
 
 By default, Angular always starts at the current `Injector` and keeps searching all the way up.
 Modifiers allow you to change the starting (self) or ending location.
->>>>>>> f25ac4ae
-
-默认情况下，Angular 始终从当前的 `Injector` 开始，并一直向上搜索。修饰符使你可以更改开始（默认是自己）或结束位置。
 
 Additionally, you can combine all of the modifiers except `@Host()` and `@Self()` and of course `@SkipSelf()` and `@Self()`.
 
-<<<<<<< HEAD
-另外，你可以组合除 `@Host()` 和 `@Self()` 之外的所有修饰符，当然还有 `@SkipSelf()` 和 `@Self()`。
-
-=======
->>>>>>> f25ac4ae
 <a id="optional"></a>
 
 ### `@Optional()`
 
 `@Optional()` allows Angular to consider a service you inject to be optional.
-<<<<<<< HEAD
-This way, if it can't be resolved at runtime, Angular resolves the service as `null`, rather than throwing an error. In
-the following example, the service, `OptionalService`, isn't provided in
-the service, `@NgModule()`, or component class, so it isn't available
-anywhere in the app.
-
-`@Optional()` 允许 Angular 将你注入的服务视为可选服务。这样，如果无法在运行时解析它，Angular 只会将服务解析为 `null`，而不会抛出错误。在下面的范例中，服务 `OptionalService` 没有在 `@NgModule()` 或组件类中提供，所以它没有在应用中的任何地方。
-
-<code-example path="resolution-modifiers/src/app/optional/optional.component.ts" header="resolution-modifiers/src/app/optional/optional.component.ts" region="optional-component">
-
-</code-example>
-
-=======
 This way, if it can't be resolved at runtime, Angular resolves the service as `null`, rather than throwing an error.
 In the following example, the service, `OptionalService`, isn't provided in the service, `@NgModule()`, or component class, so it isn't available anywhere in the app.
 
 <code-example header="resolution-modifiers/src/app/optional/optional.component.ts" path="resolution-modifiers/src/app/optional/optional.component.ts" region="optional-component"></code-example>
 
->>>>>>> f25ac4ae
 ### `@Self()`
 
 Use `@Self()` so that Angular will only look at the `ElementInjector` for the current component or directive.
 
-<<<<<<< HEAD
-使用 `@Self()` 让 Angular 仅查看当前组件或指令的 `ElementInjector`。
-
-A good use case for `@Self()` is to inject a service but only if it is
-available on the current host element. To avoid errors in this situation,
-combine `@Self()` with `@Optional()`.
-
-`@Self()` 的一个好例子是要注入某个服务，但只有当该服务在当前宿主元素上可用时才行。为了避免这种情况下出错，请将 `@Self()` 与 `@Optional()` 结合使用。
-
-For example, in the following `SelfComponent`, notice
-the injected `LeafService` in
-the constructor.
-
-例如，在下面的 `SelfComponent` 中。请注意在构造函数中注入的 `LeafService`。
-
-<code-example path="resolution-modifiers/src/app/self-no-data/self-no-data.component.ts" header="resolution-modifiers/src/app/self-no-data/self-no-data.component.ts" region="self-no-data-component">
-
-</code-example>
-
-In this example, there is a parent provider and injecting the
-service will return the value, however, injecting the service
-with `@Self()` and `@Optional()` will return `null` because
-`@Self()` tells the injector to stop searching in the current
-host element.
-
-在这个例子中，有一个父提供者，注入服务将返回该值，但是，使用 `@Self()` 和 `@Optional()` 注入的服务将返回 `null` 因为 `@Self()` 告诉注入器在当前宿主元素上就要停止搜索。
-
-Another example shows the component class with a provider
-for `FlowerService`. In this case, the injector looks no further
-than the current `ElementInjector` because it finds the `FlowerService` and returns the yellow flower 🌼.
-
-另一个范例显示了具有 `FlowerService` 提供者的组件类。在这个例子中，注入器没有超出当前 `ElementInjector` 就停止了，因为它已经找到了 `FlowerService` 并返回了黄色花朵🌼。
-=======
 A good use case for `@Self()` is to inject a service but only if it is available on the current host element.
 To avoid errors in this situation, combine `@Self()` with `@Optional()`.
 
@@ -571,7 +225,6 @@
 
 Another example shows the component class with a provider for `FlowerService`.
 In this case, the injector looks no further than the current `ElementInjector` because it finds the `FlowerService` and returns the yellow flower (<code>🌼</code>).
->>>>>>> f25ac4ae
 
 <code-example header="resolution-modifiers/src/app/self/self.component.ts" path="resolution-modifiers/src/app/self/self.component.ts" region="self-component"></code-example>
 
@@ -581,90 +234,28 @@
 With `@SkipSelf()`, Angular starts its search for a service in the parent `ElementInjector`, rather than in the current one.
 So if the parent `ElementInjector` were using the fern (<code>🌿</code>) value for `emoji`, but you had maple leaf (<code>🍁</code>) in the component's `providers` array, Angular would ignore maple leaf (<code>🍁</code>) and use fern (<code>🌿</code>).
 
-`@SkipSelf()` 与 `@Self()` 相反。使用 `@SkipSelf()`，Angular 在父 `ElementInjector` 中而不是当前 `ElementInjector` 中开始搜索服务。因此，如果父 `ElementInjector` 对 `emoji` 使用了值 `🌿`（蕨类），但组件的 `providers` 数组中有 `🍁`（枫叶），则 Angular 将忽略 `🍁`（枫叶），而使用 `🌿`（蕨类）。
-
 To see this in code, assume that the following value for `emoji` is what the parent component were using, as in this service:
 
-<<<<<<< HEAD
-要在代码中看到这一点，请先假定 `emoji` 的以下值就是父组件正在使用的值，如本服务所示：
-
-<code-example path="resolution-modifiers/src/app/leaf.service.ts" header="resolution-modifiers/src/app/leaf.service.ts" region="leafservice">
-
-</code-example>
-
-Imagine that in the child component, you had a different value, `🍁` (maple leaf) but you wanted to use the parent's value instead. This is when you'd use `@SkipSelf()`:
-
-想象一下，在子组件中，你有一个不同的值 `🍁`（枫叶），但你想使用父项的值。你就要使用 `@SkipSelf()` ：
-
-<code-example path="resolution-modifiers/src/app/skipself/skipself.component.ts" header="resolution-modifiers/src/app/skipself/skipself.component.ts" region="skipself-component">
-=======
 <code-example header="resolution-modifiers/src/app/leaf.service.ts" path="resolution-modifiers/src/app/leaf.service.ts" region="leafservice"></code-example>
 
 Imagine that in the child component, you had a different value, maple leaf (<code>🍁</code>) but you wanted to use the parent's value instead.
 This is when you'd use `@SkipSelf()`:
->>>>>>> f25ac4ae
 
 <code-example header="resolution-modifiers/src/app/skipself/skipself.component.ts" path="resolution-modifiers/src/app/skipself/skipself.component.ts" region="skipself-component"></code-example>
 
 In this case, the value you'd get for `emoji` would be fern (<code>🌿</code>), not maple leaf (<code>🍁</code>).
 
-在这个例子中，你获得的 `emoji` 值将为 `🌿`（蕨类），而不是 `🍁`（枫叶）。
-
 #### `@SkipSelf()` with `@Optional()`
 
-<<<<<<< HEAD
-#### 合用 `@SkipSelf()` 和 `@Optional()`
-
-Use `@SkipSelf()` with `@Optional()` to prevent an error if the value is `null`. In the following example, the `Person` service is injected in the constructor. `@SkipSelf()` tells Angular to skip the current injector and `@Optional()` will prevent an error should the `Person` service be `null`.
-
-如果值为 `null` 请同时使用 `@SkipSelf()` 和 `@Optional()` 来防止错误。在下面的范例中，将 `Person` 服务注入到构造函数中。`@SkipSelf()` 告诉 Angular 跳过当前的注入器，如果 `Person` 服务为 `null`，则 `@Optional()` 将防止报错。
-
-```ts
-=======
 Use `@SkipSelf()` with `@Optional()` to prevent an error if the value is `null`.
 In the following example, the `Person` service is injected in the constructor.
 `@SkipSelf()` tells Angular to skip the current injector and `@Optional()` will prevent an error should the `Person` service be `null`.
 
 <code-example format="typescript" language="typescript">
 
->>>>>>> f25ac4ae
 class Person {
   constructor(&commat;Optional() &commat;SkipSelf() parent?: Person) {}
 }
-<<<<<<< HEAD
-```
-
-### `@Host()`
-
-`@Host()` lets you designate a component as the last stop in the injector tree when searching for providers. Even if there is a service instance further up the tree, Angular won't continue looking. Use `@Host()` as follows:
-
-`@Host()` 使你可以在搜索提供者时将当前组件指定为注入器树的最后一站。即使树的更上级有一个服务实例，Angular 也不会继续寻找。使用 `@Host()` 的例子如下：
-
-<code-example path="resolution-modifiers/src/app/host/host.component.ts" header="resolution-modifiers/src/app/host/host.component.ts" region="host-component">
-
-</code-example>
-
-Since `HostComponent` has `@Host()` in its constructor, no
-matter what the parent of `HostComponent` might have as a
-`flower.emoji` value,
-the `HostComponent` will use `🌼` (yellow flower).
-
-由于 `HostComponent` 在其构造函数中具有 `@Host()`，因此，无论 `HostComponent` 的父级是否可能有 `flower.emoji` 值，该 `HostComponent` 都将使用 `🌼`（黄色花朵）。
-
-## Logical structure of the template
-
-## 模板的逻辑结构
-
-When you provide services in the component class, services are
-visible within the `ElementInjector` tree relative to where
-and how you provide those services.
-
-在组件类中提供服务时，服务在 `ElementInjector` 树中的可见性是取决于你在何处以及如何提供这些服务。
-
-Understanding the underlying logical structure of the Angular
-template will give you a foundation for configuring services
-and in turn control their visibility.
-=======
 
 </code-example>
 
@@ -683,21 +274,9 @@
 When you provide services in the component class, services are visible within the `ElementInjector` tree relative to where and how you provide those services.
 
 Understanding the underlying logical structure of the Angular template will give you a foundation for configuring services and in turn control their visibility.
->>>>>>> f25ac4ae
-
-了解 Angular 模板的基础逻辑结构将为你配置服务并进而控制其可见性奠定基础。
 
 Components are used in your templates, as in the following example:
 
-<<<<<<< HEAD
-组件在模板中使用，如以下范例所示：
-
-```
-<app-root>
-    <app-child></app-child>
-</app-root>
-```
-=======
 <code-example format="html" language="html">
 
 &lt;app-root&gt;
@@ -705,7 +284,6 @@
 &lt;/app-root&gt;
 
 </code-example>
->>>>>>> f25ac4ae
 
 <div class="alert is-helpful">
 
@@ -715,27 +293,10 @@
 The term logical distinguishes it from the render tree (your application DOM tree).
 To mark the locations of where the component templates are located, this guide uses the `<#VIEW>` pseudo element, which doesn't actually exist in the render tree and is present for mental model purposes only.
 
-**注意：**通常，你要在单独的文件中声明组件及其模板。为了理解注入系统的工作原理，从组合逻辑树的视角来看它们是很有帮助的。使用术语“逻辑”将其与渲染树（你的应用程序 DOM 树）区分开。为了标记组件模板的位置，本指南使用 `<#VIEW>` 伪元素，该元素实际上不存在于渲染树中，仅用于心智模型中。
-
 </div>
 
 The following is an example of how the `<app-root>` and `<app-child>` view trees are combined into a single logical tree:
 
-<<<<<<< HEAD
-下面是如何将 `<app-root>` 和 `<app-child>` 视图树组合为单个逻辑树的范例：
-
-```
-<app-root>
-  <#VIEW>
-    <app-child>
-     <#VIEW>
-       ...content goes here...
-     </#VIEW>
-    </app-child>
-  </#VIEW>
-</app-root>
-```
-=======
 <code-example format="html" language="html">
 
 &lt;app-root&gt;
@@ -749,144 +310,36 @@
 &lt;/app-root&gt;
 
 </code-example>
->>>>>>> f25ac4ae
 
 Understanding the idea of the `<#VIEW>` demarcation is especially significant when you configure services in the component class.
 
-当你在组件类中配置服务时，了解这种 `<#VIEW>` 划界的思想尤其重要。
-
 ## Providing services in `@Component()`
 
-<<<<<<< HEAD
-## 在 `@Component()` 中提供服务
-
-How you provide services using a `@Component()` (or `@Directive()`)
-decorator determines their visibility. The following sections
-demonstrate `providers` and `viewProviders` along with ways to
-modify service visibility with `@SkipSelf()` and `@Host()`.
-=======
 How you provide services using a `@Component()` (or `@Directive()`) decorator determines their visibility.
 The following sections demonstrate `providers` and `viewProviders` along with ways to modify service visibility with `@SkipSelf()` and `@Host()`.
->>>>>>> f25ac4ae
-
-你如何通过 `@Component()` （或 `@Directive()` ）装饰器提供服务决定了它们的可见性。以下各节演示了 `providers` 和 `viewProviders` 以及使用 `@SkipSelf()` 和 `@Host()` 修改服务可见性的方法。
 
 A component class can provide services in two ways:
 
-<<<<<<< HEAD
-组件类可以通过两种方式提供服务：
-
-1. with a `providers` array
-
-   使用 `providers` 数组
-
-```typescript=
-@Component({
-  ...
-  providers: [
-    {provide: FlowerService, useValue: {emoji: '🌺'}}
-  ]
-})
-```
-
-2. with a `viewProviders` array
-
-   使用 `viewProviders` 数组
-
-```typescript=
-@Component({
-  ...
-  viewProviders: [
-    {provide: AnimalService, useValue: {emoji: '🐶'}}
-  ]
-})
-```
-=======
 | Arrays | Details |
 | :----- | :------ |
 | With a `providers` array | <code-example format="typescript" language="typescript"> &commat;Component({ &NewLine;&nbsp; &hellip; &NewLine;&nbsp; providers: [ &NewLine;&nbsp;&nbsp;&nbsp; {provide: FlowerService, useValue: {emoji: '&#x1F33A;'}} &NewLine;&nbsp; ] &NewLine;}) </code-example> |
 | With a `viewProviders` array | <code-example format="typescript" language="typescript"> &commat;Component({ &NewLine;&nbsp; &hellip; &NewLine;&nbsp;viewProviders: [ &NewLine;&nbsp;&nbsp;&nbsp; {provide: AnimalService, useValue: {emoji: '&#x1F436;'}} &NewLine;&nbsp; ] &NewLine;}) </code-example> |
->>>>>>> f25ac4ae
 
 To understand how the `providers` and `viewProviders` influence service visibility differently, the following sections build a <live-example name="providers-viewproviders"></live-example> step-by-step and compare the use of `providers` and `viewProviders` in code and a logical tree.
-
-为了解 `providers` 和 `viewProviders` 对服务可见性的影响有何差异，以下各节将逐步构建一个 <live-example name="providers-viewproviders"></live-example> 并在代码和逻辑树中比较 `providers` 和 `viewProviders` 的作用。
 
 <div class="alert is-helpful">
 
 **NOTE**: <br />
 In the logical tree, you'll see `@Provide`, `@Inject`, and `@NgModule`, which are not real HTML attributes but are here to demonstrate what is going on under the hood.
 
-<<<<<<< HEAD
-**注意：**在逻辑树中，你会看到 `@Provide`，`@Inject` 和 `@NgModule`，这些不是真正的 HTML 属性，只是为了在这里证明其幕后的原理。
-
-- `@Inject(Token)=>Value` demonstrates that if `Token` is injected at
-  this location in the logical tree its value would be `Value`.
-
-    `@Inject(Token)=>Value` 表示，如果要将 `Token` 注入逻辑树中的此位置，则它的值为 `Value`。
-
-- `@Provide(Token=Value)` demonstrates that there is a declaration of
-  `Token` provider with value `Value` at this location in the logical tree.
-
-    `@Provide(Token=Value)` 表示，在逻辑树中的此位置存在一个值为 `Value` 的 `Token` 提供者的声明。
-
-- `@NgModule(Token)` demonstrates that a fallback `NgModule` injector
-  should be used at this location.
-=======
 | Angular service attribute | Details |
 | :------------------------ | :------ |
 | <code-example format="typescript" hideCopy language="typescript"> &commat;Inject(Token)=&gt;Value </code-example> | Demonstrates that if `Token` is injected at this location in the logical tree its value would be `Value`. |
 | <code-example format="typescript" hideCopy language="typescript"> &commat;Provide(Token=Value) </code-example> | Demonstrates that there is a declaration of `Token` provider with value `Value` at this location in the logical tree. |
 | <code-example format="typescript" hideCopy language="typescript"> &commat;NgModule(Token) </code-example> | Demonstrates that a fallback `NgModule` injector should be used at this location. |
->>>>>>> f25ac4ae
-
-    `@NgModule(Token)` 表示，应在此位置使用后备的 `NgModule` 注入器。
-
-<<<<<<< HEAD
-</div>
-
-### Example app structure
-
-### 应用程序结构范例
-
-The example application has a `FlowerService` provided in `root` with an `emoji`
-value of `🌺` (red hibiscus).
-
-范例应用程序的 `root` 提供了 `FlowerService`，其 `emoji` 值为 `🌺`（红色芙蓉）。
-
-<code-example path="providers-viewproviders/src/app/flower.service.ts" header="providers-viewproviders/src/app/flower.service.ts" region="flowerservice">
-
-</code-example>
-
-Consider an application with only an `AppComponent` and a `ChildComponent`.
-The most basic rendered view would look like nested HTML elements such as
-the following:
-
-考虑一个只有 `AppComponent` 和 `ChildComponent` 的简单应用程序。最基本的渲染视图看起来就像嵌套的 HTML 元素，例如：
-
-```
-<app-root> <!-- AppComponent selector -->
-    <app-child> <!-- ChildComponent selector -->
-    </app-child>
-</app-root>
-```
-
-However, behind the scenes, Angular uses a logical view
-representation as follows when resolving injection requests:
-
-但是，在幕后，Angular 在解析注入请求时使用如下逻辑视图表示形式：
-
-```
-<app-root> <!-- AppComponent selector -->
-    <#VIEW>
-        <app-child> <!-- ChildComponent selector -->
-            <#VIEW>
-            </#VIEW>
-        </app-child>
-    </#VIEW>
-</app-root>
-```
-=======
+
+</div>
+
 ### Example app structure
 
 The example application has a `FlowerService` provided in `root` with an `emoji` value of red hibiscus (<code>🌺</code>).
@@ -919,29 +372,15 @@
 &lt;/app-root&gt;
 
 </code-example>
->>>>>>> f25ac4ae
 
 The `<#VIEW>` here represents an instance of a template.
 Notice that each component has its own `<#VIEW>`.
 
-<<<<<<< HEAD
-此处的 `<#VIEW>` 表示模板的实例。请注意，每个组件都有自己的 `<#VIEW>`。
-
-Knowledge of this structure can inform how you provide and
-inject your services, and give you complete control of service visibility.
-=======
 Knowledge of this structure can inform how you provide and inject your services, and give you complete control of service visibility.
->>>>>>> f25ac4ae
-
-了解此结构可以告知你如何提供和注入服务，并完全控制服务的可见性。
 
 Now, consider that `<app-root>` injects the `FlowerService`:
 
-<<<<<<< HEAD
-现在，考虑 `<app-root>` 只注入了 `FlowerService` ：
-=======
 <code-example header="providers-viewproviders/src/app/app.component.ts" path="providers-viewproviders/src/app/app.component.1.ts" region="injection"></code-example>
->>>>>>> f25ac4ae
 
 Add a binding to the `<app-root>` template to visualize the result:
 
@@ -951,21 +390,6 @@
 
 <code-example format="output" hideCopy language="shell">
 
-<<<<<<< HEAD
-将绑定添加到 `<app-root>` 模板来将结果可视化：
-
-<code-example path="providers-viewproviders/src/app/app.component.html" header="providers-viewproviders/src/app/app.component.html" region="binding-flower">
-
-</code-example>
-
-The output in the view would be:
-
-该视图中的输出为：
-
-```
-Emoji from FlowerService: 🌺
-```
-=======
 Emoji from FlowerService: &#x1F33A;
 
 </code-example>
@@ -984,7 +408,6 @@
     &lt;/app-child&gt;
   &lt;/#VIEW&gt;
 &lt;/app-root&gt;
->>>>>>> f25ac4ae
 
 </code-example>
 
@@ -995,166 +418,43 @@
    The injector begins with the starting location and looks for the token at each level in the logical tree.
    If the token is found it is returned.
 
-<<<<<<< HEAD
-在逻辑树中，这可以表示成如下形式：
-
-```
-<app-root @NgModule(AppModule)
-        @Inject(FlowerService) flower=>"🌺">
-  <#VIEW>
-
-    <p>Emoji from FlowerService: {{flower.emoji}} (🌺)</p>
-
-    <app-child>
-      <#VIEW>
-      </#VIEW>
-     </app-child>
-  </#VIEW>
-</app-root>
-```
-
-When `<app-root>` requests the `FlowerService`, it is the injector's job
-to resolve the `FlowerService` token. The resolution of the token happens
-in two phases:
-
-当 `<app-root>` 请求 `FlowerService` 时，注入器的工作就是解析 `FlowerService` 令牌。令牌的解析分为两个阶段：
-
-1. The injector determines the starting location in the logical tree and
-   an ending location of the search. The injector begins with the starting
-   location and looks for the token at each level in the logical tree. If
-   the token is found it is returned.
-
-      注入器确定逻辑树中搜索的开始位置和结束位置。注入程序从起始位置开始，并在逻辑树的每个级别上查找令牌。如果找到令牌，则将其返回。
-
-2. If the token is not found, the injector looks for the closest
-   parent `@NgModule()` to delegate the request to.
-
-      如果未找到令牌，则注入程序将寻找最接近的父 `@NgModule()` 委派该请求。
-=======
 1. If the token is not found, the injector looks for the closest parent `@NgModule()` to delegate the request to.
->>>>>>> f25ac4ae
 
 In the example case, the constraints are:
 
-在这个例子中，约束为：
-
 1. Start with `<#VIEW>` belonging to `<app-root>` and end with `<app-root>`.
 
-<<<<<<< HEAD
-   从属于 `<app-root>` 的  `<#VIEW>` 开始，并结束于 `<app-root>`。
-
-- Normally the starting point for search is at the point
-  of injection. However, in this case `<app-root>`  `@Component`s
-  are special in that they also include their own `viewProviders`,
-  which is why the search starts at `<#VIEW>` belonging to `<app-root>`.
-  (This would not be the case for a directive matched at the same location).
-
-    通常，搜索的起点就是注入点。但是，在这个例子中，`<app-root>` `@Component` 的特殊之处在于它们还包括自己的 `viewProviders`，这就是为什么搜索从 `<app-root>` 的 `<#VIEW>` 开始的原因。（对于匹配同一位置的指令，情况却并非如此）。
-
-- The ending location happens to be the same as the component
-  itself, because it is the topmost component in this application.
-
-    结束位置恰好与组件本身相同，因为它就是此应用程序中最顶层的组件。
-
-2. The `AppModule` acts as the fallback injector when the
-   injection token can't be found in the `ElementInjector`s.
-
-      当在 `ElementInjector` 中找不到注入令牌时，就用 `AppModule` 充当后备注入器。
-=======
    * Normally the starting point for search is at the point of injection.
      However, in this case `<app-root>` `@Component`s are special in that they also include their own `viewProviders`, which is why the search starts at `<#VIEW>` belonging to `<app-root>`.
      (This would not be the case for a directive matched at the same location.)
 
    * The ending location happens to be the same as the component itself, because it is the topmost component in this application.
->>>>>>> f25ac4ae
 
 1. The `AppModule` acts as the fallback injector when the injection token can't be found in the `ElementInjector`s.
 
-<<<<<<< HEAD
-### 使用 `providers` 数组
-
-Now, in the `ChildComponent` class, add a provider for `FlowerService`
-to demonstrate more complex resolution rules in the upcoming sections:
-
-现在，在 `ChildComponent` 类中，为 `FlowerService` 添加一个提供者，以便在接下来的小节中演示更复杂的解析规则：
-
-<code-example path="providers-viewproviders/src/app/child/child.component.1.ts" header="providers-viewproviders/src/app/child.component.ts" region="flowerservice">
-=======
 ### Using the `providers` array
 
 Now, in the `ChildComponent` class, add a provider for `FlowerService` to demonstrate more complex resolution rules in the upcoming sections:
->>>>>>> f25ac4ae
 
 <code-example header="providers-viewproviders/src/app/child.component.ts" path="providers-viewproviders/src/app/child/child.component.1.ts" region="flowerservice"></code-example>
 
 Now that the `FlowerService` is provided in the `@Component()` decorator, when the `<app-child>` requests the service, the injector has only to look as far as the `<app-child>`'s own `ElementInjector`.
 It won't have to continue the search any further through the injector tree.
 
-现在，在 `@Component()` 装饰器中提供了 `FlowerService`，当 `<app-child>` 请求该服务时，注入器仅需要查找 `<app-child>` 自己的 `ElementInjector`。不必再通过注入器树继续搜索。
-
 The next step is to add a binding to the `ChildComponent` template.
 
-<<<<<<< HEAD
-下一步是将绑定添加到 `ChildComponent` 模板。
-
-<code-example path="providers-viewproviders/src/app/child/child.component.html" header="providers-viewproviders/src/app/child.component.html" region="flower-binding">
-=======
 <code-example header="providers-viewproviders/src/app/child.component.html" path="providers-viewproviders/src/app/child/child.component.html" region="flower-binding"></code-example>
->>>>>>> f25ac4ae
 
 To render the new values, add `<app-child>` to the bottom of the `AppComponent` template so the view also displays the sunflower:
 
 <code-example format="output" hideCopy language="shell">
 
-<<<<<<< HEAD
-要渲染新的值，请在 `AppComponent` 模板的底部添加 `<app-child>`，以便其视图也显示向日葵：
-
-```
-=======
->>>>>>> f25ac4ae
 Child Component
 Emoji from FlowerService: &#x1F33B;
 
 </code-example>
 
-<<<<<<< HEAD
-在逻辑树中，可以把它表示成这样：
-
-```
-<app-root @NgModule(AppModule)
-        @Inject(FlowerService) flower=>"🌺">
-  <#VIEW>
-
-    <p>Emoji from FlowerService: {{flower.emoji}} (🌺)</p>
-
-    <app-child @Provide(FlowerService="🌻")
-               @Inject(FlowerService)=>"🌻"> <!-- search ends here -->
-      <#VIEW> <!-- search starts here -->
-
-        <h2>Parent Component</h2>
-
-        <p>Emoji from FlowerService: {{flower.emoji}} (🌻)</p>
-
-      </#VIEW>
-     </app-child>
-  </#VIEW>
-</app-root>
-```
-
-When `<app-child>` requests the `FlowerService`, the injector begins
-its search at the `<#VIEW>` belonging to `<app-child>` (`<#VIEW>` is
-included because it is injected from `@Component()`) and ends with
-`<app-child>`. In this case, the `FlowerService` is resolved in the
-`<app-child>`'s `providers` array with sunflower 🌻. The injector doesn't
-have to look any further in the injector tree. It stops as soon as it
-finds the `FlowerService` and never sees the 🌺 (red hibiscus).
-
-当 `<app-child>` 请求 `FlowerService` 时，注入器从 `<app-child>` 的 `<#VIEW>` 开始搜索（包括 `<#VIEW>`，因为它是从 `@Component()` 注入的），并到 `<app-child>` 结束。在这个例子中，`FlowerService` 在 `<app-child>` 的 `providers` 数组中解析为向日葵🌻。注入器不必在注入器树中进一步查找。一旦找到 `FlowerService`，它便停止运行，再也看不到🌺（红芙蓉）。
-
-<a id="use-view-providers"></a>
-=======
 In the logical tree, this would be represented as follows:
->>>>>>> f25ac4ae
 
 <code-example format="html" language="html">
 
@@ -1172,78 +472,36 @@
   &lt;/#VIEW&gt;
 &lt;/app-root&gt;
 
-<<<<<<< HEAD
-### 使用 `viewProviders` 数组
-
-Use the `viewProviders` array as another way to provide services in the
-`@Component()` decorator. Using `viewProviders` makes services
-visible in the `<#VIEW>`.
-
-使用 `viewProviders` 数组是在 `@Component()` 装饰器中提供服务的另一种方法。使用 `viewProviders` 使服务在 `<#VIEW>` 中可见。
-
-<div class="is-helpful alert">
-=======
 </code-example>
 
 When `<app-child>` requests the `FlowerService`, the injector begins its search at the `<#VIEW>` belonging to `<app-child>` (`<#VIEW>` is included because it is injected from `@Component()`) and ends with `<app-child>`.
 In this case, the `FlowerService` is resolved in the `<app-child>`'s `providers` array with sunflower (<code>🌻</code>).
 The injector doesn't have to look any further in the injector tree.
 It stops as soon as it finds the `FlowerService` and never sees the red hibiscus (<code>🌺</code>).
->>>>>>> f25ac4ae
 
 <a id="use-view-providers"></a>
 
-<<<<<<< HEAD
-除了使用 `viewProviders` 数组外，其它步骤与使用 `providers` 数组相同。
-
-For step-by-step instructions, continue with this section. If you can
-set it up on your own, skip ahead to [Modifying service availability](guide/hierarchical-dependency-injection#modify-visibility).
-
-关于这些步骤的说明，请继续本节。如果你可以自行设置，请跳至[修改服务可用性](guide/hierarchical-dependency-injection#modify-visibility) 一节。
-
-</div>
-=======
 ### Using the `viewProviders` array
 
 Use the `viewProviders` array as another way to provide services in the `@Component()` decorator.
 Using `viewProviders` makes services visible in the `<#VIEW>`.
 
 <div class="is-helpful alert">
->>>>>>> f25ac4ae
 
 The steps are the same as using the `providers` array, with the exception of using the `viewProviders` array instead.
 
-<<<<<<< HEAD
-该范例应用程序具有第二个服务 `AnimalService` 来演示 `viewProviders`。
-
-First, create an `AnimalService` with an `emoji` property of 🐳 (whale):
-
-首先，创建一个 `AnimalService` 与 `emoji` 的🐳（鲸鱼）属性：
-
-<code-example path="providers-viewproviders/src/app/animal.service.ts" header="providers-viewproviders/src/app/animal.service.ts" region="animal-service">
-=======
 For step-by-step instructions, continue with this section.
 If you can set it up on your own, skip ahead to [Modifying service availability](guide/hierarchical-dependency-injection#modify-visibility).
 
 </div>
->>>>>>> f25ac4ae
 
 The example application features a second service, the `AnimalService` to demonstrate `viewProviders`.
 
-<<<<<<< HEAD
-Following the same pattern as with the `FlowerService`, inject the
-`AnimalService` in the `AppComponent` class:
-
-遵循与 `FlowerService` 相同的模式，将 `AnimalService` 注入 `AppComponent` 类：
-
-<code-example path="providers-viewproviders/src/app/app.component.ts" header="providers-viewproviders/src/app/app.component.ts" region="inject-animal-service">
-=======
 First, create an `AnimalService` with an `emoji` property of whale (<code>🐳</code>):
 
 <code-example header="providers-viewproviders/src/app/animal.service.ts" path="providers-viewproviders/src/app/animal.service.ts" region="animal-service"></code-example>
 
 Following the same pattern as with the `FlowerService`, inject the `AnimalService` in the `AppComponent` class:
->>>>>>> f25ac4ae
 
 <code-example header="providers-viewproviders/src/app/app.component.ts" path="providers-viewproviders/src/app/app.component.ts" region="inject-animal-service"></code-example>
 
@@ -1252,111 +510,30 @@
 **NOTE**: <br />
 You can leave all the `FlowerService` related code in place as it will allow a comparison with the `AnimalService`.
 
-**注意：**你可以保留所有与 `FlowerService` 相关的代码，因为它可以与 `AnimalService` 进行比较。
-
-</div>
-
-<<<<<<< HEAD
-Add a `viewProviders` array and inject the `AnimalService` in the
-`<app-child>` class, too, but give `emoji` a different value. Here,
-it has a value of 🐶 (puppy).
-
-添加一个 `viewProviders` 数组，并将 `AnimalService` 也注入到 `<app-child>` 类中，但是给 `emoji` 一个不同的值。在这里，它的值为🐶（小狗）。
-
-<code-example path="providers-viewproviders/src/app/child/child.component.ts" header="providers-viewproviders/src/app/child.component.ts" region="provide-animal-service">
-=======
+</div>
+
 Add a `viewProviders` array and inject the `AnimalService` in the `<app-child>` class, too, but give `emoji` a different value.
 Here, it has a value of dog (<code>🐶</code>).
->>>>>>> f25ac4ae
 
 <code-example header="providers-viewproviders/src/app/child.component.ts" path="providers-viewproviders/src/app/child/child.component.ts" region="provide-animal-service"></code-example>
 
 Add bindings to the `ChildComponent` and the `AppComponent` templates.
 In the `ChildComponent` template, add the following binding:
 
-<<<<<<< HEAD
-将绑定添加到 `ChildComponent` 和 `AppComponent` 模板。在 `ChildComponent` 模板中，添加以下绑定：
-
-<code-example path="providers-viewproviders/src/app/child/child.component.html" header="providers-viewproviders/src/app/child.component.html" region="animal-binding">
-
-</code-example>
+<code-example header="providers-viewproviders/src/app/child.component.html" path="providers-viewproviders/src/app/child/child.component.html" region="animal-binding"></code-example>
 
 Additionally, add the same to the `AppComponent` template:
 
-此外，将其添加到 `AppComponent` 模板：
-
-<code-example path="providers-viewproviders/src/app/app.component.html" header="providers-viewproviders/src/app/app.component.html" region="binding-animal">
-
-</code-example>
+<code-example header="providers-viewproviders/src/app/app.component.html" path="providers-viewproviders/src/app/app.component.html" region="binding-animal"></code-example>
 
 Now you should see both values in the browser:
 
-现在，你应该在浏览器中看到两个值：
-
-```
-=======
-<code-example header="providers-viewproviders/src/app/child.component.html" path="providers-viewproviders/src/app/child/child.component.html" region="animal-binding"></code-example>
-
-Additionally, add the same to the `AppComponent` template:
-
-<code-example header="providers-viewproviders/src/app/app.component.html" path="providers-viewproviders/src/app/app.component.html" region="binding-animal"></code-example>
-
-Now you should see both values in the browser:
-
 <code-example format="output" hideCopy language="shell">
 
->>>>>>> f25ac4ae
 AppComponent
 Emoji from AnimalService: &#x1F433;
 
 Child Component
-<<<<<<< HEAD
-Emoji from AnimalService: 🐶
-```
-
-The logic tree for this example of `viewProviders` is as follows:
-
-此 `viewProviders` 范例的逻辑树如下：
-
-```
-<app-root @NgModule(AppModule)
-        @Inject(AnimalService) animal=>"🐳">
-  <#VIEW>
-    <app-child>
-      <#VIEW
-       @Provide(AnimalService="🐶")
-       @Inject(AnimalService=>"🐶")>
-
-       <!-- ^^using viewProviders means AnimalService is available in <#VIEW>-->
-
-       <p>Emoji from AnimalService: {{animal.emoji}} (🐶)</p>
-
-      </#VIEW>
-     </app-child>
-  </#VIEW>
-</app-root>
-```
-
-Just as with the `FlowerService` example, the `AnimalService` is provided
-in the `<app-child>` `@Component()` decorator. This means that since the
-injector first looks in the `ElementInjector` of the component, it finds the
-`AnimalService` value of 🐶 (puppy). It doesn't need to continue searching the
-`ElementInjector` tree, nor does it need to search the `ModuleInjector`.
-
-与 `FlowerService` 范例一样，`<app-child>` `@Component()` 装饰器中提供了 `AnimalService`。这意味着，由于注入器首先在组件的 `ElementInjector` 中查找，因此它将找到 `AnimalService` 的值 🐶（小狗）。它不需要继续搜索 `ElementInjector` 树，也不需要搜索 `ModuleInjector`。
-
-### `providers` vs. `viewProviders`
-
-### `providers` 与 `viewProviders`
-
-To see the difference between using `providers` and `viewProviders`, add
-another component to the example and call it `InspectorComponent`.
-`InspectorComponent` will be a child of the `ChildComponent`. In
-`inspector.component.ts`, inject the `FlowerService` and `AnimalService` in
-the constructor:
-
-为了看清 `providers` 和 `viewProviders` 的差异，请在范例中添加另一个组件，并将其命名为 `InspectorComponent`。`InspectorComponent` 将是 `ChildComponent` 的子 `ChildComponent`。在 `inspector.component.ts` 中，将 `FlowerService` 和 `AnimalService` 注入构造函数中：
-=======
 Emoji from AnimalService: &#x1F436;
 
 </code-example>
@@ -1383,7 +560,6 @@
 Just as with the `FlowerService` example, the `AnimalService` is provided in the `<app-child>` `@Component()` decorator.
 This means that since the injector first looks in the `ElementInjector` of the component, it finds the `AnimalService` value of dog (<code>🐶</code>).
 It doesn't need to continue searching the `ElementInjector` tree, nor does it need to search the `ModuleInjector`.
->>>>>>> f25ac4ae
 
 ### `providers` vs. `viewProviders`
 
@@ -1393,71 +569,32 @@
 
 <code-example header="providers-viewproviders/src/app/inspector/inspector.component.ts" path="providers-viewproviders/src/app/inspector/inspector.component.ts" region="injection"></code-example>
 
-<<<<<<< HEAD
-你不需要 `providers` 或 `viewProviders` 数组。接下来，在 `inspector.component.html` 中，从以前的组件中添加相同的 html：
-
-<code-example path="providers-viewproviders/src/app/inspector/inspector.component.html" header="providers-viewproviders/src/app/inspector/inspector.component.html" region="binding">
-=======
 You do not need a `providers` or `viewProviders` array.
 Next, in `inspector.component.html`, add the same markup from previous components:
->>>>>>> f25ac4ae
 
 <code-example header="providers-viewproviders/src/app/inspector/inspector.component.html" path="providers-viewproviders/src/app/inspector/inspector.component.html" region="binding"></code-example>
 
 Remember to add the `InspectorComponent` to the `AppModule` `declarations` array.
 
-<<<<<<< HEAD
-别忘了将 `InspectorComponent` 添加到 `AppModule` `declarations` 数组。
-
-<code-example path="providers-viewproviders/src/app/app.module.ts" header="providers-viewproviders/src/app/app.module.ts" region="appmodule">
-
-</code-example>
+<code-example header="providers-viewproviders/src/app/app.module.ts" path="providers-viewproviders/src/app/app.module.ts" region="appmodule"></code-example>
 
 Next, make sure your `child.component.html` contains the following:
 
-接下来，确保你的 `child.component.html` 包含以下内容：
-
-<code-example path="providers-viewproviders/src/app/child/child.component.html" header="providers-viewproviders/src/app/child/child.component.html" region="child-component">
-
-</code-example>
-=======
-<code-example header="providers-viewproviders/src/app/app.module.ts" path="providers-viewproviders/src/app/app.module.ts" region="appmodule"></code-example>
-
-Next, make sure your `child.component.html` contains the following:
-
 <code-example header="providers-viewproviders/src/app/child/child.component.html" path="providers-viewproviders/src/app/child/child.component.html" region="child-component"></code-example>
->>>>>>> f25ac4ae
 
 The first two lines, with the bindings, are there from previous steps.
 The new parts are  `<ng-content>` and `<app-inspector>`.
 `<ng-content>` allows you to project content, and `<app-inspector>` inside the `ChildComponent` template makes the `InspectorComponent` a child component of `ChildComponent`.
 
-前两行带有绑定，来自之前的步骤。新的部分是 `<ng-content>` 和 `<app-inspector>`。`<ng-content>` 允许你投影内容，`ChildComponent` 模板中的 `<app-inspector>` 使 `InspectorComponent` 成为 `ChildComponent` 的子组件。
-
 Next, add the following to `app.component.html` to take advantage of content projection.
 
-<<<<<<< HEAD
-接下来，将以下内容添加到 `app.component.html` 中以利用内容投影的优势。
-
-<code-example path="providers-viewproviders/src/app/app.component.html" header="providers-viewproviders/src/app/app.component.html" region="content-projection">
-
-</code-example>
-=======
 <code-example header="providers-viewproviders/src/app/app.component.html" path="providers-viewproviders/src/app/app.component.html" region="content-projection"></code-example>
->>>>>>> f25ac4ae
 
 The browser now renders the following, omitting the previous examples for brevity:
 
-<<<<<<< HEAD
-现在，浏览器将渲染以下内容，为简洁起见，省略了前面的范例：
-
-```
-//...Omitting previous examples. The following applies to this section.
-=======
 <code-example format="output" hideCopy language="shell">
 
 //&hellip;Omitting previous examples. The following applies to this section.
->>>>>>> f25ac4ae
 
 Content projection: This is coming from content. Doesn't get to see
 puppy because the puppy is declared inside the view only.
@@ -1465,22 +602,6 @@
 Emoji from FlowerService: &#x1F33B;
 Emoji from AnimalService: &#x1F433;
 
-<<<<<<< HEAD
-Emoji from FlowerService: 🌻
-Emoji from AnimalService: 🐶
-```
-
-These four bindings demonstrate the difference between `providers`
-and `viewProviders`. Since the 🐶 (puppy) is declared inside the &lt;#VIEW>,
-it isn't visible to the projected content. Instead, the projected
-content sees the 🐳 (whale).
-
-这四个绑定说明了 `providers` 和 `viewProviders` 之间的区别。由于🐶（小狗）在&lt;#VIEW>中声明，因此投影内容不可见。投影的内容中会看到🐳（鲸鱼）。
-
-The next section though, where `InspectorComponent` is a child component
-of `ChildComponent`, `InspectorComponent` is inside the `<#VIEW>`, so
-when it asks for the `AnimalService`, it sees the 🐶 (puppy).
-=======
 Emoji from FlowerService: &#x1F33B;
 Emoji from AnimalService: &#x1F436;
 
@@ -1491,54 +612,9 @@
 Instead, the projected content sees the whale (<code>🐳</code>).
 
 The next section though, where `InspectorComponent` is a child component of `ChildComponent`, `InspectorComponent` is inside the `<#VIEW>`, so when it asks for the `AnimalService`, it sees the dog (<code>🐶</code>).
->>>>>>> f25ac4ae
-
-但是下一部分，`InspectorComponent` 是 `ChildComponent` 的子组件，`InspectorComponent` 在 `<#VIEW>` 内部，因此当它请求 `AnimalService` 时，它会看到🐶（小狗）。
 
 The `AnimalService` in the logical tree would look like this:
 
-<<<<<<< HEAD
-逻辑树中的 `AnimalService` 如下所示：
-
-```
-<app-root @NgModule(AppModule)
-        @Inject(AnimalService) animal=>"🐳">
-  <#VIEW>
-    <app-child>
-      <#VIEW
-       @Provide(AnimalService="🐶")
-       @Inject(AnimalService=>"🐶")>
-
-       <!-- ^^using viewProviders means AnimalService is available in <#VIEW>-->
-
-       <p>Emoji from AnimalService: {{animal.emoji}} (🐶)</p>
-
-       <app-inspector>
-
-        <p>Emoji from AnimalService: {{animal.emoji}} (🐶)</p>
-
-       </app-inspector>
-      </#VIEW>
-      <app-inspector>
-        <#VIEW>
-
-          <p>Emoji from AnimalService: {{animal.emoji}} (🐳)</p>
-
-        </#VIEW>
-      </app-inspector>
-     </app-child>
-  </#VIEW>
-</app-root>
-```
-
-The projected content of `<app-inspector>` sees the 🐳 (whale), not
-the 🐶 (puppy), because the
-🐶 (puppy) is inside the `<app-child>` `<#VIEW>`. The `<app-inspector>` can
-only see the 🐶 (puppy)
-if it is also within the `<#VIEW>`.
-
-`<app-inspector>` 的投影内容中看到了🐳（鲸鱼），而不是🐶（小狗），因为🐶（小狗）在 `<app-child>` 的 `<#VIEW>` 中。如果 `<app-inspector>` 也位于 `<#VIEW>` 则只能看到🐶（小狗）。
-=======
 <code-example format="html" language="html">
 
 &lt;app-root &commat;NgModule(AppModule)
@@ -1566,47 +642,15 @@
 
 The projected content of `<app-inspector>` sees the whale (<code>🐳</code>), not the dog (<code>🐶</code>), because the dog (<code>🐶</code>) is inside the `<app-child>` `<#VIEW>`.
 The `<app-inspector>` can only see the dog (<code>🐶</code>) if it is also within the `<#VIEW>`.
->>>>>>> f25ac4ae
 
 <a id="modify-visibility"></a>
 
 ## Modifying service visibility
 
-<<<<<<< HEAD
-## 修改服务可见性
-
-This section describes how to limit the scope of the beginning and
-ending `ElementInjector` using the visibility decorators `@Host()`,
-`@Self()`, and `@SkipSelf()`.
-=======
 This section describes how to limit the scope of the beginning and ending `ElementInjector` using the visibility decorators `@Host()`, `@Self()`, and `@SkipSelf()`.
->>>>>>> f25ac4ae
-
-本节讲的是如何使用可见性修饰符 `@Host()`，`@Self()` 和 `@SkipSelf()` 来限制 `ElementInjector` 的开始和结束范围。
 
 ### Visibility of provided tokens
 
-<<<<<<< HEAD
-### 提供者令牌的可见性
-
-Visibility decorators influence where the search for the injection
-token begins and ends in the logic tree. To do this, place
-visibility decorators at the point of injection, that is, the
-`constructor()`, rather than at a point of declaration.
-
-可见性装饰器影响搜索注入令牌时在逻辑树中开始和结束的位置。为此，要将可见性装饰器放置在注入点，即 `constructor()`，而不是在声明点。
-
-To alter where the injector starts looking for `FlowerService`, add
-`@SkipSelf()` to the `<app-child>` `@Inject` declaration for the
-`FlowerService`. This declaration is in the `<app-child>` constructor
-as shown in `child.component.ts`:
-
-为了修改该注入器从哪里开始寻找 `FlowerService`，把 `@SkipSelf()` 加到 `<app-child>` 的 `@Inject` 声明 `FlowerService` 中。该声明在 `<app-child>` 构造函数中，如 `child.component.ts` 所示：
-
-```typescript=
-  constructor(@SkipSelf() public flower : FlowerService) { }
-```
-=======
 Visibility decorators influence where the search for the injection token begins and ends in the logic tree.
 To do this, place visibility decorators at the point of injection, that is, the `constructor()`, rather than at a point of declaration.
 
@@ -1625,67 +669,9 @@
 Thus, the UI renders the following:
 
 <code-example format="output" hideCopy language="shell">
->>>>>>> f25ac4ae
 
 Emoji from FlowerService: &#x1F33A;
 
-<<<<<<< HEAD
-使用 `@SkipSelf()`，`<app-child>` 注入器不会寻找自身来获取 `FlowerService`。相反，注入器开始在 `<app-root>` 的 `ElementInjector` 中寻找 `FlowerService`，在那里它什么也没找到。
-然后，它返回到 `<app-child>` 的 `ModuleInjector` 并找到🌺（红芙蓉）值，这是可用的，因为 `<app-child>` `ModuleInjector` 和 `<app-root>` `ModuleInjector` 被展开成了一个 `ModuleInjector`。因此，UI 将渲染以下内容：
-
-```
-Emoji from FlowerService: 🌺
-```
-
-In a logical tree, this same idea might look like this:
-
-在逻辑树中，这种情况可能如下所示：
-
-```
-<app-root @NgModule(AppModule)
-        @Inject(FlowerService) flower=>"🌺">
-  <#VIEW>
-    <app-child @Provide(FlowerService="🌻")>
-      <#VIEW @Inject(FlowerService, SkipSelf)=>"🌺">
-
-      <!-- With SkipSelf, the injector looks to the next injector up the tree -->
-
-      </#VIEW>
-      </app-child>
-  </#VIEW>
-</app-root>
-```
-
-Though `<app-child>` provides the 🌻 (sunflower), the application renders
-the 🌺 (red hibiscus) because `@SkipSelf()`  causes the current
-injector to skip
-itself and look to its parent.
-
-尽管 `<app-child>` 提供了🌻（向日葵），但该应用程序渲染了🌺（红色芙蓉），因为 `@SkipSelf()` 导致当前的注入器跳过了自身并寻找其父级。
-
-If you now add `@Host()` (in addition to the `@SkipSelf()`) to the
-`@Inject` of the `FlowerService`, the result will be `null`. This is
-because `@Host()` limits the upper bound of the search to the
-`<#VIEW>`. Here's the idea in the logical tree:
-
-如果现在将 `@Host()`（以及 `@SkipSelf()` ）添加到了 `FlowerService` 的 `@Inject`，其结果将为 `null`。这是因为 `@Host()` 将搜索的上限限制为 `<#VIEW>`。这是在逻辑树中的情况：
-
-```
-<app-root @NgModule(AppModule)
-        @Inject(FlowerService) flower=>"🌺">
-  <#VIEW> <!-- end search here with null-->
-    <app-child @Provide(FlowerService="🌻")> <!-- start search here -->
-      <#VIEW @Inject(FlowerService, @SkipSelf, @Host, @Optional)=>null>
-      </#VIEW>
-      </app-parent>
-  </#VIEW>
-</app-root>
-```
-
-Here, the services and their values are the same, but `@Host()`
-stops the injector from looking any further than the `<#VIEW>`
-for `FlowerService`, so it doesn't find it and returns `null`.
-=======
 </code-example>
 
 In a logical tree, this same idea might look like this:
@@ -1726,40 +712,16 @@
 </code-example>
 
 Here, the services and their values are the same, but `@Host()` stops the injector from looking any further than the `<#VIEW>` for `FlowerService`, so it doesn't find it and returns `null`.
->>>>>>> f25ac4ae
-
-在这里，服务及其值是相同的，但是 `@Host()` 阻止了注入器对 `FlowerService` 进行任何高于 `<#VIEW>` 的查找，因此找不到它并返回 `null`。
 
 <div class="alert is-helpful">
 
 **NOTE**: <br />
 The example application uses `@Optional()` so the application does not throw an error, but the principles are the same.
 
-**注意：**范例应用程序使用 `@Optional()` 因此该应用程序不会引发错误，但是其原理是一样的。
-
 </div>
 
 ### `@SkipSelf()` and `viewProviders`
 
-<<<<<<< HEAD
-### `@SkipSelf()` 和 `viewProviders`
-
-The `<app-child>` currently provides the `AnimalService` in
-the `viewProviders` array with the value of 🐶 (puppy). Because
-the injector has only to look at the `<app-child>`'s `ElementInjector`
-for the `AnimalService`, it never sees the 🐳 (whale).
-
-该 `<app-child>` 目前提供在 `viewProviders` 数组中提供了值为 🐶（小狗）的 `AnimalService`。由于注入器只需要查看 `<app-child>` 的 `ElementInjector` 中的 `AnimalService`，它就不会看到🐳（鲸鱼）。
-
-As in the `FlowerService` example, if you add `@SkipSelf()`
-to the constructor for the `AnimalService`, the injector won't
-look in the current `<app-child>`'s `ElementInjector` for the
-`AnimalService`.
-
-在 `FlowerService` 这个例子中，如果将 `@SkipSelf()` 添加到 `AnimalService` 的构造函数中，则注入器将不在 `AnimalService` 的当前 `<app-child>` 的 `ElementInjector` 中查找 `AnimalService`。
-
-```typescript=
-=======
 The `<app-child>` currently provides the `AnimalService` in the `viewProviders` array with the value of dog (<code>🐶</code>).
 Because the injector has only to look at the `<app-child>`'s `ElementInjector` for the `AnimalService`, it never sees the whale (<code>🐳</code>).
 
@@ -1767,7 +729,6 @@
 
 <code-example format="typescript" language="typescript">
 
->>>>>>> f25ac4ae
 export class ChildComponent {
 
   // add &commat;SkipSelf()
@@ -1780,16 +741,9 @@
 Instead, the injector will begin at the `<app-root>` `ElementInjector`.
 Remember that the `<app-child>` class provides the `AnimalService` in the `viewProviders` array with a value of dog (<code>🐶</code>):
 
-<<<<<<< HEAD
-相反，注入器将从 `<app-root>` `ElementInjector` 开始找。请记住，`<app-child>` 类在 `viewProviders` 数组中 `AnimalService` 中提供了🐶（小狗）的值：
-
-```ts
-@Component({
-=======
 <code-example format="typescript" language="typescript">
 
 &commat;Component({
->>>>>>> f25ac4ae
   selector: 'app-child',
   &hellip;
   viewProviders:
@@ -1800,30 +754,6 @@
 
 The logical tree looks like this with `@SkipSelf()` in `<app-child>`:
 
-<<<<<<< HEAD
-在 `<app-child>` 中使用 `@SkipSelf()` 的逻辑树是这样的：
-
-```
-  <app-root @NgModule(AppModule)
-          @Inject(AnimalService=>"🐳")>
-    <#VIEW><!-- search begins here -->
-      <app-child>
-        <#VIEW
-         @Provide(AnimalService="🐶")
-         @Inject(AnimalService, SkipSelf=>"🐳")>
-
-         <!--Add @SkipSelf -->
-
-        </#VIEW>
-        </app-child>
-    </#VIEW>
-  </app-root>
-```
-
-With `@SkipSelf()` in the `<app-child>`, the injector begins its
-search for the `AnimalService` in the `<app-root>` `ElementInjector`
-and finds 🐳 (whale).
-=======
 <code-example format="html" language="html">
 
 &lt;app-root &commat;NgModule(AppModule)
@@ -1841,32 +771,15 @@
 </code-example>
 
 With `@SkipSelf()` in the `<app-child>`, the injector begins its search for the `AnimalService` in the `<app-root>` `ElementInjector` and finds whale (<code>🐳</code>).
->>>>>>> f25ac4ae
-
-在 `<app-child>` 中使用 `@SkipSelf()`，注入器就会在 `<app-root>` 的 `ElementInjector` 中找到 🐳（鲸）。
 
 ### `@Host()` and `viewProviders`
 
-<<<<<<< HEAD
-### `@Host()` 和 `viewProviders`
-
-If you add `@Host()` to the constructor for `AnimalService`, the
-result is 🐶 (puppy) because the injector finds the `AnimalService`
-in the `<app-child>` `<#VIEW>`. Here is the `viewProviders` array
-in the `<app-child>` class and `@Host()` in the constructor:
-
-如果把 `@Host()` 添加到 `AnimalService` 的构造函数上，结果就是🐶（小狗），因为注入器会在 `<app-child>` 的 `<#VIEW>` 中查找 `AnimalService` 服务。这里是 `<app-child>` 类中的 `viewProviders` 数组和构造函数中的 `@Host()` ：
-
-```typescript=
-@Component({
-=======
 If you add `@Host()` to the constructor for `AnimalService`, the result is dog (<code>🐶</code>) because the injector finds the `AnimalService` in the `<app-child>` `<#VIEW>`.
 Here is the `viewProviders` array in the `<app-child>` class and `@Host()` in the constructor:
 
 <code-example format="typescript" language="typescript">
 
 &commat;Component({
->>>>>>> f25ac4ae
   selector: 'app-child',
   &hellip;
   viewProviders:
@@ -1881,32 +794,6 @@
 
 `@Host()` causes the injector to look until it encounters the edge of the `<#VIEW>`.
 
-<<<<<<< HEAD
-`@Host()` 导致注入器开始查找，直到遇到 `<#VIEW>` 的边缘。
-
-```
-  <app-root @NgModule(AppModule)
-          @Inject(AnimalService=>"🐳")>
-    <#VIEW>
-      <app-child>
-        <#VIEW
-         @Provide(AnimalService="🐶")
-         @Inject(AnimalService, @Host=>"🐶")> <!-- @Host stops search here -->
-        </#VIEW>
-        </app-child>
-    </#VIEW>
-  </app-root>
-```
-
-Add a `viewProviders` array with a third animal, 🦔 (hedgehog), to the
-`app.component.ts` `@Component()` metadata:
-
-将带有第三个动物🦔（刺猬）的 `viewProviders` 数组添加到 `app.component.ts` 的 `@Component()` 元数据中：
-
-<code-example format="typescript" language="typescript">
-
-@Component({
-=======
 <code-example format="html" language="html">
 
 &lt;app-root &commat;NgModule(AppModule)
@@ -1927,17 +814,11 @@
 <code-example format="typescript" language="typescript">
 
 &commat;Component({
->>>>>>> f25ac4ae
   selector: 'app-root',
   templateUrl: './app.component.html',
   styleUrls: [ './app.component.css' ],
   viewProviders: [{ provide: AnimalService, useValue: { emoji: '&#x1F994;' } }]
 })
-<<<<<<< HEAD
-
-</code-example>
-=======
->>>>>>> f25ac4ae
 
 </code-example>
 
@@ -1946,12 +827,6 @@
 
 <code-example format="typescript" language="typescript">
 
-<<<<<<< HEAD
-接下来，同时把 `@SkipSelf()` 和 `@Host()` 加在 `child.component.ts` 中 `AnimalService` 的构造函数中。这是 `<app-child>` 构造函数中的 `@Host()` 和 `@SkipSelf()`：
-
-```ts
-=======
->>>>>>> f25ac4ae
 export class ChildComponent {
 
   constructor(
@@ -1959,62 +834,15 @@
 
 }
 
-<<<<<<< HEAD
-When `@Host()` and `SkipSelf()` were applied to the `FlowerService`,
-which is in the `providers` array, the result was `null` because
-`@SkipSelf()` starts its search in the `<app-child>` injector, but
-`@Host()` stops searching at `<#VIEW>`—where there is no
-`FlowerService`. In the logical tree, you can see that the
-`FlowerService` is visible in `<app-child>`, not its `<#VIEW>`.
-
-将 `@Host()` 和 `SkipSelf()` 应用于 `providers` 数组中的 `FlowerService`，结果为 `null`，因为 `@SkipSelf()` 会在 `<app-child>` 的注入器中开始搜索，但是 `@Host()` 要求它在 `<#VIEW>` 停止搜索 —— 没有 `FlowerService`。在逻辑树中，你可以看到 `FlowerService` 在 `<app-child>` 中可见，而在 `<#VIEW>` 中不可见。
-
-However, the `AnimalService`, which is provided in the
-`AppComponent` `viewProviders` array, is visible.
-=======
 </code-example>
 
 When `@Host()` and `SkipSelf()` were applied to the `FlowerService`, which is in the `providers` array, the result was `null` because `@SkipSelf()` starts its search in the `<app-child>` injector, but `@Host()` stops searching at `<#VIEW>` —where there is no `FlowerService`
 In the logical tree, you can see that the `FlowerService` is visible in `<app-child>`, not its `<#VIEW>`.
 
 However, the `AnimalService`, which is provided in the `AppComponent` `viewProviders` array, is visible.
->>>>>>> f25ac4ae
-
-不过，提供在 `AppComponent` 的 `viewProviders` 数组中的 `AnimalService`，是可见的。
 
 The logical tree representation shows why this is:
 
-<<<<<<< HEAD
-逻辑树表示法说明了为何如此：
-
-```html
-<app-root @NgModule(AppModule)
-        @Inject(AnimalService=>"🐳")>
-  <#VIEW @Provide(AnimalService="🦔")
-         @Inject(AnimalService, @Optional)=>"🦔">
-    <!-- ^^@SkipSelf() starts here,  @Host() stops here^^ -->
-
-    <app-child>
-      <#VIEW @Provide(AnimalService="🐶")
-             @Inject(AnimalService, @SkipSelf, @Host, @Optional)=>"🦔">
-               <!-- Add @SkipSelf ^^-->
-
-      </#VIEW>
-      </app-child>
-  </#VIEW>
-</app-root>
-```
-
-`@SkipSelf()`, causes the injector to start its search for
-the `AnimalService` at the `<app-root>`, not the `<app-child>`,
-where the request originates, and `@Host()` stops the search
-at the `<app-root>` `<#VIEW>`. Since `AnimalService` is
-provided by way of the `viewProviders` array, the injector finds 🦔
-(hedgehog) in the `<#VIEW>`.
-
-`@SkipSelf()` 导致注入器从 `<app-root>` 而不是 `<app-child>` 处开始对 `AnimalService` 进行搜索，而 `@Host()` 会在 `<app-root>` 的 `<#VIEW>` 处停止搜索。
-由于 `AnimalService` 是通过 `viewProviders` 数组提供的，因此注入程序会在 `<#VIEW>` 找到🦔（刺猬）。
-=======
 <code-example format="html" language="html">
 
 &lt;app-root &commat;NgModule(AppModule)
@@ -2035,130 +863,52 @@
 
 `@SkipSelf()`, causes the injector to start its search for the `AnimalService` at the `<app-root>`, not the `<app-child>`, where the request originates, and `@Host()` stops the search at the `<app-root>` `<#VIEW>`.
 Since `AnimalService` is provided by way of the `viewProviders` array, the injector finds hedgehog (<code>🦔</code>) in the `<#VIEW>`.
->>>>>>> f25ac4ae
 
 <a id="component-injectors"></a>
 
 ## `ElementInjector` use case examples
 
-<<<<<<< HEAD
-## `ElementInjector` 用例范例
-
-The ability to configure one or more providers at different levels
-opens up useful possibilities.
-=======
 The ability to configure one or more providers at different levels opens up useful possibilities.
->>>>>>> f25ac4ae
 For a look at the following scenarios in a working app, see the <live-example>heroes use case examples</live-example>.
 
-在不同级别配置一个或多个提供者的能力开辟了很有用的可能性。要查看正在运行的应用中的以下情况，请参阅<live-example>英雄范例</live-example>。
-
 ### Scenario: service isolation
-
-### 场景：服务隔离
 
 Architectural reasons may lead you to restrict access to a service to the application domain where it belongs.
 For example, the guide sample includes a `VillainsListComponent` that displays a list of villains.
 It gets those villains from a `VillainsService`.
 
-<<<<<<< HEAD
-出于架构方面的考虑，可能会让你决定把一个服务限制到只能在它所属的那个应用域中访问。
-比如，这个例子中包括一个用于显示反派列表的 `VillainsListComponent`，它会从 `VillainsService` 中获得反派列表数据。
-
-If you provided `VillainsService` in the root `AppModule`
-(where you registered the `HeroesService`),
-that would make the `VillainsService` visible everywhere in the
-application, including the _Hero_ workflows. If you later
-modified the `VillainsService`, you could break something in a
-hero component somewhere.
-=======
 If you provided `VillainsService` in the root `AppModule` (where you registered the `HeroesService`), that would make the `VillainsService` visible everywhere in the application, including the *Hero* workflows.
 If you later modified the `VillainsService`, you could break something in a hero component somewhere.
->>>>>>> f25ac4ae
-
-如果你在根模块 `AppModule` 中（也就是你注册 `HeroesService` 的地方）提供 `VillainsService`，就会让应用中的任何地方都能访问到 `VillainsService`，包括针对英雄的工作流。如果你稍后修改了 `VillainsService`，就可能破坏了英雄组件中的某些地方。在根模块 `AppModule` 中提供该服务将会引入此风险。
 
 Instead, you can provide the `VillainsService` in the `providers` metadata of the `VillainsListComponent` like this:
 
-<<<<<<< HEAD
-该怎么做呢？你可以在 `VillainsListComponent` 的 `providers` 元数据中提供 `VillainsService`，就像这样：
-
-<code-example path="hierarchical-dependency-injection/src/app/villains-list.component.ts" header="src/app/villains-list.component.ts (metadata)" region="metadata">
-
-</code-example>
-
-By providing `VillainsService` in the `VillainsListComponent` metadata and nowhere else,
-the service becomes available only in the `VillainsListComponent` and its sub-component tree.
-
-在 `VillainsListComponent` 的元数据中而不是其它地方提供 `VillainsService` 服务，该服务就会只在 `VillainsListComponent` 及其子组件树中可用。
-
-`VillainService` is a singleton with respect to `VillainsListComponent`
-because that is where it is declared. As long as `VillainsListComponent`
-does not get destroyed it will be the same instance of `VillainService`
-but if there are multiple instances of `VillainsListComponent`, then each
-instance of `VillainsListComponent` will have its own instance of `VillainService`.
-
-`VillainService` 对于 `VillainsListComponent` 来说是单例的，因为它就是在这里声明的。只要 `VillainsListComponent` 没有销毁，它就始终是 `VillainService` 的同一个实例。但是对于 `VillainsListComponent` 的多个实例，每个 `VillainsListComponent` 的实例都会有自己的 `VillainService` 实例。
-=======
 <code-example header="src/app/villains-list.component.ts (metadata)" path="hierarchical-dependency-injection/src/app/villains-list.component.ts" region="metadata"></code-example>
 
 By providing `VillainsService` in the `VillainsListComponent` metadata and nowhere else, the service becomes available only in the `VillainsListComponent` and its sub-component tree.
 
 `VillainService` is a singleton with respect to `VillainsListComponent` because that is where it is declared.
 As long as `VillainsListComponent` does not get destroyed it will be the same instance of `VillainService` but if there are multiple instances of `VillainsListComponent`, then each instance of `VillainsListComponent` will have its own instance of `VillainService`.
->>>>>>> f25ac4ae
 
 ### Scenario: multiple edit sessions
-
-### 场景：多重编辑会话
 
 Many applications allow users to work on several open tasks at the same time.
 For example, in a tax preparation application, the preparer could be working on several tax returns, switching from one to the other throughout the day.
 
-很多应用允许用户同时进行多个任务。
-比如，在纳税申报应用中，申报人可以打开多个报税单，随时可能从一个切换到另一个。
-
 This guide demonstrates that scenario with an example in the Tour of Heroes theme.
 Imagine an outer `HeroListComponent` that displays a list of super heroes.
 
-本章要示范的场景仍然是基于《英雄之旅》的。
-想象一个外层的 `HeroListComponent`，它显示一个超级英雄的列表。
-
 To open a hero's tax return, the preparer clicks on a hero name, which opens a component for editing that return.
 Each selected hero tax return opens in its own component and multiple returns can be open at the same time.
 
-要打开一个英雄的报税单，申报者点击英雄名，它就会打开一个组件来编辑那个申报单。
-每个选中的申报单都会在自己的组件中打开，并且可以同时打开多个申报单。
-
 Each tax return component has the following characteristics:
 
-<<<<<<< HEAD
-每个报税单组件都有下列特征：
-
-* Is its own tax return editing session.
-
-   属于它自己的报税单会话。
-
-* Can change a tax return without affecting a return in another component.
-
-   可以修改一个报税单，而不会影响另一个组件中的申报单。
-
-* Has the ability to save the changes to its tax return or cancel them.
-=======
 * Is its own tax return editing session
 * Can change a tax return without affecting a return in another component
 * Has the ability to save the changes to its tax return or cancel them
->>>>>>> f25ac4ae
-
-   能把所做的修改保存到它的报税单中，或者放弃它们。
 
 <div class="lightbox">
 
-<<<<<<< HEAD
-  <img src="generated/images/guide/dependency-injection/hid-heroes-anim.gif" alt="Heroes in action">
-=======
 <img alt="Heroes in action" src="generated/images/guide/dependency-injection/hid-heroes-anim.gif">
->>>>>>> f25ac4ae
 
 </div>
 
@@ -2167,180 +917,75 @@
 In the real world, with a rich tax return data model, the change management would be tricky.
 You could delegate that management to a helper service, as this example does.
 
-假设 `HeroTaxReturnComponent` 还有一些管理并还原这些更改的逻辑。
-这对于简单的报税单来说是很容易的。
-不过，在现实世界中，报税单的数据模型非常复杂，对这些修改的管理可能不得不投机取巧。
-你可以把这种管理任务委托给一个辅助服务，就像这个例子中所做的。
-
 The `HeroTaxReturnService` caches a single `HeroTaxReturn`, tracks changes to that return, and can save or restore it.
 It also delegates to the application-wide singleton `HeroService`, which it gets by injection.
 
-<<<<<<< HEAD
-报税单服务 HeroTaxReturnService 缓存了单条 HeroTaxReturn，用于跟踪那个申报单的变更，并且可以保存或还原它。
-它把后两项职责委托给了全应用级的单例服务 HeroService，HeroService 是通过依赖注入机制取得的。
-
-<code-example path="hierarchical-dependency-injection/src/app/hero-tax-return.service.ts" header="src/app/hero-tax-return.service.ts">
-
-</code-example>
+<code-example header="src/app/hero-tax-return.service.ts" path="hierarchical-dependency-injection/src/app/hero-tax-return.service.ts"></code-example>
 
 Here is the `HeroTaxReturnComponent` that makes use of `HeroTaxReturnService`.
 
-下面是正在使用 `HeroTaxReturnService` 的 `HeroTaxReturnComponent` 组件。
-
-<code-example path="hierarchical-dependency-injection/src/app/hero-tax-return.component.ts" header="src/app/hero-tax-return.component.ts">
-
-</code-example>
-
-The _tax-return-to-edit_ arrives by way of the `@Input()` property, which is implemented with getters and setters.
-=======
-<code-example header="src/app/hero-tax-return.service.ts" path="hierarchical-dependency-injection/src/app/hero-tax-return.service.ts"></code-example>
-
-Here is the `HeroTaxReturnComponent` that makes use of `HeroTaxReturnService`.
-
 <code-example header="src/app/hero-tax-return.component.ts" path="hierarchical-dependency-injection/src/app/hero-tax-return.component.ts"></code-example>
 
 The *tax-return-to-edit* arrives by way of the `@Input()` property, which is implemented with getters and setters.
->>>>>>> f25ac4ae
 The setter initializes the component's own instance of the `HeroTaxReturnService` with the incoming return.
 The getter always returns what that service says is the current state of the hero.
 The component also asks the service to save and restore this tax return.
 
-通过 `@Input()` 属性可以得到*要编辑的报税单*，这个属性被实现成了读取器（getter）和设置器（setter）。
-设置器根据传进来的报税单初始化了组件自己的 `HeroTaxReturnService` 实例。
-读取器总是返回该服务所存英雄的当前状态。
-组件也会请求该服务来保存或还原这个报税单。
-
 This won't work if the service is an application-wide singleton.
 Every component would share the same service instance, and each component would overwrite the tax return that belonged to another hero.
 
-但如果该服务是一个全应用范围的单例就不行了。
-每个组件就都会共享同一个服务实例，每个组件也都会覆盖属于其它英雄的报税单。
-
-<<<<<<< HEAD
 To prevent this, configure the component-level injector of `HeroTaxReturnComponent` to provide the service, using the  `providers` property in the component metadata.
 
-要防止这一点，就要在 `HeroTaxReturnComponent` 元数据的 `providers` 属性中配置组件级的注入器，来提供该服务。
-
-<code-example path="hierarchical-dependency-injection/src/app/hero-tax-return.component.ts" header="src/app/hero-tax-return.component.ts (providers)" region="providers">
-
-</code-example>
-
-The `HeroTaxReturnComponent` has its own provider of the `HeroTaxReturnService`.
-Recall that every component _instance_ has its own injector.
-Providing the service at the component level ensures that _every_ instance of the component gets its own, private instance of the service, and no tax return gets overwritten.
-
-`HeroTaxReturnComponent` 有它自己的 `HeroTaxReturnService` 提供者。
-回忆一下，每个组件的*实例*都有它自己的注入器。
-在组件级提供服务可以确保组件的*每个*实例都得到一个自己的、私有的服务实例，而报税单也不会再被意外覆盖了。
-=======
 <code-example header="src/app/hero-tax-return.component.ts (providers)" path="hierarchical-dependency-injection/src/app/hero-tax-return.component.ts" region="providers"></code-example>
 
 The `HeroTaxReturnComponent` has its own provider of the `HeroTaxReturnService`.
 Recall that every component *instance* has its own injector.
 Providing the service at the component level ensures that *every* instance of the component gets its own, private instance of the service, and no tax return gets overwritten.
->>>>>>> f25ac4ae
 
 <div class="alert is-helpful">
 
 The rest of the scenario code relies on other Angular features and techniques that you can learn about elsewhere in the documentation.
 You can review it and download it from the <live-example></live-example>.
 
-<<<<<<< HEAD
-该场景代码中的其它部分依赖另一些 Angular 的特性和技术，你将会在本文档的其它章节学到。
-你可以到<live-example></live-example>查看代码和下载它。
-
-=======
->>>>>>> f25ac4ae
 </div>
 
 ### Scenario: specialized providers
 
-<<<<<<< HEAD
-### 场景：专门的提供者
-
-Another reason to re-provide a service at another level is to substitute a _more specialized_ implementation of that service, deeper in the component tree.
-=======
 Another reason to re-provide a service at another level is to substitute a *more specialized* implementation of that service, deeper in the component tree.
->>>>>>> f25ac4ae
-
-在其它层级重新提供服务的另一个理由，是在组件树的深层中把该服务替换为一个*更专门化的*实现。
 
 Consider a Car component that depends on several services.
 Suppose you configured the root injector (marked as A) with *generic* providers for `CarService`, `EngineService` and `TiresService`.
 
-考虑一个依赖于一系列服务的 Car 组件。
-假设你在根注入器（代号 A）中配置了*通用的*提供者：`CarService`、`EngineService` 和 `TiresService`。
-
 You create a car component (A) that displays a car constructed from these three generic services.
 
-<<<<<<< HEAD
-你创建了一个车辆组件（A），它显示一个从另外三个通用服务构造出的车辆。
-
-Then you create a child component (B) that defines its own, _specialized_ providers for `CarService` and `EngineService`
-that have special capabilities suitable for whatever is going on in component (B).
-
-然后，你创建一个子组件（B），它为 `CarService` 和 `EngineService` 定义了自己*特有的*提供者，它们具有适用于组件 B 的特有能力。
-
-Component (B) is the parent of another component (C) that defines its own, even _more specialized_ provider for `CarService`.
-
-组件 B 是另一个组件 C 的父组件，而组件 C 又定义了自己的，*更特殊的*`CarService` 提供者。
+Then you create a child component (B) that defines its own, *specialized* providers for `CarService` and `EngineService` that have special capabilities suitable for whatever is going on in component (B).
+
+Component (B) is the parent of another component (C) that defines its own, even *more specialized* provider for `CarService`.
 
 <div class="lightbox">
 
-  <img src="generated/images/guide/dependency-injection/car-components.png" alt="car components">
-=======
-Then you create a child component (B) that defines its own, *specialized* providers for `CarService` and `EngineService` that have special capabilities suitable for whatever is going on in component (B).
-
-Component (B) is the parent of another component (C) that defines its own, even *more specialized* provider for `CarService`.
+<img alt="car components" src="generated/images/guide/dependency-injection/car-components.png">
+
+</div>
+
+Behind the scenes, each component sets up its own injector with zero, one, or more providers defined for that component itself.
+
+When you resolve an instance of `Car` at the deepest component (C), its injector produces an instance of `Car` resolved by injector (C) with an `Engine` resolved by injector (B) and `Tires` resolved by the root injector (A).
 
 <div class="lightbox">
 
-<img alt="car components" src="generated/images/guide/dependency-injection/car-components.png">
->>>>>>> f25ac4ae
-
-</div>
-
-Behind the scenes, each component sets up its own injector with zero, one, or more providers defined for that component itself.
-
-<<<<<<< HEAD
-在幕后，每个组件都有自己的注入器，这个注入器带有为组件本身准备的 0 个、1 个或多个提供者。
-
-When you resolve an instance of `Car` at the deepest component (C),
-its injector produces an instance of `Car` resolved by injector (C) with an `Engine` resolved by injector (B) and
-`Tires` resolved by the root injector (A).
-
-当你在最深层的组件 C 解析 `Car` 的实例时，它使用注入器 C 解析生成了一个 `Car` 的实例，使用注入器 B 解析了 `Engine`，而 `Tires` 则是由根注入器 A 解析的。
-
-<div class="lightbox">
-
-  <img src="generated/images/guide/dependency-injection/injector-tree.png" alt="car injector tree">
-
-=======
-When you resolve an instance of `Car` at the deepest component (C), its injector produces an instance of `Car` resolved by injector (C) with an `Engine` resolved by injector (B) and `Tires` resolved by the root injector (A).
-
-<div class="lightbox">
-
 <img alt="car injector tree" src="generated/images/guide/dependency-injection/injector-tree.png">
 
->>>>>>> f25ac4ae
 </div>
 
 ## More on dependency injection
 
-<<<<<<< HEAD
-## 关于依赖注入的更多知识
-
 For more information on Angular dependency injection, see the [DI Providers](guide/dependency-injection-providers) and [DI in Action](guide/dependency-injection-in-action) guides.
 
-要了解关于 Angular 依赖注入的更多信息，参阅 [DI 提供者](guide/dependency-injection-providers)和 [DI 实战](guide/dependency-injection-in-action) 两章。
-=======
-For more information on Angular dependency injection, see the [DI Providers](guide/dependency-injection-providers) and [DI in Action](guide/dependency-injection-in-action) guides.
-
 <!-- links -->
 
 <!-- external links -->
 
 <!-- end links -->
 
-@reviewed 2022-02-28
->>>>>>> f25ac4ae
+@reviewed 2022-02-28