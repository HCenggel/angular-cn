# Work with translation files

<<<<<<< HEAD
# 处理翻译文件

{@a ng-xi18n}
{@a ng-xi18n-options}
{@a translate}
=======
After you prepare a component for translation, use the [`extract-i18n`][AioCliExtractI18n] [Angular CLI][AioCliMain] command to extract the marked text in the component into a *source language* file.
>>>>>>> 8ebc946c

The marked text includes text marked with `i18n`, attributes marked with `i18n-`*attribute*, and text tagged with `$localize` as described in [Prepare templates for translations][AioGuideI18nCommonPrepare].

<<<<<<< HEAD
准备好翻译模板后，使用 Angular CLI 命令 [`extract-i18n`][AioCliExtractI18n] 将模板中已标记的文本提取到*源语言*文件中。

The marked text includes text marked with `i18n` and attributes marked with `i18n-`*attribute* as described in the previous section.
Follow these steps:

已标记文本包括标记为 `i18n` 的文本和标记为 `i18n-`*属性*的属性，如上一节所述。步骤如下：

1. [Extract the source language file][AioGuideI18nCommonTranslationFilesExtractTheSourceLanguageFile].
   Optionally, change the location, format, and name.

   [提取源语言文件][AioGuideI18nCommonTranslationFilesExtractTheSourceLanguageFile]。（可选）更改位置、格式和名称。

1. [Create a translation file for each language][AioGuideI18nCommonTranslationFilesCreateATranslationFileForEachLanguage] by copying the source language file.

   通过复制源语言文件 [为每种语言创建一个翻译文件][AioGuideI18nCommonTranslationFilesCreateATranslationFileForEachLanguage]。

1. [Translate each translation file][AioGuideI18nCommonTranslationFilesTranslateEachTranslationFile].

   [翻译每个翻译文件][AioGuideI18nCommonTranslationFilesTranslateEachTranslationFile]。

1. [Translate plurals and alternate expressions][AioGuideI18nCommonTranslationFilesTranslatePluralsAndAlternateExpressions] separately.

   分别[翻译复数和替代表达式][AioGuideI18nCommonTranslationFilesTranslatePluralsAndAlternateExpressions]。
=======
Complete the following steps to create and update translation files for your project.

1.  [Extract the source language file][AioGuideI18nCommonTranslationFilesExtractTheSourceLanguageFile]
    1.  Optionally, change the location, format, and name
1.  Copy the source language file to [create a translation file for each language][AioGuideI18nCommonTranslationFilesCreateATranslationFileForEachLanguage]
1.  [Translate each translation file][AioGuideI18nCommonTranslationFilesTranslateEachTranslationFile]
1.  Translate plurals and alternate expressions separately
    1.  [Translate plurals][AioGuideI18nCommonTranslationFilesTranslatePlurals]
    1.  [Translate alternate expressions][AioGuideI18nCommonTranslationFilesTranslateAlternateExpressions]
    1.  [Translate nested expressions][AioGuideI18nCommonTranslationFilesTranslateNestedExpressions]
>>>>>>> 8ebc946c

## Extract the source language file

<<<<<<< HEAD
### 提取源语言文件

{@a create-source}
=======
To extract the source language file, complete the following actions.
>>>>>>> 8ebc946c

1.  Open a terminal window
1.  Change to the root directory of your project
1.  Run the following CLI command

<<<<<<< HEAD
要提取源语言文件，请打开终端窗口，切换到应用程序项目的根目录，然后运行以下 CLI 命令：

<code-example path="i18n/doc-files/commands.sh" region="extract-i18n-default" language="sh"></code-example>
=======
    <code-example path="i18n/doc-files/commands.sh" region="extract-i18n-default" language="sh"></code-example>
>>>>>>> 8ebc946c

The `extract-i18n` command creates a source language file named `messages.xlf` in the root directory of your project.  For more information about the XML Localization Interchange File Format (XLIFF, version 1.2), see [XLIFF][WikipediaWikiXliff].

<<<<<<< HEAD
`extract-i18n` 命令使用 [XML 本地化语言交换格式 (XLIFF, 版本 1.2)][WikipediaWikiXliff] 在项目的根目录中创建一个名为 `messages.xlf` 的源语言文件。

Use the following [`extract-i18n` command options][AioCliExtractI18n] to change the source language file location, format, and file name:

可以用下列 [`extract-i18n` 命令选项][AioCliExtractI18n]来更改源语言文件位置、格式和文件名：

* `--output-path`: Change the location.

  `--output-path` ：更改位置。

* `--format`: Change the format.

  `--format` ：更改格式。

* `--outFile`: Change the file name.

  `--outFile` ：更改文件名。
=======
Use the following [`extract-i18n`][AioCliExtractI18n] command options to change the source language file location, format, and file name.

| Command option  | Details                              |
|:---             |:---                                  |
| `--format`      | Set the format of the output file    |
| `--outFile`     | Set the name of the output file      |
| `--output-path` | Set the path of the output directory |
>>>>>>> 8ebc946c

### Change the source language file location

<<<<<<< HEAD
**注意**：不推荐使用 `--i18n-locale` 选项。 Angular 9 使用在应用程序的 [workspace configuration][AioGuideWorkspaceConfig] 文件 ( `angular.json` ) 中配置的源语言环境。

</div>
=======
To create a file in the `src/locale` directory, specify the output path as an option.
>>>>>>> 8ebc946c

#### `extract-18n --output-path` example

<<<<<<< HEAD
#### 更改源语言文件位置

To create a file in the `src/locale` directory, specify the output path as an option.
=======
>>>>>>> 8ebc946c
The following example specifies the output path as an option.

要在 `src/locale` 目录中创建文件，请在选项中指定输出路径。以下示例就在选项中指定了输出路径。

<code-example path="i18n/doc-files/commands.sh" region="extract-i18n-output-path" language="sh"></code-example>

<<<<<<< HEAD
#### Change the source language file format

#### 更改源语言文件格式

{@a other-formats}
=======
### Change the source language file format
>>>>>>> 8ebc946c

The `extract-i18n` command creates files in the following translation formats.

<<<<<<< HEAD
`extract-i18n` 命令以下列转换格式写入文件。

* XLIFF 1.2 (default)

  XLIFF 1.2（默认）

* XLIFF 2
* [XML Message Bundle (XMB)][UnicodeCldrDevelopmentDevelopmentProcessDesignProposalsXmb]

  [XML 消息包 (XMB)][UnicodeCldrDevelopmentDevelopmentProcessDesignProposalsXmb]

* JSON
* [ARB][GithubGoogleAppResourceBundleWikiApplicationresourcebundlespecification]

  [ARB][GithubGoogleAppResourceBundleWikiApplicationresourcebundle 规范]

Specify the translation format explicitly with the `--format` command option.
The following example demonstrates several translation formats.

使用 `--format` 命令选项明确指定转换格式。以下示例演示了几种翻译格式。

<code-example path="i18n/doc-files/commands.sh" region="extract-i18n-formats" language="sh"></code-example>
=======
| Translation format | Details                                                                                                          | file extension  |
|:---                |:---                                                                                                              |:---             |
| ARB                | [Application Resource Bundle][GithubGoogleAppResourceBundleWikiApplicationresourcebundlespecification]           | `.arb`          |
| JSON               | [JavaScript Object Notation][JsonMain]                                                                           | `.json`         |
| XLIFF 1.2          | [XML Localization Interchange File Format, version 1.2][OasisOpenDocsXliffXliffCoreXliffCoreHtml]                | `.xlf`          |
| XLIFF 2            | [XML Localization Interchange File Format, version 2][OasisOpenDocsXliffXliffCoreV20Cos01XliffCoreV20Cose01Html] | `.xlf`          |
| XMB                | [XML Message Bundle][UnicodeCldrDevelopmentDevelopmentProcessDesignProposalsXmb]                                 | `.xmb` (`.xtb`) |

Specify the translation format explicitly with the `--format` command option.
>>>>>>> 8ebc946c

<div class="alert is-helpful">

The XMB format generates `.xmb` source language files, but uses`.xtb` translation files.

XLIFF 文件使用扩展名 `.xlf`。 XMB 格式会生成 `.xmb` 源语言文件，但会使用 `.xtb`（XML Translation Bundle 或 XTB）格式的翻译文件。

</div>

#### `extract-18n --format` example

The following example demonstrates several translation formats.

<code-example path="i18n/doc-files/commands.sh" region="extract-i18n-formats" language="sh"></code-example>

### Change the source language file name

To change the name of the source language file generated by the extraction tool, use the `--outFile` command option.

#### `extract-18n --out-file` example

<<<<<<< HEAD
#### 更改源语言文件名

To change the name of the source language file generated by the extraction tool, use
the `--outFile` command option:
=======
The following example demonstrates naming the output file.
>>>>>>> 8ebc946c

要更改提取工具生成的源语言文件的名称，请使用 `--outFile` 命令选项：

<code-example path="i18n/doc-files/commands.sh" region="extract-i18n-out-file" language="sh"></code-example>

## Create a translation file for each language

<<<<<<< HEAD
### 为每种语言创建一个翻译文件

{@a localization-folder}
=======
To create a translation file for a locale or language, complete the following actions.
>>>>>>> 8ebc946c

1.  [Extract the source language file][AioGuideI18nCommonTranslationFilesExtractTheSourceLanguageFile]
1.  Make a copy of the source language file to create a *translation* file for each language
1.  Rename the *translation* file to add the locale

<<<<<<< HEAD
`ng extract-i18n` 命令（不带选项）在项目的 `src` 文件夹中生成一个名为 `messages.xlf` 的源语言文件。通过复制源语言文件来为每种语言创建相应的*翻译*文件。为避免让多个翻译相互混淆，你应该在 `src/` 下的 `locale` 专属文件夹中按语言环境来组织语言翻译文件。使用与相关语言环境匹配的文件扩展名，例如 `messages.fr.xlf` 。

For example, to create a French translation file, follow these steps:

例如，要创建法语翻译文件，请执行以下步骤：

1. Make a copy of the `messages.xlf` source language file.

   制作 `messages.xlf` 源语言文件的副本。

1. Put the copy in the `src/locale` folder.

   将副本放在 `src/locale` 文件夹中。

1. Rename the copy to `messages.fr.xlf` for the French language (`fr`) translation.
   Send this translation file to the translator.

   将副本重命名为 `messages.fr.xlf` 以进行法语 ( `fr` ) 翻译。将此翻译文件发送给翻译人员。
=======
    <code-example language="file">

    messages.xlf --> message.{locale}.xlf

    </code-example>

1.  Create a new directory at your project root named `locale`

    <code-example language="file">

    src/locale

    </code-example>

1.  Move the *translation* file to the new directory
1.  Send the *translation* file to your translator
1.  Repeat the above steps for each language you want to add to your application

### `extract-i18n` example for French

For example, to create a French translation file, complete the following actions.

1.  Run the `extract-18n` command
1.  Make a copy of the `messages.xlf` source language file
1.  Rename the copy to `messages.fr.xlf` for the French language (`fr`) translation.
1.  Move the `fr` translation file to the `src/locale` directory.
1.  Send the `fr` translation file to the translator.

## Translate each translation file
>>>>>>> 8ebc946c

Unless you are fluent in the language and have the time to edit translations, you will likely complete the following steps.

<<<<<<< HEAD
对要添加到应用程序中的每种语言重复上述步骤。

### Translate each translation file

### 翻译每个翻译文件

{@a translate-text-nodes}
=======
1.  Send each translation file to a translator
1.  The translator uses an XLIFF file editor complete the following actions
    1.  Create the translation
    1.  Edit the translation

### Translation process example for French
>>>>>>> 8ebc946c

To demonstrate the process, review the `messages.fr.xlf` file in the [Example Angular Internationalization application][AioGuideI18nExample].  The [Example Angular Internationalization application][AioGuideI18nExample] includes a French translation for you to edit without a special XLIFF editor or knowledge of French.

<<<<<<< HEAD
除非你精通该语言并且有时间编辑这些翻译文件，否则你可能会将每个翻译文件发送给翻译人员，他们会使用 XLIFF 文件编辑器来创建和编辑这个翻译文件。

To demonstrate this process, review the `messages.fr.xlf` file in the <live-example></live-example>.  The live example includes a French translation for you to edit without a special XLIFF editor or knowledge of French.
Complete the following actions.

要演示此过程，请查看<live-example></live-example>中的 `messages.fr.xlf` 文件。现场示例包括法语翻译，你无需特殊的 XLIFF 编辑器或法语知识即可进行编辑。完成以下操作。

1. Open `messages.fr.xlf` and find the first `<trans-unit>` element.
   This is a *translation unit*, also known as a *text node*, representing the translation of the `<h1>` greeting tag that was previously marked with the `i18n` attribute:

   打开 `messages.fr.xlf` 并找到第一个 `<trans-unit>` 元素。这是一个*翻译单元*，也称为*文本节点*，表示之前用 `i18n` 属性标记的 `<h1>` 问候语标签的翻译：

   > <code-example path="i18n/doc-files/messages.fr.xlf.html" region="translated-hello-before" header="src/locale/messages.fr.xlf (trans-unit)"></code-example>
   >
   > The `id="introductionHeader"` is a [custom ID][AioGuideI18nOptionalManageMarkedText], but without the `@@` prefix required in the source HTML.
   >
   > `id="introductionHeader"` 是[自定义 ID][AioGuideI18nOptionalManageMarkedText]，但没有源 HTML 中所需的 `@@` 前缀。
   >
1. Duplicate the `<source>...</source>` element in the text node, rename it to `target`, and then replace its content with the French text:

   复制文本节点中的 `<source>...</source>` 元素，将其重命名为 `target` ，然后将其内容替换为法语文本：

   > <code-example path="i18n/doc-files/messages.fr.xlf.html" region="translated-hello" header="src/locale/messages.fr.xlf (trans-unit, after translation)"></code-example>
   >
   > In a more complex translation, the information and context in the [description and meaning elements][AioGuideI18nCommonPrepareAddHelpfulDescriptionsAndMeanings] described previously would help you choose the right words for translation.
   >
   > 在更复杂的翻译中，前面讲过的[描述和含义元素][AioGuideI18nCommonPrepareAddHelpfulDescriptionsAndMeanings]中的信息和上下文将帮助你选择正确的词进行翻译。
   >
1. Translate the other text nodes.
   The following example displays the way to translate.

   翻译其他文本节点。以下示例展示了翻译方式。

   > <code-example path="i18n/doc-files/messages.fr.xlf.html" region="translated-other-nodes" header="src/locale/messages.fr.xlf (trans-unit)"></code-example>

   <div class="alert is-important">

   Don't change the IDs for translation units.
   Each `id` is generated by Angular and depends on the content of the template text and its assigned meaning.
   If you change either the text or the meaning, then the `id` changes.
   For more about managing text updates and IDs, see [custom IDs][AioGuideI18nOptionalManageMarkedText].

   不要更改翻译单元的 ID。每个 `id` 由 Angular 生成并取决于模板文本的内容及其分配的含义。如果你更改文本或含义，则 `id` 也会更改。有关管理文本更新和 ID 的更多信息，请参阅 [自定义 ID][AioGuideI18nOptionalManageMarkedText]。

   </div>

### Translate plurals and alternate expressions

### 翻译复数和替代表达式

{@a translate-plural-select}
=======
The following actions describe the translation process for French.

1.  Open `messages.fr.xlf` and find the first `<trans-unit>` element.
    This is a *translation unit*, also known as a *text node*, that represents the translation of the `<h1>` greeting tag that was previously marked with the `i18n` attribute.

    > <code-example path="i18n/doc-files/messages.fr.xlf.html" region="translated-hello-before" header="src/locale/messages.fr.xlf (&lt;trans-unit&gt;)"></code-example>
    >
    > The `id="introductionHeader"` is a [custom ID][AioGuideI18nOptionalManageMarkedText], but without the `@@` prefix required in the source HTML.

1.  Duplicate the `<source>...</source>` element in the text node, rename it to `target`, and then replace the content with the French text.

    > <code-example path="i18n/doc-files/messages.fr.xlf.html" region="translated-hello" header="src/locale/messages.fr.xlf (&lt;trans-unit&gt;, after translation)"></code-example>
    >
    > In a more complex translation, the information and context in the [description and meaning elements][AioGuideI18nCommonPrepareAddHelpfulDescriptionsAndMeanings] help you choose the right words for translation.

1.  Translate the other text nodes.
    The following example displays the way to translate.

    > <code-example path="i18n/doc-files/messages.fr.xlf.html" region="translated-other-nodes" header="src/locale/messages.fr.xlf (&lt;trans-unit&gt;)"></code-example>

    <div class="alert is-important">

    Don't change the IDs for translation units.
    Each `id` attribute is generated by Angular and depends on the content of the component text and the assigned meaning.
    If you change either the text or the meaning, then the `id` attribute changes.
    For more about managing text updates and IDs, see [custom IDs][AioGuideI18nOptionalManageMarkedText].

    </div>

## Translate plurals

Add or remove plural cases as needed for each language.
>>>>>>> 8ebc946c

<div class="alert is-helpful">

<<<<<<< HEAD
[`plural` 和 `select` ICU 表达式][AioGuideI18nCommonPrepareMarkPluralsAndAlternatesForTranslation]都被提取成了附加消息，因此你必须单独翻译它们。

#### Translate plurals

#### 翻译复数

{@a translate-plural}

To translate a `plural`, translate the ICU format match values.

要翻译 `plural` ，请翻译 ICU 格式的匹配值。

* `just now`
* `one minute ago`
* `<x id="INTERPOLATION" equiv-text="{{minutes}}"/> minutes ago`
=======
For language plural rules, see [CLDR plural rules][GithubUnicodeOrgCldrStagingChartsLatestSupplementalLanguagePluralRulesHtml].

</div>

### `minute` `plural` example

To translate a `plural`, translate the ICU format match values.

*   `just now`
*   `one minute ago`
*   `<x id="INTERPOLATION" equiv-text="{{minutes}}"/> minutes ago`
>>>>>>> 8ebc946c

The following example displays the way to translate.

以下示例展示了翻译方式。

<code-example path="i18n/doc-files/messages.fr.xlf.html" region="translated-plural" header="src/locale/messages.fr.xlf (trans-unit)"></code-example>

<<<<<<< HEAD
Add or remove plural cases as needed for each language.

根据需要为每种语言添加或删除多个案例。

<div class="alert is-helpful">

For language plural rules, see [CLDR plural rules][GithubUnicodeOrgCldrStagingChartsLatestSupplementalLanguagePluralRulesHtml].

对于语言复数规则，请参阅 [CLDR 复数规则][GithubUnicodeOrgCldrStagingChartsLatestSupplementalLanguagePluralRulesHtml]。

</div>
=======
## Translate alternate expressions
>>>>>>> 8ebc946c

Angular also extracts alternate `select` ICU expressions as separate translation units.

<<<<<<< HEAD
#### 翻译替代表达式

{@a translate-select}
=======
### `gender` `select` example
>>>>>>> 8ebc946c

The following example displays a `select` ICU expression in the component template.

Angular 还提取备用的 `select` ICU 表达式作为单独的翻译单元。以下示例在组件模板中显示了一个 `select` ICU 表达式。

<code-example path="i18n/src/app/app.component.html" region="i18n-select" header="src/app/app.component.html"></code-example>

In this example, Angular extracts the expression into two translation units.
The first contains the text outside of the `select` clause, and uses a placeholder for `select` (`<x id="ICU">`):

在这个例子中，Angular 将表达式提取到两个翻译单元中。第一个包含 `select` 子句之外的文本，并为 `select` 使用占位符（ `<x id="ICU">` ）：

<code-example path="i18n/doc-files/messages.fr.xlf.html" region="translate-select-1" header="src/locale/messages.fr.xlf (trans-unit)"></code-example>

<div class="alert is-important">

When you translate the text, move the placeholder if necessary, but don't remove it.
If you remove the placeholder, the ICU expression is removed from your translated application.

翻译文本时，如有必要，可以移动占位符，但不要将其删除。如果删除占位符，将从翻译的应用程序中删除 ICU 表达式。

</div>

The following example displays the second translation unit that contains the `select` clause.

以下示例展示了包含 `select` 子句的第二个翻译单元。

<code-example path="i18n/doc-files/messages.fr.xlf.html" region="translate-select-2" header="src/locale/messages.fr.xlf (trans-unit)"></code-example>

The following example displays both translation units after translation is complete.

以下示例在翻译完成后显示两个翻译单元。

<code-example path="i18n/doc-files/messages.fr.xlf.html" region="translated-select" header="src/locale/messages.fr.xlf (trans-unit)"></code-example>

## Translate nested expressions

<<<<<<< HEAD
#### 翻译嵌套表达式

{@a translate-nested}
=======
Angular treats a nested expression in the same manner as an alternate expression.  Angular extracts the expression into two translation units.

### Nested `plural` example
>>>>>>> 8ebc946c

The following example displays the first translation unit that contains the text outside of the nested expression.

Angular 处理嵌套表达式的方式和替代表达式一样。 Angular 会将表达式提取到两个翻译单元中。以下示例展示包含嵌套表达式之外的文本的第一个翻译单元。

<code-example path="i18n/doc-files/messages.fr.xlf.html" region="translate-nested-1" header="src/locale/messages.fr.xlf (trans-unit)"></code-example>

The following example displays the second translation unit that contains the complete nested expression.

以下示例展示包含完整嵌套表达式的第二个翻译单元。

<code-example path="i18n/doc-files/messages.fr.xlf.html" region="translate-nested-2" header="src/locale/messages.fr.xlf (trans-unit)"></code-example>

The following example displays both translation units after translating.

以下示例在翻译后会显示两个翻译单元。

<code-example path="i18n/doc-files/messages.fr.xlf.html" region="translate-nested" header="src/locale/messages.fr.xlf (trans-unit)"></code-example>

## What's next

*   [Merge translations into the app][AioGuideI18nCommonMerge]

<!-- links -->

[AioCliMain]: cli "CLI Overview and Command Reference | Angular"
[AioCliExtractI18n]: cli/extract-i18n "ng extract-i18n | CLI | Angular"

[AioGuideGlossaryCommandLineInterfaceCli]: guide/glossary#command-line-interface-cli "command-line interface (CLI) - Glossary | Angular"

[AioGuideI18nCommonMerge]: guide/i18n-common-merge "Merge translations into the application | Angular"

[AioGuideI18nCommonPrepare]: guide/i18n-common-prepare "Prepare templates for translations | Angular"
[AioGuideI18nCommonPrepareAddHelpfulDescriptionsAndMeanings]: guide/i18n-common-prepare#add-helpful-descriptions-and-meanings "Add helpful descriptions and meanings - Prepare component for translation | Angular"

[AioGuideI18nCommonTranslationFilesCreateATranslationFileForEachLanguage]: guide/i18n-common-translation-files#create-a-translation-file-for-each-language "Create a translation file for each language - Work with translation files | Angular"

[AioGuideI18nCommonTranslationFilesExtractTheSourceLanguageFile]: guide/i18n-common-translation-files#extract-the-source-language-file "Extract the source language file - Work with translation files | Angular"
<<<<<<< HEAD

[AioGuideI18nCommonTranslationFilesTranslateEachTranslationFile]: guide/i18n-common-translation-files#translate-each-translation-file "Translate each translation file - Work with translation files | Angular"

[AioGuideI18nCommonTranslationFilesTranslatePluralsAndAlternateExpressions]: guide/i18n-common-translation-files#translate-plurals-and-alternate-expressions "Translate plurals and alternate expressions - Work with translation files | Angular"
=======
[AioGuideI18nCommonTranslationFilesTranslateAlternateExpressions]: guide/i18n-common-translation-files#translate-alternate-expressions "Translate alternate expressions - Work with translation files | Angular"
[AioGuideI18nCommonTranslationFilesTranslateEachTranslationFile]: guide/i18n-common-translation-files#translate-each-translation-file "Translate each translation file - Work with translation files | Angular"
[AioGuideI18nCommonTranslationFilesTranslateNestedExpressions]: guide/i18n-common-translation-files#translate-nested-expressions "Translate nested expressions - Work with translation files | Angular"
[AioGuideI18nCommonTranslationFilesTranslatePlurals]: guide/i18n-common-translation-files#translate-plurals "Translate plurals - Work with translation files | Angular"
>>>>>>> 8ebc946c

[AioGuideI18nExample]: guide/i18n-example "Example Angular Internationalization application | Angular"

[AioGuideI18nOptionalManageMarkedText]: guide/i18n-optional-manage-marked-text "Manage marked text with custom IDs | Angular"

[AioGuideWorkspaceConfig]: guide/workspace-config "Angular workspace configuration | Angular"

<!-- external links -->

[GithubGoogleAppResourceBundleWikiApplicationresourcebundlespecification]: https://github.com/google/app-resource-bundle/wiki/ApplicationResourceBundleSpecification "ApplicationResourceBundleSpecification | google/app-resource-bundle | GitHub"

[GithubUnicodeOrgCldrStagingChartsLatestSupplementalLanguagePluralRulesHtml]: https://unicode-org.github.io/cldr-staging/charts/latest/supplemental/language_plural_rules.html "Language Plural Rules - CLDR Charts | Unicode | GitHub"

[JsonMain]: https://www.json.org "Introducing JSON | JSON"

[OasisOpenDocsXliffXliffCoreXliffCoreHtml]: http://docs.oasis-open.org/xliff/xliff-core/xliff-core.html "XLIFF Version 1.2 Specification | Oasis Open Docs"
[OasisOpenDocsXliffXliffCoreV20Cos01XliffCoreV20Cose01Html]: http://docs.oasis-open.org/xliff/xliff-core/v2.0/cos01/xliff-core-v2.0-cos01.html "XLIFF Version 2.0 | Oasis Open Docs"

[UnicodeCldrDevelopmentDevelopmentProcessDesignProposalsXmb]: http://cldr.unicode.org/development/development-process/design-proposals/xmb "XMB | CLDR - Unicode Common Locale Data Repository | Unicode"

[WikipediaWikiXliff]: https://en.wikipedia.org/wiki/XLIFF "XLIFF | Wikipedia"

<!-- end links -->

@reviewed 2021-10-13<|MERGE_RESOLUTION|>--- conflicted
+++ resolved
@@ -1,251 +1,200 @@
 # Work with translation files
 
-<<<<<<< HEAD
 # 处理翻译文件
 
-{@a ng-xi18n}
-{@a ng-xi18n-options}
-{@a translate}
-=======
 After you prepare a component for translation, use the [`extract-i18n`][AioCliExtractI18n] [Angular CLI][AioCliMain] command to extract the marked text in the component into a *source language* file.
->>>>>>> 8ebc946c
+
+准备好要翻译的组件后，使用 [Angular CLI][AioCliMain] 的 [`extract-i18n`][AioCliExtractI18n] 命令将组件中的标记文本提取到*源语言*文件中。
 
 The marked text includes text marked with `i18n`, attributes marked with `i18n-`*attribute*, and text tagged with `$localize` as described in [Prepare templates for translations][AioGuideI18nCommonPrepare].
 
-<<<<<<< HEAD
-准备好翻译模板后，使用 Angular CLI 命令 [`extract-i18n`][AioCliExtractI18n] 将模板中已标记的文本提取到*源语言*文件中。
-
-The marked text includes text marked with `i18n` and attributes marked with `i18n-`*attribute* as described in the previous section.
-Follow these steps:
-
-已标记文本包括标记为 `i18n` 的文本和标记为 `i18n-`*属性*的属性，如上一节所述。步骤如下：
-
-1. [Extract the source language file][AioGuideI18nCommonTranslationFilesExtractTheSourceLanguageFile].
-   Optionally, change the location, format, and name.
-
-   [提取源语言文件][AioGuideI18nCommonTranslationFilesExtractTheSourceLanguageFile]。（可选）更改位置、格式和名称。
-
-1. [Create a translation file for each language][AioGuideI18nCommonTranslationFilesCreateATranslationFileForEachLanguage] by copying the source language file.
-
-   通过复制源语言文件 [为每种语言创建一个翻译文件][AioGuideI18nCommonTranslationFilesCreateATranslationFileForEachLanguage]。
-
-1. [Translate each translation file][AioGuideI18nCommonTranslationFilesTranslateEachTranslationFile].
-
-   [翻译每个翻译文件][AioGuideI18nCommonTranslationFilesTranslateEachTranslationFile]。
-
-1. [Translate plurals and alternate expressions][AioGuideI18nCommonTranslationFilesTranslatePluralsAndAlternateExpressions] separately.
-
-   分别[翻译复数和替代表达式][AioGuideI18nCommonTranslationFilesTranslatePluralsAndAlternateExpressions]。
-=======
+已标记的文本包括标记为 `i18n` 的文本、标记为 `i18n-`*属性*的属性和标记为 `$localize` 的文本，如[准备翻译模板][AioGuideI18nCommonPrepare]中所述。
+
 Complete the following steps to create and update translation files for your project.
 
-1.  [Extract the source language file][AioGuideI18nCommonTranslationFilesExtractTheSourceLanguageFile]
-    1.  Optionally, change the location, format, and name
-1.  Copy the source language file to [create a translation file for each language][AioGuideI18nCommonTranslationFilesCreateATranslationFileForEachLanguage]
-1.  [Translate each translation file][AioGuideI18nCommonTranslationFilesTranslateEachTranslationFile]
-1.  Translate plurals and alternate expressions separately
-    1.  [Translate plurals][AioGuideI18nCommonTranslationFilesTranslatePlurals]
-    1.  [Translate alternate expressions][AioGuideI18nCommonTranslationFilesTranslateAlternateExpressions]
-    1.  [Translate nested expressions][AioGuideI18nCommonTranslationFilesTranslateNestedExpressions]
->>>>>>> 8ebc946c
+完成以下步骤为你的项目创建和更新翻译文件。
+
+1. [Extract the source language file][AioGuideI18nCommonTranslationFilesExtractTheSourceLanguageFile]
+
+   [提取源语言文件][AioGuideI18nCommonTranslationFilesExtractTheSourceLanguageFile]
+
+   1. Optionally, change the location, format, and name
+
+      （可选）更改位置、格式和名称
+
+1. Copy the source language file to [create a translation file for each language][AioGuideI18nCommonTranslationFilesCreateATranslationFileForEachLanguage]
+
+   复制源语言文件以便为[每种语言创建一个翻译文件][AioGuideI18nCommonTranslationFilesCreateATranslationFileForEachLanguage]
+
+1. [Translate each translation file][AioGuideI18nCommonTranslationFilesTranslateEachTranslationFile]
+
+   [翻译每个翻译文件][AioGuideI18nCommonTranslationFilesTranslateEachTranslationFile]
+
+1. Translate plurals and alternate expressions separately
+
+   分别翻译复数和替代表达式
+
+   1. [Translate plurals][AioGuideI18nCommonTranslationFilesTranslatePlurals]
+
+      [翻译复数][AioGuideI18nCommonTranslationFilesTranslatePlurals]
+
+   1. [Translate alternate expressions][AioGuideI18nCommonTranslationFilesTranslateAlternateExpressions]
+
+      [翻译替代表达式][AioGuideI18nCommonTranslationFilesTranslateAlternateExpressions]
+
+   1. [Translate nested expressions][AioGuideI18nCommonTranslationFilesTranslateNestedExpressions]
+
+      [翻译嵌套表达式][AioGuideI18nCommonTranslationFilesTranslateNestedExpressions]
 
 ## Extract the source language file
 
-<<<<<<< HEAD
-### 提取源语言文件
-
-{@a create-source}
-=======
+## 提取源语言文件
+
 To extract the source language file, complete the following actions.
->>>>>>> 8ebc946c
-
-1.  Open a terminal window
-1.  Change to the root directory of your project
-1.  Run the following CLI command
-
-<<<<<<< HEAD
-要提取源语言文件，请打开终端窗口，切换到应用程序项目的根目录，然后运行以下 CLI 命令：
-
-<code-example path="i18n/doc-files/commands.sh" region="extract-i18n-default" language="sh"></code-example>
-=======
-    <code-example path="i18n/doc-files/commands.sh" region="extract-i18n-default" language="sh"></code-example>
->>>>>>> 8ebc946c
+
+要提取源语言文件，请完成以下操作。
+
+1. Open a terminal window
+
+   打开终端窗口
+
+1. Change to the root directory of your project
+
+   切换到你的项目根目录
+
+1. Run the following CLI command
+
+   运行以下 CLI 命令
+
+   <code-example path="i18n/doc-files/commands.sh" region="extract-i18n-default" language="sh"></code-example>
 
 The `extract-i18n` command creates a source language file named `messages.xlf` in the root directory of your project.  For more information about the XML Localization Interchange File Format (XLIFF, version 1.2), see [XLIFF][WikipediaWikiXliff].
 
-<<<<<<< HEAD
-`extract-i18n` 命令使用 [XML 本地化语言交换格式 (XLIFF, 版本 1.2)][WikipediaWikiXliff] 在项目的根目录中创建一个名为 `messages.xlf` 的源语言文件。
-
-Use the following [`extract-i18n` command options][AioCliExtractI18n] to change the source language file location, format, and file name:
-
-可以用下列 [`extract-i18n` 命令选项][AioCliExtractI18n]来更改源语言文件位置、格式和文件名：
-
-* `--output-path`: Change the location.
-
-  `--output-path` ：更改位置。
-
-* `--format`: Change the format.
-
-  `--format` ：更改格式。
-
-* `--outFile`: Change the file name.
-
-  `--outFile` ：更改文件名。
-=======
+`extract-i18n` 命令在项目的根目录中创建一个名为 `messages.xlf` 的源语言文件。有关 XML 本地化交换文件格式（XLIFF，版本 1.2）的更多信息，请参阅 [XLIFF][WikipediaWikiXliff]。
+
 Use the following [`extract-i18n`][AioCliExtractI18n] command options to change the source language file location, format, and file name.
 
-| Command option  | Details                              |
-|:---             |:---                                  |
-| `--format`      | Set the format of the output file    |
-| `--outFile`     | Set the name of the output file      |
+使用以下 [`extract-i18n`][AioCliExtractI18n] 命令选项更改源语言文件位置、格式和文件名。
+
+| Command option | Details |
+| :------------- | :------ |
+| 命令选项 | 详情 |
+| `--format` | Set the format of the output file |
+| `--format` | 设置输出文件的格式 |
+| `--outFile` | Set the name of the output file |
+| `--outFile` | 设置输出文件的名称 |
 | `--output-path` | Set the path of the output directory |
->>>>>>> 8ebc946c
+| `--output-path` | 设置输出目录的路径 |
 
 ### Change the source language file location
 
-<<<<<<< HEAD
-**注意**：不推荐使用 `--i18n-locale` 选项。 Angular 9 使用在应用程序的 [workspace configuration][AioGuideWorkspaceConfig] 文件 ( `angular.json` ) 中配置的源语言环境。
+### 更改源语言文件的位置
+
+To create a file in the `src/locale` directory, specify the output path as an option.
+
+要在 `src/locale` 目录中创建文件，请将输出路径指定为选项。
+
+#### `extract-18n --output-path` example
+
+#### `extract-18n --output-path` 示例
+
+The following example specifies the output path as an option.
+
+以下示例将输出路径指定给选项。
+
+<code-example path="i18n/doc-files/commands.sh" region="extract-i18n-output-path" language="sh"></code-example>
+
+### Change the source language file format
+
+### 更改源语言文件格式
+
+The `extract-i18n` command creates files in the following translation formats.
+
+`extract-i18n` 命令会创建如下翻译格式的文件。
+
+| Translation format | Details | file extension |
+| :----------------- | :------ | :------------- |
+| 翻译格式 | 详情 | 文件扩展名 |
+| ARB | [Application Resource Bundle][GithubGoogleAppResourceBundleWikiApplicationresourcebundlespecification] | `.arb` |
+| ARB | [应用资源包][GithubGoogleAppResourceBundleWikiApplicationresourcebundlespecification] | `.arb` |
+| JSON | [JavaScript Object Notation][JsonMain] | `.json` |
+| JSON | [JavaScript 对象表示法][JsonMain] | `.json` |
+| XLIFF 1.2 | [XML Localization Interchange File Format, version 1.2][OasisOpenDocsXliffXliffCoreXliffCoreHtml] | `.xlf` |
+| XLIFF 1.2 | [XML 本地化交换文件格式，版本 1.2][OasisOpenDocsXliffXliffCoreXliffCoreHtml] | `.xlf` |
+| XLIFF 2 | [XML Localization Interchange File Format, version 2][OasisOpenDocsXliffXliffCoreV20Cos01XliffCoreV20Cose01Html] | `.xlf` |
+| XLIFF 2 | [XML 本地化交换文件格式，版本 2][OasisOpenDocsXliffXliffCoreV20Cos01XliffCoreV20Cose01Html] | `.xlf` |
+| XMB | [XML Message Bundle][UnicodeCldrDevelopmentDevelopmentProcessDesignProposalsXmb] | `.xmb` (`.xtb`) |
+| XMB | [XML 消息包][UnicodeCldrDevelopmentDevelopmentProcessDesignProposalsXmb] | `.xmb` (`.xtb`) |
+
+Specify the translation format explicitly with the `--format` command option.
+
+使用 `--format` 命令选项明确指定转换格式。
+
+<div class="alert is-helpful">
+
+The XMB format generates `.xmb` source language files, but uses`.xtb` translation files.
+
+XMB 格式生成 `.xmb` 扩展名的源语言文件，但生成 `.xtb` 扩展名的翻译文件。
 
 </div>
-=======
-To create a file in the `src/locale` directory, specify the output path as an option.
->>>>>>> 8ebc946c
-
-#### `extract-18n --output-path` example
-
-<<<<<<< HEAD
-#### 更改源语言文件位置
-
-To create a file in the `src/locale` directory, specify the output path as an option.
-=======
->>>>>>> 8ebc946c
-The following example specifies the output path as an option.
-
-要在 `src/locale` 目录中创建文件，请在选项中指定输出路径。以下示例就在选项中指定了输出路径。
-
-<code-example path="i18n/doc-files/commands.sh" region="extract-i18n-output-path" language="sh"></code-example>
-
-<<<<<<< HEAD
-#### Change the source language file format
-
-#### 更改源语言文件格式
-
-{@a other-formats}
-=======
-### Change the source language file format
->>>>>>> 8ebc946c
-
-The `extract-i18n` command creates files in the following translation formats.
-
-<<<<<<< HEAD
-`extract-i18n` 命令以下列转换格式写入文件。
-
-* XLIFF 1.2 (default)
-
-  XLIFF 1.2（默认）
-
-* XLIFF 2
-* [XML Message Bundle (XMB)][UnicodeCldrDevelopmentDevelopmentProcessDesignProposalsXmb]
-
-  [XML 消息包 (XMB)][UnicodeCldrDevelopmentDevelopmentProcessDesignProposalsXmb]
-
-* JSON
-* [ARB][GithubGoogleAppResourceBundleWikiApplicationresourcebundlespecification]
-
-  [ARB][GithubGoogleAppResourceBundleWikiApplicationresourcebundle 规范]
-
-Specify the translation format explicitly with the `--format` command option.
+
+#### `extract-18n --format` example
+
+#### `extract-18n --format` 示例
+
 The following example demonstrates several translation formats.
 
-使用 `--format` 命令选项明确指定转换格式。以下示例演示了几种翻译格式。
+以下示例演示了几种翻译格式。
 
 <code-example path="i18n/doc-files/commands.sh" region="extract-i18n-formats" language="sh"></code-example>
-=======
-| Translation format | Details                                                                                                          | file extension  |
-|:---                |:---                                                                                                              |:---             |
-| ARB                | [Application Resource Bundle][GithubGoogleAppResourceBundleWikiApplicationresourcebundlespecification]           | `.arb`          |
-| JSON               | [JavaScript Object Notation][JsonMain]                                                                           | `.json`         |
-| XLIFF 1.2          | [XML Localization Interchange File Format, version 1.2][OasisOpenDocsXliffXliffCoreXliffCoreHtml]                | `.xlf`          |
-| XLIFF 2            | [XML Localization Interchange File Format, version 2][OasisOpenDocsXliffXliffCoreV20Cos01XliffCoreV20Cose01Html] | `.xlf`          |
-| XMB                | [XML Message Bundle][UnicodeCldrDevelopmentDevelopmentProcessDesignProposalsXmb]                                 | `.xmb` (`.xtb`) |
-
-Specify the translation format explicitly with the `--format` command option.
->>>>>>> 8ebc946c
-
-<div class="alert is-helpful">
-
-The XMB format generates `.xmb` source language files, but uses`.xtb` translation files.
-
-XLIFF 文件使用扩展名 `.xlf`。 XMB 格式会生成 `.xmb` 源语言文件，但会使用 `.xtb`（XML Translation Bundle 或 XTB）格式的翻译文件。
-
-</div>
-
-#### `extract-18n --format` example
-
-The following example demonstrates several translation formats.
-
-<code-example path="i18n/doc-files/commands.sh" region="extract-i18n-formats" language="sh"></code-example>
 
 ### Change the source language file name
 
+### 更改源语言文件名
+
 To change the name of the source language file generated by the extraction tool, use the `--outFile` command option.
 
+要更改提取工具生成的源语言文件的名称，请使用 `--outFile` 命令选项。
+
 #### `extract-18n --out-file` example
 
-<<<<<<< HEAD
-#### 更改源语言文件名
-
-To change the name of the source language file generated by the extraction tool, use
-the `--outFile` command option:
-=======
+#### `extract-18n --out-file` 示例
+
 The following example demonstrates naming the output file.
->>>>>>> 8ebc946c
-
-要更改提取工具生成的源语言文件的名称，请使用 `--outFile` 命令选项：
+
+以下示例演示命名输出文件。
 
 <code-example path="i18n/doc-files/commands.sh" region="extract-i18n-out-file" language="sh"></code-example>
 
 ## Create a translation file for each language
 
-<<<<<<< HEAD
-### 为每种语言创建一个翻译文件
-
-{@a localization-folder}
-=======
+## 为每种语言创建一个翻译文件
+
 To create a translation file for a locale or language, complete the following actions.
->>>>>>> 8ebc946c
-
-1.  [Extract the source language file][AioGuideI18nCommonTranslationFilesExtractTheSourceLanguageFile]
-1.  Make a copy of the source language file to create a *translation* file for each language
-1.  Rename the *translation* file to add the locale
-
-<<<<<<< HEAD
-`ng extract-i18n` 命令（不带选项）在项目的 `src` 文件夹中生成一个名为 `messages.xlf` 的源语言文件。通过复制源语言文件来为每种语言创建相应的*翻译*文件。为避免让多个翻译相互混淆，你应该在 `src/` 下的 `locale` 专属文件夹中按语言环境来组织语言翻译文件。使用与相关语言环境匹配的文件扩展名，例如 `messages.fr.xlf` 。
-
-For example, to create a French translation file, follow these steps:
-
-例如，要创建法语翻译文件，请执行以下步骤：
-
-1. Make a copy of the `messages.xlf` source language file.
-
-   制作 `messages.xlf` 源语言文件的副本。
-
-1. Put the copy in the `src/locale` folder.
-
-   将副本放在 `src/locale` 文件夹中。
-
-1. Rename the copy to `messages.fr.xlf` for the French language (`fr`) translation.
-   Send this translation file to the translator.
-
-   将副本重命名为 `messages.fr.xlf` 以进行法语 ( `fr` ) 翻译。将此翻译文件发送给翻译人员。
-=======
+
+要为语言环境或语言创建翻译文件，请完成以下操作。
+
+1. [Extract the source language file][AioGuideI18nCommonTranslationFilesExtractTheSourceLanguageFile]
+
+   [提取源语言文件][AioGuideI18nCommonTranslationFilesExtractTheSourceLanguageFile]
+
+1. Make a copy of the source language file to create a *translation* file for each language
+
+   复制源语言文件，为每种语言创建一个*翻译*文件
+
+1. Rename the *translation* file to add the locale
+
+   重命名*翻译*文件以添加语言环境标识
+
     <code-example language="file">
 
     messages.xlf --> message.{locale}.xlf
 
     </code-example>
 
-1.  Create a new directory at your project root named `locale`
+1. Create a new directory at your project root named `locale`
+
+   在你的项目根目录创建一个名为 `locale` 的新目录
 
     <code-example language="file">
 
@@ -253,116 +202,111 @@
 
     </code-example>
 
-1.  Move the *translation* file to the new directory
-1.  Send the *translation* file to your translator
-1.  Repeat the above steps for each language you want to add to your application
+1. Move the *translation* file to the new directory
+
+   将*翻译*文件移到新目录
+
+1. Send the *translation* file to your translator
+
+   将*翻译*文件发送给你的翻译人员
+
+1. Repeat the above steps for each language you want to add to your application
+
+   对要添加到应用程序中的每种语言重复上述步骤
 
 ### `extract-i18n` example for French
 
+### 法语的 `extract-i18n` 示例
+
 For example, to create a French translation file, complete the following actions.
 
+例如，要创建法语翻译文件，请完成以下操作。
+
 1.  Run the `extract-18n` command
+
+   运行 `extract-18n` 命令
+
 1.  Make a copy of the `messages.xlf` source language file
+
+   复制 `messages.xlf` 源语言文件
+
 1.  Rename the copy to `messages.fr.xlf` for the French language (`fr`) translation.
+
+   将副本重命名为 `messages.fr.xlf` 以进行法语 ( `fr` ) 翻译。
+
 1.  Move the `fr` translation file to the `src/locale` directory.
+
+   将 `fr` 翻译文件移动到 `src/locale` 目录。
+
 1.  Send the `fr` translation file to the translator.
 
+   将 `fr` 翻译文件发送给翻译人员。
+
 ## Translate each translation file
->>>>>>> 8ebc946c
+
+## 翻译每个翻译文件
 
 Unless you are fluent in the language and have the time to edit translations, you will likely complete the following steps.
 
-<<<<<<< HEAD
-对要添加到应用程序中的每种语言重复上述步骤。
-
-### Translate each translation file
-
-### 翻译每个翻译文件
-
-{@a translate-text-nodes}
-=======
+除非你精通该语言并有时间编辑翻译，否则你可能会完成以下步骤。
+
 1.  Send each translation file to a translator
+
+   将每个翻译文件发送给翻译人员
+
 1.  The translator uses an XLIFF file editor complete the following actions
-    1.  Create the translation
-    1.  Edit the translation
+
+   翻译人员使用 XLIFF 文件编辑器完成以下操作
+
+   1. Create the translation
+
+      创建翻译
+
+   1. Edit the translation
+
+      编辑翻译
 
 ### Translation process example for French
->>>>>>> 8ebc946c
+
+### 法语翻译流程示例
 
 To demonstrate the process, review the `messages.fr.xlf` file in the [Example Angular Internationalization application][AioGuideI18nExample].  The [Example Angular Internationalization application][AioGuideI18nExample] includes a French translation for you to edit without a special XLIFF editor or knowledge of French.
 
-<<<<<<< HEAD
-除非你精通该语言并且有时间编辑这些翻译文件，否则你可能会将每个翻译文件发送给翻译人员，他们会使用 XLIFF 文件编辑器来创建和编辑这个翻译文件。
-
-To demonstrate this process, review the `messages.fr.xlf` file in the <live-example></live-example>.  The live example includes a French translation for you to edit without a special XLIFF editor or knowledge of French.
-Complete the following actions.
-
-要演示此过程，请查看<live-example></live-example>中的 `messages.fr.xlf` 文件。现场示例包括法语翻译，你无需特殊的 XLIFF 编辑器或法语知识即可进行编辑。完成以下操作。
+要演示该过程，请查看 [Angular 国际化应用范例][AioGuideI18nExample]中的 `messages.fr.xlf` 文件。[Angular 国际化应用范例][AioGuideI18nExample]中就包含法语翻译文件，你无需特殊的 XLIFF 编辑器或法语知识即可进行编辑。
+
+The following actions describe the translation process for French.
+
+以下操作描述了法语的翻译过程。
 
 1. Open `messages.fr.xlf` and find the first `<trans-unit>` element.
-   This is a *translation unit*, also known as a *text node*, representing the translation of the `<h1>` greeting tag that was previously marked with the `i18n` attribute:
-
-   打开 `messages.fr.xlf` 并找到第一个 `<trans-unit>` 元素。这是一个*翻译单元*，也称为*文本节点*，表示之前用 `i18n` 属性标记的 `<h1>` 问候语标签的翻译：
-
-   > <code-example path="i18n/doc-files/messages.fr.xlf.html" region="translated-hello-before" header="src/locale/messages.fr.xlf (trans-unit)"></code-example>
-   >
-   > The `id="introductionHeader"` is a [custom ID][AioGuideI18nOptionalManageMarkedText], but without the `@@` prefix required in the source HTML.
-   >
-   > `id="introductionHeader"` 是[自定义 ID][AioGuideI18nOptionalManageMarkedText]，但没有源 HTML 中所需的 `@@` 前缀。
-   >
-1. Duplicate the `<source>...</source>` element in the text node, rename it to `target`, and then replace its content with the French text:
-
-   复制文本节点中的 `<source>...</source>` 元素，将其重命名为 `target` ，然后将其内容替换为法语文本：
-
-   > <code-example path="i18n/doc-files/messages.fr.xlf.html" region="translated-hello" header="src/locale/messages.fr.xlf (trans-unit, after translation)"></code-example>
-   >
-   > In a more complex translation, the information and context in the [description and meaning elements][AioGuideI18nCommonPrepareAddHelpfulDescriptionsAndMeanings] described previously would help you choose the right words for translation.
-   >
-   > 在更复杂的翻译中，前面讲过的[描述和含义元素][AioGuideI18nCommonPrepareAddHelpfulDescriptionsAndMeanings]中的信息和上下文将帮助你选择正确的词进行翻译。
-   >
-1. Translate the other text nodes.
-   The following example displays the way to translate.
-
-   翻译其他文本节点。以下示例展示了翻译方式。
-
-   > <code-example path="i18n/doc-files/messages.fr.xlf.html" region="translated-other-nodes" header="src/locale/messages.fr.xlf (trans-unit)"></code-example>
-
-   <div class="alert is-important">
-
-   Don't change the IDs for translation units.
-   Each `id` is generated by Angular and depends on the content of the template text and its assigned meaning.
-   If you change either the text or the meaning, then the `id` changes.
-   For more about managing text updates and IDs, see [custom IDs][AioGuideI18nOptionalManageMarkedText].
-
-   不要更改翻译单元的 ID。每个 `id` 由 Angular 生成并取决于模板文本的内容及其分配的含义。如果你更改文本或含义，则 `id` 也会更改。有关管理文本更新和 ID 的更多信息，请参阅 [自定义 ID][AioGuideI18nOptionalManageMarkedText]。
-
-   </div>
-
-### Translate plurals and alternate expressions
-
-### 翻译复数和替代表达式
-
-{@a translate-plural-select}
-=======
-The following actions describe the translation process for French.
-
-1.  Open `messages.fr.xlf` and find the first `<trans-unit>` element.
-    This is a *translation unit*, also known as a *text node*, that represents the translation of the `<h1>` greeting tag that was previously marked with the `i18n` attribute.
-
-    > <code-example path="i18n/doc-files/messages.fr.xlf.html" region="translated-hello-before" header="src/locale/messages.fr.xlf (&lt;trans-unit&gt;)"></code-example>
+   This is a *translation unit*, also known as a *text node*, that represents the translation of the `<h1>` greeting tag that was previously marked with the `i18n` attribute.
+
+   打开 `messages.fr.xlf` 并找到第一个 `<trans-unit>` 元素。这是一个*翻译单元*，也称为*文本节点*，表示之前用 `i18n` 属性标记的 `<h1>` 问候标签的翻译。
+
+    > <code-example path="i18n/doc-files/messages.fr.xlf.html" region="translated-hello-before" header="src/locale/messages.fr.xlf (trans-unit)"></code-example>
     >
     > The `id="introductionHeader"` is a [custom ID][AioGuideI18nOptionalManageMarkedText], but without the `@@` prefix required in the source HTML.
+    >
+    > `id="introductionHeader"` 是一个 [自定义 ID][AioGuideI18nOptionalManageMarkedText]，但没有源 HTML 中所需的 `@@` 前缀。
+    >
 
 1.  Duplicate the `<source>...</source>` element in the text node, rename it to `target`, and then replace the content with the French text.
 
-    > <code-example path="i18n/doc-files/messages.fr.xlf.html" region="translated-hello" header="src/locale/messages.fr.xlf (&lt;trans-unit&gt;, after translation)"></code-example>
+   复制文本节点中的 `<source>...</source>` 元素，将其重命名为 `target` ，然后将内容替换为法语文本。
+
+    > <code-example path="i18n/doc-files/messages.fr.xlf.html" region="translated-hello" header="src/locale/messages.fr.xlf (trans-unit, after translation)"></code-example>
     >
     > In a more complex translation, the information and context in the [description and meaning elements][AioGuideI18nCommonPrepareAddHelpfulDescriptionsAndMeanings] help you choose the right words for translation.
+    >
+    > 在更复杂的翻译中，[描述和含义元素][AioGuideI18nCommonPrepareAddHelpfulDescriptionsAndMeanings] 中的信息和上下文可帮助你选择正确的单词进行翻译。
+    >
 
 1.  Translate the other text nodes.
     The following example displays the way to translate.
 
-    > <code-example path="i18n/doc-files/messages.fr.xlf.html" region="translated-other-nodes" header="src/locale/messages.fr.xlf (&lt;trans-unit&gt;)"></code-example>
+   翻译其他文本节点。以下示例显示了翻译方式。
+
+    > <code-example path="i18n/doc-files/messages.fr.xlf.html" region="translated-other-nodes" header="src/locale/messages.fr.xlf (trans-unit)"></code-example>
 
     <div class="alert is-important">
 
@@ -371,80 +315,59 @@
     If you change either the text or the meaning, then the `id` attribute changes.
     For more about managing text updates and IDs, see [custom IDs][AioGuideI18nOptionalManageMarkedText].
 
+    不要更改这些翻译单元的 ID。每个 `id` 属性由 Angular 生成，它取决于组件文本的内容和所指定的含义。如果你更改了文本或含义，则 `id` 属性就会更改。有关管理文本更新和 ID 的更多信息，请参阅 [自定义 ID][AioGuideI18nOptionalManageMarkedText]。
+
     </div>
 
 ## Translate plurals
 
+## 翻译复数
+
 Add or remove plural cases as needed for each language.
->>>>>>> 8ebc946c
+
+根据需要为每种语言添加或删除复数分支。
 
 <div class="alert is-helpful">
 
-<<<<<<< HEAD
-[`plural` 和 `select` ICU 表达式][AioGuideI18nCommonPrepareMarkPluralsAndAlternatesForTranslation]都被提取成了附加消息，因此你必须单独翻译它们。
-
-#### Translate plurals
-
-#### 翻译复数
-
-{@a translate-plural}
+For language plural rules, see [CLDR plural rules][GithubUnicodeOrgCldrStagingChartsLatestSupplementalLanguagePluralRulesHtml].
+
+语言复数规则，参见 [CLDR 复数规则][GithubUnicodeOrgCldrStagingChartsLatestSupplementalLanguagePluralRulesHtml]。
+
+</div>
+
+### `minute` `plural` example
+
+### `minute` `plural` 例子
 
 To translate a `plural`, translate the ICU format match values.
 
-要翻译 `plural` ，请翻译 ICU 格式的匹配值。
-
-* `just now`
-* `one minute ago`
-* `<x id="INTERPOLATION" equiv-text="{{minutes}}"/> minutes ago`
-=======
-For language plural rules, see [CLDR plural rules][GithubUnicodeOrgCldrStagingChartsLatestSupplementalLanguagePluralRulesHtml].
-
-</div>
-
-### `minute` `plural` example
-
-To translate a `plural`, translate the ICU format match values.
+要翻译 `plural` ，就要翻译 ICU 格式的匹配值。
 
 *   `just now`
 *   `one minute ago`
 *   `<x id="INTERPOLATION" equiv-text="{{minutes}}"/> minutes ago`
->>>>>>> 8ebc946c
 
 The following example displays the way to translate.
 
-以下示例展示了翻译方式。
+以下示例显示了翻译方式。
 
 <code-example path="i18n/doc-files/messages.fr.xlf.html" region="translated-plural" header="src/locale/messages.fr.xlf (trans-unit)"></code-example>
 
-<<<<<<< HEAD
-Add or remove plural cases as needed for each language.
-
-根据需要为每种语言添加或删除多个案例。
-
-<div class="alert is-helpful">
-
-For language plural rules, see [CLDR plural rules][GithubUnicodeOrgCldrStagingChartsLatestSupplementalLanguagePluralRulesHtml].
-
-对于语言复数规则，请参阅 [CLDR 复数规则][GithubUnicodeOrgCldrStagingChartsLatestSupplementalLanguagePluralRulesHtml]。
-
-</div>
-=======
 ## Translate alternate expressions
->>>>>>> 8ebc946c
+
+## 翻译替代表达式
 
 Angular also extracts alternate `select` ICU expressions as separate translation units.
 
-<<<<<<< HEAD
-#### 翻译替代表达式
-
-{@a translate-select}
-=======
+Angular 还会提取备用的 `select` ICU 表达式作为单独的翻译单元。
+
 ### `gender` `select` example
->>>>>>> 8ebc946c
+
+### `gender` `select` 示例
 
 The following example displays a `select` ICU expression in the component template.
 
-Angular 还提取备用的 `select` ICU 表达式作为单独的翻译单元。以下示例在组件模板中显示了一个 `select` ICU 表达式。
+以下示例在组件模板中显示了一个 `select` ICU 表达式。
 
 <code-example path="i18n/src/app/app.component.html" region="i18n-select" header="src/app/app.component.html"></code-example>
 
@@ -460,59 +383,64 @@
 When you translate the text, move the placeholder if necessary, but don't remove it.
 If you remove the placeholder, the ICU expression is removed from your translated application.
 
-翻译文本时，如有必要，可以移动占位符，但不要将其删除。如果删除占位符，将从翻译的应用程序中删除 ICU 表达式。
+翻译文本时，如有必要，请移动占位符，但不要将其删除。如果删除占位符，将从翻译完的应用程序中删除此 ICU 表达式。
 
 </div>
 
 The following example displays the second translation unit that contains the `select` clause.
 
-以下示例展示了包含 `select` 子句的第二个翻译单元。
+以下示例显示包含 `select` 子句的第二个翻译单元。
 
 <code-example path="i18n/doc-files/messages.fr.xlf.html" region="translate-select-2" header="src/locale/messages.fr.xlf (trans-unit)"></code-example>
 
 The following example displays both translation units after translation is complete.
 
-以下示例在翻译完成后显示两个翻译单元。
+以下示例显示了翻译完的两个翻译单元。
 
 <code-example path="i18n/doc-files/messages.fr.xlf.html" region="translated-select" header="src/locale/messages.fr.xlf (trans-unit)"></code-example>
 
 ## Translate nested expressions
 
-<<<<<<< HEAD
-#### 翻译嵌套表达式
-
-{@a translate-nested}
-=======
+## 翻译嵌套表达式
+
 Angular treats a nested expression in the same manner as an alternate expression.  Angular extracts the expression into two translation units.
 
+Angular 按照与替代表达式相同的方式处理嵌套表达式。 Angular 会将表达式提取到两个翻译单元中。
+
 ### Nested `plural` example
->>>>>>> 8ebc946c
+
+### 嵌套 `plural` 示例
 
 The following example displays the first translation unit that contains the text outside of the nested expression.
 
-Angular 处理嵌套表达式的方式和替代表达式一样。 Angular 会将表达式提取到两个翻译单元中。以下示例展示包含嵌套表达式之外的文本的第一个翻译单元。
+以下示例显示包含嵌套表达式之外的文本的第一个翻译单元。
 
 <code-example path="i18n/doc-files/messages.fr.xlf.html" region="translate-nested-1" header="src/locale/messages.fr.xlf (trans-unit)"></code-example>
 
 The following example displays the second translation unit that contains the complete nested expression.
 
-以下示例展示包含完整嵌套表达式的第二个翻译单元。
+以下示例展示了包含完整嵌套表达式的第二个翻译单元。
 
 <code-example path="i18n/doc-files/messages.fr.xlf.html" region="translate-nested-2" header="src/locale/messages.fr.xlf (trans-unit)"></code-example>
 
 The following example displays both translation units after translating.
 
-以下示例在翻译后会显示两个翻译单元。
+以下示例会在翻译后显示两个翻译单元。
 
 <code-example path="i18n/doc-files/messages.fr.xlf.html" region="translate-nested" header="src/locale/messages.fr.xlf (trans-unit)"></code-example>
 
 ## What's next
 
-*   [Merge translations into the app][AioGuideI18nCommonMerge]
+## 下一步
+
+* [Merge translations into the app][AioGuideI18nCommonMerge]
+
+  [将翻译结果合并到应用程序中][AioGuideI18nCommonMerge]
 
 <!-- links -->
 
 [AioCliMain]: cli "CLI Overview and Command Reference | Angular"
+
 [AioCliExtractI18n]: cli/extract-i18n "ng extract-i18n | CLI | Angular"
 
 [AioGuideGlossaryCommandLineInterfaceCli]: guide/glossary#command-line-interface-cli "command-line interface (CLI) - Glossary | Angular"
@@ -520,22 +448,20 @@
 [AioGuideI18nCommonMerge]: guide/i18n-common-merge "Merge translations into the application | Angular"
 
 [AioGuideI18nCommonPrepare]: guide/i18n-common-prepare "Prepare templates for translations | Angular"
+
 [AioGuideI18nCommonPrepareAddHelpfulDescriptionsAndMeanings]: guide/i18n-common-prepare#add-helpful-descriptions-and-meanings "Add helpful descriptions and meanings - Prepare component for translation | Angular"
 
 [AioGuideI18nCommonTranslationFilesCreateATranslationFileForEachLanguage]: guide/i18n-common-translation-files#create-a-translation-file-for-each-language "Create a translation file for each language - Work with translation files | Angular"
 
 [AioGuideI18nCommonTranslationFilesExtractTheSourceLanguageFile]: guide/i18n-common-translation-files#extract-the-source-language-file "Extract the source language file - Work with translation files | Angular"
-<<<<<<< HEAD
+
+[AioGuideI18nCommonTranslationFilesTranslateAlternateExpressions]: guide/i18n-common-translation-files#translate-alternate-expressions "Translate alternate expressions - Work with translation files | Angular"
 
 [AioGuideI18nCommonTranslationFilesTranslateEachTranslationFile]: guide/i18n-common-translation-files#translate-each-translation-file "Translate each translation file - Work with translation files | Angular"
 
-[AioGuideI18nCommonTranslationFilesTranslatePluralsAndAlternateExpressions]: guide/i18n-common-translation-files#translate-plurals-and-alternate-expressions "Translate plurals and alternate expressions - Work with translation files | Angular"
-=======
-[AioGuideI18nCommonTranslationFilesTranslateAlternateExpressions]: guide/i18n-common-translation-files#translate-alternate-expressions "Translate alternate expressions - Work with translation files | Angular"
-[AioGuideI18nCommonTranslationFilesTranslateEachTranslationFile]: guide/i18n-common-translation-files#translate-each-translation-file "Translate each translation file - Work with translation files | Angular"
 [AioGuideI18nCommonTranslationFilesTranslateNestedExpressions]: guide/i18n-common-translation-files#translate-nested-expressions "Translate nested expressions - Work with translation files | Angular"
+
 [AioGuideI18nCommonTranslationFilesTranslatePlurals]: guide/i18n-common-translation-files#translate-plurals "Translate plurals - Work with translation files | Angular"
->>>>>>> 8ebc946c
 
 [AioGuideI18nExample]: guide/i18n-example "Example Angular Internationalization application | Angular"
 
@@ -552,6 +478,7 @@
 [JsonMain]: https://www.json.org "Introducing JSON | JSON"
 
 [OasisOpenDocsXliffXliffCoreXliffCoreHtml]: http://docs.oasis-open.org/xliff/xliff-core/xliff-core.html "XLIFF Version 1.2 Specification | Oasis Open Docs"
+
 [OasisOpenDocsXliffXliffCoreV20Cos01XliffCoreV20Cose01Html]: http://docs.oasis-open.org/xliff/xliff-core/v2.0/cos01/xliff-core-v2.0-cos01.html "XLIFF Version 2.0 | Oasis Open Docs"
 
 [UnicodeCldrDevelopmentDevelopmentProcessDesignProposalsXmb]: http://cldr.unicode.org/development/development-process/design-proposals/xmb "XMB | CLDR - Unicode Common Locale Data Repository | Unicode"
