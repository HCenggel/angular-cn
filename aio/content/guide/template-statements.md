# Template statements

# 模板语句

Template statements are methods or properties that you can use in your HTML to respond to user events.
With template statements, your application can engage users through actions such as displaying dynamic content or submitting forms.

模板语句是可在 HTML 中用于响应用户事件的方法或属性。使用模板语句，你的应用可以通过诸如显示动态内容或提交表单之类的动作吸引用户。

<div class="alert is-helpful">

See the <live-example name="template-syntax">Template syntax</live-example> for the syntax and code snippets in this guide.

关于本指南中的语法和代码段的信息，请参阅<live-example name="template-syntax">Template syntax</live-example>。

</div>

In the following example, the template statement `deleteHero()` appears in quotes to the right of the equals sign `=` character as in `(event)="statement"`.

<<<<<<< HEAD
在以下示例中，模板语句 `deleteHero()` 出现在 `=` 号右侧的引号中，`(event)="statement"` 。

<code-example path="template-syntax/src/app/app.component.html" region="context-component-statement" header="src/app/app.component.html"></code-example>
=======
<code-example header="src/app/app.component.html" path="template-syntax/src/app/app.component.html" region="context-component-statement"></code-example>
>>>>>>> f25ac4ae

When the user clicks the **Delete hero** button, Angular calls the `deleteHero()` method in the component class.

当用户单击 **Delete hero** 按钮时，Angular 就会调用组件类中 `deleteHero()` 方法。

Use template statements with elements, components, or directives in response to events.

可以将模板语句与元素、组件或指令一起使用以响应事件。

<div class="alert is-helpful">

Responding to events is an aspect of Angular's [unidirectional data flow](guide/glossary#unidirectional-data-flow).
You can change anything in your application during a single event loop.

响应事件是 Angular [单向数据流](guide/glossary#unidirectional-data-flow)的一个方面。你可以在单个事件循环中更改应用程序中的任何内容。

</div>

## Syntax

## 语法

Like [template expressions](guide/interpolation), template statements use a language that looks like JavaScript.
However, the parser for template statements differs from the parser for template expressions.
In addition, the template statements parser specifically supports both basic assignment (`=`) and chaining expressions with semicolons (`;`).

与[模板表达式](guide/interpolation)一样，模板语句使用类似于 JavaScript 的语言。但是，模板语句的解析器与模板表达式的解析器有所不同。此外，模板语句解析器特别支持基本赋值 `=` 和带有分号 `;` 的串联表达式。

The following JavaScript and template expression syntax is not allowed:

不允许使用以下 JavaScript 和模板表达式语法：

* `new`
<<<<<<< HEAD

* increment and decrement operators, `++` and `--`

  递增和递减运算符 `++` 和 `--`

* operator assignment, such as `+=` and `-=`

  赋值运算符，例如 `+=` 和 `-=`

* the bitwise operators, such as `|` and `&`

  按位运算符，例如 `|` 和 `&`

* the [pipe operator](guide/pipes)
=======
* Increment and decrement operators, `++` and `--`
* Operator assignment, such as `+=` and `-=`
* The bitwise operators, such as `|` and `&`
* The [pipe operator](guide/pipes)
>>>>>>> f25ac4ae

  [管道操作符](guide/pipes)

## Statement context

<<<<<<< HEAD
## 语句的上下文

Statements have a context—a particular part of the application to which the statement belongs.

语句具有上下文 - 也就是语句所属应用中的特定部分。
=======
Statements have a context —a particular part of the application to which the statement belongs.
>>>>>>> f25ac4ae

Statements can refer only to what's in the statement context, which is typically the component instance.
For example, `deleteHero()` of `(click)="deleteHero()"` is a method of the component in the following snippet.

<<<<<<< HEAD
语句只能引用语句上下文中的内容，通常是组件实例。例如，`(click)="deleteHero()"` 中的 `deleteHero()` 就是下面代码段中的组件方法之一。

<code-example path="template-syntax/src/app/app.component.html" region="context-component-statement" header="src/app/app.component.html"></code-example>
=======
<code-example header="src/app/app.component.html" path="template-syntax/src/app/app.component.html" region="context-component-statement"></code-example>
>>>>>>> f25ac4ae

The statement context may also refer to properties of the template's own context.
In the following example, the component's event handling method, `onSave()` takes the template's own `$event` object as an argument.
On the next two lines, the `deleteHero()` method takes a [template input variable](guide/structural-directives#shorthand), `hero`, and `onSubmit()` takes a [template reference variable](guide/template-reference-variables), `#heroForm`.

<<<<<<< HEAD
语句上下文还可以引用模板自身的上下文属性。在下面的示例中，组件的事件处理方法 `onSave()` 将模板自己的 `$event` 对象用作参数。在接下来的两行中， `deleteHero()` 方法接收了[模板输入变量](guide/structural-directives#shorthand) `hero` 作为参数，而 `onSubmit()` 接收了[模板引用变量](guide/template-reference-variables) `#heroForm` 作为参数。

<code-example path="template-syntax/src/app/app.component.html" region="context-var-statement" header="src/app/app.component.html"></code-example>
=======
<code-example header="src/app/app.component.html" path="template-syntax/src/app/app.component.html" region="context-var-statement"></code-example>
>>>>>>> f25ac4ae

In this example, the context of the `$event` object, `hero`, and `#heroForm` is the template.

在这个例子中， `$event` 对象、`hero` 和 `#heroForm` 的上下文都是其模板。

Template context names take precedence over component context names.
In the preceding `deleteHero(hero)`, the `hero` is the template input variable, not the component's `hero` property.

模板上下文中的名称优先于组件上下文中的名称。前面 `deleteHero(hero)` 中的 `hero` 是模板输入变量，而不是组件的 `hero` 属性。

## Statement best practices

<<<<<<< HEAD
## 模板语句最佳实践

* **Conciseness**

  **简明**

  Use method calls or basic property assignments to keep template statements minimal.

  使用方法调用或基本属性赋值，来让模板语句保持最小化。

* **Work within the context**

  **在上下文中工作**

  The context of a template statement can be the component class instance or the template.
  Because of this, template statements cannot refer to anything in the global namespace such as `window` or `document`.
  For example, template statements can't call `console.log()` or `Math.max()`.

  模板语句的上下文可以是组件类实例或模板。因此，模板语句无法引用全局名称空间中的任何内容，例如 `window` 或 `document`。例如，模板语句不能调用 `console.log()` 或 `Math.max()` 。
=======
| Practices | Details |
| :-------- | :------ |
| Conciseness | Use method calls or basic property assignments to keep template statements minimal. |
| Work within the context | The context of a template statement can be the component class instance or the template. Because of this, template statements cannot refer to anything in the global namespace such as `window` or `document`. For example, template statements can't call `console.log()` or `Math.max()`. |

<!-- links -->

<!-- external links -->

<!-- end links -->

@reviewed 2022-02-28
>>>>>>> f25ac4ae
<|MERGE_RESOLUTION|>--- conflicted
+++ resolved
@@ -1,153 +1,65 @@
 # Template statements
-
-# 模板语句
 
 Template statements are methods or properties that you can use in your HTML to respond to user events.
 With template statements, your application can engage users through actions such as displaying dynamic content or submitting forms.
-
-模板语句是可在 HTML 中用于响应用户事件的方法或属性。使用模板语句，你的应用可以通过诸如显示动态内容或提交表单之类的动作吸引用户。
 
 <div class="alert is-helpful">
 
 See the <live-example name="template-syntax">Template syntax</live-example> for the syntax and code snippets in this guide.
 
-关于本指南中的语法和代码段的信息，请参阅<live-example name="template-syntax">Template syntax</live-example>。
-
 </div>
 
 In the following example, the template statement `deleteHero()` appears in quotes to the right of the equals sign `=` character as in `(event)="statement"`.
 
-<<<<<<< HEAD
-在以下示例中，模板语句 `deleteHero()` 出现在 `=` 号右侧的引号中，`(event)="statement"` 。
-
-<code-example path="template-syntax/src/app/app.component.html" region="context-component-statement" header="src/app/app.component.html"></code-example>
-=======
 <code-example header="src/app/app.component.html" path="template-syntax/src/app/app.component.html" region="context-component-statement"></code-example>
->>>>>>> f25ac4ae
 
 When the user clicks the **Delete hero** button, Angular calls the `deleteHero()` method in the component class.
 
-当用户单击 **Delete hero** 按钮时，Angular 就会调用组件类中 `deleteHero()` 方法。
-
 Use template statements with elements, components, or directives in response to events.
-
-可以将模板语句与元素、组件或指令一起使用以响应事件。
 
 <div class="alert is-helpful">
 
 Responding to events is an aspect of Angular's [unidirectional data flow](guide/glossary#unidirectional-data-flow).
 You can change anything in your application during a single event loop.
 
-响应事件是 Angular [单向数据流](guide/glossary#unidirectional-data-flow)的一个方面。你可以在单个事件循环中更改应用程序中的任何内容。
-
 </div>
 
 ## Syntax
-
-## 语法
 
 Like [template expressions](guide/interpolation), template statements use a language that looks like JavaScript.
 However, the parser for template statements differs from the parser for template expressions.
 In addition, the template statements parser specifically supports both basic assignment (`=`) and chaining expressions with semicolons (`;`).
 
-与[模板表达式](guide/interpolation)一样，模板语句使用类似于 JavaScript 的语言。但是，模板语句的解析器与模板表达式的解析器有所不同。此外，模板语句解析器特别支持基本赋值 `=` 和带有分号 `;` 的串联表达式。
-
 The following JavaScript and template expression syntax is not allowed:
 
-不允许使用以下 JavaScript 和模板表达式语法：
-
 * `new`
-<<<<<<< HEAD
-
-* increment and decrement operators, `++` and `--`
-
-  递增和递减运算符 `++` 和 `--`
-
-* operator assignment, such as `+=` and `-=`
-
-  赋值运算符，例如 `+=` 和 `-=`
-
-* the bitwise operators, such as `|` and `&`
-
-  按位运算符，例如 `|` 和 `&`
-
-* the [pipe operator](guide/pipes)
-=======
 * Increment and decrement operators, `++` and `--`
 * Operator assignment, such as `+=` and `-=`
 * The bitwise operators, such as `|` and `&`
 * The [pipe operator](guide/pipes)
->>>>>>> f25ac4ae
-
-  [管道操作符](guide/pipes)
 
 ## Statement context
 
-<<<<<<< HEAD
-## 语句的上下文
-
-Statements have a context—a particular part of the application to which the statement belongs.
-
-语句具有上下文 - 也就是语句所属应用中的特定部分。
-=======
 Statements have a context —a particular part of the application to which the statement belongs.
->>>>>>> f25ac4ae
 
 Statements can refer only to what's in the statement context, which is typically the component instance.
 For example, `deleteHero()` of `(click)="deleteHero()"` is a method of the component in the following snippet.
 
-<<<<<<< HEAD
-语句只能引用语句上下文中的内容，通常是组件实例。例如，`(click)="deleteHero()"` 中的 `deleteHero()` 就是下面代码段中的组件方法之一。
-
-<code-example path="template-syntax/src/app/app.component.html" region="context-component-statement" header="src/app/app.component.html"></code-example>
-=======
 <code-example header="src/app/app.component.html" path="template-syntax/src/app/app.component.html" region="context-component-statement"></code-example>
->>>>>>> f25ac4ae
 
 The statement context may also refer to properties of the template's own context.
 In the following example, the component's event handling method, `onSave()` takes the template's own `$event` object as an argument.
 On the next two lines, the `deleteHero()` method takes a [template input variable](guide/structural-directives#shorthand), `hero`, and `onSubmit()` takes a [template reference variable](guide/template-reference-variables), `#heroForm`.
 
-<<<<<<< HEAD
-语句上下文还可以引用模板自身的上下文属性。在下面的示例中，组件的事件处理方法 `onSave()` 将模板自己的 `$event` 对象用作参数。在接下来的两行中， `deleteHero()` 方法接收了[模板输入变量](guide/structural-directives#shorthand) `hero` 作为参数，而 `onSubmit()` 接收了[模板引用变量](guide/template-reference-variables) `#heroForm` 作为参数。
-
-<code-example path="template-syntax/src/app/app.component.html" region="context-var-statement" header="src/app/app.component.html"></code-example>
-=======
 <code-example header="src/app/app.component.html" path="template-syntax/src/app/app.component.html" region="context-var-statement"></code-example>
->>>>>>> f25ac4ae
 
 In this example, the context of the `$event` object, `hero`, and `#heroForm` is the template.
-
-在这个例子中， `$event` 对象、`hero` 和 `#heroForm` 的上下文都是其模板。
 
 Template context names take precedence over component context names.
 In the preceding `deleteHero(hero)`, the `hero` is the template input variable, not the component's `hero` property.
 
-模板上下文中的名称优先于组件上下文中的名称。前面 `deleteHero(hero)` 中的 `hero` 是模板输入变量，而不是组件的 `hero` 属性。
-
 ## Statement best practices
 
-<<<<<<< HEAD
-## 模板语句最佳实践
-
-* **Conciseness**
-
-  **简明**
-
-  Use method calls or basic property assignments to keep template statements minimal.
-
-  使用方法调用或基本属性赋值，来让模板语句保持最小化。
-
-* **Work within the context**
-
-  **在上下文中工作**
-
-  The context of a template statement can be the component class instance or the template.
-  Because of this, template statements cannot refer to anything in the global namespace such as `window` or `document`.
-  For example, template statements can't call `console.log()` or `Math.max()`.
-
-  模板语句的上下文可以是组件类实例或模板。因此，模板语句无法引用全局名称空间中的任何内容，例如 `window` 或 `document`。例如，模板语句不能调用 `console.log()` 或 `Math.max()` 。
-=======
 | Practices | Details |
 | :-------- | :------ |
 | Conciseness | Use method calls or basic property assignments to keep template statements minimal. |
@@ -159,5 +71,4 @@
 
 <!-- end links -->
 
-@reviewed 2022-02-28
->>>>>>> f25ac4ae
+@reviewed 2022-02-28