# Component testing scenarios

# 组件测试场景

This guide explores common component testing use cases.

本指南探讨了一些常见的组件测试用例。

<div class="alert is-helpful">

  For the sample app that the testing guides describe, see the <live-example name="testing" embedded-style noDownload>sample app</live-example>.

  对于本测试指南中描述的范例应用，参阅<live-example name="testing" embedded-style noDownload>范例应用</live-example>。

  For the tests features in the testing guides, see <live-example name="testing" stackblitz="specs" noDownload>tests</live-example>.

  要了解本测试指南中涉及的测试特性，请参阅<live-example name="testing" stackblitz="specs" noDownload>tests</live-example>。

</div>

## Component binding

## 组件绑定

In the example app, the `BannerComponent` presents static title text in the HTML template.

在范例应用中，`BannerComponent` 在 HTML 模板中展示了静态的标题文本。

After a few changes, the `BannerComponent` presents a dynamic title by binding to
the component's `title` property like this.

在少许更改之后，`BannerComponent` 就会通过绑定组件的 `title` 属性来渲染动态标题。

<code-example
  path="testing/src/app/banner/banner.component.ts"
  region="component"
  header="app/banner/banner.component.ts"></code-example>

As minimal as this is, you decide to add a test to confirm that component
actually displays the right content where you think it should.

尽管这很小，但你还是决定要添加一个测试来确认该组件实际显示的是你认为合适的内容。

#### Query for the _&lt;h1&gt;_

#### 查询 *&lt;h1>* 元素

You'll write a sequence of tests that inspect the value of the `<h1>` element
that wraps the _title_ property interpolation binding.

你将编写一系列测试来检查 `<h1>` 元素中包裹的 *title* 属性插值绑定。

You update the `beforeEach` to find that element with a standard HTML `querySelector`
and assign it to the `h1` variable.

你可以修改 `beforeEach` 以找到带有标准 HTML `querySelector` 的元素，并把它赋值给 `h1` 变量。

<code-example
  path="testing/src/app/banner/banner.component.spec.ts"
  region="setup"
  header="app/banner/banner.component.spec.ts (setup)"></code-example>

{@a detect-changes}

#### _createComponent()_ does not bind data

#### *createComponent()* 不绑定数据

For your first test you'd like to see that the screen displays the default `title`.
Your instinct is to write a test that immediately inspects the `<h1>` like this:

对于你的第一个测试，你希望屏幕上显示默认的 `title` 。你的直觉就是编写一个能立即检查 `<h1>` 的测试，就像这样：

<code-example
  path="testing/src/app/banner/banner.component.spec.ts"
  region="expect-h1-default-v1">
</code-example>

_That test fails_ with the message:

*那个测试失败*了：

```javascript
expected '' to contain 'Test Tour of Heroes'.
```

Binding happens when Angular performs **change detection**.

**当 Angular 执行变更检测**时就会发生绑定。

In production, change detection kicks in automatically
when Angular creates a component or the user enters a keystroke or
an asynchronous activity (e.g., AJAX) completes.

在生产环境中，当 Angular 创建一个组件，或者用户输入按键，或者异步活动（比如 AJAX）完成时，就会自动进行变更检测。

The `TestBed.createComponent` does _not_ trigger change detection; a fact confirmed in the revised test:

该 `TestBed.createComponent` *不会*触发变化检测，修改后的测试可以证实这一点：

<code-example
  path="testing/src/app/banner/banner.component.spec.ts" region="test-w-o-detect-changes"></code-example>

#### _detectChanges()_

You must tell the `TestBed` to perform data binding by calling `fixture.detectChanges()`.
Only then does the `<h1>` have the expected title.

你必须通过调用 `fixture.detectChanges()` 来告诉 `TestBed` 执行数据绑定。只有这样， `<h1>` 才能拥有预期的标题。

<code-example
  path="testing/src/app/banner/banner.component.spec.ts"
  region="expect-h1-default">
</code-example>

Delayed change detection is intentional and useful.
It gives the tester an opportunity to inspect and change the state of
the component _before Angular initiates data binding and calls [lifecycle hooks](guide/lifecycle-hooks)_.

这里延迟变更检测时机是故意而且有用的。这样才能让测试者在 Angular 启动数据绑定并调用[生命周期钩子](guide/lifecycle-hooks)之前，查看并更改组件的状态。

Here's another test that changes the component's `title` property _before_ calling `fixture.detectChanges()`.

这是另一个测试，它会在调用 `fixture.detectChanges()` *之前*改变组件的 `title` 属性。

<code-example
  path="testing/src/app/banner/banner.component.spec.ts"
  region="after-change">
</code-example>

{@a auto-detect-changes}

#### Automatic change detection

#### 自动变更检测

The `BannerComponent` tests frequently call `detectChanges`.
Some testers prefer that the Angular test environment run change detection automatically.

`BannerComponent` 测试会经常调用 `detectChanges`。一些测试人员更喜欢让 Angular 测试环境自动运行变更检测。

That's possible by configuring the `TestBed` with the `ComponentFixtureAutoDetect` provider.
First import it from the testing utility library:

可以通过配置带有 `ComponentFixtureAutoDetect` 提供者的 `TestBed` 来实现这一点。我们首先从测试工具函数库中导入它：

<code-example path="testing/src/app/banner/banner.component.detect-changes.spec.ts" region="import-ComponentFixtureAutoDetect" header="app/banner/banner.component.detect-changes.spec.ts (import)"></code-example>

Then add it to the `providers` array of the testing module configuration:

然后把它添加到测试模块配置的 `providers` 中：

<code-example path="testing/src/app/banner/banner.component.detect-changes.spec.ts" region="auto-detect" header="app/banner/banner.component.detect-changes.spec.ts (AutoDetect)"></code-example>

Here are three tests that illustrate how automatic change detection works.

这里有三个测试来说明自动变更检测是如何工作的。

<code-example path="testing/src/app/banner/banner.component.detect-changes.spec.ts" region="auto-detect-tests" header="app/banner/banner.component.detect-changes.spec.ts (AutoDetect Tests)"></code-example>

The first test shows the benefit of automatic change detection.

第一个测试显示了自动变更检测的优点。

The second and third test reveal an important limitation.
The Angular testing environment does _not_ know that the test changed the component's `title`.
The `ComponentFixtureAutoDetect` service responds to _asynchronous activities_ such as promise resolution, timers, and DOM events.
But a direct, synchronous update of the component property is invisible.
The test must call `fixture.detectChanges()` manually to trigger another cycle of change detection.

第二个和第三个测试则揭示了一个重要的限制。该 Angular 测试环境*不*知道测试改变了组件的 `title`。 `ComponentFixtureAutoDetect` 服务会响应*异步活动，*例如 Promise、定时器和 DOM 事件。但却看不见对组件属性的直接同步更新。该测试必须用 `fixture.detectChanges()` 来触发另一个变更检测周期。

<div class="alert is-helpful">

Rather than wonder when the test fixture will or won't perform change detection,
the samples in this guide _always call_ `detectChanges()` _explicitly_.
There is no harm in calling `detectChanges()` more often than is strictly necessary.

本指南中的范例总是会*显式*调用 `detectChanges()` ，而不用困惑于测试夹具何时会或不会执行变更检测。更频繁的调用 `detectChanges()` 毫无危害，没必要只在非常必要时才调用它。

</div>

{@a dispatch-event}
#### Change an input value with _dispatchEvent()_

#### 使用 *dispatchEvent()* 改变输入框的值

To simulate user input, you can find the input element and set its `value` property.

要模拟用户输入，你可以找到 input 元素并设置它的 `value` 属性。

You will call `fixture.detectChanges()` to trigger Angular's change detection.
But there is an essential, intermediate step.

你会调用 `fixture.detectChanges()` 来触发 Angular 的变更检测。但还有一个重要的中间步骤。

Angular doesn't know that you set the input element's `value` property.
It won't read that property until you raise the element's `input` event by calling `dispatchEvent()`.
_Then_ you call `detectChanges()`.

Angular 并不知道你为 input 设置过 `value` 属性。在通过调用 `dispatchEvent()` 分发 `input` 事件之前，它不会读取该属性。*紧接着*你就调用了 `detectChanges()` 。

The following example demonstrates the proper sequence.

下列例子说明了正确的顺序。

<code-example path="testing/src/app/hero/hero-detail.component.spec.ts" region="title-case-pipe" header="app/hero/hero-detail.component.spec.ts (pipe test)"></code-example>

## Component with external files

## 包含外部文件的组件

The `BannerComponent` above is defined with an _inline template_ and _inline css_, specified in the `@Component.template` and `@Component.styles` properties respectively.

上面的 `BannerComponent` 是用*内联模板*和*内联 css* 定义的，它们分别是在 `@Component.template` 和 `@Component.styles` 属性中指定的。

Many components specify _external templates_ and _external css_ with the
`@Component.templateUrl` and `@Component.styleUrls` properties respectively,
as the following variant of `BannerComponent` does.

很多组件都会分别用 `@Component.templateUrl` 和 `@Component.styleUrls`属性来指定*外部模板*和*外部 css*，就像下面的 `BannerComponent` 变体一样。

<code-example
  path="testing/src/app/banner/banner-external.component.ts"
  region="metadata"
  header="app/banner/banner-external.component.ts (metadata)"></code-example>

This syntax tells the Angular compiler to read the external files during component compilation.

这个语法告诉 Angular 编译器要在组件编译时读取外部文件。

That's not a problem when you run the CLI `ng test` command because it
_compiles the app before running the tests_.

当运行 `ng test` 命令时，这不是问题，因为它会*在运行测试之前编译应用*。

However, if you run the tests in a **non-CLI environment**,
tests of this component may fail.
For example, if you run the `BannerComponent` tests in a web coding environment such as [plunker](https://plnkr.co/), you'll see a message like this one:

<<<<<<< HEAD
但是，如果在**非 CLI 环境中**运行这些测试，那么这个组件的测试可能会失败。例如，如果你在一个 web 编程环境（比如 [plunker](https://plnkr.co/) 中运行 `BannerComponent` 测试，你会看到如下消息：

<code-example language="sh" class="code-shell" hideCopy>
=======
<code-example language="sh" hideCopy>
>>>>>>> 53aa7945
Error: This test module uses the component BannerComponent
which is using a "templateUrl" or "styleUrls", but they were never compiled.
Please call "TestBed.compileComponents" before your test.
</code-example>

You get this test failure message when the runtime environment
compiles the source code _during the tests themselves_.

当运行环境在测试过程中需要编译源代码时，就会得到这条测试失败的消息。

To correct the problem, call `compileComponents()` as explained [below](#compile-components).

要解决这个问题，可以调用 `compileComponents()`，[如下所示](#compile-components)。

{@a component-with-dependency}

## Component with a dependency

## 具有依赖的组件

Components often have service dependencies.

组件通常都有服务依赖。

The `WelcomeComponent` displays a welcome message to the logged in user.
It knows who the user is based on a property of the injected `UserService`:

`WelcomeComponent` 会向登录用户显示一条欢迎信息。它可以基于注入进来的 `UserService` 的一个属性了解到用户是谁：

<code-example path="testing/src/app/welcome/welcome.component.ts" header="app/welcome/welcome.component.ts"></code-example>

The `WelcomeComponent` has decision logic that interacts with the service, logic that makes this component worth testing.
Here's the testing module configuration for the spec file:

`WelcomeComponent` 拥有与该服务交互的决策逻辑，该逻辑让这个组件值得测试。这是 spec 文件的测试模块配置：

<code-example path="testing/src/app/welcome/welcome.component.spec.ts" region="config-test-module" header="app/welcome/welcome.component.spec.ts"></code-example>

This time, in addition to declaring the _component-under-test_,
the configuration adds a `UserService` provider to the `providers` list.
But not the real `UserService`.

这次，除了声明*被测组件外*，该配置还在 `providers` 列表中加入了 `UserService` 提供者。但它不是真正的 `UserService` 。

{@a service-test-doubles}

#### Provide service test doubles

#### 为服务提供测试替身

A _component-under-test_ doesn't have to be injected with real services.
In fact, it is usually better if they are test doubles (stubs, fakes, spies, or mocks).
The purpose of the spec is to test the component, not the service,
and real services can be trouble.

*待测组件*不必注入真正的服务。事实上，如果它们是测试替身（stubs，fakes，spies 或 mocks），通常会更好。该测试规约的目的是测试组件，而不是服务，使用真正的服务可能会遇到麻烦。

Injecting the real `UserService` could be a nightmare.
The real service might ask the user for login credentials and
attempt to reach an authentication server.
These behaviors can be hard to intercept.
It is far easier and safer to create and register a test double in place of the real `UserService`.

注入真正的 `UserService` 可能是个噩梦。真正的服务可能要求用户提供登录凭据，并尝试访问认证服务器。这些行为可能难以拦截。为它创建并注册一个测试专用版来代替真正的 `UserService` 要容易得多，也更安全。

This particular test suite supplies a minimal mock of the `UserService` that satisfies the needs of the `WelcomeComponent` and its tests:

这个特定的测试套件提供了 `UserService` 的最小化模拟，它满足了 `WelcomeComponent` 及其测试的需求：

<code-example
  path="testing/src/app/welcome/welcome.component.spec.ts"
  region="user-service-stub"
  header="app/welcome/welcome.component.spec.ts"></code-example>

{@a get-injected-service}

#### Get injected services

#### 取得所注入的服务

The tests need access to the (stub) `UserService` injected into the `WelcomeComponent`.

这些测试需要访问注入到 `WelcomeComponent` 中的 `UserService` 桩。

Angular has a hierarchical injection system.
There can be injectors at multiple levels, from the root injector created by the `TestBed`
down through the component tree.

Angular 有一个分层注入系统。它具有多个层级的注入器，从 `TestBed` 创建的根注入器开始，直到组件树中的各个层级。

The safest way to get the injected service, the way that **_always works_**,
is to **get it from the injector of the _component-under-test_**.
The component injector is a property of the fixture's `DebugElement`.

获得注入服务的最安全的方式（**始终有效**），就是***从被测组件*的注入器中获取它**。组件注入器是测试夹具所提供的 `DebugElement` 中的一个属性。

<code-example
  path="testing/src/app/welcome/welcome.component.spec.ts"
  region="injected-service"
  header="WelcomeComponent's injector">
</code-example>

{@a testbed-inject}

#### _TestBed.inject()_

You _may_ also be able to get the service from the root injector via `TestBed.inject()`.
This is easier to remember and less verbose.
But it only works when Angular injects the component with the service instance in the test's root injector.

你*可能*还可以通过 `TestBed.inject()` 来从根注入器获得服务。这更容易记忆，也不那么啰嗦。但这只有当 Angular 要把根注入器中的服务实例注入测试组件时才是可行的。

In this test suite, the _only_ provider of `UserService` is the root testing module,
so it is safe to call `TestBed.inject()` as follows:

在下面这个测试套件中， `UserService`*唯一的*提供者是根测试模块，因此可以安全地调用 `TestBed.inject()` ，如下所示：

<code-example
  path="testing/src/app/welcome/welcome.component.spec.ts"
  region="inject-from-testbed"
  header="TestBed injector">
</code-example>

<div class="alert is-helpful">

For a use case in which `TestBed.inject()` does not work,
see the [_Override component providers_](#component-override) section that
explains when and why you must get the service from the component's injector instead.

`TestBed.inject()` 不起作用的用例，参阅[*“覆盖组件提供者”*](#component-override)部分，它解释了何时以及为什么必须从该组件自身的注入器中获取该服务。

</div>

{@a welcome-spec-setup}

#### Final setup and tests

#### 最后的设置与测试

Here's the complete `beforeEach()`, using `TestBed.inject()`:

这里是完成的 `beforeEach()` ，它使用了 `TestBed.inject()` ：

<code-example path="testing/src/app/welcome/welcome.component.spec.ts" region="setup" header="app/welcome/welcome.component.spec.ts"></code-example>

And here are some tests:

以下是一些测试：

<code-example path="testing/src/app/welcome/welcome.component.spec.ts" region="tests" header="app/welcome/welcome.component.spec.ts"></code-example>

The first is a sanity test; it confirms that the stubbed `UserService` is called and working.

首先是一个健全性测试；它确认了桩服务 `UserService` 被调用过并能正常工作。

<div class="alert is-helpful">

The second parameter to the Jasmine matcher (e.g., `'expected name'`) is an optional failure label.
If the expectation fails, Jasmine appends this label to the expectation failure message.
In a spec with multiple expectations, it can help clarify what went wrong and which expectation failed.

Jasmine 匹配器的第二个参数（例如 `'expected name'` ）是一个可选的失败标签。如果此期望失败，Jasmine 就会把这个标签贴到期望失败的消息中。在具有多个期望的测试规约中，它可以帮我们澄清出现了什么问题以及都有哪些期望失败了。

</div>

The remaining tests confirm the logic of the component when the service returns different values.
The second test validates the effect of changing the user name.
The third test checks that the component displays the proper message when there is no logged-in user.

当该服务返回不同的值时，其余的测试会确认该组件的逻辑。第二个测试验证了更改用户名的效果。当用户未登录时，第三个测试会检查组件是否显示了正确的消息。

{@a component-with-async-service}
## Component with async service

## 带异步服务的组件

In this sample, the `AboutComponent` template hosts a `TwainComponent`.
The `TwainComponent` displays Mark Twain quotes.

在这个例子中，`AboutComponent` 模板托管了一个 `TwainComponent` 。`TwainComponent` 会显示马克·吐温的名言。

<code-example
  path="testing/src/app/twain/twain.component.ts"
  region="template"
  header="app/twain/twain.component.ts (template)"></code-example>

Note that the value of the component's `quote` property passes through an `AsyncPipe`.
That means the property returns either a `Promise` or an `Observable`.

注意，组件的 `quote` 属性值会传给 `AsyncPipe`。这意味着该属性返回了 `Promise` 或 `Observable` 。

In this example, the `TwainComponent.getQuote()` method tells you that
the `quote` property returns an `Observable`.

在这个例子中， `TwainComponent.getQuote()` 方法告诉你 `quote` 属性会返回一个 `Observable` 。

<code-example
  path="testing/src/app/twain/twain.component.ts"
  region="get-quote"
  header="app/twain/twain.component.ts (getQuote)"></code-example>

The `TwainComponent` gets quotes from an injected `TwainService`.
The component starts the returned `Observable` with a placeholder value (`'...'`),
before the service can return its first quote.

该 `TwainComponent` 从注入的 `TwainService` 中获取名言。该在服务能返回第一条名言之前，该服务会先返回一个占位流（`'...'`）。

The `catchError` intercepts service errors, prepares an error message,
and returns the placeholder value on the success channel.
It must wait a tick to set the `errorMessage`
in order to avoid updating that message twice in the same change detection cycle.

`catchError` 会拦截服务错误，准备一条错误信息，并在流的成功通道上返回占位值。它必须等一拍（tick）才能设置 `errorMessage`，以免在同一个更改检测周期内更新此消息两次。

These are all features you'll want to test.

这些都是你想要测试的特性。

#### Testing with a spy

#### 使用间谍（spy）进行测试

When testing a component, only the service's public API should matter.
In general, tests themselves should not make calls to remote servers.
They should emulate such calls. The setup in this `app/twain/twain.component.spec.ts` shows one way to do that:

在测试组件时，只有该服务的公开 API 才有意义。通常，测试本身不应该调用远程服务器。它们应该模拟这样的调用。这个 `app/twain/twain.component.spec.ts` 中的环境准备工作展示了一种方法：

<code-example
  path="testing/src/app/twain/twain.component.spec.ts"
  region="setup"
  header="app/twain/twain.component.spec.ts (setup)"></code-example>

{@a service-spy}

Focus on the spy.

仔细看一下这个间谍。

<code-example
  path="testing/src/app/twain/twain.component.spec.ts"
  region="spy">
</code-example>

The spy is designed such that any call to `getQuote` receives an observable with a test quote.
Unlike the real `getQuote()` method, this spy bypasses the server
and returns a synchronous observable whose value is available immediately.

这个间谍的设计目标是让所有对 `getQuote` 的调用都会收到一个带有测试名言的可观察对象。与真正的 `getQuote()` 方法不同，这个间谍会绕过服务器，并返回一个立即同步提供可用值的可观察对象。

You can write many useful tests with this spy, even though its `Observable` is synchronous.

虽然这个 `Observable` 是同步的，但你也可以用这个间谍编写很多有用的测试。

{@a sync-tests}

#### Synchronous tests

#### 同步测试

A key advantage of a synchronous `Observable` is that
you can often turn asynchronous processes into synchronous tests.

同步 `Observable` 的一个关键优势是，你通常可以把异步过程转换成同步测试。

<code-example
  path="testing/src/app/twain/twain.component.spec.ts"
  region="sync-test">
</code-example>

Because the spy result returns synchronously, the `getQuote()` method updates
the message on screen immediately _after_
the first change detection cycle during which Angular calls `ngOnInit`.

当间谍的结果同步返回时， `getQuote()` 方法会在第一个更改检测周期（Angular 在这里调用 `ngOnInit`）*后*立即更新屏幕上的消息。

You're not so lucky when testing the error path.
Although the service spy will return an error synchronously,
the component method calls `setTimeout()`.
The test must wait at least one full turn of the JavaScript engine before the
value becomes available. The test must become _asynchronous_.

你在测试错误路径时就没有这么幸运了。虽然服务间谍会同步返回一个错误，但该组件方法会调用 `setTimeout()`。在值可用之前，测试必须等待 JavaScript 引擎的至少一个周期。因此，该测试必须是*异步的*。

{@a fake-async}

#### Async test with _fakeAsync()_

#### 使用 *fakeAsync()* 进行异步测试

To use `fakeAsync()` functionality, you must import `zone.js/testing` in your test setup file.
If you created your project with the Angular CLI, `zone-testing` is already imported in `src/test.ts`.

要使用 `fakeAsync()` 功能，你必须在测试的环境设置文件中导入 `zone.js/testing`。如果是用 Angular CLI 创建的项目，那么其 `src/test.ts` 中已经配置好了 `zone-testing`。

The following test confirms the expected behavior when the service returns an `ErrorObservable`.

当该服务返回 `ErrorObservable` 时，下列测试会对其预期行为进行确认。

<code-example
  path="testing/src/app/twain/twain.component.spec.ts"
  region="error-test">
</code-example>

Note that the `it()` function receives an argument of the following form.

注意， `it()` 函数会要求如下形式的参数。

```javascript
fakeAsync(() => { /* test body */ })
```

The `fakeAsync()` function enables a linear coding style by running the test body in a special `fakeAsync test zone`.
The test body appears to be synchronous.
There is no nested syntax (like a `Promise.then()`) to disrupt the flow of control.

通过在一个特殊的 `fakeAsync test zone`（译注：Zone.js 的一个特例） 中运行测试体，`fakeAsync()` 函数可以启用线性编码风格。这个测试体看上去是同步的。没有像 `Promise.then()` 这样的嵌套语法来破坏控制流。

<div class="alert is-helpful">

Limitation: The `fakeAsync()` function won't work if the test body makes an `XMLHttpRequest` (XHR) call.
XHR calls within a test are rare, but if you need to call XHR, see [`waitForAsync()`](#waitForAsync), below.

限制：如果测试体要进行 `XMLHttpRequest` （XHR）调用，则 `fakeAsync()` 函数无效。很少会需要在测试中进行 XHR 调用，但如果你确实要这么做，请参阅下面的 [`waitForAsync()`](#waitForAsync) 部分。

</div>

{@a tick}

#### The _tick()_ function

#### _tick()_ 函数

You do have to call [tick()](api/core/testing/tick) to advance the (virtual) clock.

你必须调用 [tick()](api/core/testing/tick) 来推进（虚拟）时钟。

Calling [tick()](api/core/testing/tick) simulates the passage of time until all pending asynchronous activities finish.
In this case, it waits for the error handler's `setTimeout()`.

调用 [tick()](api/core/testing/tick) 时会在所有挂起的异步活动完成之前模拟时间的流逝。在这种情况下，它会等待错误处理程序中的 `setTimeout()` 。

The [tick()](api/core/testing/tick) function accepts milliseconds and tickOptions as parameters, the millisecond (defaults to 0 if not provided) parameter represents how much the virtual clock advances. For example, if you have a `setTimeout(fn, 100)` in a `fakeAsync()` test, you need to use tick(100) to trigger the fn callback. The tickOptions is an optional parameter with a property called `processNewMacroTasksSynchronously` (defaults to true) that represents whether to invoke new generated macro tasks when ticking.

[tick()](api/core/testing/tick) 函数接受毫秒数(milliseconds) 和 tick 选项(tickOptions) 作为参数，毫秒数（默认值为 0）参数表示虚拟时钟要前进多少。比如，如果你在 `fakeAsync()` 测试中有一个 `setTimeout(fn, 100)`，你就需要使用 tick(100) 来触发其 fn 回调。 tickOptions 是一个可选参数，它带有一个名为 `processNewMacroTasksSynchronously` 的属性（默认为 true），表示在 tick 时是否要调用新生成的宏任务。

<code-example
  path="testing/src/app/demo/async-helper.spec.ts"
  region="fake-async-test-tick">
</code-example>

The [tick()](api/core/testing/tick) function is one of the Angular testing utilities that you import with `TestBed`.
It's a companion to `fakeAsync()` and you can only call it within a `fakeAsync()` body.

[tick()](api/core/testing/tick) 函数是你用 `TestBed` 导入的 Angular 测试工具函数之一。它是 `fakeAsync()` 的伴生工具，你只能在 `fakeAsync()` 测试体内调用它。

#### tickOptions

<code-example
  path="testing/src/app/demo/async-helper.spec.ts"
  region="fake-async-test-tick-new-macro-task-sync">
</code-example>

In this example, we have a new macro task (nested setTimeout), by default, when we `tick`, the setTimeout `outside` and `nested` will both be triggered.

在这个例子中，我们有一个新的宏任务（嵌套的 setTimeout），默认情况下，当我们 `tick` 时 的 setTimeout 的 `outside` 和 `nested` 都会被触发。

<code-example
  path="testing/src/app/demo/async-helper.spec.ts"
  region="fake-async-test-tick-new-macro-task-async">
</code-example>

And in some case, we don't want to trigger the new macro task when ticking, we can use `tick(milliseconds, {processNewMacroTasksSynchronously: false})` to not invoke new macro task.

在某种情况下，我们不希望在 tick 时触发新的宏任务，我们可以使用 `tick(milliseconds, {processNewMacroTasksSynchronously: false})` 来要求不调用新的宏任务。

#### Comparing dates inside fakeAsync()

#### 比较 fakeAsync() 内部的日期

`fakeAsync()` simulates passage of time, which allows you to calculate the difference between dates inside `fakeAsync()`.

`fakeAsync()` 可以模拟时间的流逝，以便让你计算出 `fakeAsync()` 里面的日期差。

<code-example
  path="testing/src/app/demo/async-helper.spec.ts"
  region="fake-async-test-date">
</code-example>

#### jasmine.clock with fakeAsync()

#### jasmine.clock 与 fakeAsync() 联用

Jasmine also provides a `clock` feature to mock dates. Angular automatically runs tests that are run after
`jasmine.clock().install()` is called inside a `fakeAsync()` method until `jasmine.clock().uninstall()` is called. `fakeAsync()` is not needed and throws an error if nested.

Jasmine 还为模拟日期提供了 `clock` 特性。而 Angular 会在 `jasmine.clock().install()` 于 `fakeAsync()` 方法内调用时自动运行这些测试。直到调用了 `jasmine.clock().uninstall()` 为止。 `fakeAsync()` 不是必须的，如果嵌套它就抛出错误。

By default, this feature is disabled. To enable it, set a global flag before importing `zone-testing`.

默认情况下，此功能处于禁用状态。要启用它，请在导入 `zone-testing` 之前先设置全局标志。

If you use the Angular CLI, configure this flag in `src/test.ts`.

如果你使用的是 Angular CLI，请在 `src/test.ts` 中配置这个标志。

```
(window as any)['__zone_symbol__fakeAsyncPatchLock'] = true;
import 'zone.js/testing';
```

<code-example
  path="testing/src/app/demo/async-helper.spec.ts"
  region="fake-async-test-clock">
</code-example>

#### Using the RxJS scheduler inside fakeAsync()

#### 在 `fakeAsync()` 中使用 RxJS 调度器

You can also use RxJS scheduler in `fakeAsync()` just like using `setTimeout()` or `setInterval()`, but you need to import `zone.js/plugins/zone-patch-rxjs-fake-async` to patch RxJS scheduler.
<code-example
  path="testing/src/app/demo/async-helper.spec.ts"
  region="fake-async-test-rxjs">
</code-example>

`fakeAsync()` 使用 RxJS 的调度器，就像使用 `setTimeout()` 或 `setInterval()` 一样，但你需要导入 `zone.js/plugins/zone-patch-rxjs-fake-async` 来给 RxJS 调度器打补丁。

#### Support more macroTasks

#### 支持更多的 macroTasks

By default, `fakeAsync()` supports the following macro tasks.

`fakeAsync()` 默认支持以下宏任务：

- `setTimeout`
- `setInterval`
- `requestAnimationFrame`
- `webkitRequestAnimationFrame`
- `mozRequestAnimationFrame`

If you run other macro tasks such as `HTMLCanvasElement.toBlob()`, an _"Unknown macroTask scheduled in fake async test"_ error will be thrown.

如果你运行其他宏任务，比如 `HTMLCanvasElement.toBlob()` ，就会抛出 *"Unknown macroTask scheduled in fake async test"* 错误。*

<code-tabs>
  <code-pane
    header="src/app/shared/canvas.component.spec.ts (failing)"
    path="testing/src/app/shared/canvas.component.spec.ts"
    region="without-toBlob-macrotask">
  </code-pane>
  <code-pane
    header="src/app/shared/canvas.component.ts"
    path="testing/src/app/shared/canvas.component.ts"
    region="main">
  </code-pane>
</code-tabs>

If you want to support such a case, you need to define the macro task you want to support in `beforeEach()`.
For example:

如果你想支持这种情况，就要在 `beforeEach()` 定义你要支持的宏任务。例如：

<code-example
  header="src/app/shared/canvas.component.spec.ts (excerpt)"
  path="testing/src/app/shared/canvas.component.spec.ts"
  region="enable-toBlob-macrotask">
</code-example>

Note that in order to make the `<canvas>` element Zone.js-aware in your app, you need to import the `zone-patch-canvas` patch (either in `polyfills.ts` or in the specific file that uses `<canvas>`):

注意，要在依赖 Zone.js 的应用中使用 `<canvas>` 元素，你需要导入 `zone-patch-canvas` 补丁（或者在 `polyfills.ts` 中，或者在用到 `<canvas>` 的那个文件中）：

<code-example
  header="src/polyfills.ts or src/app/shared/canvas.component.ts"
  path="testing/src/app/shared/canvas.component.ts"
  region="import-canvas-patch">
</code-example>


#### Async observables

#### 异步可观察对象

You might be satisfied with the test coverage of these tests.

你可能已经对前面这些测试的测试覆盖率感到满意。

However, you might be troubled by the fact that the real service doesn't quite behave this way.
The real service sends requests to a remote server.
A server takes time to respond and the response certainly won't be available immediately
as in the previous two tests.

但是，你可能也会为另一个事实感到不安：真实的服务并不是这样工作的。真实的服务会向远程服务器发送请求。服务器需要一定的时间才能做出响应，并且其响应体肯定不会像前面两个测试中一样是立即可用的。

Your tests will reflect the real world more faithfully if you return an _asynchronous_ observable
from the `getQuote()` spy like this.

如果能像下面这样从 `getQuote()` 间谍中返回一个*异步的*可观察对象，你的测试就会更真实地反映现实世界。

<code-example
  path="testing/src/app/twain/twain.component.spec.ts"
  region="async-setup">
</code-example>

#### Async observable helpers

#### 异步可观察对象测试助手

The async observable was produced by an `asyncData` helper.
The `asyncData` helper is a utility function that you'll have to write yourself, or you can copy this one from the sample code.

异步可观察对象可以由测试助手 `asyncData` 生成。测试助手 `asyncData` 是一个你必须自行编写的工具函数，当然也可以从下面的范例代码中复制它。

<code-example
  path="testing/src/testing/async-observable-helpers.ts"
  region="async-data"
  header="testing/async-observable-helpers.ts">
</code-example>

This helper's observable emits the `data` value in the next turn of the JavaScript engine.

这个助手返回的可观察对象会在 JavaScript 引擎的下一个周期中发送 `data` 值。

The [RxJS `defer()` operator](http://reactivex.io/documentation/operators/defer.html) returns an observable.
It takes a factory function that returns either a promise or an observable.
When something subscribes to _defer_'s observable,
it adds the subscriber to a new observable created with that factory.

[RxJS 的 `defer()` 操作符](http://reactivex.io/documentation/operators/defer.html)返回一个可观察对象。它的参数是一个返回 Promise 或可观察对象的工厂函数。当某个订阅者订阅 *defer* 生成的可观察对象时，defer 就会调用此工厂函数生成新的可观察对象，并让该订阅者订阅这个新对象。

The `defer()` operator transforms the `Promise.resolve()` into a new observable that,
like `HttpClient`, emits once and completes.
Subscribers are unsubscribed after they receive the data value.

`defer()` 操作符会把 `Promise.resolve()` 转换成一个新的可观察对象，它和 `HttpClient` 一样只会发送一次然后立即结束（complete）。这样，当订阅者收到数据后就会自动取消订阅。

There's a similar helper for producing an async error.

还有一个类似的用来生成异步错误的测试助手。

<code-example
  path="testing/src/testing/async-observable-helpers.ts"
  region="async-error">
</code-example>

#### More async tests

#### 更多异步测试

Now that the `getQuote()` spy is returning async observables,
most of your tests will have to be async as well.

现在，`getQuote()` 间谍正在返回异步可观察对象，你的大多数测试都必须是异步的。

Here's a `fakeAsync()` test that demonstrates the data flow you'd expect
in the real world.

下面是一个 `fakeAsync()` 测试，用于演示你在真实世界中所期望的数据流。

<code-example
  path="testing/src/app/twain/twain.component.spec.ts"
  region="fake-async-test">
</code-example>

Notice that the quote element displays the placeholder value (`'...'`) after `ngOnInit()`.
The first quote hasn't arrived yet.

注意，quote 元素会在 `ngOnInit()` 之后显示占位符 `'...'`。因为第一句名言尚未到来。

To flush the first quote from the observable, you call [tick()](api/core/testing/tick).
Then call `detectChanges()` to tell Angular to update the screen.

要清除可观察对象中的第一句名言，你可以调用 [tick()](api/core/testing/tick) 。然后调用 `detectChanges()` 来告诉 Angular 更新屏幕。

Then you can assert that the quote element displays the expected text.

然后，你可以断言 quote 元素是否显示了预期的文本。

{@a waitForAsync}

#### Async test with _waitForAsync()_

#### 用 *waitForAsync()* 进行异步测试

To use `waitForAsync()` functionality, you must import `zone.js/testing` in your test setup file.
If you created your project with the Angular CLI, `zone-testing` is already imported in `src/test.ts`.

<<<<<<< HEAD
要使用 `waitForAsync()` 函数，你必须在 test 的设置文件中导入 `zone.js/testing`。如果你是用 Angular CLI 创建的项目，那就已经在 `src/test.ts` 中导入过 `zone-testing` 了。

<div class="alert is-helpful">

The `TestBed.compileComponents()` method (see [below](#compile-components)) calls `XHR`
to read external template and css files during "just-in-time" compilation.
Write tests that call `compileComponents()` with the `waitForAsync()` utility.

`TestBed.compileComponents()` 方法（参阅[下文](#compile-components)）会调用 `XHR` 通过“即时（JIT）”编译过程来读取外部模板和 css 文件。可以在 `waitForAsync()` 工具函数中调用 `compileComponents()`，以编写这种测试。

</div>

=======
>>>>>>> 53aa7945
Here's the previous `fakeAsync()` test, re-written with the `waitForAsync()` utility.

这是之前的 `fakeAsync()` 测试，用 `waitForAsync()` 工具函数重写的版本。

<code-example
  path="testing/src/app/twain/twain.component.spec.ts"
  region="waitForAsync-test">
</code-example>

The `waitForAsync()` utility hides some asynchronous boilerplate by arranging for the tester's code
to run in a special _async test zone_.
You don't need to pass Jasmine's `done()` into the test and call `done()` because it is `undefined` in promise or observable callbacks.

`waitForAsync()` 工具函数通过把测试代码安排到在特殊的*异步测试区（async test zone）*下运行来隐藏某些用来处理异步的样板代码。你不需要把 Jasmine 的 `done()` 传给测试并让测试调用 `done()`，因为它在 Promise 或者可观察对象的回调函数中是 `undefined`。

But the test's asynchronous nature is revealed by the call to `fixture.whenStable()`,
which breaks the linear flow of control.

但是，可以通过调用 `fixture.whenStable()` 函数来揭示本测试的异步性，因为该函数打破了线性的控制流。

When using an `intervalTimer()` such as `setInterval()` in `waitForAsync()`, remember to cancel the timer with `clearInterval()` after the test, otherwise the `waitForAsync()` never ends.

在 `waitForAsync()` 中使用 `intervalTimer()`（比如 `setInterval()`）时，别忘了在测试后通过 `clearInterval()` 取消这个定时器，否则 `waitForAsync()` 永远不会结束。

{@a when-stable}

#### _whenStable_

The test must wait for the `getQuote()` observable to emit the next quote.
Instead of calling [tick()](api/core/testing/tick), it calls `fixture.whenStable()`.

测试必须等待 `getQuote()` 可观察对象发出下一句名言。它并没有调用 [tick()](api/core/testing/tick)，而是调用了 `fixture.whenStable()` 。

The `fixture.whenStable()` returns a promise that resolves when the JavaScript engine's
task queue becomes empty.
In this example, the task queue becomes empty when the observable emits the first quote.

`fixture.whenStable()` 返回一个 Promise，它会在 JavaScript 引擎的任务队列变空时解析。在这个例子中，当可观察对象发出第一句名言时，任务队列就会变为空。

The test resumes within the promise callback, which calls `detectChanges()` to
update the quote element with the expected text.

测试会在该 Promise 的回调中继续进行，它会调用 `detectChanges()` 来用期望的文本更新 quote 元素。

{@a jasmine-done}

#### Jasmine _done()_

While the `waitForAsync()` and `fakeAsync()` functions greatly
simplify Angular asynchronous testing,
you can still fall back to the traditional technique
and pass `it` a function that takes a
[`done` callback](https://jasmine.github.io/2.0/introduction.html#section-Asynchronous_Support).

虽然 `waitForAsync()` 和 `fakeAsync()` 函数可以大大简化 Angular 的异步测试，但你仍然可以回退到传统技术，并给 `it` 传一个以 [`done` 回调](https://jasmine.github.io/2.0/introduction.html#section-Asynchronous_Support)为参数的函数。

You can't call `done()` in `waitForAsync()` or `fakeAsync()` functions, because the `done parameter`
is `undefined`.

但你不能在 `waitForAsync()` 或 `fakeAsync()` 函数中调用 `done()`，因为那里的 `done` 参数是 `undefined`。

Now you are responsible for chaining promises, handling errors, and calling `done()` at the appropriate moments.

现在，你要自己负责串联各种 Promise、处理错误，并在适当的时机调用 `done()`。

Writing test functions with `done()`, is more cumbersome than `waitForAsync()`and `fakeAsync()`, but it is occasionally necessary when code involves the `intervalTimer()` like `setInterval`.

编写带有 `done()` 的测试函数要比用 `waitForAsync()` 和 `fakeAsync()` 的形式笨重。但是当代码涉及到像 `setInterval` 这样的 `intervalTimer()` 时，它往往是必要的。

Here are two more versions of the previous test, written with `done()`.
The first one subscribes to the `Observable` exposed to the template by the component's `quote` property.

这里是上一个测试的另外两种版本，用 `done()` 编写。第一个订阅了通过组件的 `quote` 属性暴露给模板的 `Observable`。

<code-example
  path="testing/src/app/twain/twain.component.spec.ts"
  region="quote-done-test"></code-example>

The RxJS `last()` operator emits the observable's last value before completing, which will be the test quote.
The `subscribe` callback calls `detectChanges()` to
update the quote element with the test quote, in the same manner as the earlier tests.

RxJS 的 `last()` 操作符会在完成之前发出可观察对象的最后一个值，它同样是测试名言。`subscribe` 回调会调用 `detectChanges()` 来使用测试名言刷新的 quote 元素，方法与之前的测试一样。

In some tests, you're more interested in how an injected service method was called and what values it returned,
than what appears on screen.

在某些测试中，你可能更关心注入的服务方法是如何被调的以及它返回了什么值，而不是屏幕显示的内容。

A service spy, such as the `qetQuote()` spy of the fake `TwainService`,
can give you that information and make assertions about the state of the view.

服务间谍，比如伪 `TwainService` 上的 `qetQuote()` 间谍，可以给你那些信息，并对视图的状态做出断言。

<code-example
  path="testing/src/app/twain/twain.component.spec.ts"
  region="spy-done-test"></code-example>

{@a marble-testing}
## Component marble tests

## 组件的弹珠测试

The previous `TwainComponent` tests simulated an asynchronous observable response
from the `TwainService` with the `asyncData` and `asyncError` utilities.

前面的 `TwainComponent` 测试通过 `asyncData` 和 `asyncError` 工具函数模拟了一个来自 `TwainService` 的异步响应体可观察对象。

These are short, simple functions that you can write yourself.
Unfortunately, they're too simple for many common scenarios.
An observable often emits multiple times, perhaps after a significant delay.
A component may coordinate multiple observables
with overlapping sequences of values and errors.

你可以自己编写这些简短易用的函数。不幸的是，对于很多常见的场景来说，它们太简单了。可观察对象经常会发送很多次，可能是在经过一段显著的延迟之后。组件可以用重叠的值序列和错误序列来协调多个可观察对象。

**RxJS marble testing** is a great way to test observable scenarios,
both simple and complex.
You've likely seen the [marble diagrams](https://rxmarbles.com/)
that illustrate how observables work.
Marble testing uses a similar marble language to
specify the observable streams and expectations in your tests.

**RxJS 弹珠测试**是一种测试可观察场景的好方法，它既简单又复杂。你很可能已经看过用于说明可观察对象是如何工作[弹珠图](https://rxmarbles.com/)。弹珠测试使用类似的弹珠语言来指定测试中的可观察流和期望值。

The following examples revisit two of the `TwainComponent` tests
with marble testing.

下面的例子用弹珠测试再次实现了 `TwainComponent` 中的两个测试。

Start by installing the `jasmine-marbles` npm package.
Then import the symbols you need.

首先安装 npm 包 `jasmine-marbles`。然后导入你需要的符号。

<code-example
  path="testing/src/app/twain/twain.component.marbles.spec.ts"
  region="import-marbles"
  header="app/twain/twain.component.marbles.spec.ts (import marbles)"></code-example>

Here's the complete test for getting a quote:

获取名言的完整测试方法如下：

<code-example
  path="testing/src/app/twain/twain.component.marbles.spec.ts"
  region="get-quote-test"></code-example>

Notice that the Jasmine test is synchronous. There's no `fakeAsync()`.
Marble testing uses a test scheduler to simulate the passage of time
in a synchronous test.

注意，这个 Jasmine 测试是同步的。没有 `fakeAsync()`。 弹珠测试使用测试调度程序（scheduler）来模拟同步测试中的时间流逝。

The beauty of marble testing is in the visual definition of the observable streams.
This test defines a [_cold_ observable](#cold-observable) that waits
three [frames](#marble-frame) (`---`),
emits a value (`x`), and completes (`|`).
In the second argument you map the value marker (`x`) to the emitted value (`testQuote`).

弹珠测试的美妙之处在于对可观察对象流的视觉定义。这个测试定义了一个[*冷*可观察对象](#cold-observable)，它等待三[帧](#marble-frame)（ `---` ），发出一个值（ `x` ），并完成（ `|` ）。在第二个参数中，你把值标记（ `x` ）映射到了发出的值（ `testQuote` ）。

<code-example
  path="testing/src/app/twain/twain.component.marbles.spec.ts"
  region="test-quote-marbles"></code-example>

The marble library constructs the corresponding observable, which the
test sets as the `getQuote` spy's return value.

这个弹珠库会构造出相应的可观察对象，测试程序把它用作 `getQuote` 间谍的返回值。

When you're ready to activate the marble observables,
you tell the `TestScheduler` to _flush_ its queue of prepared tasks like this.

当你准备好激活弹珠的可观察对象时，就告诉 `TestScheduler` 把它准备好的任务队列*刷新*一下。

<code-example
  path="testing/src/app/twain/twain.component.marbles.spec.ts"
  region="test-scheduler-flush"></code-example>

This step serves a purpose analogous to [tick()](api/core/testing/tick) and `whenStable()` in the
earlier `fakeAsync()` and `waitForAsync()` examples.
The balance of the test is the same as those examples.

这个步骤的作用类似于之前的 `fakeAsync()` 和 `waitForAsync()` 例子中的 [tick()](api/core/testing/tick) 和 `whenStable()` 测试。对这种测试的权衡策略与那些例子是一样的。

#### Marble error testing

#### 弹珠错误测试

Here's the marble testing version of the `getQuote()` error test.

下面是 `getQuote()` 错误测试的弹珠测试版。

<code-example
  path="testing/src/app/twain/twain.component.marbles.spec.ts"
  region="error-test"></code-example>

It's still an async test, calling `fakeAsync()` and [tick()](api/core/testing/tick), because the component itself
calls `setTimeout()` when processing errors.

它仍然是异步测试，调用 `fakeAsync()` 和 [tick()](api/core/testing/tick)，因为该组件在处理错误时会调用 `setTimeout()`。

Look at the marble observable definition.

看看这个弹珠的可观察定义。

<code-example
  path="testing/src/app/twain/twain.component.marbles.spec.ts"
  region="error-marbles"></code-example>

This is a _cold_ observable that waits three frames and then emits an error,
The hash (`#`) indicates the timing of the error that is specified in the third argument.
The second argument is null because the observable never emits a value.

这是一个*冷*可观察对象，等待三帧，然后发出一个错误，井号（`#`）标出了在第三个参数中指定错误的发生时间。第二个参数为 null，因为该可观察对象永远不会发出值。

#### Learn about marble testing

#### 了解弹珠测试

{@a marble-frame}

A _marble frame_ is a virtual unit of testing time.
Each symbol (`-`, `x`, `|`, `#`) marks the passing of one frame.

*弹珠帧*是测试时间线上的虚拟单位。每个符号（ `-` ， `x` ， `|` ， `#` ）都表示经过了一帧。

{@a cold-observable}

A _cold_ observable doesn't produce values until you subscribe to it.
Most of your application observables are cold.
All [_HttpClient_](guide/http) methods return cold observables.

*冷*可观察对象在你订阅它之前不会产生值。你的大多数应用中可观察对象都是冷的。所有的 [*HttpClient*](guide/http) 方法返回的都是冷可观察对象。

A _hot_ observable is already producing values _before_ you subscribe to it.
The [_Router.events_](api/router/Router#events) observable,
which reports router activity, is a _hot_ observable.

而*热*可观察对象在订阅它*之前*就已经在生成了这些值。用来报告路由器活动的 [*Router.events*](api/router/Router#events) 可观察对象就是一种*热*可观察对象。

RxJS marble testing is a rich subject, beyond the scope of this guide.
Learn about it on the web, starting with the
[official documentation](https://rxjs.dev/guide/testing/marble-testing).

RxJS 弹珠测试这个主题非常丰富，超出了本指南的范围。你可以在网上了解它，先从其[官方文档](https://rxjs.dev/guide/testing/marble-testing)开始。

{@a component-with-input-output}
## Component with inputs and outputs

## 具有输入和输出属性的组件

A component with inputs and outputs typically appears inside the view template of a host component.
The host uses a property binding to set the input property and an event binding to
listen to events raised by the output property.

具有输入和输出属性的组件通常会出现在宿主组件的视图模板中。宿主使用属性绑定来设置输入属性，并使用事件绑定来监听输出属性引发的事件。

The testing goal is to verify that such bindings work as expected.
The tests should set input values and listen for output events.

本测试的目标是验证这些绑定是否如预期般工作。这些测试应该设置输入值并监听输出事件。

The `DashboardHeroComponent` is a tiny example of a component in this role.
It displays an individual hero provided by the `DashboardComponent`.
Clicking that hero tells the `DashboardComponent` that the user has selected the hero.

`DashboardHeroComponent` 是这类组件的一个小例子。它会显示由 `DashboardComponent` 提供的一个英雄。点击这个英雄就会告诉 `DashboardComponent`，用户已经选择了此英雄。

The `DashboardHeroComponent` is embedded in the `DashboardComponent` template like this:

`DashboardHeroComponent` 会像这样内嵌在 `DashboardComponent` 模板中的：

<code-example
  path="testing/src/app/dashboard/dashboard.component.html"
  region="dashboard-hero"
  header="app/dashboard/dashboard.component.html (excerpt)"></code-example>

The `DashboardHeroComponent` appears in an `*ngFor` repeater, which sets each component's `hero` input property
to the looping value and listens for the component's `selected` event.

`DashboardHeroComponent` 出现在 `*ngFor` 复写器中，把它的输入属性 `hero` 设置为当前的循环变量，并监听该组件的 `selected` 事件。

Here's the component's full definition:

这里是组件的完整定义：

{@a dashboard-hero-component}

<code-example
  path="testing/src/app/dashboard/dashboard-hero.component.ts"
  region="component"
  header="app/dashboard/dashboard-hero.component.ts (component)"></code-example>

While testing a component this simple has little intrinsic value, it's worth knowing how.
You can use one of these approaches:

在测试一个组件时，像这样简单的场景没什么内在价值，但值得了解它。你可以继续尝试这些方法：

- Test it as used by `DashboardComponent`.

  用 `DashboardComponent` 来测试它。

- Test it as a stand-alone component.

  把它作为一个独立的组件进行测试。

- Test it as used by a substitute for `DashboardComponent`.

  用 `DashboardComponent` 的一个替代品来测试它。

A quick look at the `DashboardComponent` constructor discourages the first approach:

快速看一眼 `DashboardComponent` 构造函数就知道不建议采用第一种方法：

<code-example
  path="testing/src/app/dashboard/dashboard.component.ts"
  region="ctor"
  header="app/dashboard/dashboard.component.ts (constructor)"></code-example>

The `DashboardComponent` depends on the Angular router and the `HeroService`.
You'd probably have to replace them both with test doubles, which is a lot of work.
The router seems particularly challenging.

`DashboardComponent` 依赖于 Angular 的路由器和 `HeroService` 。你可能不得不用测试替身来代替它们，这有很多工作。路由器看上去特别有挑战性。

<div class="alert is-helpful">

The [discussion below](#routing-component) covers testing components that require the router.

[下面](#routing-component)的讨论涵盖了如何测试那些需要用到路由器的组件。

</div>

The immediate goal is to test the `DashboardHeroComponent`, not the `DashboardComponent`,
so, try the second and third options.

当前的目标是测试 `DashboardHeroComponent` ，而不是 `DashboardComponent` ，所以试试第二个和第三个选项。

{@a dashboard-standalone}

#### Test _DashboardHeroComponent_ stand-alone

#### 单独测试 *DashboardHeroComponent*

Here's the meat of the spec file setup.

这里是 spec 文件中环境设置部分的内容。

<code-example
  path="testing/src/app/dashboard/dashboard-hero.component.spec.ts"
  region="setup"
  header="app/dashboard/dashboard-hero.component.spec.ts (setup)"></code-example>

Note how the setup code assigns a test hero (`expectedHero`) to the component's `hero` property,
emulating the way the `DashboardComponent` would set it
via the property binding in its repeater.

注意这些设置代码如何把一个测试英雄（ `expectedHero` ）赋值给组件的 `hero` 属性的，它模仿了 `DashboardComponent` 在其复写器中通过属性绑定来设置它的方式。

The following test verifies that the hero name is propagated to the template via a binding.

下面的测试验证了英雄名是通过绑定传播到模板的。

<code-example
  path="testing/src/app/dashboard/dashboard-hero.component.spec.ts"
  region="name-test">
</code-example>

Because the [template](#dashboard-hero-component) passes the hero name through the Angular `UpperCasePipe`,
the test must match the element value with the upper-cased name.

因为[模板](#dashboard-hero-component)把英雄的名字传给了 `UpperCasePipe`，所以测试必须要让元素值与其大写形式的名字一致。

<div class="alert is-helpful">

This small test demonstrates how Angular tests can verify a component's visual
representation&mdash;something not possible with
[component class tests](guide/testing-components-basics#component-class-testing)&mdash;at
low cost and without resorting to much slower and more complicated end-to-end tests.

这个小测试演示了 Angular 测试会如何验证一个组件的可视化表示形式 - 这是[组件类测试](guide/testing-components-basics#component-class-testing)所无法实现的 - 成本相对较低，无需进行更慢、更复杂的端到端测试。

</div>

#### Clicking

#### 点击

Clicking the hero should raise a `selected` event that
the host component (`DashboardComponent` presumably) can hear:

单击该英雄应该会让一个宿主组件（可能是 `DashboardComponent`）监听到 `selected` 事件。

<code-example
  path="testing/src/app/dashboard/dashboard-hero.component.spec.ts"
  region="click-test">
</code-example>

The component's `selected` property returns an `EventEmitter`,
which looks like an RxJS synchronous `Observable` to consumers.
The test subscribes to it _explicitly_ just as the host component does _implicitly_.

该组件的 `selected` 属性给消费者返回了一个 `EventEmitter`，它看起来像是 RxJS 的同步 `Observable`。 该测试只有在宿主组件*隐式*触发时才需要*显式*订阅它。

If the component behaves as expected, clicking the hero's element
should tell the component's `selected` property to emit the `hero` object.

当组件的行为符合预期时，单击此英雄的元素就会告诉组件的 `selected` 属性发出了一个 `hero` 对象。

The test detects that event through its subscription to `selected`.

该测试通过对 `selected` 的订阅来检测该事件。

{@a trigger-event-handler}

#### _triggerEventHandler_

The `heroDe` in the previous test is a `DebugElement` that represents the hero `<div>`.

前面测试中的 `heroDe` 是一个指向英雄条目 `<div>` 的 `DebugElement`。

It has Angular properties and methods that abstract interaction with the native element.
This test calls the `DebugElement.triggerEventHandler` with the "click" event name.
The "click" event binding responds by calling `DashboardHeroComponent.click()`.

它有一些用于抽象与原生元素交互的 Angular 属性和方法。
这个测试会使用事件名称 `click` 来调用 `DebugElement.triggerEventHandler`。
`click` 的事件绑定到了 `DashboardHeroComponent.click()`。

The Angular `DebugElement.triggerEventHandler` can raise _any data-bound event_ by its _event name_.
The second parameter is the event object passed to the handler.

Angular 的 `DebugElement.triggerEventHandler` 可以用**事件的名字**触发**任何数据绑定事件**。
第二个参数是传给事件处理器的事件对象。

The test triggered a "click" event with a `null` event object.

该测试使用事件对象 `null` 触发了一次 `click` 事件。

<code-example
  path="testing/src/app/dashboard/dashboard-hero.component.spec.ts" region="trigger-event-handler">
</code-example>

The test assumes (correctly in this case) that the runtime
event handler&mdash;the component's `click()` method&mdash;doesn't
care about the event object.

测试程序假设（在这里应该这样)运行时间的事件处理器（组件的 `click()` 方法）不关心事件对象。

<div class="alert is-helpful">

Other handlers are less forgiving. For example, the `RouterLink`
directive expects an object with a `button` property
that identifies which mouse button (if any) was pressed during the click.
The `RouterLink` directive throws an error if the event object is missing.

其它处理器的要求比较严格。比如，`RouterLink` 指令期望一个带有 `button` 属性的对象，该属性用于指出点击时按下的是哪个鼠标按钮。
如果不给出这个事件对象，`RouterLink` 指令就会抛出一个错误。

</div>

#### Click the element

#### 点击该元素

The following test alternative calls the native element's own `click()` method,
which is perfectly fine for _this component_.

下面这个测试改为调用原生元素自己的 `click()` 方法，它对于*这个组件*来说相当完美。

<code-example
  path="testing/src/app/dashboard/dashboard-hero.component.spec.ts"
  region="click-test-2">
</code-example>

{@a click-helper}

#### _click()_ helper

#### _click()_ 辅助函数

Clicking a button, an anchor, or an arbitrary HTML element is a common test task.

点击按钮、链接或者任意 HTML 元素是很常见的测试任务。

Make that consistent and easy by encapsulating the _click-triggering_ process
in a helper such as the `click()` function below:

把*点击事件*的处理过程包装到如下的 `click()` 辅助函数中，可以让这项任务更一致、更简单：

<code-example
  path="testing/src/testing/index.ts"
  region="click-event"
  header="testing/index.ts (click helper)"></code-example>

The first parameter is the _element-to-click_. If you wish, you can pass a
custom event object as the second parameter. The default is a (partial)
<a href="https://developer.mozilla.org/en-US/docs/Web/API/MouseEvent/button">left-button mouse event object</a>
accepted by many handlers including the `RouterLink` directive.

第一个参数是**用来点击的元素**。如果你愿意，可以将自定义的事件对象传给第二个参数。
默认的是（局部的）<a href="https://developer.mozilla.org/en-US/docs/Web/API/MouseEvent/button" target="_blank">鼠标左键事件对象</a>，
它被许多事件处理器接受，包括 `RouterLink` 指令。

<div class="alert is-important">

The `click()` helper function is **not** one of the Angular testing utilities.
It's a function defined in _this guide's sample code_.
All of the sample tests use it.
If you like it, add it to your own collection of helpers.

`click()` 辅助函数**不是**Angular 测试工具之一。
它是在**本章的例子代码**中定义的函数方法，被所有测试例子所用。
如果你喜欢它，将它添加到你自己的辅助函数集。

</div>

Here's the previous test, rewritten using the click helper.

下面是把前面的测试用 `click` 辅助函数重写后的版本。

<code-example
  path="testing/src/app/dashboard/dashboard-hero.component.spec.ts"
  region="click-test-3"
  header="app/dashboard/dashboard-hero.component.spec.ts (test with click helper)">
</code-example>

{@a component-inside-test-host}
## Component inside a test host

## 位于测试宿主中的组件

The previous tests played the role of the host `DashboardComponent` themselves.
But does the `DashboardHeroComponent` work correctly when properly data-bound to a host component?

前面的这些测试都是自己扮演宿主元素 `DashboardComponent` 的角色。
但是当 `DashboardHeroComponent` 真的绑定到某个宿主元素时还能正常工作吗？

You could test with the actual `DashboardComponent`.
But doing so could require a lot of setup,
especially when its template features an `*ngFor` repeater,
other components, layout HTML, additional bindings,
a constructor that injects multiple services,
and it starts interacting with those services right away.

固然，你也可以测试真实的 `DashboardComponent`。
但要想这么做需要做很多准备工作，特别是它的模板中使用了某些特性，如 `*ngFor`、
其它组件、布局 HTML、附加绑定、注入了多个服务的构造函数、如何用正确的方式与那些服务交互等。

Imagine the effort to disable these distractions, just to prove a point
that can be made satisfactorily with a _test host_ like this one:

想出这么多需要努力排除的干扰，只是为了证明一点 —— 可以造出这样一个令人满意的*测试宿主*：

<code-example
  path="testing/src/app/dashboard/dashboard-hero.component.spec.ts"
  region="test-host"
  header="app/dashboard/dashboard-hero.component.spec.ts (test host)"
 ></code-example>

This test host binds to `DashboardHeroComponent` as the `DashboardComponent` would
but without the noise of the `Router`, the `HeroService`, or the `*ngFor` repeater.

这个测试宿主像 `DashboardComponent` 那样绑定了 `DashboardHeroComponent`，但是没有 `Router`、
没有 `HeroService`，也没有 `*ngFor`。

The test host sets the component's `hero` input property with its test hero.
It binds the component's `selected` event with its `onSelected` handler,
which records the emitted hero in its `selectedHero` property.

这个测试宿主使用其测试用的英雄设置了组件的输入属性 `hero`。
它使用 `onSelected` 事件处理器绑定了组件的 `selected` 事件，其中把事件中发出的英雄记录到了 `selectedHero` 属性中。

Later, the tests will be able to easily check `selectedHero` to verify that the
`DashboardHeroComponent.selected` event emitted the expected hero.

稍后，这个测试就可以轻松检查 `selectedHero` 以验证 `DashboardHeroComponent.selected` 事件确实发出了所期望的英雄。

The setup for the _test-host_ tests is similar to the setup for the stand-alone tests:

这个*测试宿主*中的准备代码和独立测试中的准备过程类似：

<code-example path="testing/src/app/dashboard/dashboard-hero.component.spec.ts" region="test-host-setup" header="app/dashboard/dashboard-hero.component.spec.ts (test host setup)"></code-example>

This testing module configuration shows three important differences:

这个测试模块的配置信息有三个重要的不同点：

1. It _declares_ both the `DashboardHeroComponent` and the `TestHostComponent`.

   它同时**声明**了 `DashboardHeroComponent` 和 `TestHostComponent`。

1. It _creates_ the `TestHostComponent` instead of the `DashboardHeroComponent`.

   它**创建**了 `TestHostComponent`，而非 `DashboardHeroComponent`。

1. The `TestHostComponent` sets the `DashboardHeroComponent.hero` with a binding.

   `TestHostComponent` 通过绑定机制设置了 `DashboardHeroComponent.hero`。

The `createComponent` returns a `fixture` that holds an instance of `TestHostComponent` instead of an instance of `DashboardHeroComponent`.

`createComponent` 返回的 `fixture` 里有 `TestHostComponent` 实例，而非 `DashboardHeroComponent` 组件实例。

Creating the `TestHostComponent` has the side-effect of creating a `DashboardHeroComponent`
because the latter appears within the template of the former.
The query for the hero element (`heroEl`) still finds it in the test DOM,
albeit at greater depth in the element tree than before.

当然，创建 `TestHostComponent` 有创建 `DashboardHeroComponent` 的副作用，因为后者出现在前者的模板中。
英雄元素（`heroEl`)的查询语句仍然可以在测试 DOM 中找到它，尽管元素树比以前更深。

The tests themselves are almost identical to the stand-alone version:

这些测试本身和它们的孤立版本几乎相同：

<code-example
  path="testing/src/app/dashboard/dashboard-hero.component.spec.ts"
  region="test-host-tests"
  header="app/dashboard/dashboard-hero.component.spec.ts (test-host)"></code-example>

Only the selected event test differs. It confirms that the selected `DashboardHeroComponent` hero
really does find its way up through the event binding to the host component.

只有 selected 事件的测试不一样。它确保被选择的 `DashboardHeroComponent` 英雄确实通过事件绑定被传递到宿主组件。

{@a routing-component}
## Routing component

## 路由组件

A _routing component_ is a component that tells the `Router` to navigate to another component.
The `DashboardComponent` is a _routing component_ because the user can
navigate to the `HeroDetailComponent` by clicking on one of the _hero buttons_ on the dashboard.

所谓*路由组件*就是指会要求 `Router` 导航到其它组件的组件。
`DashboardComponent` 就是一个*路由组件*，因为用户可以通过点击仪表盘中的某个*英雄按钮*来导航到 `HeroDetailComponent`。

Routing is pretty complicated.
Testing the `DashboardComponent` seemed daunting in part because it involves the `Router`,
which it injects together with the `HeroService`.

路由确实很复杂。
测试 `DashboardComponent` 看上去有点令人生畏，因为它牵扯到和 `HeroService` 一起注入进来的 `Router`。

<code-example
  path="testing/src/app/dashboard/dashboard.component.ts"
  region="ctor"
  header="app/dashboard/dashboard.component.ts (constructor)"></code-example>

Mocking the `HeroService` with a spy is a [familiar story](#component-with-async-service).
But the `Router` has a complicated API and is entwined with other services and application preconditions. Might it be difficult to mock?

使用间谍来 Mock `HeroService` 是一个[熟悉的故事](#component-with-async-service)。
但是 `Router` 的 API 很复杂，并且与其它服务和应用的前置条件纠缠在一起。它应该很难进行 Mock 吧？

Fortunately, not in this case because the `DashboardComponent` isn't doing much with the `Router`

庆幸的是，在这个例子中不会，因为 `DashboardComponent` 并没有深度使用 `Router`。

<code-example
  path="testing/src/app/dashboard/dashboard.component.ts"
  region="goto-detail"
  header="app/dashboard/dashboard.component.ts (goToDetail)">
</code-example>

This is often the case with _routing components_.
As a rule you test the component, not the router,
and care only if the component navigates with the right address under the given conditions.

这是*路由组件*中的通例。
一般来说，你应该测试组件而不是路由器，应该只关心组件有没有根据给定的条件导航到正确的地址。

Providing a router spy for _this component_ test suite happens to be as easy
as providing a `HeroService` spy.

为*这个组件*的测试套件提供路由器的间谍就像提供 `HeroService` 的间谍一样简单。

<code-example
  path="testing/src/app/dashboard/dashboard.component.spec.ts"
  region="router-spy"
  header="app/dashboard/dashboard.component.spec.ts (spies)"></code-example>

The following test clicks the displayed hero and confirms that
`Router.navigateByUrl` is called with the expected url.

下面这个测试会点击正在显示的英雄，并确认 `Router.navigateByUrl` 曾用所期待的 URL 调用过。

<code-example
  path="testing/src/app/dashboard/dashboard.component.spec.ts"
  region="navigate-test"
  header="app/dashboard/dashboard.component.spec.ts (navigate test)"></code-example>

{@a routed-component-w-param}

## Routed components

## 路由目标组件

A _routed component_ is the destination of a `Router` navigation.
It can be trickier to test, especially when the route to the component _includes parameters_.
The `HeroDetailComponent` is a _routed component_ that is the destination of such a route.

*路由目标组件*是指 `Router` 导航到的目标。
它测试起来可能很复杂，特别是当路由到的这个组件*包含参数*的时候。
`HeroDetailComponent` 就是一个*路由目标组件*，它是某个路由定义指向的目标。

When a user clicks a _Dashboard_ hero, the `DashboardComponent` tells the `Router`
to navigate to `heroes/:id`.
The `:id` is a route parameter whose value is the `id` of the hero to edit.

当用户点击*仪表盘*中的英雄时，`DashboardComponent` 会要求 `Router` 导航到 `heroes/:id`。
`:id` 是一个路由参数，它的值就是所要编辑的英雄的 `id`。

The `Router` matches that URL to a route to the `HeroDetailComponent`.
It creates an `ActivatedRoute` object with the routing information and
injects it into a new instance of the `HeroDetailComponent`.

该 `Router` 会根据那个 URL 匹配到一个指向 `HeroDetailComponent` 的路由。
它会创建一个带有路由信息的 `ActivatedRoute` 对象，并把它注入到一个 `HeroDetailComponent` 的新实例中。

Here's the `HeroDetailComponent` constructor:

下面是 `HeroDetailComponent` 的构造函数：

<code-example path="testing/src/app/hero/hero-detail.component.ts" region="ctor" header="app/hero/hero-detail.component.ts (constructor)"></code-example>

The `HeroDetail` component needs the `id` parameter so it can fetch
the corresponding hero via the `HeroDetailService`.
The component has to get the `id` from the `ActivatedRoute.paramMap` property
which is an `Observable`.

`HeroDetailComponent` 组件需要一个 `id` 参数，以便通过 `HeroDetailService` 获取相应的英雄。
该组件只能从 `ActivatedRoute.paramMap` 属性中获取这个 `id`，这个属性是一个 `Observable`。

It can't just reference the `id` property of the `ActivatedRoute.paramMap`.
The component has to _subscribe_ to the `ActivatedRoute.paramMap` observable and be prepared
for the `id` to change during its lifetime.

它不能仅仅引用 `ActivatedRoute.paramMap` 的 `id` 属性。
该组件不得不*订阅* `ActivatedRoute.paramMap` 这个可观察对象，要做好它在生命周期中随时会发生变化的准备。

<code-example path="testing/src/app/hero/hero-detail.component.ts" region="ng-on-init" header="app/hero/hero-detail.component.ts (ngOnInit)"></code-example>

<div class="alert is-helpful">

The [ActivatedRoute in action](guide/router-tutorial-toh#activated-route-in-action) section of the [Router tutorial: tour of heroes](guide/router-tutorial-toh) guide covers `ActivatedRoute.paramMap` in more detail.

[路由教程：英雄之旅](guide/router-tutorial-toh)一章的 [ActivatedRoute 实战](guide/router-tutorial-toh#activated-route-in-action)部分详细讲解了 `ActivatedRoute.paramMap`。

</div>

Tests can explore how the `HeroDetailComponent` responds to different `id` parameter values
by manipulating the `ActivatedRoute` injected into the component's constructor.

通过操纵注入到组件构造函数中的这个 `ActivatedRoute`，测试可以探查 `HeroDetailComponent` 是如何对不同的 `id` 参数值做出响应的。

You know how to spy on the `Router` and a data service.

你已经知道了如何给 `Router` 和数据服务安插间谍。

You'll take a different approach with `ActivatedRoute` because

不过对于 `ActivatedRoute`，你要采用另一种方式，因为：

- `paramMap` returns an `Observable` that can emit more than one value
  during a test.

   在测试期间，`paramMap` 会返回一个能发出多个值的 `Observable`。

- You need the router helper function, `convertToParamMap()`, to create a `ParamMap`.

   你需要路由器的辅助函数 `convertToParamMap()` 来创建 `ParamMap`。

- Other _routed component_ tests need a test double for `ActivatedRoute`.

   针对*路由目标组件*的其它测试需要一个 `ActivatedRoute` 的测试替身。

These differences argue for a re-usable stub class.

这些差异表明你需要一个可复用的桩类（stub）。

#### _ActivatedRouteStub_

The following `ActivatedRouteStub` class serves as a test double for `ActivatedRoute`.

下面的 `ActivatedRouteStub` 类就是作为 `ActivatedRoute` 类的测试替身使用的。

<code-example
  path="testing/src/testing/activated-route-stub.ts"
  region="activated-route-stub"
  header="testing/activated-route-stub.ts (ActivatedRouteStub)"></code-example>

Consider placing such helpers in a `testing` folder sibling to the `app` folder.
This sample puts `ActivatedRouteStub` in `testing/activated-route-stub.ts`.

考虑把这类辅助函数放进一个紧邻 `app` 文件夹的 `testing` 文件夹。
这个例子把 `ActivatedRouteStub` 放在了 `testing/activated-route-stub.ts` 中。

<div class="alert is-helpful">

Consider writing a more capable version of this stub class with
the [_marble testing library_](#marble-testing).

  可以考虑使用[弹珠测试库](#marble-testing)来为此测试桩编写一个更强力的版本。

</div>

{@a tests-w-test-double}

#### Testing with _ActivatedRouteStub_

#### 使用 `ActivatedRouteStub` 进行测试

Here's a test demonstrating the component's behavior when the observed `id` refers to an existing hero:

下面的测试程序是演示组件在被观察的 `id` 指向现有英雄时的行为：

<code-example path="testing/src/app/hero/hero-detail.component.spec.ts" region="route-good-id" header="app/hero/hero-detail.component.spec.ts (existing id)"></code-example>

<div class="alert is-helpful">

The `createComponent()` method and `page` object are discussed [below](#page-object).
Rely on your intuition for now.

`createComponent()` 方法和 `page` 对象会在[稍后](#page-object)进行讨论。
不过目前，你只要凭直觉来理解就行了。

</div>

When the `id` cannot be found, the component should re-route to the `HeroListComponent`.

当找不到 `id` 的时候，组件应该重新路由到 `HeroListComponent`。

The test suite setup provided the same router spy [described above](#routing-component) which spies on the router without actually navigating.

测试套件的准备代码提供了一个和[前面](#routing-component)一样的路由器间谍，它会充当路由器的角色，而不用发起实际的导航。

This test expects the component to try to navigate to the `HeroListComponent`.

这个测试中会期待该组件尝试导航到 `HeroListComponent`。

<code-example path="testing/src/app/hero/hero-detail.component.spec.ts" region="route-bad-id" header="app/hero/hero-detail.component.spec.ts (bad id)"></code-example>

While this app doesn't have a route to the `HeroDetailComponent` that omits the `id` parameter, it might add such a route someday.
The component should do something reasonable when there is no `id`.

虽然本应用没有在缺少 `id` 参数的时候，继续导航到 `HeroDetailComponent` 的路由，但是，将来它可能会添加这样的路由。
当没有 `id` 时，该组件应该作出合理的反应。

In this implementation, the component should create and display a new hero.
New heroes have `id=0` and a blank `name`. This test confirms that the component behaves as expected:

在本例中，组件应该创建和显示新英雄。
新英雄的 `id` 为零，`name` 为空。本测试程序确认组件是按照预期的这样做的：

<code-example
  path="testing/src/app/hero/hero-detail.component.spec.ts"
  region="route-no-id"
  header="app/hero/hero-detail.component.spec.ts (no id)"></code-example>

## Nested component tests

## 对嵌套组件的测试

Component templates often have nested components, whose templates
may contain more components.

组件的模板中通常还会有嵌套组件，嵌套组件的模板还可能包含更多组件。

The component tree can be very deep and, most of the time, the nested components
play no role in testing the component at the top of the tree.

这棵组件树可能非常深，并且大多数时候在测试这棵树顶部的组件时，这些嵌套的组件都无关紧要。

The `AppComponent`, for example, displays a navigation bar with anchors and their `RouterLink` directives.

比如，`AppComponent` 会显示一个带有链接及其 `RouterLink` 指令的导航条。

<code-example
  path="testing/src/app/app.component.html"
  header="app/app.component.html"></code-example>

While the `AppComponent` _class_ is empty,
you may want to write unit tests to confirm that the links are wired properly
to the `RouterLink` directives, perhaps for the reasons [explained below](#why-stubbed-routerlink-tests).

虽然 `AppComponent` *类*是空的，不过，由于[稍后解释的原因](#why-stubbed-routerlink-tests)，你可能会希望写个单元测试来确认这些链接是否正确使用了 `RouterLink` 指令。

To validate the links, you don't need the `Router` to navigate and you don't
need the `<router-outlet>` to mark where the `Router` inserts _routed components_.

要想验证这些链接，你不必用 `Router` 进行导航，也不必使用 `<router-outlet>` 来指出 `Router` 应该把*路由目标组件*插入到什么地方。

The `BannerComponent` and `WelcomeComponent`
(indicated by `<app-banner>` and `<app-welcome>`) are also irrelevant.

而 `BannerComponent` 和 `WelcomeComponent`（写作 `<app-banner>` 和 `<app-welcome>`）也同样风马牛不相及。

Yet any test that creates the `AppComponent` in the DOM will also create instances of
these three components and, if you let that happen,
you'll have to configure the `TestBed` to create them.

然而，任何测试，只要能在 DOM 中创建 `AppComponent`，也就同样能创建这三个组件的实例。如果要创建它们，你就要配置 `TestBed`。

If you neglect to declare them, the Angular compiler won't recognize the
`<app-banner>`, `<app-welcome>`, and `<router-outlet>` tags in the `AppComponent` template
and will throw an error.

如果你忘了声明它们，Angular 编译器就无法在 `AppComponent` 模板中识别出 `<app-banner>`、`<app-welcome>` 和 `<router-outlet>` 标记，并抛出一个错误。

If you declare the real components, you'll also have to declare _their_ nested components
and provide for _all_ services injected in _any_ component in the tree.

如果你声明的这些都是真实的组件，那么也同样要声明*它们*的嵌套组件，并要为这棵组件树中的*任何*组件提供要注入的*所有*服务。

That's too much effort just to answer a few simple questions about links.

如果只是想回答关于链接的一些简单问题，做这些显然就太多了。

This section describes two techniques for minimizing the setup.
Use them, alone or in combination, to stay focused on testing the primary component.

本节会讲减少此类准备工作的两项技术。
单独使用或组合使用它们，可以让这些测试聚焦于要测试的主要组件上。

{@a stub-component}

##### Stubbing unneeded components

##### 对不需要的组件提供桩（stub）

In the first technique, you create and declare stub versions of the components
and directive that play little or no role in the tests.

这项技术中，你要为那些在测试中无关紧要的组件或指令创建和声明一些测试桩。

<code-example
  path="testing/src/app/app.component.spec.ts"
  region="component-stubs"
  header="app/app.component.spec.ts (stub declaration)"></code-example>

The stub selectors match the selectors for the corresponding real components.
But their templates and classes are empty.

这些测试桩的选择器要和其对应的真实组件一致，但其模板和类是空的。

Then declare them in the `TestBed` configuration next to the
components, directives, and pipes that need to be real.

然后在 `TestBed` 的配置中那些真正有用的组件、指令、管道之后声明它们。

<code-example
  path="testing/src/app/app.component.spec.ts"
  region="testbed-stubs"
  header="app/app.component.spec.ts (TestBed stubs)"></code-example>

The `AppComponent` is the test subject, so of course you declare the real version.

`AppComponent` 是该测试的主角，因此当然要用它的真实版本。

The `RouterLinkDirectiveStub`, [described later](#routerlink), is a test version
of the real `RouterLink` that helps with the link tests.

而 `RouterLinkDirectiveStub`（[稍后讲解](#routerlink)）是一个真实的 `RouterLink` 的测试版，它能帮你对链接进行测试。

The rest are stubs.

其它都是测试桩。

{@a no-errors-schema}

#### _NO_ERRORS_SCHEMA_

In the second approach, add `NO_ERRORS_SCHEMA` to the `TestBed.schemas` metadata.

第二种办法就是把 `NO_ERRORS_SCHEMA` 添加到 `TestBed.schemas` 的元数据中。

<code-example
  path="testing/src/app/app.component.spec.ts"
  region="no-errors-schema"
  header="app/app.component.spec.ts (NO_ERRORS_SCHEMA)"></code-example>

The `NO_ERRORS_SCHEMA` tells the Angular compiler to ignore unrecognized elements and attributes.

`NO_ERRORS_SCHEMA` 会要求 Angular 编译器忽略不认识的那些元素和属性。

The compiler will recognize the `<app-root>` element and the `routerLink` attribute
because you declared a corresponding `AppComponent` and `RouterLinkDirectiveStub`
in the `TestBed` configuration.

编译器将会识别出 `<app-root>` 元素和 `RouterLink` 属性，因为你在 `TestBed` 的配置中声明了相应的
`AppComponent` 和 `RouterLinkDirectiveStub`。

But the compiler won't throw an error when it encounters `<app-banner>`, `<app-welcome>`, or `<router-outlet>`.
It simply renders them as empty tags and the browser ignores them.

但编译器在遇到 `<app-banner>`、`<app-welcome>` 或 `<router-outlet>` 时不会报错。
它只会把它们渲染成空白标签，而浏览器会忽略这些标签。

You no longer need the stub components.

你不用再提供桩组件了。

#### Use both techniques together

#### 同时使用这两项技术

These are techniques for _Shallow Component Testing_ ,
so-named because they reduce the visual surface of the component to just those elements
in the component's template that matter for tests.

这些是进行*浅层*测试要用到的技术，之所以叫浅层测试是因为只包含本测试所关心的这个组件模板中的元素。

The `NO_ERRORS_SCHEMA` approach is the easier of the two but don't overuse it.

`NO_ERRORS_SCHEMA` 方法在这两者中比较简单，但也不要过度使用它。

The `NO_ERRORS_SCHEMA` also prevents the compiler from telling you about the missing
components and attributes that you omitted inadvertently or misspelled.
You could waste hours chasing phantom bugs that the compiler would have caught in an instant.

`NO_ERRORS_SCHEMA` 还会阻止编译器告诉你因为的疏忽或拼写错误而缺失的组件和属性。
你如果人工找出这些 bug 可能要浪费几个小时，但编译器可以立即捕获它们。

The _stub component_ approach has another advantage.
While the stubs in _this_ example were empty,
you could give them stripped-down templates and classes if your tests
need to interact with them in some way.

*桩组件*方式还有其它优点。
虽然*这个*例子中的桩是空的，但你如果想要和它们用某种形式互动，也可以给它们一些裁剪过的模板和类。

In practice you will combine the two techniques in the same setup,
as seen in this example.

在实践中，你可以在准备代码中组合使用这两种技术，例子如下：

<code-example
  path="testing/src/app/app.component.spec.ts"
  region="mixed-setup"
  header="app/app.component.spec.ts (mixed setup)"></code-example>

The Angular compiler creates the `BannerComponentStub` for the `<app-banner>` element
and applies the `RouterLinkStubDirective` to the anchors with the `routerLink` attribute,
but it ignores the `<app-welcome>` and `<router-outlet>` tags.

Angular 编译器会为 `<app-banner>` 元素创建 `BannerComponentStub`，并把 `RouterLinkStubDirective` 应用到带有 `routerLink` 属性的链接上，不过它会忽略 `<app-welcome>` 和 `<router-outlet>` 标签。

{@a routerlink}

## Components with _RouterLink_

## 带有 `RouterLink` 的组件

The real `RouterLinkDirective` is quite complicated and entangled with other components
and directives of the `RouterModule`.
It requires challenging setup to mock and use in tests.

真实的 `RouterLinkDirective` 太复杂了，而且与 `RouterModule` 中的其它组件和指令有着千丝万缕的联系。
要在准备阶段 Mock 它以及在测试中使用它具有一定的挑战性。

The `RouterLinkDirectiveStub` in this sample code replaces the real directive
with an alternative version designed to validate the kind of anchor tag wiring
seen in the `AppComponent` template.

这段范例代码中的 `RouterLinkDirectiveStub` 用一个代用品替换了真实的指令，这个代用品用来验证 `AppComponent` 中所用链接的类型。

<code-example
  path="testing/src/testing/router-link-directive-stub.ts"
  region="router-link"
  header="testing/router-link-directive-stub.ts (RouterLinkDirectiveStub)"></code-example>

The URL bound to the `[routerLink]` attribute flows in to the directive's `linkParams` property.

这个 URL 被绑定到了 `[routerLink]` 属性，它的值流入了该指令的 `linkParams` 属性。

The `HostListener` wires the click event of the host element
(the `<a>` anchor elements in `AppComponent`) to the stub directive's `onClick` method.

它的元数据中的 `host` 属性把宿主元素（即 `AppComponent` 中的 `<a>` 元素）的 `click` 事件关联到了这个桩指令的 `onClick` 方法。

Clicking the anchor should trigger the `onClick()` method,
which sets the stub's telltale `navigatedTo` property.
Tests inspect `navigatedTo` to confirm that clicking the anchor
sets the expected route definition.

点击这个链接应该触发 `onClick()` 方法，其中会设置该桩指令中的警示器属性 `navigatedTo`。
测试中检查 `navigatedTo` 以确认点击该链接确实如预期的那样根据路由定义设置了该属性。

<div class="alert is-helpful">

Whether the router is configured properly to navigate with that route definition is a
question for a separate set of tests.

路由器的配置是否正确和是否能按照那些路由定义进行导航，是测试中一组独立的问题。

</div>

{@a by-directive}

{@a inject-directive}

#### _By.directive_ and injected directives

#### `By.directive` 与注入的指令

A little more setup triggers the initial data binding and gets references to the navigation links:

再一步配置触发了数据绑定的初始化，获取导航链接的引用：

<code-example
  path="testing/src/app/app.component.spec.ts"
  region="test-setup"
  header="app/app.component.spec.ts (test setup)"></code-example>

Three points of special interest:

有三点特别重要：

1.  You can locate the anchor elements with an attached directive using `By.directive`.

   你可以使用 `By.directive` 来定位一个带附属指令的链接元素。

1.  The query returns `DebugElement` wrappers around the matching elements.

   该查询返回包含了匹配元素的 `DebugElement` 包装器。

1.  Each `DebugElement` exposes a dependency injector with the
    specific instance of the directive attached to that element.

   每个 `DebugElement` 都会导出该元素中的一个依赖注入器，其中带有指定的指令实例。

The `AppComponent` links to validate are as follows:

`AppComponent` 中要验证的链接如下：

<code-example
  path="testing/src/app/app.component.html"
  region="links"
  header="app/app.component.html (navigation links)"></code-example>

{@a app-component-tests}

Here are some tests that confirm those links are wired to the `routerLink` directives
as expected:

下面这些测试用来确认那些链接是否如预期般连接到了 `RouterLink` 指令中：

<code-example path="testing/src/app/app.component.spec.ts" region="tests" header="app/app.component.spec.ts (selected tests)"></code-example>

<div class="alert is-helpful">

The "click" test _in this example_ is misleading.
It tests the `RouterLinkDirectiveStub` rather than the _component_.
This is a common failing of directive stubs.

其实*这个例子中*的“click”测试误入歧途了。
它测试的重点其实是 `RouterLinkDirectiveStub`，而不是该组件。
这是写桩指令时常见的错误。

It has a legitimate purpose in this guide.
It demonstrates how to find a `RouterLink` element, click it, and inspect a result,
without engaging the full router machinery.
This is a skill you may need to test a more sophisticated component, one that changes the display,
re-calculates parameters, or re-arranges navigation options when the user clicks the link.

在本章中，它有存在的必要。
它演示了如何在不涉及完整路由器机制的情况下，如何找到 `RouterLink` 元素、点击它并检查结果。
要测试更复杂的组件，你可能需要具备这样的能力，能改变视图和重新计算参数，或者当用户点击链接时，有能力重新安排导航选项。

</div>

{@a why-stubbed-routerlink-tests}

#### What good are these tests?

#### 这些测试有什么优点？

Stubbed `RouterLink` tests can confirm that a component with links and an outlet is setup properly,
that the component has the links it should have, and that they are all pointing in the expected direction.
These tests do not concern whether the app will succeed in navigating to the target component when the user clicks a link.

用 `RouterLink` 的桩指令进行测试可以确认带有链接和 outlet 的组件的设置的正确性，确认组件有应该有的链接，确认它们都指向了正确的方向。
这些测试程序不关心用户点击链接时，也不关心应用是否会成功的导航到目标组件。

Stubbing the RouterLink and RouterOutlet is the best option for such limited testing goals.
Relying on the real router would make them brittle.
They could fail for reasons unrelated to the component.
For example, a navigation guard could prevent an unauthorized user from visiting the `HeroListComponent`.
That's not the fault of the `AppComponent` and no change to that component could cure the failed test.

对于这些有限的测试目标，使用 RouterLink 桩指令和 RouterOutlet 桩组件 是最佳选择。
依靠真正的路由器会让它们很脆弱。
它们可能因为与组件无关的原因而失败。
例如，一个导航守卫可能防止没有授权的用户访问 `HeroListComponent`。
这并不是 `AppComponent` 的过错，并且无论该组件怎么改变都无法修复这个失败的测试程序。

A _different_ battery of tests can explore whether the application navigates as expected
in the presence of conditions that influence guards such as whether the user is authenticated and authorized.

一组不同的测试程序可以探索当存在影响守卫的条件时（比如用户是否已认证和授权），该应用是否如期望般导航。

<div class="alert is-helpful">

A future guide update will explain how to write such
tests with the `RouterTestingModule`.

未来对本章的更新将介绍如何使用 `RouterTestingModule` 来编写这样的测试程序。

</div>

{@a page-object}
## Use a _page_ object

## 使用页面（page）对象

The `HeroDetailComponent` is a simple view with a title, two hero fields, and two buttons.

`HeroDetailComponent` 是带有标题、两个英雄字段和两个按钮的简单视图。

<div class="lightbox">
  <img src='generated/images/guide/testing/hero-detail.component.png' alt="HeroDetailComponent in action">
</div>

But there's plenty of template complexity even in this simple form.

但即使是这么简单的表单，其模板中也涉及到不少复杂性。

<code-example
  path="testing/src/app/hero/hero-detail.component.html" header="app/hero/hero-detail.component.html"></code-example>

Tests that exercise the component need ...

这些供练习用的组件需要 ……

- to wait until a hero arrives before elements appear in the DOM.

   等获取到英雄之后才能让元素出现在 DOM 中。

- a reference to the title text.

   一个对标题文本的引用。

- a reference to the name input box to inspect and set it.

   一个对 name 输入框的引用，以便对它进行探查和修改。

- references to the two buttons so they can click them.

   引用两个按钮，以便点击它们。

- spies for some of the component and router methods.

   为组件和路由器的方法安插间谍。

Even a small form such as this one can produce a mess of tortured conditional setup and CSS element selection.

即使是像这样一个很小的表单，也能产生令人疯狂的错综复杂的条件设置和 CSS 元素选择。

Tame the complexity with a `Page` class that handles access to component properties
and encapsulates the logic that sets them.

可以使用 `Page` 类来征服这种复杂性。`Page` 类可以处理对组件属性的访问，并对设置这些属性的逻辑进行封装。

Here is such a `Page` class for the `hero-detail.component.spec.ts`

下面是一个供 `hero-detail.component.spec.ts` 使用的 `Page` 类

<code-example
  path="testing/src/app/hero/hero-detail.component.spec.ts"
  region="page"
  header="app/hero/hero-detail.component.spec.ts (Page)"></code-example>

Now the important hooks for component manipulation and inspection are neatly organized and accessible from an instance of `Page`.

现在，用来操作和检查组件的重要钩子都被井然有序的组织起来了，可以通过 `page` 实例来使用它们。

A `createComponent` method creates a `page` object and fills in the blanks once the `hero` arrives.

`createComponent` 方法会创建一个 `page` 对象，并在 `hero` 到来时自动填补空白。

<code-example
  path="testing/src/app/hero/hero-detail.component.spec.ts"
  region="create-component"
  header="app/hero/hero-detail.component.spec.ts (createComponent)"></code-example>

The [_HeroDetailComponent_ tests](#tests-w-test-double) in an earlier section demonstrate how `createComponent` and `page`
keep the tests short and _on message_.
There are no distractions: no waiting for promises to resolve and no searching the DOM for element values to compare.

前面小节中的 [`HeroDetailComponent` 测试](#tests-w-test-double)示范了如何 `createComponent`，而 `page` 让这些测试保持简短而富有表达力。
而且还不用分心：不用等待承诺被解析，不必在 DOM 中找出元素的值才能进行比较。

Here are a few more `HeroDetailComponent` tests to reinforce the point.

还有更多的 `HeroDetailComponent` 测试可以证明这一点。

<code-example
  path="testing/src/app/hero/hero-detail.component.spec.ts"
  region="selected-tests"
  header="app/hero/hero-detail.component.spec.ts (selected tests)"></code-example>

{@a compile-components}

## Calling _compileComponents()_

## 调用 `compileComponents()`

<div class="alert is-helpful">

You can ignore this section if you _only_ run tests with the CLI `ng test` command
because the CLI compiles the application before running the tests.

如果你*只想*使用 CLI 的 `ng test` 命令来运行测试，那么可以忽略这一节。

</div>

If you run tests in a **non-CLI environment**, the tests may fail with a message like this one:

<<<<<<< HEAD
如果你在**非 CLI 环境**中运行测试，这些测试可能会报错，错误信息如下：

<code-example language="sh" class="code-shell" hideCopy>
=======
<code-example language="sh" hideCopy>
>>>>>>> 53aa7945
Error: This test module uses the component BannerComponent
which is using a "templateUrl" or "styleUrls", but they were never compiled.
Please call "TestBed.compileComponents" before your test.
</code-example>

The root of the problem is at least one of the components involved in the test
specifies an external template or CSS file as
the following version of the `BannerComponent` does.

问题的根源在于这个测试中至少有一个组件引用了外部模板或外部 CSS 文件，就像下面这个版本的 `BannerComponent` 所示：

<code-example
  path="testing/src/app/banner/banner-external.component.ts"
  header="app/banner/banner-external.component.ts (external template & css)"></code-example>

The test fails when the `TestBed` tries to create the component.

当 `TestBed` 视图创建组件时，这个测试失败了：

<code-example
  path="testing/src/app/banner/banner.component.spec.ts"
  region="configure-and-create"
  header="app/banner/banner.component.spec.ts (setup that fails)"
  avoid></code-example>

Recall that the app hasn't been compiled.
So when you call `createComponent()`, the `TestBed` compiles implicitly.

回想一下，这个应用从未编译过。
所以当你调用 `createComponent()` 的时候，`TestBed` 就会进行隐式编译。

That's not a problem when the source code is in memory.
But the `BannerComponent` requires external files
that the compiler must read from the file system,
an inherently _asynchronous_ operation.

当它的源码都在内存中的时候，这样做没问题。
不过 `BannerComponent` 需要一些外部文件，编译时必须从文件系统中读取它，而这是一个天生的*异步*操作。

If the `TestBed` were allowed to continue, the tests would run and fail mysteriously
before the compiler could finished.

如果 `TestBed` 继续执行，这些测试就会继续运行，并在编译器完成这些异步工作之前导致莫名其妙的失败。

The preemptive error message tells you to compile explicitly with `compileComponents()`.

这些错误信息告诉你要使用 `compileComponents()` 进行显式的编译。

#### _compileComponents()_ is async

#### `compileComponents()` 是异步的

You must call `compileComponents()` within an asynchronous test function.

你必须在异步测试函数中调用 `compileComponents()`。

<div class="alert is-critical">

If you neglect to make the test function async
(e.g., forget to use the `async` keyword as described below),
you'll see this error message

<<<<<<< HEAD
如果你忘了把测试函数标为异步的（比如忘了像稍后的代码中那样使用 `waitForAsync()`），就会看到下列错误。

<code-example language="sh" class="code-shell" hideCopy>
=======
<code-example language="sh" hideCopy>
>>>>>>> 53aa7945
Error: ViewDestroyedError: Attempt to use a destroyed view
</code-example>

</div>

A typical approach is to divide the setup logic into two separate `beforeEach()` functions:

典型的做法是把准备逻辑拆成两个独立的 `beforeEach()` 函数：

1.  An async `beforeEach()` that compiles the components

   异步的 `beforeEach()` 负责编译组件

1.  A synchronous `beforeEach()` that performs the remaining setup.

<<<<<<< HEAD
   同步的 `beforeEach()` 负责执行其余的准备代码。

To follow this pattern, import the `waitForAsync()` helper with the other testing symbols.

要想使用这种模式，就要和其它符号一起从测试库中导入 `waitForAsync()` 辅助函数。

<code-example
  path="testing/src/app/banner/banner-external.component.spec.ts"
  region="import-async">
</code-example>

=======
>>>>>>> 53aa7945
#### The async _beforeEach_

#### 异步的 `beforeEach`

Write the first async `beforeEach` like this.

像下面这样编写第一个异步的 `beforeEach`。

<code-example
  path="testing/src/app/banner/banner-external.component.spec.ts"
  region="async-before-each"
  header="app/banner/banner-external.component.spec.ts (async beforeEach)"></code-example>

<<<<<<< HEAD
The `waitForAsync()` helper function takes a parameterless function with the body of the setup.

`waitForAsync()` 辅助函数接受一个无参函数，其内容是环境准备代码。

=======
>>>>>>> 53aa7945
The `TestBed.configureTestingModule()` method returns the `TestBed` class so you can chain
calls to other `TestBed` static methods such as `compileComponents()`.

`TestBed.configureTestingModule()` 方法返回 `TestBed` 类，所以你可以链式调用其它 `TestBed` 中的静态方法，比如 `compileComponents()`。

In this example, the `BannerComponent` is the only component to compile.
Other examples configure the testing module with multiple components
and may import application modules that hold yet more components.
Any of them could require external files.

在这个例子中，`BannerComponent` 是仅有的待编译组件。
其它例子中可能会使用多个组件来配置测试模块，并且可能引入某些具有其它组件的应用模块。
它们中的任何一个都可能需要外部文件。

The `TestBed.compileComponents` method asynchronously compiles all components configured in the testing module.

`TestBed.compileComponents` 方法会异步编译测试模块中配置过的所有组件。

<div class="alert is-important">

Do not re-configure the `TestBed` after calling `compileComponents()`.

在调用了 `compileComponents()` 之后就不能再重新配置 `TestBed` 了。

</div>

Calling `compileComponents()` closes the current `TestBed` instance to further configuration.
You cannot call any more `TestBed` configuration methods, not `configureTestingModule()`
nor any of the `override...` methods. The `TestBed` throws an error if you try.

调用 `compileComponents()` 会关闭当前的 `TestBed` 实例，不再允许进行配置。
你不能再调用任何 `TestBed` 中的配置方法，既不能调 `configureTestingModule()`，也不能调用任何 `override...` 方法。如果你试图这么做，`TestBed` 就会抛出错误。

Make `compileComponents()` the last step
before calling `TestBed.createComponent()`.

确保 `compileComponents()` 是调用 `TestBed.createComponent()` 之前的最后一步。

#### The synchronous _beforeEach_

#### 同步的 `beforeEach`

The second, synchronous `beforeEach()` contains the remaining setup steps,
which include creating the component and querying for elements to inspect.

第二个同步 `beforeEach()` 的例子包含剩下的准备步骤，
包括创建组件和查询那些要检查的元素。

<code-example
  path="testing/src/app/banner/banner-external.component.spec.ts"
  region="sync-before-each"
  header="app/banner/banner-external.component.spec.ts (synchronous beforeEach)"></code-example>

You can count on the test runner to wait for the first asynchronous `beforeEach` to finish before calling the second.

测试运行器（runner）会先等待第一个异步 `beforeEach` 函数执行完再调用第二个。

#### Consolidated setup

#### 整理过的准备代码

You can consolidate the two `beforeEach()` functions into a single, async `beforeEach()`.

你可以把这两个 `beforeEach()` 函数重整成一个异步的 `beforeEach()`。

The `compileComponents()` method returns a promise so you can perform the
synchronous setup tasks _after_ compilation by moving the synchronous code
into a `then(...)` callback.

`compileComponents()` 方法返回一个承诺，所以你可以通过把同步代码移到 `then(...)` 回调中，
以便在编译完成*之后* 执行那些同步准备任务。

<code-example
  path="testing/src/app/banner/banner-external.component.spec.ts"
  region="one-before-each"
  header="app/banner/banner-external.component.spec.ts (one beforeEach)"></code-example>

#### _compileComponents()_ is harmless

#### `compileComponents()` 是无害的

There's no harm in calling `compileComponents()` when it's not required.

在不需要 `compileComponents()` 的时候调用它也不会有害处。

The component test file generated by the CLI calls `compileComponents()`
even though it is never required when running `ng test`.

虽然在运行 `ng test` 时永远都不需要调用 `compileComponents()`，但 CLI 生成的组件测试文件还是会调用它。

The tests in this guide only call `compileComponents` when necessary.

但这篇指南中的这些测试只会在必要时才调用 `compileComponents`。

{@a import-module}
## Setup with module imports

## 准备模块的 `imports`

Earlier component tests configured the testing module with a few `declarations` like this:

此前的组件测试程序使用了一些 `declarations` 来配置模块，就像这样：

<code-example
  path="testing/src/app/dashboard/dashboard-hero.component.spec.ts"
  region="config-testbed"
  header="app/dashboard/dashboard-hero.component.spec.ts (configure TestBed)">
</code-example>

The `DashboardComponent` is simple. It needs no help.
But more complex components often depend on other components, directives, pipes, and providers
and these must be added to the testing module too.

`DashbaordComponent` 非常简单。它不需要帮助。
但是更加复杂的组件通常依赖其它组件、指令、管道和提供者，
所以这些必须也被添加到测试模块中。

Fortunately, the `TestBed.configureTestingModule` parameter parallels
the metadata passed to the `@NgModule` decorator
which means you can also specify `providers` and `imports`.

幸运的是，`TestBed.configureTestingModule` 参数与传入 `@NgModule` 装饰器的元数据一样，也就是所你也可以指定 `providers` 和 `imports`.

The `HeroDetailComponent` requires a lot of help despite its small size and simple construction.
In addition to the support it receives from the default testing module `CommonModule`, it needs:

虽然 `HeroDetailComponent` 很小，结构也很简单，但是它需要很多帮助。
  除了从默认测试模块 `CommonModule` 中获得的支持，它还需要：

- `NgModel` and friends in the `FormsModule` to enable two-way data binding.

   `FormsModule` 里的 `NgModel` 和其它，来进行双向数据绑定

- The `TitleCasePipe` from the `shared` folder.

   `shared` 目录里的 `TitleCasePipe`

- Router services (which these tests are stubbing).

   一些路由器服务（测试程序将 stub 伪造它们）

- Hero data access services (also stubbed).

   英雄数据访问服务（同样被 stub 伪造了）

One approach is to configure the testing module from the individual pieces as in this example:

一种方法是从各个部分配置测试模块，就像这样：

<code-example
  path="testing/src/app/hero/hero-detail.component.spec.ts"
  region="setup-forms-module"
  header="app/hero/hero-detail.component.spec.ts (FormsModule setup)"></code-example>

<div class="alert is-helpful">

Notice that the `beforeEach()` is asynchronous and calls `TestBed.compileComponents`
because the `HeroDetailComponent` has an external template and css file.

注意，`beforeEach()` 是异步的，它调用 `TestBed.compileComponents` 是因为 `HeroDetailComponent` 有外部模板和 CSS 文件。

As explained in [_Calling compileComponents()_](#compile-components) above,
these tests could be run in a non-CLI environment
where Angular would have to compile them in the browser.

如前面的[调用 `compileComponents()`](#compile-components) 中所解释的那样，这些测试可以运行在非 CLI 环境下，那里 Angular 并不会在浏览器中编译它们。

</div>

#### Import a shared module

#### 导入共享模块

Because many app components need the `FormsModule` and the `TitleCasePipe`, the developer created
a `SharedModule` to combine these and other frequently requested parts.

因为很多应用组件都需要 `FormsModule` 和 `TitleCasePipe`，所以开发者创建了 `SharedModule` 来把它们及其它常用的部分组合在一起。

The test configuration can use the `SharedModule` too as seen in this alternative setup:

这些测试配置也可以使用 `SharedModule`，如下所示：

<code-example
  path="testing/src/app/hero/hero-detail.component.spec.ts"
  region="setup-shared-module"
  header="app/hero/hero-detail.component.spec.ts (SharedModule setup)"></code-example>

It's a bit tighter and smaller, with fewer import statements (not shown).

它的导入声明少一些（未显示），稍微干净一些，小一些。

{@a feature-module-import}

#### Import a feature module

#### 导入特性模块

The `HeroDetailComponent` is part of the `HeroModule` [Feature Module](guide/feature-modules) that aggregates more of the interdependent pieces
including the `SharedModule`.
Try a test configuration that imports the `HeroModule` like this one:

`HeroDetailComponent` 是 `HeroModule` 这个[特性模块](guide/feature-modules)的一部分，它聚合了更多相互依赖的片段，包括 `SharedModule`。
试试下面这个导入了 `HeroModule` 的测试配置：

<code-example path="testing/src/app/hero/hero-detail.component.spec.ts" region="setup-hero-module" header="app/hero/hero-detail.component.spec.ts (HeroModule setup)"></code-example>

That's _really_ crisp. Only the _test doubles_ in the `providers` remain. Even the `HeroDetailComponent` declaration is gone.

这样特别清爽。只有 `providers` 里面的测试替身被保留。连 `HeroDetailComponent` 声明都消失了。

In fact, if you try to declare it, Angular will throw an error because
`HeroDetailComponent` is declared in both the `HeroModule` and the `DynamicTestModule`
created by the `TestBed`.

事实上，如果你试图声明它，Angular 就会抛出一个错误，因为 `HeroDetailComponent` 同时声明在了 `HeroModule` 和 `TestBed` 创建的 `DynamicTestModule` 中。

<div class="alert is-helpful">

Importing the component's feature module can be the easiest way to configure tests
when there are many mutual dependencies within the module and
the module is small, as feature modules tend to be.

如果模块中有很多共同依赖，并且该模块很小（这也是特性模块的应有形态），那么直接导入组件的特性模块可以成为配置这些测试的简易方式。

</div>

{@a component-override}
## Override component providers

## 改写组件的服务提供者

The `HeroDetailComponent` provides its own `HeroDetailService`.

`HeroDetailComponent` 提供自己的 `HeroDetailService` 服务。

<code-example path="testing/src/app/hero/hero-detail.component.ts" region="prototype" header="app/hero/hero-detail.component.ts (prototype)"></code-example>

It's not possible to stub the component's `HeroDetailService` in the `providers` of the `TestBed.configureTestingModule`.
Those are providers for the _testing module_, not the component. They prepare the dependency injector at the _fixture level_.

在 `TestBed.configureTestingModule` 的 `providers` 中 stub 伪造组件的 `HeroDetailService` 是不可行的。
这些是**测试模块**的提供者，而非组件的。组件级别的供应商应该在**fixture 级别**准备的依赖注入器。

Angular creates the component with its _own_ injector, which is a _child_ of the fixture injector.
It registers the component's providers (the `HeroDetailService` in this case) with the child injector.

Angular 会使用自己的注入器来创建这些组件，这个注入器是夹具的注入器的子注入器。
它使用这个子注入器注册了该组件服务提供者（这里是 `HeroDetailService` ）。

A test cannot get to child injector services from the fixture injector.
And `TestBed.configureTestingModule` can't configure them either.

测试没办法从测试夹具的注入器中获取子注入器中的服务，而 `TestBed.configureTestingModule` 也没法配置它们。

Angular has been creating new instances of the real `HeroDetailService` all along!

Angular 始终都在创建真实 `HeroDetailService` 的实例。

<div class="alert is-helpful">

These tests could fail or timeout if the `HeroDetailService` made its own XHR calls to a remote server.
There might not be a remote server to call.

如果 `HeroDetailService` 向远程服务器发出自己的 XHR 请求，这些测试可能会失败或者超时。
这个远程服务器可能根本不存在。

Fortunately, the `HeroDetailService` delegates responsibility for remote data access to an injected `HeroService`.

幸运的是，`HeroDetailService` 将远程数据访问的责任交给了注入进来的 `HeroService`。

<code-example path="testing/src/app/hero/hero-detail.service.ts" region="prototype" header="app/hero/hero-detail.service.ts (prototype)"></code-example>

The [previous test configuration](#feature-module-import) replaces the real `HeroService` with a `TestHeroService`
that intercepts server requests and fakes their responses.

[前面的测试配置](#feature-module-import)使用 `TestHeroService` 替换了真实的 `HeroService`，它拦截了发往服务器的请求，并伪造了服务器的响应。

</div>

What if you aren't so lucky. What if faking the `HeroService` is hard?
What if `HeroDetailService` makes its own server requests?

如果你没有这么幸运怎么办？如果伪造 `HeroService` 很难怎么办？如果 `HeroDetailService` 自己发出服务器请求怎么办？

The `TestBed.overrideComponent` method can replace the component's `providers` with easy-to-manage _test doubles_
as seen in the following setup variation:

`TestBed.overrideComponent` 方法可以将组件的 `providers` 替换为容易管理的**测试替身**，参阅下面的变体准备代码：

<code-example path="testing/src/app/hero/hero-detail.component.spec.ts" region="setup-override" header="app/hero/hero-detail.component.spec.ts (Override setup)"></code-example>

Notice that `TestBed.configureTestingModule` no longer provides a (fake) `HeroService` because it's [not needed](#spy-stub).

注意，`TestBed.configureTestingModule` 不再提供（伪造的）`HeroService`，因为[并不需要](#spy-stub)。

{@a override-component-method}

#### The _overrideComponent_ method

#### `overrideComponent` 方法

Focus on the `overrideComponent` method.

注意这个 `overrideComponent` 方法。

<code-example path="testing/src/app/hero/hero-detail.component.spec.ts" region="override-component-method" header="app/hero/hero-detail.component.spec.ts (overrideComponent)"></code-example>

It takes two arguments: the component type to override (`HeroDetailComponent`) and an override metadata object.
The [override metadata object](guide/testing-utility-apis#metadata-override-object) is a generic defined as follows:

它接受两个参数：要改写的组件类型（`HeroDetailComponent`），以及用于改写的元数据对象。
[用于改写的元数据对象](guide/testing-utility-apis#metadata-override-object)是一个泛型，其定义如下：

<code-example language="javascript">
  type MetadataOverride&lt;T&gt; = {
    add?: Partial&lt;T&gt;;
    remove?: Partial&lt;T&gt;;
    set?: Partial&lt;T&gt;;
  };
</code-example>

A metadata override object can either add-and-remove elements in metadata properties or completely reset those properties.
This example resets the component's `providers` metadata.

元数据重载对象可以添加和删除元数据属性的项目，也可以彻底重设这些属性。
这个例子重新设置了组件的 `providers` 元数据。

The type parameter, `T`, is the kind of metadata you'd pass to the `@Component` decorator:

这个类型参数 `T` 就是你传给 `@Component` 装饰器的元数据：

<code-example language="javascript">
  selector?: string;
  template?: string;
  templateUrl?: string;
  providers?: any[];
  ...
</code-example>

{@a spy-stub}

#### Provide a _spy stub_ (_HeroDetailServiceSpy_)

#### 提供 ` 间谍桩 ` (`HeroDetailServiceSpy`)

This example completely replaces the component's `providers` array with a new array containing a `HeroDetailServiceSpy`.

这个例子把组件的 `providers` 数组完全替换成了一个包含 `HeroDetailServiceSpy` 的新数组。

The `HeroDetailServiceSpy` is a stubbed version of the real `HeroDetailService`
that fakes all necessary features of that service.
It neither injects nor delegates to the lower level `HeroService`
so there's no need to provide a test double for that.

`HeroDetailServiceSpy` 是实际 `HeroDetailService` 服务的桩版本，它伪造了该服务的所有必要特性。
但它既不需要注入也不会委托给低层的 `HeroService` 服务，因此不用为 `HeroService` 提供测试替身。

The related `HeroDetailComponent` tests will assert that methods of the `HeroDetailService`
were called by spying on the service methods.
Accordingly, the stub implements its methods as spies:

通过对该服务的方法进行刺探，`HeroDetailComponent` 的关联测试将会对 `HeroDetailService` 是否被调用过进行断言。
因此，这个桩类会把它的方法实现为刺探方法：

<code-example path="testing/src/app/hero/hero-detail.component.spec.ts" region="hds-spy" header="app/hero/hero-detail.component.spec.ts (HeroDetailServiceSpy)"></code-example>

{@a override-tests}

#### The override tests

#### 改写测试

Now the tests can control the component's hero directly by manipulating the spy-stub's `testHero`
and confirm that service methods were called.

现在，测试程序可以通过操控这个 spy-stub 的 `testHero`，直接控制组件的英雄，并确认那个服务方法被调用过。

<code-example path="testing/src/app/hero/hero-detail.component.spec.ts" region="override-tests" header="app/hero/hero-detail.component.spec.ts (override tests)"></code-example>

{@a more-overrides}

#### More overrides

#### 更多的改写

The `TestBed.overrideComponent` method can be called multiple times for the same or different components.
The `TestBed` offers similar `overrideDirective`, `overrideModule`, and `overridePipe` methods
for digging into and replacing parts of these other classes.

`TestBed.overrideComponent` 方法可以在相同或不同的组件中被反复调用。
`TestBed` 还提供了类似的 `overrideDirective`、`overrideModule` 和 `overridePipe` 方法，用来深入并重载这些其它类的部件。

Explore the options and combinations on your own.

自己探索这些选项和组合。<|MERGE_RESOLUTION|>--- conflicted
+++ resolved
@@ -238,13 +238,9 @@
 tests of this component may fail.
 For example, if you run the `BannerComponent` tests in a web coding environment such as [plunker](https://plnkr.co/), you'll see a message like this one:
 
-<<<<<<< HEAD
 但是，如果在**非 CLI 环境中**运行这些测试，那么这个组件的测试可能会失败。例如，如果你在一个 web 编程环境（比如 [plunker](https://plnkr.co/) 中运行 `BannerComponent` 测试，你会看到如下消息：
 
-<code-example language="sh" class="code-shell" hideCopy>
-=======
 <code-example language="sh" hideCopy>
->>>>>>> 53aa7945
 Error: This test module uses the component BannerComponent
 which is using a "templateUrl" or "styleUrls", but they were never compiled.
 Please call "TestBed.compileComponents" before your test.
@@ -834,21 +830,8 @@
 To use `waitForAsync()` functionality, you must import `zone.js/testing` in your test setup file.
 If you created your project with the Angular CLI, `zone-testing` is already imported in `src/test.ts`.
 
-<<<<<<< HEAD
 要使用 `waitForAsync()` 函数，你必须在 test 的设置文件中导入 `zone.js/testing`。如果你是用 Angular CLI 创建的项目，那就已经在 `src/test.ts` 中导入过 `zone-testing` 了。
 
-<div class="alert is-helpful">
-
-The `TestBed.compileComponents()` method (see [below](#compile-components)) calls `XHR`
-to read external template and css files during "just-in-time" compilation.
-Write tests that call `compileComponents()` with the `waitForAsync()` utility.
-
-`TestBed.compileComponents()` 方法（参阅[下文](#compile-components)）会调用 `XHR` 通过“即时（JIT）”编译过程来读取外部模板和 css 文件。可以在 `waitForAsync()` 工具函数中调用 `compileComponents()`，以编写这种测试。
-
-</div>
-
-=======
->>>>>>> 53aa7945
 Here's the previous `fakeAsync()` test, re-written with the `waitForAsync()` utility.
 
 这是之前的 `fakeAsync()` 测试，用 `waitForAsync()` 工具函数重写的版本。
@@ -2171,13 +2154,9 @@
 
 If you run tests in a **non-CLI environment**, the tests may fail with a message like this one:
 
-<<<<<<< HEAD
 如果你在**非 CLI 环境**中运行测试，这些测试可能会报错，错误信息如下：
 
-<code-example language="sh" class="code-shell" hideCopy>
-=======
 <code-example language="sh" hideCopy>
->>>>>>> 53aa7945
 Error: This test module uses the component BannerComponent
 which is using a "templateUrl" or "styleUrls", but they were never compiled.
 Please call "TestBed.compileComponents" before your test.
@@ -2240,13 +2219,9 @@
 (e.g., forget to use the `async` keyword as described below),
 you'll see this error message
 
-<<<<<<< HEAD
-如果你忘了把测试函数标为异步的（比如忘了像稍后的代码中那样使用 `waitForAsync()`），就会看到下列错误。
-
-<code-example language="sh" class="code-shell" hideCopy>
-=======
+如果你忘了把测试函数标为异步的（比如忘了像稍后的代码中那样使用 `async` 关键字），就会看到下列错误。
+
 <code-example language="sh" hideCopy>
->>>>>>> 53aa7945
 Error: ViewDestroyedError: Attempt to use a destroyed view
 </code-example>
 
@@ -2262,20 +2237,8 @@
 
 1.  A synchronous `beforeEach()` that performs the remaining setup.
 
-<<<<<<< HEAD
    同步的 `beforeEach()` 负责执行其余的准备代码。
 
-To follow this pattern, import the `waitForAsync()` helper with the other testing symbols.
-
-要想使用这种模式，就要和其它符号一起从测试库中导入 `waitForAsync()` 辅助函数。
-
-<code-example
-  path="testing/src/app/banner/banner-external.component.spec.ts"
-  region="import-async">
-</code-example>
-
-=======
->>>>>>> 53aa7945
 #### The async _beforeEach_
 
 #### 异步的 `beforeEach`
@@ -2289,13 +2252,6 @@
   region="async-before-each"
   header="app/banner/banner-external.component.spec.ts (async beforeEach)"></code-example>
 
-<<<<<<< HEAD
-The `waitForAsync()` helper function takes a parameterless function with the body of the setup.
-
-`waitForAsync()` 辅助函数接受一个无参函数，其内容是环境准备代码。
-
-=======
->>>>>>> 53aa7945
 The `TestBed.configureTestingModule()` method returns the `TestBed` class so you can chain
 calls to other `TestBed` static methods such as `compileComponents()`.
 
