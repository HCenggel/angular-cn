--- conflicted
+++ resolved
@@ -8,17 +8,14 @@
 
 <div class="alert is-helpful">
 
-  For a hands-on experience, <live-example name="testing" stackblitz="specs" noDownload>run tests and explore the test code</live-example> in your browser as your read this guide.
-
-<<<<<<< HEAD
-  对于本测试指南中描述的范例应用，参阅<live-example name="testing" embedded-style noDownload>范例应用</live-example>。
-
-  For the tests features in the testing guides, see <live-example name="testing" stackblitz="specs" noDownload>tests</live-example>.
-=======
-  If you'd like to experiment with the application that this guide describes, <live-example name="testing" noDownload>run it in your browser</live-example> or <live-example name="testing" downloadOnly>download and run it locally</live-example>.
->>>>>>> 08caeadd
-
-  要了解本测试指南中涉及的测试特性，请参阅<live-example name="testing" stackblitz="specs" noDownload>tests</live-example>。
+For a hands-on experience, <live-example name="testing" stackblitz="specs" noDownload>run tests and explore the test code</live-example> in your browser as your read this guide.
+
+要上手练习，请按照本指南中所讲的，在浏览器中<live-example name="testing" stackblitz="specs" noDownload>运行测试，并浏览测试代码</live-example>。
+
+
+If you'd like to experiment with the application that this guide describes, <live-example name="testing" noDownload>run it in your browser</live-example> or <live-example name="testing" downloadOnly>download and run it locally</live-example>.
+
+如果你要试验本指南中所讲的应用，请<live-example name="testing" noDownload>在浏览器中运行它</live-example>或<live-example name="testing" downloadOnly>下载并在本地运行它</live-example>。
 
 </div>
 
@@ -187,13 +184,9 @@
 {@a dispatch-event}
 #### Change an input value with _dispatchEvent()_
 
-<<<<<<< HEAD
 #### 使用 *dispatchEvent()* 改变输入框的值
 
-To simulate user input, you can find the input element and set its `value` property.
-=======
 To simulate user input, find the input element and set its `value` property.
->>>>>>> 08caeadd
 
 要模拟用户输入，你可以找到 input 元素并设置它的 `value` 属性。
 
@@ -216,13 +209,9 @@
 
 ## Component with external files
 
-<<<<<<< HEAD
 ## 包含外部文件的组件
 
-The `BannerComponent` above is defined with an _inline template_ and _inline css_, specified in the `@Component.template` and `@Component.styles` properties respectively.
-=======
 The preceding `BannerComponent` is defined with an _inline template_ and _inline css_, specified in the `@Component.template` and `@Component.styles` properties respectively.
->>>>>>> 08caeadd
 
 上面的 `BannerComponent` 是用*内联模板*和*内联 css* 定义的，它们分别是在 `@Component.template` 和 `@Component.styles` 属性中指定的。
 
@@ -261,15 +250,11 @@
 You get this test failure message when the runtime environment
 compiles the source code _during the tests themselves_.
 
-<<<<<<< HEAD
 当运行环境在测试过程中需要编译源代码时，就会得到这条测试失败的消息。
 
-To correct the problem, call `compileComponents()` as explained [below](#compile-components).
-=======
 To correct the problem, call `compileComponents()` as explained in the following [Calling compileComponents](#compile-components) section.
->>>>>>> 08caeadd
-
-要解决这个问题，可以调用 `compileComponents()`，[如下所示](#compile-components)。
+
+要解决这个问题，可以像 [调用 `compileComponents`](#compile-components) 中讲的那样调用 `compileComponents()`。
 
 {@a component-with-dependency}
 
@@ -580,7 +565,7 @@
 Limitation: The `fakeAsync()` function won't work if the test body makes an `XMLHttpRequest` (XHR) call.
 XHR calls within a test are rare, but if you need to call XHR, see the [`waitForAsync()`](#waitForAsync) section.
 
-限制：如果测试体要进行 `XMLHttpRequest` （XHR）调用，则 `fakeAsync()` 函数无效。很少会需要在测试中进行 XHR 调用，但如果你确实要这么做，请参阅下面的 [`waitForAsync()`](#waitForAsync) 部分。
+限制：如果测试体要进行 `XMLHttpRequest` （XHR）调用，则 `fakeAsync()` 函数无效。很少会需要在测试中进行 XHR 调用，但如果你确实要这么做，请参阅 [`waitForAsync()`](#waitForAsync) 部分。
 
 </div>
 
@@ -622,7 +607,7 @@
 
 In this example, you have a new macro task (nested setTimeout), by default, when the `tick` is setTimeout `outside` and `nested` will both be triggered.
 
-在这个例子中，我们有一个新的宏任务（嵌套的 setTimeout），默认情况下，当我们 `tick` 时 的 setTimeout 的 `outside` 和 `nested` 都会被触发。
+在这个例子中，我们有一个新的宏任务（嵌套的 setTimeout），默认情况下，当 `tick` 时，setTimeout 的 `outside` 和 `nested` 都会被触发。
 
 <code-example
   path="testing/src/app/demo/async-helper.spec.ts"
@@ -631,17 +616,13 @@
 
 And in some case, you don't want to trigger the new macro task when ticking, you can use `tick(milliseconds, {processNewMacroTasksSynchronously: false})` to not invoke new macro task.
 
-在某种情况下，我们不希望在 tick 时触发新的宏任务，我们可以使用 `tick(milliseconds, {processNewMacroTasksSynchronously: false})` 来要求不调用新的宏任务。
+在某种情况下，你不希望在 tick 时触发新的宏任务，就可以使用 `tick(milliseconds, {processNewMacroTasksSynchronously: false})` 来要求不调用新的宏任务。
 
 #### Comparing dates inside fakeAsync()
 
-<<<<<<< HEAD
 #### 比较 fakeAsync() 内部的日期
 
-`fakeAsync()` simulates passage of time, which allows you to calculate the difference between dates inside `fakeAsync()`.
-=======
 `fakeAsync()` simulates passage of time, which lets you calculate the difference between dates inside `fakeAsync()`.
->>>>>>> 08caeadd
 
 `fakeAsync()` 可以模拟时间的流逝，以便让你计算出 `fakeAsync()` 里面的日期差。
 
@@ -1183,7 +1164,7 @@
 
 The [following discussion](#routing-component) covers testing components that require the router.
 
-[下面](#routing-component)的讨论涵盖了如何测试那些需要用到路由器的组件。
+[下面的讨论](#routing-component)涵盖了如何测试那些需要用到路由器的组件。
 
 </div>
 
@@ -1211,13 +1192,9 @@
 emulating the way the `DashboardComponent` would set it
 using the property binding in its repeater.
 
-<<<<<<< HEAD
 注意这些设置代码如何把一个测试英雄（ `expectedHero` ）赋值给组件的 `hero` 属性的，它模仿了 `DashboardComponent` 在其复写器中通过属性绑定来设置它的方式。
 
-The following test verifies that the hero name is propagated to the template via a binding.
-=======
 The following test verifies that the hero name is propagated to the template using a binding.
->>>>>>> 08caeadd
 
 下面的测试验证了英雄名是通过绑定传播到模板的。
 
@@ -1341,15 +1318,10 @@
 
 Clicking a button, an anchor, or an arbitrary HTML element is a common test task.
 
-<<<<<<< HEAD
 点击按钮、链接或者任意 HTML 元素是很常见的测试任务。
 
-Make that consistent and easy by encapsulating the _click-triggering_ process
-in a helper such as the `click()` function below:
-=======
 Make that consistent and straightforward by encapsulating the _click-triggering_ process
 in a helper such as the following `click()` function:
->>>>>>> 08caeadd
 
 把*点击事件*的处理过程包装到如下的 `click()` 辅助函数中，可以让这项任务更一致、更简单：
 
@@ -1433,14 +1405,10 @@
 It binds the component's `selected` event with its `onSelected` handler,
 which records the emitted hero in its `selectedHero` property.
 
-<<<<<<< HEAD
 这个测试宿主使用其测试用的英雄设置了组件的输入属性 `hero`。
 它使用 `onSelected` 事件处理器绑定了组件的 `selected` 事件，其中把事件中发出的英雄记录到了 `selectedHero` 属性中。
 
-Later, the tests will be able to easily check `selectedHero` to verify that the
-=======
 Later, the tests will be able to check `selectedHero` to verify that the
->>>>>>> 08caeadd
 `DashboardHeroComponent.selected` event emitted the expected hero.
 
 稍后，这个测试就可以轻松检查 `selectedHero` 以验证 `DashboardHeroComponent.selected` 事件确实发出了所期望的英雄。
@@ -1692,7 +1660,7 @@
 In the following section, the `createComponent()` method and `page` object are discussed.
 Rely on your intuition for now.
 
-`createComponent()` 方法和 `page` 对象会在[稍后](#page-object)进行讨论。
+稍后会对 `createComponent()` 方法和 `page` 对象进行讨论。
 不过目前，你只要凭直觉来理解就行了。
 
 </div>
@@ -1754,7 +1722,7 @@
 you might want to write unit tests to confirm that the links are wired properly
 to the `RouterLink` directives, perhaps for the reasons as explained in the [following section](#why-stubbed-routerlink-tests).
 
-虽然 `AppComponent` *类*是空的，不过，由于[稍后解释的原因](#why-stubbed-routerlink-tests)，你可能会希望写个单元测试来确认这些链接是否正确使用了 `RouterLink` 指令。
+虽然 `AppComponent` *类*是空的，但你可能会希望写个单元测试来确认这些链接是否正确使用了 `RouterLink` 指令。可能的原因会在[稍后](#why-stubbed-routerlink-tests)的章节进行解释。
 
 To validate the links, you don't need the `Router` to navigate and you don't
 need the `<router-outlet>` to mark where the `Router` inserts _routed components_.
@@ -1764,13 +1732,9 @@
 The `BannerComponent` and `WelcomeComponent`
 (indicated by `<app-banner>` and `<app-welcome>`) are also irrelevant.
 
-<<<<<<< HEAD
 而 `BannerComponent` 和 `WelcomeComponent`（写作 `<app-banner>` 和 `<app-welcome>`）也同样风马牛不相及。
 
-Yet any test that creates the `AppComponent` in the DOM will also create instances of
-=======
 Yet any test that creates the `AppComponent` in the DOM also creates instances of
->>>>>>> 08caeadd
 these three components and, if you let that happen,
 you'll have to configure the `TestBed` to create them.
 
@@ -1856,13 +1820,9 @@
 
 The `NO_ERRORS_SCHEMA` tells the Angular compiler to ignore unrecognized elements and attributes.
 
-<<<<<<< HEAD
 `NO_ERRORS_SCHEMA` 会要求 Angular 编译器忽略不认识的那些元素和属性。
 
-The compiler will recognize the `<app-root>` element and the `routerLink` attribute
-=======
 The compiler recognizes the `<app-root>` element and the `routerLink` attribute
->>>>>>> 08caeadd
 because you declared a corresponding `AppComponent` and `RouterLinkDirectiveStub`
 in the `TestBed` configuration.
 
@@ -1993,13 +1953,9 @@
 
 Three points of special interest:
 
-<<<<<<< HEAD
 有三点特别重要：
 
-1.  You can locate the anchor elements with an attached directive using `By.directive`.
-=======
 1.  Locate the anchor elements with an attached directive using `By.directive`.
->>>>>>> 08caeadd
 
    你可以使用 `By.directive` 来定位一个带附属指令的链接元素。
 
@@ -2264,7 +2220,7 @@
 (for example, forget to use `waitForAsync()` as described),
 you'll see this error message
 
-如果你忘了把测试函数标为异步的（比如忘了像稍后的代码中那样使用 `async` 关键字），就会看到下列错误。
+如果你忘了把测试函数标为异步的（比如忘了像稍后的代码中那样使用 `waitForAsync()`），就会看到下列错误。
 
 <code-example language="sh" hideCopy>
 Error: ViewDestroyedError: Attempt to use a destroyed view
@@ -2366,8 +2322,7 @@
 synchronous setup tasks _after_ compilation by moving the synchronous code
 after the `await` keyword, where the promise has been resolved.
 
-`compileComponents()` 方法返回一个承诺，所以你可以通过把同步代码移到 `then(...)` 回调中，
-以便在编译完成*之后* 执行那些同步准备任务。
+`compileComponents()` 方法返回一个承诺，所以你可以通过把同步代码移到 `await` 关键字后面，在那里，这个 Promise 已经解析了。
 
 <code-example
   path="testing/src/app/banner/banner-external.component.spec.ts"
@@ -2456,29 +2411,21 @@
 Notice that the `beforeEach()` is asynchronous and calls `TestBed.compileComponents`
 because the `HeroDetailComponent` has an external template and css file.
 
-<<<<<<< HEAD
 注意，`beforeEach()` 是异步的，它调用 `TestBed.compileComponents` 是因为 `HeroDetailComponent` 有外部模板和 CSS 文件。
 
-As explained in [_Calling compileComponents()_](#compile-components) above,
-=======
 As explained in [_Calling compileComponents()_](#compile-components),
->>>>>>> 08caeadd
 these tests could be run in a non-CLI environment
 where Angular would have to compile them in the browser.
 
-如前面的[调用 `compileComponents()`](#compile-components) 中所解释的那样，这些测试可以运行在非 CLI 环境下，那里 Angular 并不会在浏览器中编译它们。
+如[调用 `compileComponents()`](#compile-components) 中所解释的那样，这些测试可以运行在非 CLI 环境下，那里 Angular 并不会在浏览器中编译它们。
 
 </div>
 
 #### Import a shared module
 
-<<<<<<< HEAD
 #### 导入共享模块
 
-Because many app components need the `FormsModule` and the `TitleCasePipe`, the developer created
-=======
 Because many application components need the `FormsModule` and the `TitleCasePipe`, the developer created
->>>>>>> 08caeadd
 a `SharedModule` to combine these and other frequently requested parts.
 
 因为很多应用组件都需要 `FormsModule` 和 `TitleCasePipe`，所以开发者创建了 `SharedModule` 来把它们及其它常用的部分组合在一起。
@@ -2527,7 +2474,7 @@
 when there are many mutual dependencies within the module and
 the module is small, as feature modules tend to be.
 
-如果模块中有很多共同依赖，并且该模块很小（这也是特性模块的应有形态），那么直接导入组件的特性模块可以成为配置这些测试的简易方式。
+如果模块中有很多共同依赖，并且该模块很小（这也是特性模块的应有形态），那么直接导入组件的特性模块可以成为配置这些测试的最佳方式。
 
 </div>
 
@@ -2557,13 +2504,9 @@
 A test cannot get to child injector services from the fixture injector.
 And `TestBed.configureTestingModule` can't configure them either.
 
-<<<<<<< HEAD
 测试没办法从测试夹具的注入器中获取子注入器中的服务，而 `TestBed.configureTestingModule` 也没法配置它们。
 
-Angular has been creating new instances of the real `HeroDetailService` all along!
-=======
 Angular has created new instances of the real `HeroDetailService` all along!
->>>>>>> 08caeadd
 
 Angular 始终都在创建真实 `HeroDetailService` 的实例。
 
