--- conflicted
+++ resolved
@@ -205,6 +205,8 @@
 `timings` 参数可以接受一个数字或由三部分组成的字符串。
 
 >`animate (duration)` or `animate ('duration delay easing')`
+> 
+>`animate (duration)` 或 `animate ('duration delay easing')`
 
 The first part, `duration`, is required. The duration can be expressed in milliseconds as a number without quotes, or in seconds with quotes and a time specifier. For example, a duration of a tenth of a second can be expressed as follows:
 
@@ -263,13 +265,9 @@
 
 In the preceding code snippet, the `=>` operator indicates unidirectional transitions, and `<=>` is bidirectional. Within the transition, `animate()` specifies how long the transition takes. In this case, the state change from `open` to `closed` takes 1 second, expressed here as `1s`.
 
-<<<<<<< HEAD
 在上面的代码片段中，`=>` 操作符表示单向转场，而 `<=>` 表示双向转场。在转场过程中，`animate()` 指定了转场需要花费的时间。在这里，从 `open` 到 `closed` 状态的转换要花费 1 秒中，表示成 `1s`。
 
-This example adds a state transition from the `closed` state to the `open` state with a 0.5 second transition animation arc.
-=======
 This example adds a state transition from the `closed` state to the `open` state with a 0.5-second transition animation arc.
->>>>>>> 8ebc946c
 
 下面的例子添加了一个从 `closed` 到 `open` 的状态转场，转场动画持续 0.5 秒。
 
@@ -461,8 +459,7 @@
 </tr>
 
 <tr>
-<<<<<<< HEAD
-<td><code>[state](api/animations/state)()</code></td>
+<td><code><a href="api/animations/state" class="code-anchor">state</a>()</code></td>
 <td>
 
 Creates a named set of CSS styles that should be applied on successful transition to a given state. The state can then be referenced by name within other animation functions.
@@ -470,10 +467,6 @@
 创建一组有名字的 CSS 样式，它会在成功转换到指定的状态时应用到元素上。该状态可以在其它动画函数中通过名字进行引用。
 
 </td>
-=======
-<td><code><a href="api/animations/state" class="code-anchor">state</a>()</code></td>
-<td>Creates a named set of CSS styles that should be applied on successful transition to a given state. The state can then be referenced by name within other animation functions.</td>
->>>>>>> 8ebc946c
 </tr>
 
 <tr>
@@ -510,8 +503,7 @@
 </tr>
 
 <tr>
-<<<<<<< HEAD
-<td><code>[group](api/animations/group)()</code></td>
+<td><code><a href="api/animations/group" class="code-anchor">group</a>()</code></td>
 <td>
 
 Specifies a group of animation steps (<em>inner animations</em>) to be run in parallel. Animation continues only after all inner animation steps have completed. Used within <code>sequence()</code> or <code>transition()</code>.
@@ -520,15 +512,10 @@
 该动画只有当所有内部动画步骤都完成之后才会继续。用于 <code>sequence()</code> 或 <code>transition()</code> 中。
 
 </td>
-=======
-<td><code><a href="api/animations/group" class="code-anchor">group</a>()</code></td>
-<td>Specifies a group of animation steps (<em>inner animations</em>) to be run in parallel. Animation continues only after all inner animation steps have completed. Used within <code>sequence()</code> or <code>transition()</code>.</td>
->>>>>>> 8ebc946c
 </tr>
 
 <tr>
 <td><code>query()</code></td>
-<<<<<<< HEAD
 <td>
 
 Finds one or more inner HTML elements within the current element. 
@@ -536,9 +523,6 @@
 找出当前元素中的一个或多个内部 HTML 元素。
 
 </td>
-=======
-<td>Finds one or more inner HTML elements within the current element.</td>
->>>>>>> 8ebc946c
 </tr>
 
 <tr>
