# Validating form input

# 验证表单输入

You can improve overall data quality by validating user input for accuracy and completeness.
This page shows how to validate user input from the UI and display useful validation messages,
in both reactive and template-driven forms.

通过验证用户输入的准确性和完整性，可以提高整体的数据质量。该页面显示了如何从 UI 验证用户输入，以及如何在响应式表单和模板驱动表单中显示有用的验证消息。

**Prerequisites**

**先决条件**

Before reading about form validation, you should have a basic understanding of the following.

在阅读表单验证之前，你应该对这些内容有一个基本的了解。

* [TypeScript](https://www.typescriptlang.org/ "The TypeScript language") and HTML5  programming.

  [TypeScript](https://www.typescriptlang.org/docs/home.html "TypeScript 语言")和 HTML5 编程。

* Fundamental concepts of [Angular application design](guide/architecture "Introduction to Angular application-design concepts").

  [Angular 应用设计](guide/architecture "Angular 应用设计概念简介")的基本概念。

* The [two types of forms that Angular supports](guide/forms-overview "Introduction to Angular forms").

  [Angular 支持的两类表单](guide/forms-overview "Angular 表单简介")。

* Basics of either [Template-driven Forms](guide/forms "Template-driven forms guide") or [Reactive Forms](guide/reactive-forms "Reactive forms guide").

  [模板驱动表单](guide/forms "模板驱动表单指南")或[响应式表单](guide/reactive-forms "响应式表单指南")的基础知识。

<div class="alert is-helpful">

Get the complete example code for the reactive and template-driven forms used here to illustrate form validation.
Run the <live-example></live-example>.

要获取这里用讲解表单验证的响应式表单和模板驱动表单的完整范例代码。请运行<live-example></live-example>。

</div>

{@a template-driven-validation}

## Validating input in template-driven forms

## 在模板驱动表单中验证输入

To add validation to a template-driven form, you add the same validation attributes as you
would with [native HTML form validation](https://developer.mozilla.org/en-US/docs/Web/Guide/HTML/HTML5/Constraint_validation).
Angular uses directives to match these attributes with validator functions in the framework.

为了往模板驱动表单中添加验证机制，你要添加一些验证属性，就像[原生的 HTML 表单验证器](https://developer.mozilla.org/en-US/docs/Web/Guide/HTML/HTML5/Constraint_validation)。
Angular 会用指令来匹配这些具有验证功能的指令。

Every time the value of a form control changes, Angular runs validation and generates
either a list of validation errors that results in an INVALID status, or null, which results in a VALID status.

每当表单控件中的值发生变化时，Angular 就会进行验证，并生成一个验证错误的列表（对应着 INVALID 状态）或者 null（对应着 VALID 状态）。

You can then inspect the control's state by exporting `ngModel` to a local template variable.
The following example exports `NgModel` into a variable called `name`:

你可以通过把 `ngModel` 导出成局部模板变量来查看该控件的状态。
比如下面这个例子就把 `NgModel` 导出成了一个名叫 `name` 的变量：

<code-example path="form-validation/src/app/template/hero-form-template.component.html" region="name-with-error-msg" header="template/hero-form-template.component.html (name)"></code-example>

Notice the following features illustrated by the example.

注意这个例子讲解的如下特性。

* The `<input>` element carries the HTML validation attributes: `required` and `minlength`. It
  also carries a custom validator directive, `forbiddenName`. For more
  information, see the [Custom validators](#custom-validators) section.

   `<input>` 元素带有一些 HTML 验证属性：`required` 和 `minlength`。它还带有一个自定义的验证器指令 `forbiddenName`。要了解更多信息，参阅[自定义验证器](guide/form-validation#custom-validators)一节。

* `#name="ngModel"` exports `NgModel` into a local variable called `name`. `NgModel` mirrors many of the properties of its underlying
  `FormControl` instance, so you can use this in the template to check for control states such as `valid` and `dirty`. For a full list of control properties, see the [AbstractControl](api/forms/AbstractControl)
  API reference.

   `#name="ngModel"` 把 `NgModel` 导出成了一个名叫 `name` 的局部变量。`NgModel` 把自己控制的 `FormControl` 实例的属性映射出去，让你能在模板中检查控件的状态，比如 `valid` 和 `dirty`。要了解完整的控件属性，参阅 API 参考手册中的[AbstractControl](api/forms/AbstractControl)。

  * The `*ngIf` on the `<div>` element reveals a set of nested message `divs`
    but only if the `name` is invalid and the control is either `dirty` or `touched`.

   `<div>` 元素的 `*ngIf` 展示了一组嵌套的消息 `div`，但是只在有“name”错误和控制器为 `dirty` 或者 `touched` 时才出现。

  * Each nested `<div>` can present a custom message for one of the possible validation errors.
    There are messages for `required`, `minlength`, and `forbiddenName`.

   每个嵌套的 `<div>` 为其中一个可能出现的验证错误显示一条自定义消息。比如 `required`、`minlength` 和 `forbiddenName`。

{@a dirty-or-touched}

{@a dirty-or-touching}

<div class="alert is-helpful">

To prevent the validator from displaying errors before the user has a chance to edit the form, you should check for either the `dirty` or `touched` states in a control.

为防止验证程序在用户有机会编辑表单之前就显示错误，你应该检查控件的 `dirty` 状态或 `touched` 状态。

* When the user changes the value in the watched field, the control is marked as "dirty".

  当用户在被监视的字段中修改该值时，控件就会被标记为 `dirty`（脏）。

* When the user blurs the form control element, the control is marked as "touched".

  当用户的表单控件失去焦点时，该控件就会被标记为 `touched`（已接触）。

</div>

{@a reactive-form-validation}

## Validating input in reactive forms

## 在响应式表单中验证输入

In a reactive form, the source of truth is the component class.
Instead of adding validators through attributes in the template, you add validator functions directly to the form control model in the component class.
Angular then calls these functions whenever the value of the control changes.

在响应式表单中，事实之源是其组件类。不应该通过模板上的属性来添加验证器，而应该在组件类中直接把验证器函数添加到表单控件模型上（`FormControl`）。然后，一旦控件发生了变化，Angular 就会调用这些函数。

### Validator functions

### 验证器（Validator）函数

Validator functions can be either synchronous or asynchronous.

<<<<<<< HEAD
验证器函数可以是同步函数，也可以是异步函数。

* **Sync validators**: Synchronous functions that take a control instance and immediately return either a set of validation errors or `null`. You can pass these in as the second argument when you instantiate a `FormControl`.
=======
* **Sync validators**: Synchronous functions that take a control instance and immediately return either a set of validation errors or `null`. Pass these in as the second argument when you instantiate a `FormControl`.
>>>>>>> 08caeadd

   **同步验证器**：这些同步函数接受一个控件实例，然后返回一组验证错误或 `null`。你可以在实例化一个 `FormControl` 时把它作为构造函数的第二个参数传进去。

* **Async validators**: Asynchronous functions that take a control instance and return a Promise
<<<<<<< HEAD
  or Observable that later emits a set of validation errors or `null`. You can
  pass these in as the third argument when you instantiate a `FormControl`.

  **异步验证器** ：这些异步函数接受一个控件实例并返回一个 Promise 或 Observable，它稍后会发出一组验证错误或 `null`。在实例化 `FormControl` 时，可以把它们作为第三个参数传入。
=======
or Observable that later emits a set of validation errors or `null`. Pass these in as the third argument when you instantiate a `FormControl`.
>>>>>>> 08caeadd

For performance reasons, Angular only runs async validators if all sync validators pass. Each must complete before errors are set.

出于性能方面的考虑，只有在所有同步验证器都通过之后，Angular 才会运行异步验证器。当每一个异步验证器都执行完之后，才会设置这些验证错误。

### Built-in validator functions

### 内置验证器函数

You can choose to [write your own validator functions](#custom-validators), or you can use some of Angular's built-in validators.

你可以选择[编写自己的验证器函数](#custom-validators)，也可以使用 Angular 的一些内置验证器。

The same built-in validators that are available as attributes in template-driven forms, such as `required` and `minlength`, are all available to use as functions from the `Validators` class.
For a full list of built-in validators, see the [Validators](api/forms/Validators) API reference.

<<<<<<< HEAD
在模板驱动表单中用作属性的那些内置验证器，比如 `required` 和 `minlength`，也都可以作为 `Validators` 类中的函数使用。关于内置验证器的完整列表，参阅 API 参考手册中的[验证器](api/forms/Validators)部分。

To update the hero form to be a reactive form, you can use some of the same
built-in validators—this time, in function form, as in the following example.

要想把这个英雄表单改造成一个响应式表单，你还是要用那些内置验证器，但这次改为用它们的函数形态。参阅下面的例子。
=======
To update the hero form to be a reactive form, use some of the same
built-in validators&mdash;this time, in function form, as in the following example.
>>>>>>> 08caeadd

{@a reactive-component-class}

<code-example path="form-validation/src/app/reactive/hero-form-reactive.component.1.ts" region="form-group" header="reactive/hero-form-reactive.component.ts (validator functions)"></code-example>

<<<<<<< HEAD
In this example, the `name` control sets up two built-in validators—`Validators.required` and `Validators.minLength(4)`—and one custom validator, `forbiddenNameValidator`. (For more details see [custom validators](#custom-validators) below.)

在这个例子中，`name` 控件设置了两个内置验证器 - `Validators.required` 和 `Validators.minLength(4)` 以及一个自定义验证器 `forbiddenNameValidator`。（欲知详情，请参阅下面的[自定义验证器](#custom-validators)部分。）
=======
In this example, the `name` control sets up two built-in validators&mdash;`Validators.required` and `Validators.minLength(4)`&mdash;and one custom validator, `forbiddenNameValidator`. (For more details see [custom validators](#custom-validators).)
>>>>>>> 08caeadd

All of these validators are synchronous, so they are passed as the second argument. Notice that you can support multiple validators by passing the functions in as an array.

所有这些验证器都是同步的，所以它们作为第二个参数传递。注意，你可以通过把这些函数放到一个数组中传入来支持多个验证器。

This example also adds a few getter methods. In a reactive form, you can always access any form control through the `get` method on its parent group, but sometimes it's useful to define getters as shorthand for the template.

这个例子还添加了一些 getter 方法。在响应式表单中，你通常会通过它所属的控件组（FormGroup）的 `get` 方法来访问表单控件，但有时候为模板定义一些 getter 作为简短形式。

If you look at the template for the `name` input again, it is fairly similar to the template-driven example.

如果你到模板中找到 `name` 输入框，就会发现它和模板驱动的例子很相似。

<code-example path="form-validation/src/app/reactive/hero-form-reactive.component.html" region="name-with-error-msg" header="reactive/hero-form-reactive.component.html (name with error msg)"></code-example>

This form differs from the template-driven version in that it no longer exports any directives. Instead, it uses the `name` getter defined in  the component class.

这个表单与模板驱动的版本不同，它不再导出任何指令。相反，它使用组件类中定义的 `name` 读取器（getter）。

Notice that the `required` attribute is still present in the template. Although it's not necessary for validation, it should be retained to for accessibility purposes.

请注意，`required` 属性仍然出现在模板中。虽然它对于验证来说不是必须的，但为了无障碍性，还是应该保留它。

{@a custom-validators}

## Defining custom validators

## 定义自定义验证器

The built-in validators don't always match the exact use case of your application, so you sometimes need to create a custom validator.

内置的验证器并不是总能精确匹配应用中的用例，因此有时你需要创建一个自定义验证器。

Consider the `forbiddenNameValidator` function from previous [reactive-form examples](#reactive-component-class).
Here's what the definition of that function looks like.

考虑前面的[响应式式表单中](#reactive-component-class)的 `forbiddenNameValidator` 函数。该函数的定义如下。

<code-example path="form-validation/src/app/shared/forbidden-name.directive.ts" region="custom-validator" header="shared/forbidden-name.directive.ts (forbiddenNameValidator)"></code-example>

The function is actually a factory that takes a regular expression to detect a _specific_ forbidden name and returns a validator function.

这个函数实际上是一个工厂，它接受一个用来检测指定名字是否已被禁用的正则表达式，并返回一个验证器函数。

In this sample, the forbidden name is "bob", so the validator rejects any hero name containing "bob".
Elsewhere it could reject "alice" or any name that the configuring regular expression matches.

在本例中，禁止的名字是“bob”；
验证器会拒绝任何带有“bob”的英雄名字。
在其它地方，只要配置的正则表达式可以匹配上，它可能拒绝“alice”或者任何其它名字。

The `forbiddenNameValidator` factory returns the configured validator function.
That function takes an Angular control object and returns _either_
null if the control value is valid _or_ a validation error object.
The validation error object typically has a property whose name is the validation key, `'forbiddenName'`,
and whose value is an arbitrary dictionary of values that you could insert into an error message, `{name}`.

`forbiddenNameValidator` 工厂函数返回配置好的验证器函数。
该函数接受一个 Angular 控制器对象，并在控制器值有效时返回 null，或无效时返回验证错误对象。
验证错误对象通常有一个名为验证秘钥（`forbiddenName`）的属性。其值为一个任意词典，你可以用来插入错误信息（`{name}`）。

Custom async validators are similar to sync validators, but they must instead return a Promise or observable that later emits null or a validation error object.
In the case of an observable, the observable must complete, at which point the form uses the last value emitted for validation.

自定义异步验证器和同步验证器很像，只是它们必须返回一个稍后会输出 null 或“验证错误对象”的承诺（Promise）或可观察对象，如果是可观察对象，那么它必须在某个时间点被完成（complete），那时候这个表单就会使用它输出的最后一个值作为验证结果。（译注：HTTP 服务是自动完成的，但是某些自定义的可观察对象可能需要手动调用 complete 方法）

{@a adding-to-reactive-forms}

{@a addition-to-reactive-forms}

### Adding custom validators to reactive forms

### 把自定义验证器添加到响应式表单中

In reactive forms, add a custom validator by passing the function directly to the `FormControl`.

在响应式表单中，通过直接把该函数传给 `FormControl` 来添加自定义验证器。

<code-example path="form-validation/src/app/reactive/hero-form-reactive.component.1.ts" region="custom-validator" header="reactive/hero-form-reactive.component.ts (validator functions)"></code-example>

{@a adding-to-template-driven-forms}

{@a adds-to-template-driven-forms}

### Adding custom validators to template-driven forms

### 为模板驱动表单中添加自定义验证器

In template-driven forms, add a directive to the template, where the directive wraps the validator function.
For example, the corresponding `ForbiddenValidatorDirective` serves as a wrapper around the `forbiddenNameValidator`.

在模板驱动表单中，要为模板添加一个指令，该指令包含了 validator 函数。例如，对应的 `ForbiddenValidatorDirective` 用作 `forbiddenNameValidator` 的包装器。

Angular recognizes the directive's role in the validation process because the directive registers itself with the `NG_VALIDATORS` provider, as shown in the following example.
`NG_VALIDATORS` is a predefined provider with an extensible collection of validators.

Angular 在验证过程中会识别出该指令的作用，因为该指令把自己注册成了 `NG_VALIDATORS` 提供者，如下例所示。`NG_VALIDATORS` 是一个带有可扩展验证器集合的预定义提供者。

<code-example path="form-validation/src/app/shared/forbidden-name.directive.ts" region="directive-providers" header="shared/forbidden-name.directive.ts (providers)"></code-example>

The directive class then implements the `Validator` interface, so that it can easily integrate
with Angular forms.
Here is the rest of the directive to help you get an idea of how it all
comes together.

然后该指令类实现了 `Validator` 接口，以便它能简单的与 Angular 表单集成在一起。这个指令的其余部分有助于你理解它们是如何协作的：

<code-example path="form-validation/src/app/shared/forbidden-name.directive.ts" region="directive" header="shared/forbidden-name.directive.ts (directive)">
</code-example>

Once the `ForbiddenValidatorDirective` is ready, you can add its selector, `appForbiddenName`, to any input element to activate it.
For example:

一旦 `ForbiddenValidatorDirective` 写好了，你只要把 `forbiddenName` 选择器添加到输入框上就可以激活这个验证器了。比如：

<code-example path="form-validation/src/app/template/hero-form-template.component.html" region="name-input" header="template/hero-form-template.component.html (forbidden-name-input)"></code-example>

<div class="alert is-helpful">

Notice that the custom validation directive is instantiated with `useExisting` rather than `useClass`. The registered validator must be *this instance* of
the `ForbiddenValidatorDirective`—the instance in the form with
its `forbiddenName` property bound to “bob".

注意，自定义验证指令是用 `useExisting` 而不是 `useClass` 来实例化的。注册的验证程序必须是 `ForbiddenValidatorDirective` *实例本身* - 表单中的实例，也就是表单中 `forbiddenName` 属性被绑定到了"bob"的那个。

If you were to replace `useExisting` with `useClass`, then you’d be registering a new class instance, one that doesn’t have a `forbiddenName`.

如果用 `useClass` 来代替 `useExisting`，就会注册一个新的类实例，而它是没有 `forbiddenName` 的。

</div>

## Control status CSS classes

<<<<<<< HEAD
## 表示控件状态的 CSS 类

Angular automatically mirrors many control properties onto the form control element as CSS classes. You can use these classes to style form control elements according to the state of the form.
=======
Angular automatically mirrors many control properties onto the form control element as CSS classes. Use these classes to style form control elements according to the state of the form.
>>>>>>> 08caeadd
The following classes are currently supported.

Angular 会自动把很多控件属性作为 CSS 类映射到控件所在的元素上。你可以使用这些类来根据表单状态给表单控件元素添加样式。目前支持下列类：

* `.ng-valid`
* `.ng-invalid`
* `.ng-pending`
* `.ng-pristine`
* `.ng-dirty`
* `.ng-untouched`
* `.ng-touched`
* `.ng-submitted` (enclosing form element only)

In the following example, the hero form uses the `.ng-valid` and `.ng-invalid` classes to
set the color of each form control's border.

在下面的例子中，这个英雄表单使用 `.ng-valid` 和 `.ng-invalid` 来设置每个表单控件的边框颜色。

<code-example path="form-validation/src/assets/forms.css" header="forms.css (status classes)">

</code-example>

## Cross-field validation

## 跨字段交叉验证

A cross-field validator is a [custom validator](#custom-validators "Read about custom validators") that compares the values of different fields in a form and accepts or rejects them in combination.
For example, you might have a form that offers mutually incompatible options, so that if the user can choose A or B, but not both.
Some field values might also depend on others; a user might be allowed to choose B only if A is also chosen.

跨字段交叉验证器是一种[自定义验证器](#custom-validators "阅读自定义验证器")，可以对表单中不同字段的值进行比较，并针对它们的组合进行接受或拒绝。例如，你可能有一个提供互不兼容选项的表单，以便让用户选择 A 或 B，而不能两者都选。某些字段值也可能依赖于其它值；用户可能只有当选择了 A 之后才能选择 B。

The following cross validation examples show how to do the following:

下列交叉验证的例子说明了如何进行如下操作：

* Validate reactive or template-based form input based on the values of two sibling controls,

  根据两个兄弟控件的值验证响应式表单或模板驱动表单的输入，

* Show a descriptive error message after the user interacted with the form and the validation failed.

  当用户与表单交互过，且验证失败后，就会显示描述性的错误信息。

The examples use cross-validation to ensure that heroes do not reveal their true identities by filling out the Hero Form. The validators do this by checking that the hero names and alter egos do not match.

这些例子使用了交叉验证，以确保英雄们不会通过填写 Hero 表单来暴露自己的真实身份。验证器会通过检查英雄的名字和第二人格是否匹配来做到这一点。

### Adding cross-validation to reactive forms

### 为响应式表单添加交叉验证

The form has the following structure:

该表单具有以下结构：

```javascript
const heroForm = new FormGroup({
  'name': new FormControl(),
  'alterEgo': new FormControl(),
  'power': new FormControl()
});
```

Notice that the `name` and `alterEgo` are sibling controls.
To evaluate both controls in a single custom validator, you must perform the validation in a common ancestor control: the `FormGroup`.
You query the `FormGroup` for its child controls so that you can compare their values.

注意，`name` 和 `alterEgo` 是兄弟控件。要想在单个自定义验证器中计算这两个控件，你就必须在它们共同的祖先控件中执行验证： `FormGroup`。你可以在 `FormGroup` 中查询它的子控件，从而让你能比较它们的值。

To add a validator to the `FormGroup`, pass the new validator in as the second argument on creation.

要想给 `FormGroup` 添加验证器，就要在创建时把一个新的验证器传给它的第二个参数。

```javascript
const heroForm = new FormGroup({
  'name': new FormControl(),
  'alterEgo': new FormControl(),
  'power': new FormControl()
}, { validators: identityRevealedValidator });
```

The validator code is as follows.

验证器的代码如下。

<code-example path="form-validation/src/app/shared/identity-revealed.directive.ts" region="cross-validation-validator" header="shared/identity-revealed.directive.ts"></code-example>

The `identity` validator implements the `ValidatorFn` interface. It takes an Angular control object as an argument and returns either null if the form is valid, or `ValidationErrors` otherwise.

这个 `identity` 验证器实现了 `ValidatorFn` 接口。它接收一个 Angular 表单控件对象作为参数，当表单有效时，它返回一个 null，否则返回 `ValidationErrors` 对象。

The validator retrieves the child controls by calling the `FormGroup`'s [get](api/forms/AbstractControl#get) method, then compares the values of the `name` and `alterEgo` controls.

该验证器通过调用 `FormGroup` 的 [get](api/forms/AbstractControl#get) 方法来检索这些子控件，然后比较 `name` 和 `alterEgo` 控件的值。

If the values do not match, the hero's identity remains secret, both are valid, and the validator returns null.
If they do match, the hero's identity is revealed and the validator must mark the form as invalid by returning an error object.

如果值不匹配，则 hero 的身份保持秘密，两者都有效，且 validator 返回 null。如果匹配，就说明英雄的身份已经暴露了，验证器必须通过返回一个错误对象来把这个表单标记为无效的。

To provide better user experience, the template shows an appropriate error message when the form is invalid.

为了提供更好的用户体验，当表单无效时，模板还会显示一条恰当的错误信息。

<code-example path="form-validation/src/app/reactive/hero-form-reactive.component.html" region="cross-validation-error-message" header="reactive/hero-form-template.component.html"></code-example>

This `*ngIf` displays the error if the `FormGroup` has the cross validation error returned by the `identityRevealed` validator, but only if the user finished [interacting with the form](#dirty-or-touched).

如果 `FormGroup` 中有一个由 `identityRevealed` 验证器返回的交叉验证错误，`*ngIf` 就会显示错误，但只有当该用户已经[与表单进行过交互](#dirty-or-touched)的时候才显示。

### Adding cross-validation to template-driven forms

### 为模板驱动表单添加交叉验证

For a template-driven form, you must create a directive to wrap the validator function.
You provide that directive as the validator using the [`NG_VALIDATORS` token](#adding-to-template-driven-forms "Read about providing validators"), as shown in the following example.

对于模板驱动表单，你必须创建一个指令来包装验证器函数。你可以使用[`NG_VALIDATORS` 令牌](#adding-to-template-driven-forms "了解如何提供验证器")来把该指令提供为验证器，如下例所示。

<code-example path="form-validation/src/app/shared/identity-revealed.directive.ts" region="cross-validation-directive" header="shared/identity-revealed.directive.ts"></code-example>

You must add the new directive to the HTML template.
Because the validator must be registered at the highest level in the form, the following template puts the directive on the `form` tag.

你必须把这个新指令添加到 HTML 模板中。由于验证器必须注册在表单的最高层，因此下列模板会把该指令放在 `form` 标签上。

<code-example path="form-validation/src/app/template/hero-form-template.component.html" region="cross-validation-register-validator" header="template/hero-form-template.component.html"></code-example>

To provide better user experience, an appropriate error message appears when the form is invalid.

为了提供更好的用户体验，当表单无效时，我们要显示一个恰当的错误信息。

<code-example path="form-validation/src/app/template/hero-form-template.component.html" region="cross-validation-error-message" header="template/hero-form-template.component.html"></code-example>

This is the same in both template-driven and reactive forms.

这在模板驱动表单和响应式表单中都是一样的。

## Creating asynchronous validators

## 创建异步验证器

Asynchronous validators implement the `AsyncValidatorFn` and `AsyncValidator` interfaces.
These are very similar to their synchronous counterparts, with the following differences.

异步验证器实现了 `AsyncValidatorFn` 和 `AsyncValidator` 接口。它们与其同步版本非常相似，但有以下不同之处。

* The `validate()` functions must return a Promise or an observable,

  `validate()` 函数必须返回一个 Promise 或可观察对象，

* The observable returned must be finite, meaning it must complete at some point.
  To convert an infinite observable into a finite one, pipe the observable through a filtering operator such as `first`, `last`, `take`, or `takeUntil`.

  返回的可观察对象必须是有尽的，这意味着它必须在某个时刻完成（complete）。要把无尽的可观察对象转换成有尽的，可以在管道中加入过滤操作符，比如 `first`、`last`、`take` 或 `takeUntil`。

Asynchronous validation happens after the synchronous validation, and is performed only if the synchronous validation is successful.
This check lets forms avoid potentially expensive async validation processes (such as an HTTP request) if the more basic validation methods have already found invalid input.

<<<<<<< HEAD
异步验证在同步验证完成后才会发生，并且只有在同步验证成功时才会执行。如果更基本的验证方法已经发现了无效输入，那么这种检查顺序就可以让表单避免使用昂贵的异步验证流程（例如 HTTP 请求）。

After asynchronous validation begins, the form control enters a `pending` state. You can inspect the control's `pending` property and use it to give visual feedback about the ongoing validation operation.
=======
After asynchronous validation begins, the form control enters a `pending` state. Inspect the control's `pending` property and use it to give visual feedback about the ongoing validation operation.
>>>>>>> 08caeadd

异步验证开始之后，表单控件就会进入 `pending` 状态。你可以检查控件的 `pending` 属性，并用它来给出对验证中的视觉反馈。

A common UI pattern is to show a spinner while the async validation is being performed. The following example shows how to achieve this in a template-driven form.

一种常见的 UI 模式是在执行异步验证时显示 Spinner（转轮）。下面的例子展示了如何在模板驱动表单中实现这一点。

```html
<input [(ngModel)]="name" #model="ngModel" appSomeAsyncValidator>
<app-spinner *ngIf="model.pending"></app-spinner>
```

### Implementing a custom async validator

### 实现自定义异步验证器

In the following example, an async validator ensures that heroes pick an alter ego that is not already taken.
New heroes are constantly enlisting and old heroes are leaving the service, so the list of available alter egos cannot be retrieved ahead of time.
To validate the potential alter ego entry, the validator must initiate an asynchronous operation to consult a central database of all currently enlisted heroes.

在下面的例子中，异步验证器可以确保英雄们选择了一个尚未采用的第二人格。新英雄不断涌现，老英雄也会离开，所以无法提前找到可用的人格列表。为了验证潜在的第二人格条目，验证器必须启动一个异步操作来查询包含所有在编英雄的中央数据库。

The following code create the validator class, `UniqueAlterEgoValidator`, which implements the `AsyncValidator` interface.

下面的代码创建了一个验证器类 `UniqueAlterEgoValidator`，它实现了 `AsyncValidator` 接口。

<code-example path="form-validation/src/app/shared/alter-ego.directive.ts" region="async-validator"></code-example>

The constructor injects the `HeroesService`, which defines the following interface.

构造函数中注入了 `HeroesService`，它定义了如下接口。

```typescript
interface HeroesService {
  isAlterEgoTaken: (alterEgo: string) => Observable<boolean>;
}
```

In a real world application, the `HeroesService` would be responsible for making an HTTP request to the hero database to check if the alter ego is available.
From the validator's point of view, the actual implementation of the service is not important, so the example can just code against the `HeroesService` interface.

在真实的应用中，`HeroesService` 会负责向英雄数据库发起一个 HTTP 请求，以检查该第二人格是否可用。
从该验证器的视角看，此服务的具体实现无关紧要，所以这个例子仅仅针对 `HeroesService` 接口来写实现代码。

As the validation begins, the `UniqueAlterEgoValidator` delegates to the `HeroesService` `isAlterEgoTaken()` method with the current control value.
At this point the control is marked as `pending` and remains in this state until the observable chain returned from the `validate()` method completes.

当验证开始的时候，`UniqueAlterEgoValidator` 把任务委托给 `HeroesService` 的 `isAlterEgoTaken()` 方法，并传入当前控件的值。这时候，该控件会被标记为 `pending` 状态，直到 `validate()` 方法所返回的可观察对象完成（complete）了。

The `isAlterEgoTaken()` method dispatches an HTTP request that checks if the alter ego is available, and returns `Observable<boolean>` as the result.
The `validate()` method pipes the response through the `map` operator and transforms it into a validation result.

`isAlterEgoTaken()` 方法会调度一个 HTTP 请求来检查第二人格是否可用，并返回 `Observable<boolean>` 作为结果。`validate()` 方法通过 `map` 操作符来对响应对象进行管道化处理，并把它转换成验证结果。

The method then, like any validator, returns `null` if the form is valid, and `ValidationErrors` if it is not.
This validator handles any potential errors with the `catchError` operator.
In this case, the validator treats the `isAlterEgoTaken()` error as a successful validation, because failure to make a validation request does not necessarily mean that the alter ego is invalid.
You could handle the error differently and return the `ValidationError` object instead.

与任何验证器一样，如果表单有效，该方法返回 `null`，如果无效，则返回 `ValidationErrors`。这个验证器使用 `catchError` 操作符来处理任何潜在的错误。在这个例子中，验证器将 `isAlterEgoTaken()` 错误视为成功的验证，因为未能发出验证请求并不一定意味着这个第二人格无效。你也可以用不同的方式处理这种错误，比如返回 `ValidationError` 对象。

After some time passes, the observable chain completes and the asynchronous validation is done.
The `pending` flag is set to `false`, and the form validity is updated.

一段时间过后，这条可观察对象链完成，异步验证也就完成了。`pending` 标志位也设置为 `false`，该表单的有效性也已更新。

### Optimizing performance of async validators

### 优化异步验证器的性能

By default, all validators run after every form value change. With synchronous validators, this does not normally have a noticeable impact on application performance.
Async validators, however, commonly perform some kind of HTTP request to validate the control. Dispatching an HTTP request after every keystroke could put a strain on the backend API, and should be avoided if possible.

默认情况下，所有验证程序在每次表单值更改后都会运行。对于同步验证器，这通常不会对应用性能产生明显的影响。但是，异步验证器通常会执行某种 HTTP 请求来验证控件。每次按键后调度一次 HTTP 请求都会给后端 API 带来压力，应该尽可能避免。

You can delay updating the form validity by changing the `updateOn` property from `change` (default) to `submit` or `blur`.

你可以把 `updateOn` 属性从 `change`（默认值）改成 `submit` 或 `blur` 来推迟表单验证的更新时机。

With template-driven forms, set the property in the template.

使用模板驱动表单时，可以在模板中设置该属性。

```html
<input [(ngModel)]="name" [ngModelOptions]="{updateOn: 'blur'}">
```

With reactive forms, set the property in the `FormControl` instance.

使用响应式表单时，可以在 `FormControl` 实例中设置该属性。

```typescript
new FormControl('', {updateOn: 'blur'});
```

## Interaction with native HTML form validation

By default, Angular disables [native HTML form validation](https://developer.mozilla.org/en-US/docs/Web/Guide/HTML/Constraint_validation) by adding the `novalidate` attribute on the enclosing `<form>` and uses directives to match these attributes with validator functions in the framework. If you want to use native validation **in combination** with Angular-based validation, you can re-enable it with the `ngNativeValidate` directive. See the [API docs](api/forms/NgForm#native-dom-validation-ui) for details.<|MERGE_RESOLUTION|>--- conflicted
+++ resolved
@@ -131,25 +131,16 @@
 
 Validator functions can be either synchronous or asynchronous.
 
-<<<<<<< HEAD
 验证器函数可以是同步函数，也可以是异步函数。
 
-* **Sync validators**: Synchronous functions that take a control instance and immediately return either a set of validation errors or `null`. You can pass these in as the second argument when you instantiate a `FormControl`.
-=======
 * **Sync validators**: Synchronous functions that take a control instance and immediately return either a set of validation errors or `null`. Pass these in as the second argument when you instantiate a `FormControl`.
->>>>>>> 08caeadd
-
-   **同步验证器**：这些同步函数接受一个控件实例，然后返回一组验证错误或 `null`。你可以在实例化一个 `FormControl` 时把它作为构造函数的第二个参数传进去。
+
+   **同步验证器**：这些同步函数接受一个控件实例，然后返回一组验证错误或 `null`。可以在实例化一个 `FormControl` 时把它作为构造函数的第二个参数传进去。
 
 * **Async validators**: Asynchronous functions that take a control instance and return a Promise
-<<<<<<< HEAD
-  or Observable that later emits a set of validation errors or `null`. You can
-  pass these in as the third argument when you instantiate a `FormControl`.
+  or Observable that later emits a set of validation errors or `null`. Pass these in as the third argument when you instantiate a `FormControl`.
 
   **异步验证器** ：这些异步函数接受一个控件实例并返回一个 Promise 或 Observable，它稍后会发出一组验证错误或 `null`。在实例化 `FormControl` 时，可以把它们作为第三个参数传入。
-=======
-or Observable that later emits a set of validation errors or `null`. Pass these in as the third argument when you instantiate a `FormControl`.
->>>>>>> 08caeadd
 
 For performance reasons, Angular only runs async validators if all sync validators pass. Each must complete before errors are set.
 
@@ -166,29 +157,20 @@
 The same built-in validators that are available as attributes in template-driven forms, such as `required` and `minlength`, are all available to use as functions from the `Validators` class.
 For a full list of built-in validators, see the [Validators](api/forms/Validators) API reference.
 
-<<<<<<< HEAD
 在模板驱动表单中用作属性的那些内置验证器，比如 `required` 和 `minlength`，也都可以作为 `Validators` 类中的函数使用。关于内置验证器的完整列表，参阅 API 参考手册中的[验证器](api/forms/Validators)部分。
 
-To update the hero form to be a reactive form, you can use some of the same
+To update the hero form to be a reactive form, use some of the same
 built-in validators—this time, in function form, as in the following example.
 
-要想把这个英雄表单改造成一个响应式表单，你还是要用那些内置验证器，但这次改为用它们的函数形态。参阅下面的例子。
-=======
-To update the hero form to be a reactive form, use some of the same
-built-in validators&mdash;this time, in function form, as in the following example.
->>>>>>> 08caeadd
+要想把这个英雄表单改造成一个响应式表单，还是要用那些内置验证器，但这次改为用它们的函数形态。参阅下面的例子。
 
 {@a reactive-component-class}
 
 <code-example path="form-validation/src/app/reactive/hero-form-reactive.component.1.ts" region="form-group" header="reactive/hero-form-reactive.component.ts (validator functions)"></code-example>
 
-<<<<<<< HEAD
-In this example, the `name` control sets up two built-in validators—`Validators.required` and `Validators.minLength(4)`—and one custom validator, `forbiddenNameValidator`. (For more details see [custom validators](#custom-validators) below.)
+In this example, the `name` control sets up two built-in validators—`Validators.required` and `Validators.minLength(4)`—and one custom validator, `forbiddenNameValidator`. (For more details see [custom validators](#custom-validators).)
 
 在这个例子中，`name` 控件设置了两个内置验证器 - `Validators.required` 和 `Validators.minLength(4)` 以及一个自定义验证器 `forbiddenNameValidator`。（欲知详情，请参阅下面的[自定义验证器](#custom-validators)部分。）
-=======
-In this example, the `name` control sets up two built-in validators&mdash;`Validators.required` and `Validators.minLength(4)`&mdash;and one custom validator, `forbiddenNameValidator`. (For more details see [custom validators](#custom-validators).)
->>>>>>> 08caeadd
 
 All of these validators are synchronous, so they are passed as the second argument. Notice that you can support multiple validators by passing the functions in as an array.
 
@@ -322,13 +304,9 @@
 
 ## Control status CSS classes
 
-<<<<<<< HEAD
 ## 表示控件状态的 CSS 类
 
-Angular automatically mirrors many control properties onto the form control element as CSS classes. You can use these classes to style form control elements according to the state of the form.
-=======
 Angular automatically mirrors many control properties onto the form control element as CSS classes. Use these classes to style form control elements according to the state of the form.
->>>>>>> 08caeadd
 The following classes are currently supported.
 
 Angular 会自动把很多控件属性作为 CSS 类映射到控件所在的元素上。你可以使用这些类来根据表单状态给表单控件元素添加样式。目前支持下列类：
@@ -341,6 +319,7 @@
 * `.ng-untouched`
 * `.ng-touched`
 * `.ng-submitted` (enclosing form element only)
+  * `.ng-submitted` (只对 form 元素添加)
 
 In the following example, the hero form uses the `.ng-valid` and `.ng-invalid` classes to
 set the color of each form control's border.
@@ -489,15 +468,11 @@
 Asynchronous validation happens after the synchronous validation, and is performed only if the synchronous validation is successful.
 This check lets forms avoid potentially expensive async validation processes (such as an HTTP request) if the more basic validation methods have already found invalid input.
 
-<<<<<<< HEAD
 异步验证在同步验证完成后才会发生，并且只有在同步验证成功时才会执行。如果更基本的验证方法已经发现了无效输入，那么这种检查顺序就可以让表单避免使用昂贵的异步验证流程（例如 HTTP 请求）。
 
-After asynchronous validation begins, the form control enters a `pending` state. You can inspect the control's `pending` property and use it to give visual feedback about the ongoing validation operation.
-=======
 After asynchronous validation begins, the form control enters a `pending` state. Inspect the control's `pending` property and use it to give visual feedback about the ongoing validation operation.
->>>>>>> 08caeadd
-
-异步验证开始之后，表单控件就会进入 `pending` 状态。你可以检查控件的 `pending` 属性，并用它来给出对验证中的视觉反馈。
+
+异步验证开始之后，表单控件就会进入 `pending` 状态。可以检查控件的 `pending` 属性，并用它来给出对验证中的视觉反馈。
 
 A common UI pattern is to show a spinner while the async validation is being performed. The following example shows how to achieve this in a template-driven form.
 
@@ -593,4 +568,8 @@
 
 ## Interaction with native HTML form validation
 
-By default, Angular disables [native HTML form validation](https://developer.mozilla.org/en-US/docs/Web/Guide/HTML/Constraint_validation) by adding the `novalidate` attribute on the enclosing `<form>` and uses directives to match these attributes with validator functions in the framework. If you want to use native validation **in combination** with Angular-based validation, you can re-enable it with the `ngNativeValidate` directive. See the [API docs](api/forms/NgForm#native-dom-validation-ui) for details.+## 与原生 HTML 表单验证器交互
+
+By default, Angular disables [native HTML form validation](https://developer.mozilla.org/en-US/docs/Web/Guide/HTML/Constraint_validation) by adding the `novalidate` attribute on the enclosing `<form>` and uses directives to match these attributes with validator functions in the framework. If you want to use native validation **in combination** with Angular-based validation, you can re-enable it with the `ngNativeValidate` directive. See the [API docs](api/forms/NgForm#native-dom-validation-ui) for details.
+
+默认情况下，Angular 通过在 `<form>` 元素上添加 `novalidate` 属性来禁用[原生 HTML 表单验证](https://developer.mozilla.org/en-US/docs/Web/Guide/HTML/Constraint_validation)，并使用指令将这些属性与框架中的验证器函数相匹配。如果你想将原生验证与基于 Angular 的验证**结合**使用，你可以使用 `ngNativeValidate` 指令来重新启用它。欲知详情，请参阅[ API 文档](api/forms/NgForm#native-dom-validation-ui)。
