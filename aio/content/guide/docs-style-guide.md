# Angular documentation style guide

This style guide covers the standards for writing [Angular documentation on angular.io](docs).
These standards ensure consistency in writing style, Markdown conventions, and code snippets.

## Prerequisites

Before contributing to the Angular documentation, it is helpful if you are familiar with the following:

| Subjects | Details |
| :------- | :------ |
| `git` | For an introduction, see GitHub's [Git Handbook](https://guides.github.com/introduction/git-handbook) |
| GitHub | For an introduction, see GitHub's [Hello World](https://guides.github.com/activities/hello-world) |
| Markdown | See GitHub's [Mastering Markdown](https://guides.github.com/features/mastering-markdown) |
| Angular coding style | See the [Angular Style Guide](guide/styleguide "Angular Application Code Style Guide") |
| Google writing style | The [Google Developer Documentation Style Guide](https://developers.google.com/style) is a comprehensive resource that this Angular documentation style guide builds upon |

## Kinds of Angular documentation

The categories of Angular documentation include:

<<<<<<< HEAD
* [Guides](docs): much of what's in the [documentation section of angular.io](docs).
  Guides walk the reader step-by-step through tasks to demonstrate concepts and are often accompanied by a working example.
  These include [Getting Started](start), [Tour of Heroes](tutorial), and pages about [Forms](guide/forms-overview), [Dependency Injection](guide/dependency-injection), and [HttpClient](guide/http).
  Contributing members of the community and Angular team members maintain this documentation in [Markdown](https://daringfireball.net/projects/markdown/syntax "Markdown").
* [API documentation](api): reference documents for the [Angular Application Programming Interface, or API](api).
  These are more succinct than guides and serve as a reference for Angular features.
  They are especially helpful for people already acquainted with Angular concepts.
  The [angular.io](https://angular.io/) infrastructure generates these documents from source code and comments that contributors edit.
* [CLI documentation](cli): the [angular.io](https://angular.io/) infrastructure generates these documents from CLI source code.
=======
| Angular documentation categories | Details |
| :------------------------------- | :------ |
| [Guides](docs) | Much of what's in the [documentation section of angular.io](docs). Guides walk the reader step-by-step through tasks to demonstrate concepts and are often accompanied by a working example. These include [Getting Started](start), [Tour of Heroes](tutorial), and pages about [Forms](guide/forms-overview), [Dependency Injection](guide/dependency-injection), and [HttpClient](guide/http). Contributing members of the community and Angular team members maintain this documentation in [Markdown](https://daringfireball.net/projects/markdown/syntax "Markdown"). |
| [API documentation](api) | Reference documents for the [Angular Application Programming Interface, or API](api). These are more succinct than guides and serve as a reference for Angular features. They are especially helpful for people already acquainted with Angular concepts. The [angular.io](https://angular.io) infrastructure generates these documents from source code and comments that contributors edit. |
| [CLI documentation](cli) | The [angular.io](https://angular.io) infrastructure generates these documents from CLI source code. |
>>>>>>> f25ac4ae

## Markdown and HTML

While the Angular guides are [Markdown](https://daringfireball.net/projects/markdown/syntax "Markdown") files, there are some sections within the guides that use HTML.

<div class="alert is-helpful">

To enable HTML in an Angular guide, **always** follow every opening and closing HTML tag with a blank line.

</div>

Notice the required blank line after the opening `<div>` in the following example:

<code-example format="html" language="html">

&lt;div class="alert is-helpful"&gt;

&ast;&ast;Always&ast;&ast; follow every opening and closing HTML tag with &ast;a blank line&ast;.

&lt;/div&gt;

</code-example>

It is customary but not required to precede the closing HTML tag with a blank line as well.

## Title

Every guide document must have a title, and it should appear at the top of the page.

Begin the title with the Markdown hash (`#`) character, which renders as an `<h1>` in the browser.

<code-example format="html" language="html">

&num; Angular documentation style guide

</code-example>

| Title guidance | Details |
| :------------- | :------ |
| A document can have only one `<h1>` | Title text should be in *Sentence case*, which means the first word is capitalized and all other words are lower case. Technical terms that are always capitalized, like "Angular", are the exception. <code-example format="html" language="html"> &num; Deprecation policy in Angular </code-example> |
| Always follow the title with at least one blank line | The corresponding text in the left nav is in *Title Case*, which means that you use capital letters to start the first words and all principal words. Use lower case letters for secondary words such as "in", "of", and "the". You can also shorten the nav title to fit in the column. |

## Sections

A typical document has sections.

All section headings are in *Sentence case*, which means the first word is capitalized and all other words are lower case.

**Always follow a section heading with at least one blank line.**

### Main section heading

There are usually one or more main sections that may be further divided into secondary sections.

Begin a main section heading with the Markdown `##` characters, which renders as an `<h2>` in the browser.

Follow main section headings with a blank line and then the content for that heading as in the following example:

<code-example format="html" language="html">

&num;&num; Main section heading

Content after a blank line.

</code-example>

### Secondary section heading

A secondary section heading is related to a main heading and falls textually within the bounds of that main heading.

Begin a secondary heading with the Markdown `###` characters, which renders as an `<h3>` in the browser.

Follow a secondary heading by a blank line and then the content for that heading as in the following example:

<code-example format="html" language="html">

&num;&num;&num; Secondary section heading

Content after a blank line.

</code-example>

### Additional section headings

While you can use additional section headings, the [Table-of-contents (TOC)](#table-of-contents) generator only shows `<h2>` and `<h3>` headings in the TOC on the right of the page.

<code-example format="html" language="html">

&num;&num;&num;&num; The TOC won't display this

Content after a blank line.

</code-example>

## Table of contents

Most pages display a table of contents or TOC.
The TOC appears in the right panel when the viewport is wide.
When narrow, the TOC appears in a collapsible region near the top of the page.

You don't need to create your own TOC by hand because the TOC generator creates one automatically from the page's  `<h2>` and `<h3>` headers.

To exclude a heading from the TOC, create the heading as an `<h2>` or `<h3>` element with a class called 'no-toc'.

<code-example format="html" language="html">

&lt;h3 class="no-toc"&gt;

This heading is not displayed in the TOC

&lt;/h3&gt;

</code-example>

You can turn off TOC generation for the entire page by writing the title with an `<h1>` tag and the `no-toc` class.

<code-example format="html" language="html">

&lt;h1 class="no-toc"&gt;

A guide without a TOC

&lt;/h1&gt;

</code-example>

## Navigation

To generate the navigation links at the top, left, and bottom of the screen, use the JSON configuration file, `content/navigation.json`.

<div class="alert is-helpful">

If you have an idea that would result in navigation changes, [file an issue](https://github.com/angular/angular/issues/new/choose) first so that the Angular team and community can discuss the change.

</div>

For a new guide page, edit the `SideNav` node in `navigation.json`.
The `SideNav` node is an array of navigation nodes.
Each node is either an item node for a single document or a header node with child nodes.

Find the header for your page.
For example, a guide page that describes an Angular feature is probably a child of the `Fundamentals` header.

<code-example format="json" language="json">

{
  "title": "Fundamentals",
  "tooltip": "The fundamentals of Angular",
  "children": [ &hellip; ]
}

</code-example>

A header node child can be an item node or another header node.
If your guide page belongs under a sub-header, find that sub-header in the JSON.

Add an item node for your guide page as a child of the appropriate header node as in the following example:

<code-example format="json" language="json">

{
  "url": "guide/docs-style-guide",
  "title": "Doc authors style guide",
  "tooltip": "Style guide for documentation authors.",
},

</code-example>

A navigation node has the following properties:

| Properties | Details |
| :--------- | :------ |
| `url` | The URL of the guide page, which is an item node only. |
| `title` | The text displayed in the side nav. |
| `tooltip` | Text that appears when the reader hovers over the navigation link. |
| `children` | An array of child nodes, which is a header node only. |
| `hidden` | Defined and set `true` if this is a guide page that should not be displayed in the navigation panel. |

<div class="alert is-critical">

Do not create a node that is both a header and an item node by specifying the `url` property of a header node.

</div>

## Code snippets

[Angular.io](docs) has a custom framework that enables authors to include code snippets directly from working example applications that are automatically tested as part of documentation builds.

In addition to working code snippets, example code can include terminal commands, a fragment of TypeScript or HTML, or an entire code file.

Whatever the source, the document viewer renders them as code snippets, either individually with the [code-example](#code-example "code-example") component or as a tabbed collection with the [code-tabs](#code-tabs "code-tabs") component.

<a id="code-example"></a>

### When to use code font

You can display a minimal, inline code snippet with the Markdown backtick syntax.
Use a single backtick on either side of a term when referring to code or the name of a file in a sentence.
The following are some examples:

* In the `app.component.ts`, add a `logger()` method.
* The `name` property is `Sally`.
* Add the component class name to the `declarations` array.

The Markdown is as follows:

<<<<<<< HEAD
```md
* In the `app.component.ts`, add a `logger()` method.
* The <code class="no-auto-link">item</code> property is `true`.
* Add the component class name to the `declarations` array.
```
=======
<code-example format="markdown" language="markdown">

&ast;   In the `app.component.ts`, add a `logger()` method.
&ast;   The &lt;code class="no-auto-link"&gt;item&lt;/code&gt; property is `true`.
&ast;   Add the component class name to the `declarations` array.

</code-example>
>>>>>>> f25ac4ae

### Auto-linking in code snippets

In certain cases, when you apply backticks around a term, it may auto-link to the API documentation.
If you do not intend the term to be a link, use the following syntax:

<code-example format="html" language="html">

The &lt;code class="no-auto-link"&gt;item&lt;/code&gt; property is &grave;true&grave;.

</code-example>

### Hard-coded snippets

Ideally, you should source code snippets [from working sample code](#from-code-samples), though there are times when an inline snippet is necessary.

For terminal input and output, place the content between `<code-example>` tags and set the language attribute to `sh` as in this example:

<code-example format="shell" language="shell">

npm start

</code-example>

<code-example format="html" language="html">

&lt;code-example language="shell"&gt;

npm start

&lt;/code-example&gt;

</code-example>

Inline, hard-coded snippets like this one are not testable and, therefore, intrinsically unreliable.
This example belongs to the small set of pre-approved, inline snippets that includes user input in a command shell or the output of some process.

In all other cases, code snippets should be generated automatically from tested code samples.

For hypothetical examples such as illustrations of configuration options in a JSON file, use the `<code-example>` tag with the `header` attribute to identify the context.

<a id="from-code-samples"></a>

### Compilable example apps

One of the Angular documentation design goals is that guide page code snippets be examples of working code.

Authors meet this goal by displaying code snippets directly from working sample applications, written specifically for these guide pages.

Find sample applications in sub-folders of the `content/examples` directory of the `angular/angular` repository.
An example folder name is often the same as the guide page it supports.

<div class="alert is-helpful">

A guide page might not have its own sample code.
It might refer instead to a sample belonging to another page.

</div>

The Angular CI process runs all end-to-end tests for every Angular PR.
Angular re-tests the samples after every new version of a sample and every new version of Angular.

<<<<<<< HEAD
When possible, every snippet of code on a guide page should be derived from a code sample file. You tell the Angular documentation engine which code file—or fragment of a code file—to display by configuring `<code-example>` attributes.
=======
When possible, every snippet of code on a guide page should be derived from a code sample file.
You tell the Angular documentation engine which code file —or fragment of a code file— to display by configuring `<code-example>` attributes.
>>>>>>> f25ac4ae

<a id="display-whole-file"></a>

### Displaying an entire code file

This Angular documentation style guide that you are currently reading has its own example application, located in the `content/examples/docs-style-guide` folder.

The following `<code-example>` displays the sample's `app.module.ts`:

<code-example header="src/app/app.module.ts" path="docs-style-guide/src/app/app.module.ts"></code-example>

The following markup produces that snippet:

<code-example format="html" language="html">

&lt;code-example path="docs-style-guide/src/app/app.module.ts" header="src/app/app.module.ts"&gt;&lt;/code-example&gt;

</code-example>

The `path` attribute identifies the snippet's source file at the example application folder's location within `content/examples`.
In this example, that path is  `docs-style-guide/src/app/app.module.ts`.

The header tells the reader where to find the file.
Following convention, set the `header` attribute to the file's location within the example application's root folder.

Unless otherwise commented, all code snippets in this page are from sample source code located in the `content/examples/docs-style-guide` directory.

<div class="alert is-important">

The documentation tooling reports an error if the file identified in the path does not exist or is in the [`.git-ignore` file](https://github.com/angular/angular/blob/main/aio/content/examples/.gitignore).
Most `.js` files are in `.git-ignore`.

To include an ignored code file in your project and display it in a guide, remove it from `.git-ignore`.
Update the `content/examples/.gitignore` as follows:

<code-example header="content/examples/.gitignore">

&num; my-guide
!my-guide/src/something.js
!my-guide/more-javascript*.js

</code-example>

</div>

<a id="region"></a>

### Displaying part of a code file

To include a snippet of code within a sample code file, rather than the entire file, use the `<code-example>` `region` attribute.
The following example focuses on the `AppModule` class and its `@NgModule()` metadata:

<code-example header="src/app/app.module.ts"
  path="docs-style-guide/src/app/app.module.ts"

  region="class"></code-example>

To render the above example, the HTML in the Markdown file is as follows:

<code-example format="html" language="html">

&lt;code-example
  path="docs-style-guide/src/app/app.module.ts"
  header="src/app/app.module.ts"
  region="class"&gt;&lt;/code-example&gt;

</code-example>

The `path` points to the file, just as in examples that render the [entire file](guide/docs-style-guide#display-whole-file).
The `region` attribute specifies a portion of the source file delineated by an opening `#docregion` and a closing `#enddocregion`.

You can see the `class` `#docregion` in the source file below.
Notice the commented lines `#docregion` and `#enddocregion` in `content/examples/docs-style-guide/src/app/app.module.ts` with the name `class`.

<code-example header="src/app/app.module.ts">

import { NgModule }      from '&commat;angular/core';
import { BrowserModule } from '&commat;angular/platform-browser';
import { FormsModule }   from '&commat;angular/forms';

import { AppComponent }  from './app.component';

// #docregion class
&commat;NgModule({
  imports:      [ BrowserModule, FormsModule ],
  declarations: [ AppComponent ],
  bootstrap:    [ AppComponent ]
})
export class AppModule { }
// #enddocregion class

</code-example>

The opening and ending `#docregion` lines designate any lines of code between them as being included in the code snippet.
This is why the import statements outside of the `class` `#docregion` are not in the code snippet.

For more information on how to prepare example application files for use in guides, see [Source code markup](#source-code-markup).

### Code snippet options

Specify the `<code-example>` output with the following attributes:

| Attributes | Details |
| :--------- | :------ |
| `path` | The path to the file in the `content/examples` folder. |
| `header` | The header of the code listing. This is the title of the code snippet and can include the path and extra information such as whether the snippet is an excerpt. |
| `region` | Displays the source file fragment with that region name; regions are identified by `#docregion` markup in the source file. See [Displaying a code snippet](#region "Displaying a code snippet"). |
| `linenums` | Value may be `true`, `false`, or a `number`. The default is `false`, which means that the browser displays no line numbers. The `number` option starts line numbering at the given value. For example, `linenums=4` sets the starting line number to 4. |
| `class` | Code snippets can be styled with the CSS classes `no-box` and `avoid`. |
| `hideCopy` | Hides the copy button. |
| `language` | The source code language such as `javascript`, `html`, `css`, `typescript`, `json`, or `shell`. This attribute only applies to hard-coded examples. |

### Displaying bad code

Occasionally, you want to display an example of less than ideal code or design, such as with **avoid** examples in the [Angular Style Guide](guide/styleguide).
Because it is possible for readers to copy and paste examples of inferior code in their own applications, try to minimize use of such code.

In cases where you need unacceptable examples, you can set the `class` to `avoid` or have the word `avoid` in the filename of the source file.
By putting the word `avoid` in the filename or path, the documentation generator automatically adds the `avoid` class to the `<code-example>`.
Either of these options frames the code snippet in bright red to grab the reader's attention.

Here's the markup for an "avoid" example in the
[Angular Style Guide](guide/styleguide#style-05-03 "Style 05-03: components as elements") that uses the word `avoid` in the path name:

<code-example format="html" language="html">

&lt;code-example
  header="app/heroes/hero-button/hero-button.component.ts"
  path="styleguide/src/05-03/app/heroes/shared/hero-button/hero-button.component.avoid.ts"
  region="example"&gt;&lt;/code-example&gt;

</code-example>

Having the word "avoid" in the file name causes the browser to render the code snippet with a red header and border:

<code-example header="app/heroes/hero-button/hero-button.component.ts" path="styleguide/src/05-03/app/heroes/shared/hero-button/hero-button.component.avoid.ts" region="example"></code-example>

Alternatively, the HTML could include the `avoid` class as in the following:

<code-example format="html" language="html">

&lt;code-example
   class="avoid"
   header="docs-style-guide/src/app/not-great.component.ts"
   path="docs-style-guide/src/app/not-great.component.ts"
  region="not-great"&gt;&lt;/code-example&gt;

</code-example>

Explicitly applying the class `avoid` causes the same result of a red header and red border:

<code-example header="docs-style-guide/src/app/not-great.component.ts" path="docs-style-guide/src/app/not-great.component.ts" region="not-great" class="avoid"></code-example>

<a id="code-tabs"></a>

### Code Tabs

Code tabs display code much like `code-examples` with the added advantage of displaying multiple code samples within a tabbed interface.
Each tab displays code using a `code-pane`.

#### `code-tabs` attributes

* `linenums`: The value can be `true`, `false`, or a number indicating the starting line number.
  The default is `false`.

#### `code-pane` attributes

<<<<<<< HEAD
* `path`: a file in the `content/examples` folder
* `header`: what displays in the header of a tab
* `linenums`: overrides the `linenums` property at the `code-tabs` level for this particular pane.
  The value can be `true`, `false`, or a number indicating the starting line number.
  The default is `false`.
=======
| Attributes | Details |
| :--------- | :------ |
| `path` | A file in the `content/examples` folder |
| `header` | What displays in the header of a tab |
| `linenums` | Overrides the `linenums` property at the `code-tabs` level for this particular pane. The value can be `true`, `false`, or a number indicating the starting line number. The default is `false`. |
>>>>>>> f25ac4ae

The following example displays multiple code tabs, each with its own header.
It demonstrates showing line numbers in `<code-tabs>` and `<code-pane>`.

<code-tabs linenums="true">

  <code-pane
    header="app.component.html"
    path="docs-style-guide/src/app/app.component.html"></code-pane>
  <code-pane
    header="app.component.ts"
    path="docs-style-guide/src/app/app.component.ts"
    linenums="false"></code-pane>
  <code-pane
    header="app.component.css (heroes)"
    path="docs-style-guide/src/app/app.component.css"
    region="heroes"></code-pane>
    <code-pane header="hero-search/hero-search.component.html" path="toh-pt6/src/app/hero-search/hero-search.component.html"></code-pane>

</code-tabs>

The `linenums` attribute set to `true` on `<code-tabs>` explicitly enables numbering for all panes.
However, the `linenums` attribute set to `false` in the second `<code-pane>` disables line numbering only for itself.

<code-example format="html" language="html">

&lt;code-tabs linenums="true"&gt;
  &lt;code-pane
    header="app.component.html"
    path="docs-style-guide/src/app/app.component.html"&gt;
  &lt;/code-pane&gt;
  &lt;code-pane
    header="app.component.ts"
    path="docs-style-guide/src/app/app.component.ts"
    linenums="false"&gt;
  &lt;/code-pane&gt;
  &lt;code-pane
    header="app.component.css (heroes)"
    path="docs-style-guide/src/app/app.component.css"
    region="heroes"&gt;
  &lt;/code-pane&gt;
  &lt;code-pane
    header="package.json (scripts)"
    path="docs-style-guide/package.1.json"&gt;
  &lt;/code-pane&gt;
&lt;/code-tabs&gt;

</code-example>

<a id="source-code-markup"></a>

## Preparing source code for code snippets

To display  `<code-example>` and `<code-tabs>` snippets, add code snippet markup to sample source code files.

<div class="alert is-helpful">

The sample source code for this page, located in `content/examples/docs-style-guide`, contains examples of every code snippet markup described in this section.

</div>

Code snippet markup is always in the form of a comment.
The default `#docregion` markup for a TypeScript or JavaScript file is as follows:

<code-example format="typescript" language="typescript">

// #docregion
&hellip; some TypeScript or JavaScript code &hellip;
// #enddocregion

</code-example>

<code-example format="html" language="html">

&lt;!-- #docregion --&gt;
&hellip; some HTML &hellip;
&lt;!-- #enddocregion --&gt;

</code-example>

<code-example format="css" language="css">

/* #docregion */
&hellip; some CSS &hellip;
/* #enddocregion */

</code-example>

The documentation generation process erases these comments before displaying them in the documentation viewer, StackBlitz, and sample code downloads.

<div class="alert is-important">

Because JSON does not allow comments, code snippet markup doesn't work in JSON files.
See the section on [JSON files](#json-files) for more information.

</div>

### `#docregion`

Use `#docregion` in source files to mark code for use in `<code-example>` or `<code-tabs>` components.

The `#docregion` comment begins a code snippet region.
Every line of code after that comment belongs in the region until the code fragment processor encounters the end of the file or a closing `#enddocregion`.

The following `src/main.ts` is a an example of a file with a single `#docregion` at the top of the file.

<code-example header="src/main.ts" path="docs-style-guide/src/main.ts"></code-example>

As a result, the entire file is in the `<code-example>`.

### Naming a `#docregion`

To display multiple snippets from different fragments within the same file, give each fragment its own `#docregion` name as follows, where `your-region-name` is a hyphenated lowercase string:

<code-example format="typescript" language="typescript">

// #docregion your-region-name
&hellip; some code &hellip;
// #enddocregion your-region-name

</code-example>

Reference this region by name in the `region` attribute of the `<code-example>` or `<code-pane>` as follows:

<code-example format="html" language="html">

&lt;code-example
  path="your-example-app/src/app/your-file.ts"
  region="your-region-name"&gt;&lt;/code-example&gt;

</code-example>

Because the `#docregion` with no name is the default region, you do not need to set the `region` attribute when referring to the default `#docregion`.

### Nesting a `#docregion`

Place a `#docregion` within another `#docregion` as in the following example with a nested `inner-region`:

<code-example format="typescript" language="typescript">

// #docregion
&hellip; some code &hellip;
// #docregion inner-region
&hellip; more code &hellip;
// #enddocregion inner-region
&hellip; yet more code &hellip;
/// #enddocregion

</code-example>

### Combining code fragments

Combine several fragments from the same file into a single code snippet by defining multiple `#docregion` sections with the same region name.
The following example defines two nested `#docregion` sections.

<<<<<<< HEAD
The inner region, `class-skeleton`, appears twice—once to capture the code that opens the class definition and a second time to capture the code that closes the class definition.
=======
The inner region, `class-skeleton`, appears twice —once to capture the code that opens the class definition and a second time to capture the code that closes the class definition.
>>>>>>> f25ac4ae

<code-example format="typescript" header="src/app/app.component.ts" language="typescript">

// #docplaster
&hellip;
// #docregion class, class-skeleton
export class AppComponent {
// #enddocregion class-skeleton
  title = 'Authors Style Guide Sample';
  heroes = HEROES;
  selectedHero: Hero;

  onSelect(hero: Hero): void {
    this.selectedHero = hero;
  }
// #docregion class-skeleton
}
// #enddocregion class, class-skeleton

</code-example>

<<<<<<< HEAD
The `#docplaster` marker tells the processor what text string to use—that is, the "plaster"—to join each of the fragments into a single snippet.
=======
The `#docplaster` marker tells the processor what text string to use —that is, the "plaster"— to join each of the fragments into a single snippet.
>>>>>>> f25ac4ae
Place the "plaster" text on the same line.
For example, `#docplaster ---` would use `---` as the "plaster" text.
In the case of the previous file, the "plaster" text is empty so there will be nothing in between each fragment.

<<<<<<< HEAD
Without `#docplaster`, the processor inserts the default plaster—an ellipsis comment—between the fragments.
=======
Without `#docplaster`, the processor inserts the default plaster —an ellipsis comment— between the fragments.
>>>>>>> f25ac4ae

Here are the two corresponding code snippets for side-by-side comparison.

<code-tabs>
    <code-pane header="app.component.ts (class #docregion)" path="docs-style-guide/src/app/app.component.ts" region="class"></code-pane>
    <code-pane header="app.component.ts (class-skeleton #docregion)" path="docs-style-guide/src/app/app.component.ts" region="class-skeleton"></code-pane>
</code-tabs>

The above example also demonstrates that one `#docregion` or `#enddocregion` comment can specify two region names, which is a convenient way to start or stop multiple regions on the same code line.
Alternatively, you could put these comments on separate lines as in the following example:

<code-example header="src/app/app.component.ts">

// #docplaster
&hellip;
// #docregion class
// #docregion class-skeleton
export class AppComponent {
// #enddocregion class-skeleton
  title = 'Authors Style Guide Sample';
  heroes = HEROES;
  selectedHero: Hero;

  onSelect(hero: Hero): void {
    this.selectedHero = hero;
  }
// #docregion class-skeleton
}
// #enddocregion class
// #enddocregion class-skeleton

</code-example>

### JSON files

The `<code-example>` component cannot display portions of a JSON file because JSON forbids comments.
However, you can display an entire JSON file by referencing it in the `<code-example>` `src` attribute.

For large JSON files, you could copy the nodes-of-interest into Markdown backticks, but as it's easy to mistakenly create invalid JSON that way, consider creating a JSON partial file with the fragment you want to display.

You can't test a partial file nor use it in the application, but at least your editor can confirm that it is syntactically correct.
You can also store the partial file next to the original, so it is more likely that the author will remember to keep the two in sync.

Here's an example that excerpts certain scripts from `package.json` into a partial file named `package.1.json`.

<code-example header="package.json (selected scripts)" path="docs-style-guide/package.1.json"></code-example>

<code-example format="html" language="html">

&lt;code-example header="package.json (selected scripts)" path="docs-style-guide/package.1.json"&gt;&lt;/code-example&gt;

</code-example>

In some cases, it is preferable to use the name of the full file rather than the partial.
In this case, the full file is `package.json` and the partial file is `package.1.json`.
Since the focus is generally on the full file rather than the partial, using the name of the file the reader edits, in this example `package.json`, clarifies which file to work in.

### Partial file naming

The step-by-step nature of the guides necessitate refactoring, which means there are code snippets that evolve through a guide.

Use partial files to demonstrate intermediate versions of the final source code with fragments of code that don't appear in the final app.
The sample naming convention adds a number before the file extension, as follows:

<code-example format="html" language="html">

package.1.json
app.component.1.ts
app.component.2.ts

</code-example>

Remember to exclude these files from StackBlitz by listing them in the `stackblitz.json` as illustrated here:

<code-example header="stackblitz.json" path="docs-style-guide/stackblitz.json"></code-example>

### Source code styling

Source code should follow [Angular's style guide](guide/styleguide) where possible.

#### Hexadecimals

Hexadecimal should use the shorthand where possible, and use only lowercase letters.

<a id="live-examples"></a>

## Live examples

Adding `<live-example></live-example>` to a page generates two default links:
<live-example></live-example>.

The first is a link to the StackBlitz example, which the default `stackblitz.json` file defines.
You can find the `stackblitz.json` file in the `content/examples/example-app` directory, where `example-app` is the sample application folder you're using for the guide.

By default, the documentation generator uses the name of the guide as the name of the example.
So, if you're working on `router.md`, and use `<live-example></live-example>` in the document, the documentation generator looks for `content/examples/router`.
Clicking this link opens the code sample on StackBlitz in a new browser tab.

The second link downloads the sample app.

Define live examples by one or more `stackblitz.json` files in the root of a code sample folder.
Each sample folder usually has a single unnamed definition file, the default `stackblitz.json`.

### Live Example for named StackBlitz

You can create additional, named definition files in the form `name.stackblitz.json`.
The [Testing](guide/testing) guide (`aio/content/guide/testing.md`) references a named StackBlitz file as follows:

<<<<<<< HEAD
```html
<live-example stackblitz="specs">Tests</live-example>
```
=======
<code-example format="html" language="html">

&lt;live-example stackblitz="specs"&gt;Tests&lt;/live-example&gt;

</code-example>
>>>>>>> f25ac4ae

The `stackblitz` attribute value of `specs` refers to the `examples/testing/specs.stackblitz.json` file.
If you were to leave out the `stackblitz` attribute, the default would be `examples/testing/stackblitz.json`.

### Custom label and tooltip

Change the appearance and behavior of the live example with attributes and classes.
The following example gives the live example anchor a custom label and tooltip by setting the `title` attribute:

<code-example format="html" language="html">

&lt;live-example title="Live Example with title"&gt;&lt;/live-example&gt;

</code-example>

The browser renders the following:

<live-example title="Live Example with title"></live-example>

You can achieve the same effect by putting the label between the `<live-example>` tags:

<code-example format="html" language="html">

&lt;live-example&gt;Live example with content label&lt;/live-example&gt;

</code-example>

The browser renders the following:

<live-example>Live example with content label</live-example>

### Live example from another guide

To link to an example in a folder where the name is not the same as the current guide page, set the `name` attribute to the name of that folder.

For example, to include the [Router](guide/router) guide example in this style guide, set the `name` attribute to `router`, that is, the name of the folder where that example resides.

<code-example format="html" language="html">

&lt;live-example name="router"&gt;Live example from the Router guide&lt;/live-example&gt;

</code-example>

<<<<<<< HEAD
=======
<live-example name="router">Live example from the Router guide</live-example>

>>>>>>> f25ac4ae
### Live Example without download

To omit the download link, add the `noDownload` attribute.

<code-example format="html" language="html">

&lt;live-example noDownload&gt;Just the StackBlitz&lt;/live-example&gt;

</code-example>

The browser renders the following:

<live-example noDownload>Just the StackBlitz</live-example>

### Live Example with download-only

To omit the live StackBlitz link and only link to the download, add the `downloadOnly` attribute.

<code-example format="html" language="html">

&lt;live-example downloadOnly&gt;Download only&lt;/live-example&gt;

</code-example>

The browser renders the following:

<live-example downloadOnly>Download only</live-example>

### Embedded live example

By default, a live example link opens a StackBlitz example in a separate browser tab.
You can embed the StackBlitz example within the guide page by adding the `embedded` attribute.

For performance reasons, StackBlitz does not start right away.
Instead, the `<live-example>` component renders an image.
Clicking the image starts the process of launching the embedded StackBlitz within an `<iframe>`.

The following is an embedded `<live-example>` for this guide:

<code-example format="html" language="html">

&lt;live-example embedded&gt;&lt;/live-example&gt;

</code-example>

The browser renders the following `<iframe>` and a `<p>` with a link to download the example:

<live-example embedded></live-example>

<a id="anchors"></a>

## Anchors

Every section header is also an anchor point.
Another guide page could add a link to this "Anchors" section with the following:

<code-example format="html" language="html">

&lt;div class="alert is-helpful"&gt;

See the &lsqb;"Anchors"&rsqb;(guide/docs-style-guide#anchors "Style Guide &mdash;Anchors") section for details.

&lt;/div&gt;

</code-example>

The browser renders the following:

<div class="alert is-helpful">

<<<<<<< HEAD
See the ["Anchors"](guide/docs-style-guide#anchors "Style Guide—Anchors") section for details.

</div>

Notice that the above example includes a title of "Style Guide—Anchors".
=======
See the ["Anchors"](guide/docs-style-guide#anchors "Style Guide —Anchors") section for details.

</div>

Notice that the above example includes a title of "Style Guide —Anchors".
>>>>>>> f25ac4ae
Use titles on anchors to create tooltips and improve UX.

When navigating within a page, you can omit the page URL when specifying the link that [scrolls up](#anchors "Anchors") to the beginning of this section, as in the following:

<code-example format="html" language="html">

<<<<<<< HEAD
=======
&hellip; the link that &lsqb;scrolls up&rsqb;(#anchors "Anchors") to &hellip;

</code-example>

>>>>>>> f25ac4ae
<a id="section-anchors"></a>

### Section header anchors

While the documentation generator automatically creates anchors for headers based on the header wording, titles can change, which can potentially break any links to that section.

To mitigate link breakage, add a custom anchor explicitly, just above the heading or text to which it applies, using the special `<a id="name"></a>` syntax as follows:

<code-example  language="html">

<a id="section-anchors"></a>

&num;&num;&num;&num; Section header anchors

</code-example>

Then reference that anchor like this:

<code-example format="html" language="html">

This is a &lsqb;link to that custom anchor name&rsqb;(#section-anchors).

</code-example>

The browser renders the following:

This is a [link to that custom anchor name](#section-anchors).

When editing a file, don't remove any anchors.
If you change the document structure, you can move an existing anchor within that same document without breaking a link.
You can also add more anchors with more appropriate text.

<div class="alert is-helpful">

As an alternative, you can use the HTML `<a>` tag.
<<<<<<< HEAD
When using the `<a>` tag, set the `id` attribute—rather than the `name` attribute because the documentation generator does not convert the `name` to the proper link URL.
=======
When using the `<a>` element, set the `id` attribute —rather than the `name` attribute because the documentation generator does not convert the `name` to the proper link URL.
>>>>>>> f25ac4ae
For example:

<code-example format="html" language="html">

&lt;a id="anchors"&gt;&lt;/a&gt;

&num;&num; Anchors

</code-example>

</div>

## Alerts and callouts

Alerts and callouts present warnings, extra detail, or references to related topics.

An alert or callout should not contain anything essential to understanding the main content.
Instructions or tutorial steps should be in the main body of a guide rather than in a subsection.

### Alerts

Alerts draw attention to short, important points.
For multi-line content, see [callouts](#callouts "callouts").

<div class="alert is-helpful">

See the [live examples](guide/docs-style-guide#live-examples "Live examples") section for more information.

</div>

<div class="alert is-helpful">

**NOTE**: <br />
At least one blank line must follow both the opening and closing `<div>` tags.
A blank line before the closing `</div>` is conventional but not required.

</div>

<code-example format="html" language="html">

&lt;div class="alert is-helpful"&gt;

See the &lsqb;live examples&rsqb;(guide/docs-style-guide#live-examples "Live examples") section for more information.

&lt;/div&gt;

</code-example>

There are three different levels for styling the alerts according to the importance of the content.

Use the following the `alert` class along with the appropriate `is-helpful`, `is-important`, or `is-critical` CSS class, as follows:

<code-example format="html" language="html">

&lt;div class="alert is-helpful"&gt;

A helpful, informational alert.

&lt;/div&gt;

</code-example>

<code-example format="html" language="html">

&lt;div class="alert is-important"&gt;

An important alert.

&lt;/div&gt;

</code-example>

<code-example format="html" language="html">

&lt;div class="alert is-critical"&gt;

A critical alert.

&lt;/div&gt;

</code-example>

The browser renders the following:

<div class="alert is-helpful">

A helpful, informational alert.

</div>

<div class="alert is-important">

An important alert.

</div>

<div class="alert is-critical">

A critical alert.

</div>

### Callouts

Callouts, like alerts, highlight important points.
Use a callout when you need a header and multi-line content.

If you have more than two paragraphs, consider creating a new page or making it part of the main content.

Callouts use the same styling levels as alerts.

Use the CSS class `callout` in conjunction with the appropriate `is-helpful`, `is-important`, or `is-critical` class.
The following example uses the `is-helpful` class:

<code-example format="html" language="html">

&lt;div class="callout is-helpful"&gt;

&lt;header&gt;A helpful or informational point&lt;/header&gt;

&ast;&ast;A helpful note&ast;&ast;.
Use a helpful callout for information requiring explanation.
Callouts are typically multi-line notes.
They can also contain code snippets.

&lt;/div&gt;

</code-example>

The browser renders the three styles as follows:

<div class="callout is-helpful">

<header>A helpful or informational point</header>

**A helpful note**.
Use a helpful callout for information requiring explanation.
Callouts are typically multi-line notes.
They can also contain code snippets.

</div>

<div class="callout is-important">

<header>An important point</header>

**An important note**.
Use an important callout for significant information requiring explanation.
Callouts are typically multi-line notes.
They can also contain code snippets.

</div>

<div class="callout is-critical">

<header>A critical point</header>

**A critical note**.
Use a critical callout for compelling information requiring explanation.
Callouts are typically multi-line notes.
They can also contain code snippets.

</div>

When using callouts, consider the following points:

* The callout header text style is uppercase
* The header does not render in the table of contents
* You can write the callout body in Markdown
* A blank line separates the `<header>` tag from the Markdown content
* Avoid using an `<h2>`, `<h3>`, `<h4>`, `<h5>`, or `<h6>`, as the CSS for callouts styles the `<header>` element

Use callouts sparingly to grab the user's attention.

## Trees

Use trees to represent hierarchical data such as directory structure.

<div class="filetree">
  <div class="file">
    sample-dir
  </div>
  <div class="children">
    <div class="file">
      src
    </div>
    <div class="children">
      <div class="file">
        app
      </div>
      <div class="children">
        <div class="file">
          app.component.ts
        </div>
        <div class="file">
          app.module.ts
        </div>
      </div>
      <div class="file">
        styles.css
      </div>
      <div class="file">
        tsconfig.json
      </div>
    </div>
    <div class="file">
      node_modules &hellip;
    </div>
    <div class="file">
      package.json
    </div>
  </div>
</div>

Here is the markup for this file tree.

<code-example format="html" language="html">

&lt;div class="filetree"&gt;
    &lt;div class="file"&gt;
        sample-dir
    &lt;/div&gt;
    &lt;div class="children"&gt;
        &lt;div class="file"&gt;
          src
        &lt;/div&gt;
        &lt;div class="children"&gt;
            &lt;div class="file"&gt;
              app
            &lt;/div&gt;
            &lt;div class="children"&gt;
                &lt;div class="file"&gt;
                  app.component.ts
                &lt;/div&gt;
                &lt;div class="file"&gt;
                  app.module.ts
                &lt;/div&gt;
            &lt;/div&gt;
            &lt;div class="file"&gt;
              styles.css
            &lt;/div&gt;
            &lt;div class="file"&gt;
              tsconfig.json
            &lt;/div&gt;
        &lt;/div&gt;
        &lt;div class="file"&gt;
          node_modules &hellip;
        &lt;/div&gt;
        &lt;div class="file"&gt;
          package.json
        &lt;/div&gt;
    &lt;/div&gt;
&lt;/div&gt;

</code-example>

## Images

Store images in the `content/images/guide` directory in a folder with the **same name** as the guide page.
Because Angular documentation generation copies these images to `generated/images/guide/your-guide-directory`, set the image `src` attribute to the runtime location of `generated/images/guide/your-guide-directory`.

For example, images for this "Angular documentation style guide" are in the `content/images/guide/docs-style-guide` folder, but the `src` attribute specifies the `generated` location.

The following is the `src` attribute for the "flying hero" image belonging to this guide:

<code-example format="html" language="html">

src="generated/images/guide/docs-style-guide/flying-hero.png"

</code-example>

<div class="callout is-important">

<header>Use the HTML <code>&lt;img&gt;</code> tag</header>

<<<<<<< HEAD
  Specify images using the `<img>` tag.
  **Do not use the Markdown image syntax, !\[...](...).**
=======
Specify images using the `<img>` tag.
**Do not use the Markdown image syntax, `![... ](... )`.**
>>>>>>> f25ac4ae

For accessibility, always set the `alt` attribute with a meaningful description of the image.

Nest the `<img>` tag within a `<div class="lightbox">` tag, which styles the image according to the documentation standard.

<<<<<<< HEAD
```html
<div class="lightbox">
  <img src="generated/images/guide/docs-style-guide/flying-hero.png" alt="flying hero">
</div>
```
=======
<code-example format="html" language="html">

&lt;div class="lightbox"&gt;
>>>>>>> f25ac4ae

&lt;img alt="flying hero" src="generated/images/guide/docs-style-guide/flying-hero.png"&gt;

&lt;/div&gt;

</code-example>

<div class="alert is-helpful">

**NOTE**: <br />
The HTML `<img>` element does not have a closing tag.

</div>

The browser renders the following:

<div class="lightbox">

<img alt="flying hero" src="generated/images/guide/docs-style-guide/flying-hero.png">

</div>

</div>

### Image captions and figure captions

A caption appears underneath the image as a concise and comprehensive summary of the image.
Captions are optional unless you are using numbered figures, such as Figure 1, Figure 2, and so on.
If you are using numbered figures in a page, follow the guidelines in [Figure captions](https://developers.google.com/style/images#figure-captions) in the Google Developer Documentation Style Guide.

### Image dimensions

The doc generator reads the image dimensions from an image file and adds `width` and `height` attributes to the `<img>` tag automatically.

To control the size of the image, supply your own `width` and `height` attributes.

Here's the "flying hero" markup with a 200px width:

<<<<<<< HEAD
```html
<div class="lightbox">
  <img src="generated/images/guide/docs-style-guide/flying-hero.png"
    alt="flying Angular hero"
    width="200">
</div>
```
=======
<code-example format="html" language="html">

&lt;div class="lightbox"&gt;

&lt;img alt="flying Angular hero"
     src="generated/images/guide/docs-style-guide/flying-hero.png"
     width="200"&gt;

&lt;/div&gt;

</code-example>
>>>>>>> f25ac4ae

The browser renders the following:

<div class="lightbox">

<img alt="flying Angular hero"
     src="generated/images/guide/docs-style-guide/flying-hero.png"
     width="200">

</div>

### Wide images

To prevent images overflowing their viewports, **use image widths under 700px**.
To display a larger image, provide a link to the actual image that the user can click to see the full size image separately, as in this example of `source-map-explorer` output from the "Ahead-of-time Compilation" guide:

<a href="generated/images/guide/docs-style-guide/toh-pt6-bundle.png" title="Click to view larger image">

<div class="lightbox">

<img alt="toh-pt6-bundle" src="generated/images/guide/docs-style-guide/toh-pt6-bundle-700w.png" width="300px">

</div>

</a>

The following is the HTML for creating a link to the image:

<code-example format="html" language="html">

&lt;a href="generated/images/guide/docs-style-guide/toh-pt6-bundle.png" title="Click to view larger image"&gt;

&lt;div class="lightbox"&gt;

&lt;img alt="toh-pt6-bundle" src="generated/images/guide/docs-style-guide/toh-pt6-bundle-700w.png" width="300px"&gt;

&lt;/div&gt;

&lt;/a&gt;

</code-example>

### Image compression

For faster load times, always compress images.
Consider using an image compression web site such as [tinypng](https://tinypng.com/ "tinypng").

### Floated images

You can float the image to the left or right of text by applying the `class="left"` or `class="right"` attributes respectively.
For example:

<code-example format="html" language="html">

&lt;img alt="flying Angular hero"
     class="left"
     src="generated/images/guide/docs-style-guide/flying-hero.png"
     width="200"&gt;

This text wraps around to the right of the floating "flying hero" image.

Headings and code-examples automatically clear a floated image.
If you need to force a piece of text to clear a floating image, add &grave;&lt;br class="clear"&gt;&grave; where the text should break.

&lt;br class="clear"&gt;

</code-example>

The browser renders the following:

<img alt="flying Angular hero"
     class="left"
     src="generated/images/guide/docs-style-guide/flying-hero.png"
     width="200">

This text wraps around to the right of the floating "flying hero" image.

Headings and `<code-example>` components automatically clear a floated image.
To explicitly clear a floated image, add `<br class="clear">` where the text should break.

<br class="clear">

Generally, you don't wrap a floated image in a `<figure>` element.

### Floats within a subsection

If you have a floated image inside an alert, callout, or a subsection, apply the `clear-fix` class to the `<div>` to ensure that the image doesn't overflow its container.
For example:

<<<<<<< HEAD
```html
<div class="alert is-helpful clear-fix">
=======
<code-example format="html" language="html">

&lt;div class="alert is-helpful clear-fix"&gt;
>>>>>>> f25ac4ae

&lt;img alt="flying Angular hero"
     src="generated/images/guide/docs-style-guide/flying-hero.png"
     class="right"
     width="100"&gt;

A subsection with **Markdown** formatted text.

&lt;/div&gt;

</code-example>

The browser renders the following:

<div class="alert is-helpful clear-fix">

<img alt="flying Angular hero"
     class="right"
     src="generated/images/guide/docs-style-guide/flying-hero.png"
     width="100">

A subsection with **Markdown** formatted text.

</div>

## Help with documentation style

For specific language and grammar usage, a word list, style, tone, and formatting recommendations, see the [Google Developer Documentation Style Guide](https://developers.google.com/style).

If you have any questions that this style guide doesn't answer or you would like to discuss documentation styles visit the [Angular repo](https://github.com/angular/angular) and [file a documentation issue](https://github.com/angular/angular/issues/new/choose).

<!-- links -->

<!-- external links -->

<!-- end links -->

@reviewed 2022-02-28<|MERGE_RESOLUTION|>--- conflicted
+++ resolved
@@ -19,23 +19,11 @@
 
 The categories of Angular documentation include:
 
-<<<<<<< HEAD
-* [Guides](docs): much of what's in the [documentation section of angular.io](docs).
-  Guides walk the reader step-by-step through tasks to demonstrate concepts and are often accompanied by a working example.
-  These include [Getting Started](start), [Tour of Heroes](tutorial), and pages about [Forms](guide/forms-overview), [Dependency Injection](guide/dependency-injection), and [HttpClient](guide/http).
-  Contributing members of the community and Angular team members maintain this documentation in [Markdown](https://daringfireball.net/projects/markdown/syntax "Markdown").
-* [API documentation](api): reference documents for the [Angular Application Programming Interface, or API](api).
-  These are more succinct than guides and serve as a reference for Angular features.
-  They are especially helpful for people already acquainted with Angular concepts.
-  The [angular.io](https://angular.io/) infrastructure generates these documents from source code and comments that contributors edit.
-* [CLI documentation](cli): the [angular.io](https://angular.io/) infrastructure generates these documents from CLI source code.
-=======
 | Angular documentation categories | Details |
 | :------------------------------- | :------ |
 | [Guides](docs) | Much of what's in the [documentation section of angular.io](docs). Guides walk the reader step-by-step through tasks to demonstrate concepts and are often accompanied by a working example. These include [Getting Started](start), [Tour of Heroes](tutorial), and pages about [Forms](guide/forms-overview), [Dependency Injection](guide/dependency-injection), and [HttpClient](guide/http). Contributing members of the community and Angular team members maintain this documentation in [Markdown](https://daringfireball.net/projects/markdown/syntax "Markdown"). |
 | [API documentation](api) | Reference documents for the [Angular Application Programming Interface, or API](api). These are more succinct than guides and serve as a reference for Angular features. They are especially helpful for people already acquainted with Angular concepts. The [angular.io](https://angular.io) infrastructure generates these documents from source code and comments that contributors edit. |
 | [CLI documentation](cli) | The [angular.io](https://angular.io) infrastructure generates these documents from CLI source code. |
->>>>>>> f25ac4ae
 
 ## Markdown and HTML
 
@@ -242,13 +230,6 @@
 
 The Markdown is as follows:
 
-<<<<<<< HEAD
-```md
-* In the `app.component.ts`, add a `logger()` method.
-* The <code class="no-auto-link">item</code> property is `true`.
-* Add the component class name to the `declarations` array.
-```
-=======
 <code-example format="markdown" language="markdown">
 
 &ast;   In the `app.component.ts`, add a `logger()` method.
@@ -256,7 +237,6 @@
 &ast;   Add the component class name to the `declarations` array.
 
 </code-example>
->>>>>>> f25ac4ae
 
 ### Auto-linking in code snippets
 
@@ -319,12 +299,8 @@
 The Angular CI process runs all end-to-end tests for every Angular PR.
 Angular re-tests the samples after every new version of a sample and every new version of Angular.
 
-<<<<<<< HEAD
-When possible, every snippet of code on a guide page should be derived from a code sample file. You tell the Angular documentation engine which code file—or fragment of a code file—to display by configuring `<code-example>` attributes.
-=======
 When possible, every snippet of code on a guide page should be derived from a code sample file.
 You tell the Angular documentation engine which code file —or fragment of a code file— to display by configuring `<code-example>` attributes.
->>>>>>> f25ac4ae
 
 <a id="display-whole-file"></a>
 
@@ -492,19 +468,11 @@
 
 #### `code-pane` attributes
 
-<<<<<<< HEAD
-* `path`: a file in the `content/examples` folder
-* `header`: what displays in the header of a tab
-* `linenums`: overrides the `linenums` property at the `code-tabs` level for this particular pane.
-  The value can be `true`, `false`, or a number indicating the starting line number.
-  The default is `false`.
-=======
 | Attributes | Details |
 | :--------- | :------ |
 | `path` | A file in the `content/examples` folder |
 | `header` | What displays in the header of a tab |
 | `linenums` | Overrides the `linenums` property at the `code-tabs` level for this particular pane. The value can be `true`, `false`, or a number indicating the starting line number. The default is `false`. |
->>>>>>> f25ac4ae
 
 The following example displays multiple code tabs, each with its own header.
 It demonstrates showing line numbers in `<code-tabs>` and `<code-pane>`.
@@ -660,11 +628,7 @@
 Combine several fragments from the same file into a single code snippet by defining multiple `#docregion` sections with the same region name.
 The following example defines two nested `#docregion` sections.
 
-<<<<<<< HEAD
-The inner region, `class-skeleton`, appears twice—once to capture the code that opens the class definition and a second time to capture the code that closes the class definition.
-=======
 The inner region, `class-skeleton`, appears twice —once to capture the code that opens the class definition and a second time to capture the code that closes the class definition.
->>>>>>> f25ac4ae
 
 <code-example format="typescript" header="src/app/app.component.ts" language="typescript">
 
@@ -686,20 +650,12 @@
 
 </code-example>
 
-<<<<<<< HEAD
-The `#docplaster` marker tells the processor what text string to use—that is, the "plaster"—to join each of the fragments into a single snippet.
-=======
 The `#docplaster` marker tells the processor what text string to use —that is, the "plaster"— to join each of the fragments into a single snippet.
->>>>>>> f25ac4ae
 Place the "plaster" text on the same line.
 For example, `#docplaster ---` would use `---` as the "plaster" text.
 In the case of the previous file, the "plaster" text is empty so there will be nothing in between each fragment.
 
-<<<<<<< HEAD
-Without `#docplaster`, the processor inserts the default plaster—an ellipsis comment—between the fragments.
-=======
 Without `#docplaster`, the processor inserts the default plaster —an ellipsis comment— between the fragments.
->>>>>>> f25ac4ae
 
 Here are the two corresponding code snippets for side-by-side comparison.
 
@@ -808,17 +764,11 @@
 You can create additional, named definition files in the form `name.stackblitz.json`.
 The [Testing](guide/testing) guide (`aio/content/guide/testing.md`) references a named StackBlitz file as follows:
 
-<<<<<<< HEAD
-```html
-<live-example stackblitz="specs">Tests</live-example>
-```
-=======
 <code-example format="html" language="html">
 
 &lt;live-example stackblitz="specs"&gt;Tests&lt;/live-example&gt;
 
 </code-example>
->>>>>>> f25ac4ae
 
 The `stackblitz` attribute value of `specs` refers to the `examples/testing/specs.stackblitz.json` file.
 If you were to leave out the `stackblitz` attribute, the default would be `examples/testing/stackblitz.json`.
@@ -862,11 +812,8 @@
 
 </code-example>
 
-<<<<<<< HEAD
-=======
 <live-example name="router">Live example from the Router guide</live-example>
 
->>>>>>> f25ac4ae
 ### Live Example without download
 
 To omit the download link, add the `noDownload` attribute.
@@ -937,32 +884,21 @@
 
 <div class="alert is-helpful">
 
-<<<<<<< HEAD
-See the ["Anchors"](guide/docs-style-guide#anchors "Style Guide—Anchors") section for details.
-
-</div>
-
-Notice that the above example includes a title of "Style Guide—Anchors".
-=======
 See the ["Anchors"](guide/docs-style-guide#anchors "Style Guide —Anchors") section for details.
 
 </div>
 
 Notice that the above example includes a title of "Style Guide —Anchors".
->>>>>>> f25ac4ae
 Use titles on anchors to create tooltips and improve UX.
 
 When navigating within a page, you can omit the page URL when specifying the link that [scrolls up](#anchors "Anchors") to the beginning of this section, as in the following:
 
 <code-example format="html" language="html">
 
-<<<<<<< HEAD
-=======
 &hellip; the link that &lsqb;scrolls up&rsqb;(#anchors "Anchors") to &hellip;
 
 </code-example>
 
->>>>>>> f25ac4ae
 <a id="section-anchors"></a>
 
 ### Section header anchors
@@ -998,11 +934,7 @@
 <div class="alert is-helpful">
 
 As an alternative, you can use the HTML `<a>` tag.
-<<<<<<< HEAD
-When using the `<a>` tag, set the `id` attribute—rather than the `name` attribute because the documentation generator does not convert the `name` to the proper link URL.
-=======
 When using the `<a>` element, set the `id` attribute —rather than the `name` attribute because the documentation generator does not convert the `name` to the proper link URL.
->>>>>>> f25ac4ae
 For example:
 
 <code-example format="html" language="html">
@@ -1278,29 +1210,16 @@
 
 <header>Use the HTML <code>&lt;img&gt;</code> tag</header>
 
-<<<<<<< HEAD
-  Specify images using the `<img>` tag.
-  **Do not use the Markdown image syntax, !\[...](...).**
-=======
 Specify images using the `<img>` tag.
 **Do not use the Markdown image syntax, `![... ](... )`.**
->>>>>>> f25ac4ae
 
 For accessibility, always set the `alt` attribute with a meaningful description of the image.
 
 Nest the `<img>` tag within a `<div class="lightbox">` tag, which styles the image according to the documentation standard.
 
-<<<<<<< HEAD
-```html
-<div class="lightbox">
-  <img src="generated/images/guide/docs-style-guide/flying-hero.png" alt="flying hero">
-</div>
-```
-=======
 <code-example format="html" language="html">
 
 &lt;div class="lightbox"&gt;
->>>>>>> f25ac4ae
 
 &lt;img alt="flying hero" src="generated/images/guide/docs-style-guide/flying-hero.png"&gt;
 
@@ -1339,15 +1258,6 @@
 
 Here's the "flying hero" markup with a 200px width:
 
-<<<<<<< HEAD
-```html
-<div class="lightbox">
-  <img src="generated/images/guide/docs-style-guide/flying-hero.png"
-    alt="flying Angular hero"
-    width="200">
-</div>
-```
-=======
 <code-example format="html" language="html">
 
 &lt;div class="lightbox"&gt;
@@ -1359,7 +1269,6 @@
 &lt;/div&gt;
 
 </code-example>
->>>>>>> f25ac4ae
 
 The browser renders the following:
 
@@ -1449,14 +1358,9 @@
 If you have a floated image inside an alert, callout, or a subsection, apply the `clear-fix` class to the `<div>` to ensure that the image doesn't overflow its container.
 For example:
 
-<<<<<<< HEAD
-```html
-<div class="alert is-helpful clear-fix">
-=======
 <code-example format="html" language="html">
 
 &lt;div class="alert is-helpful clear-fix"&gt;
->>>>>>> f25ac4ae
 
 &lt;img alt="flying Angular hero"
      src="generated/images/guide/docs-style-guide/flying-hero.png"
