# Providing dependencies in modules

# 在模块中提供依赖

A provider is an instruction to the [Dependency Injection](/guide/dependency-injection) system on how to obtain a value for a dependency. Most of the time, these dependencies are services that you create and provide.

提供者就是一本说明书，用来指导[依赖注入](/guide/dependency-injection)系统该如何获取某个依赖的值。
大多数情况下，这些依赖就是你要创建和提供的那些服务。

For the final sample app using the provider that this page describes,
see the <live-example></live-example>.

要想查看本页提到的这个带有特性模块的范例应用，参阅 <live-example></live-example>。

## Providing a service

## 提供服务

If you already have an app that was created with the [Angular CLI](cli), you can create a service using the [`ng generate`](cli/generate) CLI command in the root project directory. Replace _User_ with the name of your service.

如果你是用 [Angular CLI](cli) 创建的应用，那么可以使用下列 CLI 的 [`ng generate`](cli/generate) 命令在项目根目录下创建一个服务。把其中的 `User` 替换成你的服务名。

```sh

ng generate service User

```

This command creates the following `UserService` skeleton:

该命令会创建下列 `UserService` 骨架：

<code-example path="providers/src/app/user.service.0.ts"  header="src/app/user.service.ts"></code-example>

You can now inject `UserService` anywhere in your application.

现在，你就可以在应用中到处注入 `UserService` 了。

The service itself is a class that the CLI generated and that's decorated with `@Injectable()`. By default, this decorator has a `providedIn` property, which creates a provider for the service. In this case, `providedIn: 'root'` specifies that Angular should provide the service in the root injector.

该服务本身是 CLI 创建的一个类，并且加上了 `@Injectable()` 装饰器。默认情况下，该装饰器是用 `providedIn` 属性进行配置的，它会为该服务创建一个提供者。在这个例子中，`providedIn: 'root'` 指定 Angular 应该在根注入器中提供该服务。

## Provider scope

## 提供者的作用域

When you add a service provider to the root application injector, it’s available throughout the app. Additionally, these providers are also available to all the classes in the app as long they have the lookup token.

当你把服务提供者添加到应用的根注入器中时，它就在整个应用程序中可用了。
另外，这些服务提供者也同样对整个应用中的类是可用的 —— 只要它们有供查找用的服务令牌。

You should always provide your service in the root injector unless there is a case where you want the service to be available only if the consumer imports a particular `@NgModule`.

你应该始终在根注入器中提供这些服务 —— 除非你希望该服务只有在消费方要导入特定的 `@NgModule` 时才生效。

## `providedIn` and NgModules

## `providedIn` 与 NgModule

It's also possible to specify that a service should be provided in a particular `@NgModule`. For example, if you don't want `UserService` to be available to applications unless they import a `UserModule` you've created, you can specify that the service should be provided in the module:

也可以规定某个服务只有在特定的 `@NgModule` 中提供。比如，如果你希望只有当消费方导入了你创建的 `UserModule` 时才让 `UserService` 在应用中生效，那就可以指定该服务要在该模块中提供：

<code-example path="providers/src/app/user.service.1.ts"  header="src/app/user.service.ts"></code-example>

The example above shows the preferred way to provide a service in a module. This method is preferred because it enables tree-shaking of the service if nothing injects it. If it's not possible to specify in the service which module should provide it, you can also declare a provider for the service within the module:

上面的例子展示的就是在模块中提供服务的首选方式。之所以推荐该方式，是因为当没有人注入它时，该服务就可以被摇树优化掉。如果没办法指定哪个模块该提供这个服务，你也可以在那个模块中为该服务声明一个提供者：

<code-example path="providers/src/app/user.module.ts"  header="src/app/user.module.ts"></code-example>

## Limiting provider scope by lazy loading modules

## 使用惰性加载模块限制提供者的作用域

In the basic CLI-generated app, modules are eagerly loaded which means that they are all loaded when the app launches. Angular uses an injector system to make things available between modules. In an eagerly loaded app, the root application injector makes all of the providers in all of the modules available throughout the app.

在 CLI 生成的基本应用中，模块是急性加载的，这意味着它们都是由本应用启动的，Angular 会使用一个依赖注入体系来让一切服务都在模块间有效。对于急性加载式应用，应用中的根注入器会让所有服务提供者都对整个应用有效。

This behavior necessarily changes when you use lazy loading. Lazy loading is when you load modules only when you need them; for example, when routing. They aren’t loaded right away like with eagerly loaded modules. This means that any services listed in their provider arrays aren’t available because the root injector doesn’t know about these modules.

当使用惰性加载时，这种行为需要进行改变。惰性加载就是只有当需要时才加载模块，比如路由中。它们没办法像急性加载模块那样进行加载。这意味着，在它们的 `providers` 数组中列出的服务都是不可用的，因为根注入器并不知道这些模块。

<!-- KW--Make diagram here -->

<!-- KW--per Misko: not clear if the lazy modules are siblings or grand-children. They are both depending on router structure. -->

When the Angular router lazy-loads a module, it creates a new injector. This injector is a child of the root application injector. Imagine a tree of injectors; there is a single root injector and then a child injector for each lazy loaded module. The router adds all of the providers from the root injector to the child injector. When the router creates a component within the lazy-loaded context, Angular prefers service instances created from these providers to the service instances of the application root injector.

当 Angular 的路由器惰性加载一个模块时，它会创建一个新的注入器。这个注入器是应用的根注入器的一个子注入器。想象一棵注入器树，它有唯一的根注入器，而每一个惰性加载模块都有一个自己的子注入器。路由器会把根注入器中的所有提供者添加到子注入器中。如果路由器在惰性加载时创建组件，Angular 会更倾向于使用从这些提供者中创建的服务实例，而不是来自应用的根注入器的服务实例。

Any component created within a lazy loaded module’s context, such as by router navigation, gets the local instance of the service, not the instance in the root application injector. Components in external modules continue to receive the instance created for the application root.

任何在惰性加载模块的上下文中创建的组件（比如路由导航），都会获取该服务的局部实例，而不是应用的根注入器中的实例。而外部模块中的组件，仍然会收到来自于应用的根注入器创建的实例。

Though you can provide services by lazy loading modules, not all services can be lazy loaded. For instance, some modules only work in the root module, such as the Router. The Router works with the global location object in the browser.

虽然你可以使用惰性加载模块来提供实例，但不是所有的服务都能惰性加载。比如，像路由之类的模块只能在根模块中使用。路由器需要使用浏览器中的全局对象 `location` 进行工作。

As of Angular version 9, you can provide a new instance of a service with each lazy loaded module. The following code adds this functionality to `UserService`.

从 Angular 9 开始，你可以在每个惰性加载模块中提供服务的新实例。下列代码把此功能添加到 `UserService` 中。

<code-example path="providers/src/app/user.service.2.ts"  header="src/app/user.service.ts"></code-example>

With `providedIn: 'any'`, all eagerly loaded modules share a singleton instance; however, lazy loaded modules each get their own unique instance, as shown in the following diagram.

通过使用 `providedIn: 'any'`，所有急性加载的模块都会共享同一个服务单例，不过，惰性加载模块各自有它们自己独有的单例。如下所示：

<img src="generated/images/guide/providers/any-provider.svg" alt="any-provider-scope" class="left">


## Limiting provider scope with components

## 使用组件限定服务提供者的作用域

Another way to limit provider scope is by adding the service you want to limit to the component’s
`providers` array. Component providers and NgModule providers are independent of each other. This
method is helpful when you want to eagerly load a module that needs a service all to itself.
Providing a service in the component limits the service only to that component and its descendants.
Other components in the same module can’t access it.

另一种限定提供者作用域的方式是把要限定的服务添加到组件的 `providers` 数组中。组件中的提供者和 NgModule 中的提供者是彼此独立的。
当你要急性加载一个自带了全部所需服务的模块时，这种方式是有帮助的。
在组件中提供服务，会限定该服务只能在该组件及其子组件中有效，而同一模块中的其它组件不能访问它。

<code-example path="providers/src/app/app.component.ts" region="component-providers" header="src/app/app.component.ts"></code-example>

## Providing services in modules vs. components

## 在模块中提供服务还是在组件中？

Generally, provide services the whole app needs in the root module and scope services by providing them in lazy loaded modules.

通常，要在根模块中提供整个应用都需要的服务，在惰性加载模块中提供限定范围的服务。

The router works at the root level so if you put providers in a component, even `AppComponent`, lazy loaded modules, which rely on the router, can’t see them.

路由器工作在根级，所以如果你把服务提供者放进组件（即使是 `AppComponent`）中，那些依赖于路由器的惰性加载模块，将无法看到它们。

<!-- KW--Make a diagram here -->

Register a provider with a component when you must limit a service instance to a component and its component tree, that is, its child components. For example, a user editing component, `UserEditorComponent`, that needs a private copy of a caching `UserService` should register the `UserService` with the `UserEditorComponent`. Then each new instance of the `UserEditorComponent` gets its own cached service instance.

<<<<<<< HEAD
当你必须把一个服务实例的作用域限定到组件及其组件树中时，可以使用组件注册一个服务提供者。
比如，用户编辑组件 `UserEditorComponent`，它需要一个缓存 `UserService` 实例，那就应该把 `UserService` 注册进 `UserEditorComponent` 中。
然后，每个 `UserEditorComponent` 的实例都会获取它自己的缓存服务实例。
=======
{@a singleton-services}
{@a component-child-injectors}

## Injector hierarchy and service instances

Services are singletons within the scope of an injector, which means there is at most one instance of a service in a given injector.

Angular DI has a [hierarchical injection system](guide/hierarchical-dependency-injection), which means that nested injectors can create their own service instances.
Whenever Angular creates a new instance of a component that has `providers` specified in `@Component()`, it also creates a new child injector for that instance.
Similarly, when a new NgModule is lazy-loaded at run time, Angular can create an injector for it with its own providers.

Child modules and component injectors are independent of each other, and create their own separate instances of the provided services. When Angular destroys an NgModule or component instance, it also destroys that injector and that injector's service instances.

For more information, see [Hierarchical injectors](guide/hierarchical-dependency-injection).
>>>>>>> a371646a


## More on NgModules

## 关于 NgModule 的更多知识

You may also be interested in:

你还可能对下列内容感兴趣：

* [Singleton Services](guide/singleton-services), which elaborates on the concepts covered on this page.

   [单例服务](guide/singleton-services)详细解释了本页包含的那些概念。

* [Lazy Loading Modules](guide/lazy-loading-ngmodules).

   [惰性加载模块](guide/lazy-loading-ngmodules)。

* [Dependency providers](guide/dependency-injection-providers).

   [可摇树优化的服务提供者](guide/architecture-services#providing-services)。

* [NgModule FAQ](guide/ngmodule-faq).

   [NgModule 常见问题](guide/ngmodule-faq)。<|MERGE_RESOLUTION|>--- conflicted
+++ resolved
@@ -142,11 +142,10 @@
 
 Register a provider with a component when you must limit a service instance to a component and its component tree, that is, its child components. For example, a user editing component, `UserEditorComponent`, that needs a private copy of a caching `UserService` should register the `UserService` with the `UserEditorComponent`. Then each new instance of the `UserEditorComponent` gets its own cached service instance.
 
-<<<<<<< HEAD
 当你必须把一个服务实例的作用域限定到组件及其组件树中时，可以使用组件注册一个服务提供者。
 比如，用户编辑组件 `UserEditorComponent`，它需要一个缓存 `UserService` 实例，那就应该把 `UserService` 注册进 `UserEditorComponent` 中。
 然后，每个 `UserEditorComponent` 的实例都会获取它自己的缓存服务实例。
-=======
+
 {@a singleton-services}
 {@a component-child-injectors}
 
@@ -161,7 +160,6 @@
 Child modules and component injectors are independent of each other, and create their own separate instances of the provided services. When Angular destroys an NgModule or component instance, it also destroys that injector and that injector's service instances.
 
 For more information, see [Hierarchical injectors](guide/hierarchical-dependency-injection).
->>>>>>> a371646a
 
 
 ## More on NgModules
