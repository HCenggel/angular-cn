--- conflicted
+++ resolved
@@ -19,55 +19,41 @@
 Angular provides built-in pipes for typical data transformations, including transformations for internationalization (i18n), which use locale information to format data.
 The following are commonly used built-in pipes for data formatting:
 
-<<<<<<< HEAD
 Angular 为典型的数据转换提供了内置的管道，包括国际化的转换（i18n），它使用本地化信息来格式化数据。数据格式化常用的内置管道如下：
 
-* [`DatePipe`](api/common/DatePipe): Formats a date value according to locale rules.
+*   [`DatePipe`](api/common/DatePipe): Formats a date value according to locale rules.
 
   [`DatePipe`](api/common/DatePipe)：根据本地环境中的规则格式化日期值。
 
-* [`UpperCasePipe`](api/common/UpperCasePipe): Transforms text to all upper case.
+*   [`UpperCasePipe`](api/common/UpperCasePipe): Transforms text to all upper case.
 
   [`UpperCasePipe`](api/common/UpperCasePipe)：把文本全部转换成大写。
 
-* [`LowerCasePipe`](api/common/LowerCasePipe): Transforms text to all lower case.
+*   [`LowerCasePipe`](api/common/LowerCasePipe): Transforms text to all lower case.
 
   [`LowerCasePipe`](api/common/LowerCasePipe) ：把文本全部转换成小写。
 
-* [`CurrencyPipe`](api/common/CurrencyPipe): Transforms a number to a currency string, formatted according to locale rules.
+*   [`CurrencyPipe`](api/common/CurrencyPipe): Transforms a number to a currency string, formatted according to locale rules.
 
   [`CurrencyPipe`](api/common/CurrencyPipe) ：把数字转换成货币字符串，根据本地环境中的规则进行格式化。
 
-* [`DecimalPipe`](/api/common/DecimalPipe): Transforms a number into a string with a decimal point, formatted according to locale rules.
+*   [`DecimalPipe`](/api/common/DecimalPipe): Transforms a number into a string with a decimal point, formatted according to locale rules.
 
   [`DecimalPipe`](/api/common/DecimalPipe)：把数字转换成带小数点的字符串，根据本地环境中的规则进行格式化。
 
-* [`PercentPipe`](api/common/PercentPipe): Transforms a number to a percentage string, formatted according to locale rules.
-=======
-*   [`DatePipe`](api/common/DatePipe): Formats a date value according to locale rules.
-*   [`UpperCasePipe`](api/common/UpperCasePipe): Transforms text to all upper case.
-*   [`LowerCasePipe`](api/common/LowerCasePipe): Transforms text to all lower case.
-*   [`CurrencyPipe`](api/common/CurrencyPipe): Transforms a number to a currency string, formatted according to locale rules.
-*   [`DecimalPipe`](/api/common/DecimalPipe): Transforms a number into a string with a decimal point, formatted according to locale rules.
 *   [`PercentPipe`](api/common/PercentPipe): Transforms a number to a percentage string, formatted according to locale rules.
->>>>>>> 08caeadd
 
   [`PercentPipe`](api/common/PercentPipe) ：把数字转换成百分比字符串，根据本地环境中的规则进行格式化。
 
 <div class="alert is-helpful">
 
-<<<<<<< HEAD
-* For a complete list of built-in pipes, see the [pipes API documentation](/api/common#pipes "Pipes API reference summary").
+*   For a complete list of built-in pipes, see the [pipes API documentation](/api/common#pipes "Pipes API reference summary").
 
   关于内置管道的完整列表，请参阅[管道 API 文档](/api/common#pipes "管道 API 参考总结") 。
 
-* To learn more about using pipes for internationalization (i18n) efforts, see [formatting data based on locale](/guide/i18n#i18n-pipes "Formatting data based on locale").
-=======
-*   For a complete list of built-in pipes, see the [pipes API documentation](/api/common#pipes "Pipes API reference summary").
 *   To learn more about using pipes for internationalization (i18n) efforts, see [formatting data based on locale][AioGuideI18nCommonFormatDataLocale].
->>>>>>> 08caeadd
-
-  要了解关于使用管道进行国际化（i18n）工作的更多信息，请参阅[根据本地环境格式化数据](/guide/i18n#i18n-pipes "根据本地环境格式化数据") 。
+
+  要了解关于使用管道进行国际化（i18n）工作的更多信息，请参阅[根据本地环境格式化数据][AioGuideI18nCommonFormatDataLocale]。
 
 </div>
 
@@ -81,23 +67,17 @@
 
 To use pipes you should have a basic understanding of the following:
 
-<<<<<<< HEAD
 要想使用管道，你应该对这些内容有基本的了解：
 
-* [Typescript](guide/glossary#typescript "Definition of Typescript") and HTML5 programming
+*   [Typescript](guide/glossary#typescript "Definition of Typescript") and HTML5 programming
 
   [Typescript](guide/glossary#typescript "Typescript 的定义") 和 HTML5 编程
 
-* [Templates](guide/glossary#template "Definition of a template") in HTML with CSS styles
+*   [Templates](guide/glossary#template "Definition of a template") in HTML with CSS styles
 
   带有 CSS 样式的 HTML [模板](guide/glossary#template "模板的定义")
 
-* [Components](guide/glossary#component "Definition of a component")
-=======
-*   [Typescript](guide/glossary#typescript "Definition of Typescript") and HTML5 programming
-*   [Templates](guide/glossary#template "Definition of a template") in HTML with CSS styles
 *   [Components](guide/glossary#component "Definition of a component")
->>>>>>> 08caeadd
 
   [组件](guide/glossary#component "组件的定义")
 
@@ -108,18 +88,13 @@
 To apply a pipe, use the pipe operator (`|`) within a template expression as shown in the following code example, along with the *name* of the pipe, which is `date` for the built-in [`DatePipe`](api/common/DatePipe).
 The tabs in the example show the following:
 
-<<<<<<< HEAD
 要应用管道，请如下所示在模板表达式中使用管道操作符（`|`），紧接着是该管道的*名字*，对于内置的 [`DatePipe`](api/common/DatePipe) 它的名字是 `date` 。这个例子中的显示如下：
 
-* `app.component.html` uses `date` in a separate template to display a birthday.
+*   `app.component.html` uses `date` in a separate template to display a birthday.
 
   `app.component.html` 在另一个单独的模板中使用 `date` 来显示生日。
 
-* `hero-birthday1.component.ts` uses the same pipe as part of an in-line template in a component that also sets the birthday value.
-=======
-*   `app.component.html` uses `date` in a separate template to display a birthday.
 *   `hero-birthday1.component.ts` uses the same pipe as part of an in-line template in a component that also sets the birthday value.
->>>>>>> 08caeadd
 
   `hero-birthday1.component.ts` 使用相同的管道作为组件内嵌模板的一部分，同时该组件也会设置生日值。
 
@@ -160,23 +135,17 @@
 
 The tabs in the following example demonstrates toggling between two different formats (`'shortDate'` and `'fullDate'`):
 
-<<<<<<< HEAD
 下面的例子显示了两种不同格式（`'shortDate'` 和 `'fullDate'`）之间的切换：
 
-* The `app.component.html` template uses a format parameter for the [`DatePipe`](api/common/DatePipe) (named `date`) to show the date as **04/15/88**.
+*   The `app.component.html` template uses a format parameter for the [`DatePipe`](api/common/DatePipe) (named `date`) to show the date as **04/15/88**.
 
   该 `app.component.html` 模板使用 [`DatePipe`](api/common/DatePipe) （名为 `date`）的格式参数把日期显示为 **04/15/88** 。
 
-* The `hero-birthday2.component.ts` component binds the pipe's format parameter to the component's `format` property in the `template` section, and adds a button for a click event bound to the component's `toggleFormat()` method.
+*   The `hero-birthday2.component.ts` component binds the pipe's format parameter to the component's `format` property in the `template` section, and adds a button for a click event bound to the component's `toggleFormat()` method.
 
   `hero-birthday2.component.ts` 组件把该管道的 format 参数绑定到 `template` 中组件的 `format` 属性，并添加了一个按钮，其 click 事件绑定到了该组件的 `toggleFormat()` 方法。
 
-* The `hero-birthday2.component.ts` component's `toggleFormat()` method toggles the component's `format` property between a short form
-=======
-*   The `app.component.html` template uses a format parameter for the [`DatePipe`](api/common/DatePipe) (named `date`) to show the date as **04/15/88**.
-*   The `hero-birthday2.component.ts` component binds the pipe's format parameter to the component's `format` property in the `template` section, and adds a button for a click event bound to the component's `toggleFormat()` method.
 *   The `hero-birthday2.component.ts` component's `toggleFormat()` method toggles the component's `format` property between a short form
->>>>>>> 08caeadd
 (`'shortDate'`) and a longer form (`'fullDate'`).
 
   `hero-birthday2.component.ts` 组件的 `toggleFormat()` 方法会在短格式（`'shortDate'`）和长格式（`'fullDate'`）之间切换该组件的 `format` 属性。
@@ -187,21 +156,9 @@
     <code-pane header="src/app/hero-birthday2.component.ts (class)" region="class" path="pipes/src/app/hero-birthday2.component.ts"></code-pane>
 </code-tabs>
 
-<<<<<<< HEAD
-Clicking the **Toggle Format** button alternates the date format between **04/15/1988** and **Friday, April 15, 1988** as shown in Figure 1.
-
-点击 **Toggle Format** 按钮可以在 **04/15/1988** 和 **Friday, April 15, 1988** 之间切换日期格式，如图 1 所示。
-
-<div class="lightbox">
-  <img src='generated/images/guide/pipes/date-format-toggle-anim.gif' alt="Date Format Toggle">
-</div>
-
-**Figure 1.** Clicking the button toggles the date format
-=======
 Clicking the **Toggle Format** button alternates the date format between **04/15/1988** and **Friday, April 15, 1988**.
->>>>>>> 08caeadd
-
-**图 1.** 单击该按钮切换日期格式
+
+点击 **Toggle Format** 按钮可以在 **04/15/1988** 和 **Friday, April 15, 1988** 之间切换日期格式。
 
 <div class="alert is-helpful">
 
@@ -213,15 +170,11 @@
 
 ### Example: Applying two formats by chaining pipes
 
-<<<<<<< HEAD
 ### 范例：通过串联管道应用两种格式
 
-You can chain pipes so that the output of one pipe becomes the input to the next.
-=======
 Chain pipes so that the output of one pipe becomes the input to the next.
->>>>>>> 08caeadd
-
-你可以对管道进行串联，以便一个管道的输出成为下一个管道的输入。
+
+可以对管道进行串联，以便一个管道的输出成为下一个管道的输入。
 
 In the following example, chained pipes first apply a format to a date value, then convert the formatted date to uppercase characters.
 The first tab for the `src/app/app.component.html` template chains `DatePipe` and `UpperCasePipe` to display the birthday as **APR 15, 1988**.
@@ -243,7 +196,7 @@
 Create custom pipes to encapsulate transformations that are not provided with the built-in pipes.
 Then, use your custom pipe in template expressions, the same way you use built-in pipes—to transform input values to output values for display.
 
-创建自定义管道来封装那些内置管道没有提供的转换。然后你就可以在模板表达式中使用你的自定义管道，就像内置管道一样，把输入值转换成显示输出。
+创建自定义管道来封装那些内置管道没有提供的转换。然后就可以在模板表达式中使用自定义管道了，像内置管道一样，把输入值转换成显示输出。
 
 ### Marking a class as a pipe
 
@@ -262,16 +215,11 @@
 
 <div class="alert is-important">
 
-<<<<<<< HEAD
-* Include your pipe in the `declarations` field of the `NgModule` metadata in order for it to be available to a template. See the `app.module.ts` file in the example app (<live-example></live-example>). For details, see [NgModules](guide/ngmodules "NgModules introduction").
+*   Include your pipe in the `declarations` field of the `NgModule` metadata in order for it to be available to a template. See the `app.module.ts` file in the example application (<live-example></live-example>). For details, see [NgModules](guide/ngmodules "NgModules introduction").
 
   把你的管道包含在 `NgModule` 元数据的 `declarations` 字段中，以便它能用于模板。请查看范例应用中的 `app.module.ts` 文件（<live-example></live-example>）。有关详细信息，请参阅 [NgModules](guide/ngmodules "NgModules 简介") 。
 
-* Register your custom pipes. The [Angular CLI](cli "CLI Overview and Command Reference") [`ng generate pipe`](cli/generate#pipe "ng generate pipe in the CLI Command Reference") command registers the pipe automatically.
-=======
-*   Include your pipe in the `declarations` field of the `NgModule` metadata in order for it to be available to a template. See the `app.module.ts` file in the example application (<live-example></live-example>). For details, see [NgModules](guide/ngmodules "NgModules introduction").
 *   Register your custom pipes. The [Angular CLI](cli "CLI Overview and Command Reference") [`ng generate pipe`](cli/generate#pipe "ng generate pipe in the CLI Command Reference") command registers the pipe automatically.
->>>>>>> 08caeadd
 
   注册自定义管道。[Angular CLI](cli "CLI 概述和命令参考") 的 [`ng generate pipe`](cli/generate#pipe "ng 在 CLI Command Reference 中生成管道") 命令会自动注册该管道。
 
@@ -291,37 +239,25 @@
 
 ### Example: Transforming a value exponentially
 
-<<<<<<< HEAD
 ### 范例：指数级转换
 
-In a game, you may want to implement a transformation that raises a value exponentially to increase a hero's power.
-=======
 In a game, you might want to implement a transformation that raises a value exponentially to increase a hero's power.
->>>>>>> 08caeadd
 For example, if the hero's score is 2, boosting the hero's power exponentially by 10 produces a score of 1024.
 Use a custom pipe for this transformation.
 
-在游戏中，你可能希望实现一种指数级转换，以指数级增加英雄的力量。例如，如果英雄的得分是 2，那么英雄的能量会指数级增长 10 次，最终得分为 1024。你可以使用自定义管道进行这种转换。
+在游戏中，可能希望实现一种指数级转换，以指数级增加英雄的力量。例如，如果英雄的得分是 2，那么英雄的能量会指数级增长 10 次，最终得分为 1024。你可以使用自定义管道进行这种转换。
 
 The following code example shows two component definitions:
 
-<<<<<<< HEAD
 下列代码范例显示了两个组件定义：
 
-* The `exponential-strength.pipe.ts` component defines a custom pipe named `exponentialStrength` with the `transform` method that performs the transformation.
-It defines an argument to the `transform` method (`exponent`) for a parameter passed to the pipe.
-
-  `exponential-strength.pipe.ts` 通过一个执行转换的 `transform` 方法定义了一个名为 `exponentialStrength` 的自定义管道。它为传给管道的参数定义了 `transform` 方法的一个参数（`exponent`）。
-
-* The `power-booster.component.ts` component demonstrates how to use the pipe, specifying a value (`2`) and the exponent parameter (`10`).
-Figure 2 shows the output.
-=======
 *   The `exponential-strength.pipe.ts` component defines a custom pipe named `exponentialStrength` with the `transform` method that performs the transformation.
     It defines an argument to the `transform` method (`exponent`) for a parameter passed to the pipe.
+
+  `exponential-strength.pipe.ts` 通过一个执行转换的 `transform` 方法定义了一个名为 `exponentialStrength` 的自定义管道。它为传给管道的参数定义了 `transform` 方法的一个参数（`exponent`）。
 *   The `power-booster.component.ts` component demonstrates how to use the pipe, specifying a value (`2`) and the exponent parameter (`10`).
->>>>>>> 08caeadd
-
-  `power-booster.component.ts` 组件演示了如何使用该管道，指定了一个值（ `2` ）和一个 exponent 参数（ `10` ）。输出结果如图 2 所示。
+
+  `power-booster.component.ts` 组件演示了如何使用该管道，指定了一个值（ `2` ）和一个 exponent 参数（ `10` ）。
 
 <code-tabs>
     <code-pane header="src/app/exponential-strength.pipe.ts" path="pipes/src/app/exponential-strength.pipe.ts"></code-pane>
@@ -330,6 +266,8 @@
 
 The browser displays the following:
 
+浏览器显示如下：
+
 <code-example language="none">
 
 Power Booster
@@ -337,8 +275,6 @@
 Superpower boost: 1024
 
 </code-example>
-
-**图 2.** `exponentialStrength` 管道的输出
 
 <div class="alert is-helpful">
 
@@ -361,27 +297,13 @@
 
 For example, you could change the previous custom pipe example to use two-way data binding with `ngModel` to input the amount and boost factor, as shown in the following code example.
 
-<<<<<<< HEAD
 比如，你可以修改前面的自定义管道范例，通过 `ngModel` 的双向绑定来输入数量和提升因子，如下面的代码范例所示。
 
-<code-example path="pipes/src/app/power-boost-calculator.component.ts" header="src/app/power-boost-calculator.component.ts">
-
-</code-example>
-
-The `exponentialStrength` pipe executes every time the user changes the "normal power" value or the "boost factor", as shown in Figure 3.
-
-每当用户改变 “normal power” 值或 “boost factor” 时，就会执行 `exponentialStrength` 管道，如图 3 所示。
-
-<div class="lightbox">
-  <img src='generated/images/guide/pipes/power-boost-calculator-anim.gif' alt="Power Boost Calculator">
-</div>
-=======
 <code-example path="pipes/src/app/power-boost-calculator.component.ts" header="src/app/power-boost-calculator.component.ts"></code-example>
->>>>>>> 08caeadd
 
 The `exponentialStrength` pipe executes every time the user changes the "normal power" value or the "boost factor".
 
-**图 3.** 更改 `exponentialStrength` 管道的数值和提升因子
+每当用户改变 “normal power” 值或 “boost factor” 时，就会执行 `exponentialStrength` 管道。
 
 Angular detects each change and immediately runs the pipe.
 This is fine for primitive input values.
@@ -397,18 +319,13 @@
 The following example, which doesn't use a pipe, demonstrates how Angular uses its default change detection strategy to monitor and update its display of every hero in the `heroes` array.
 The example tabs show the following:
 
-<<<<<<< HEAD
 Angular 会在每次 DOM 事件（每次按键、鼠标移动、计时器滴答和服务器响应）之后运行的[变更检测](guide/glossary#change-detection "变更检测的定义")过程中查找对数据绑定值的[更改](guide/glossary#change-detection "变更检测的定义")。下面这段不使用管道的例子演示了 Angular 如何利用默认的变更检测策略来监控和更新 `heroes` 数组中每个英雄的显示效果。范例显示如下：
 
-* In the `flying-heroes.component.html (v1)` template, the `*ngFor` repeater displays the hero names.
+*   In the `flying-heroes.component.html (v1)` template, the `*ngFor` repeater displays the hero names.
 
   在 `flying-heroes.component.html (v1)` 模板中， `*ngFor` 会重复显示英雄的名字。
 
-* Its companion component class `flying-heroes.component.ts (v1)` provides heroes, adds heroes into the array, and resets the array.
-=======
-*   In the `flying-heroes.component.html (v1)` template, the `*ngFor` repeater displays the hero names.
 *   Its companion component class `flying-heroes.component.ts (v1)` provides heroes, adds heroes into the array, and resets the array.
->>>>>>> 08caeadd
 
   与之相伴的组件类 `flying-heroes.component.ts (v1)` 提供了一些英雄，把这些英雄添加到数组中，并重置了该数组。
 
@@ -421,13 +338,9 @@
 If the user clicks the **Reset** button, Angular replaces `heroes` with a new array of the original heroes and updates the display.
 If you add the ability to remove or change a hero, Angular would detect those changes and update the display as well.
 
-<<<<<<< HEAD
 每次用户添加一个英雄时，Angular 都会更新显示内容。如果用户点击了 **Reset** 按钮，Angular 就会用原来这些英雄组成的新数组来替换 `heroes` ，并更新显示。如果你添加删除或更改了某个英雄的能力，Angular 也会检测这些变化并更新显示。
 
-However, executing a pipe to update the display with every change would slow down your app's performance.
-=======
 However, executing a pipe to update the display with every change would slow down your application's performance.
->>>>>>> 08caeadd
 So Angular uses a faster change-detection algorithm for executing a pipe, as described in the next section.
 
 然而，如果对于每次更改都执行一个管道来更新显示，就会降低你应用的性能。因此，Angular 会使用更快的变更检测算法来执行管道，如下一节所述。
@@ -453,29 +366,20 @@
 With a pure pipe, Angular ignores changes within composite objects, such as a newly added element of an existing array, because checking a primitive value or object reference is much faster than performing a deep check for differences within objects.
 Angular can quickly determine if it can skip executing the pipe and updating the view.
 
-<<<<<<< HEAD
 使用纯管道，Angular 会忽略复合对象中的变化，例如往现有数组中新增的元素，因为检查原始值或对象引用比对对象中的差异进行深度检查要快得多。Angular 可以快速判断是否可以跳过执行该管道并更新视图。
 
-However, a pure pipe with an array as input may not work the way you want.
-=======
 However, a pure pipe with an array as input might not work the way you want.
->>>>>>> 08caeadd
 To demonstrate this issue, change the previous example to filter the list of heroes to just those heroes who can fly.
 Use the `FlyingHeroesPipe` in the `*ngFor` repeater as shown in the following code.
 The tabs for the example show the following:
 
-<<<<<<< HEAD
 但是，以数组作为输入的纯管道可能无法正常工作。为了演示这个问题，修改前面的例子来把英雄列表过滤成那些会飞的英雄。在 `*ngFor` 中使用 `FlyingHeroesPipe` ，代码如下。这个例子的显示如下：
 
-* The template (`flying-heroes.component.html (flyers)`) with the new pipe.
+*   The template (`flying-heroes.component.html (flyers)`) with the new pipe.
 
   带有新管道的模板（`flying-heroes.component.html (flyers)`）。
 
-* The `FlyingHeroesPipe` custom pipe implementation (`flying-heroes.pipe.ts`).
-=======
-*   The template (`flying-heroes.component.html (flyers)`) with the new pipe.
 *   The `FlyingHeroesPipe` custom pipe implementation (`flying-heroes.pipe.ts`).
->>>>>>> 08caeadd
 
   `FlyingHeroesPipe` 自定义管道实现（`flying-heroes.pipe.ts`）。
 
@@ -504,32 +408,18 @@
 Replace the array with a new array containing the newly changed elements, and then input the new array to the pipe.
 In the preceding example, create an array with the new hero appended, and assign that to `heroes`. Angular detects the change in the array reference and executes the pipe.
 
-获得所需行为的方法之一是更改对象引用本身。你可以用一个包含新更改过的元素的新数组替换该数组，然后把这个新数组作为输入传给管道。在上面的例子中，你可以创建一个附加了新英雄的数组，并把它赋值给 `heroes`。 Angular 检测到了这个数组引用的变化，并执行了该管道。
+获得所需行为的方法之一是更改对象引用本身。可以用一个包含新更改过的元素的新数组替换该数组，然后把这个新数组作为输入传给管道。在上面的例子中，你可以创建一个附加了新英雄的数组，并把它赋值给 `heroes`。 Angular 检测到了这个数组引用的变化，并执行了该管道。
 
 To summarize, if you mutate the input array, the pure pipe doesn't execute.
 If you *replace* the input array, the pipe executes and the display is updated.
 
-<<<<<<< HEAD
-总结一下，如果修改了输入数组，纯管道就不会执行。如果*替换*了输入数组，就会执行该管道并更新显示，如图 4 所示。
-
-<div class="lightbox">
-  <img src='generated/images/guide/pipes/flying-heroes-anim.gif' alt="Flying Heroes">
-</div>
-
-**Figure 4.** The `flyingHeroes` pipe filtering the display to flying heroes
-
-**图 4.** `flyingHeroes` 管道把显示过滤为会飞的英雄
-
-The above example demonstrates changing a component's code to accommodate a pipe.
-
-上面的例子演示了如何更改组件的代码来适应某个管道。
-
-To keep your component simpler and independent of HTML templates that use pipes, you can, as an alternative, use an *impure* pipe to detect changes within composite objects such as arrays, as described in the next section.
-=======
+总结一下，如果修改了输入数组，纯管道就不会执行。如果*替换*了输入数组，就会执行该管道并更新显示。
+
 The preceding example demonstrates changing a component's code to accommodate a pipe.
 
+上述例子演示了如何更改组件的代码来适应某个管道。
+
 To keep your component independent of HTML templates that use pipes, you can, as an alternative, use an *impure* pipe to detect changes within composite objects such as arrays, as described in the next section.
->>>>>>> 08caeadd
 
 为了让你的组件更简单，独立于那些使用管道的 HTML，你可以用一个*不纯的*管道来检测复合对象（如数组）中的变化，如下一节所述。
 
@@ -617,15 +507,9 @@
 The following code example binds an observable of message strings
 (`message$`) to a view with the `async` pipe.
 
-<<<<<<< HEAD
 下列代码范例使用 `async` 管道将带有消息字符串（ `message$` ）的可观察对象绑定到视图中。
 
-<code-example path="pipes/src/app/hero-async-message.component.ts" header="src/app/hero-async-message.component.ts">
-
-</code-example>
-=======
 <code-example path="pipes/src/app/hero-async-message.component.ts" header="src/app/hero-async-message.component.ts"></code-example>
->>>>>>> 08caeadd
 
 {@a no-filter-pipe}
 
@@ -636,36 +520,24 @@
 To [communicate with backend services using HTTP](/guide/http "Communicating with backend services using HTTP"), the `HttpClient` service uses observables and offers the `HttpClient.get()` method to fetch data from a server.
 The asynchronous method sends an HTTP request, and returns an observable that emits the requested data for the response.
 
-<<<<<<< HEAD
 为了[使用 HTTP 与后端服务进行通信](/guide/http "使用 HTTP 与后端服务进行通信")，`HttpClient` 服务使用了可观察对象，并提供了 `HttpClient.get()` 方法来从服务器获取数据。这个异步方法会发送一个 HTTP 请求，并返回一个可观察对象，它会发出请求到的响应数据。
 
-As shown in the previous section, you can use the impure `AsyncPipe` to accept an observable as input and subscribe to the input automatically.
-You can also create an impure pipe to make and cache an HTTP request.
-
-如 `AsyncPipe` 所示，你可以使用非纯管道 `AsyncPipe` 接受一个可观察对象作为输入，并自动订阅输入。你也可以创建一个非纯管道来建立和缓存 HTTP 请求。
-
-Impure pipes are called whenever change detection runs for a component, which could be every few milliseconds for `CheckAlways`.
-To avoid performance problems, call the server only when the requested URL changes, as shown in the following example, and use the pipe to cache the server response.
-The tabs show the following:
-
-每当组件运行变更检测时就会调用非纯管道，在 `CheckAlways` 策略下会每隔几毫秒运行一次。为避免出现性能问题，只有当请求的 URL 发生变化时才会调用该服务器（如下例所示），并使用该管道缓存服务器的响应。显示如下：
-
-* The `fetch` pipe (`fetch-json.pipe.ts`).
-
-  `fetch` 管道（ `fetch-json.pipe.ts` ）。
-
-* A harness component (`hero-list.component.ts`) for demonstrating the request, using a template that defines two bindings to the pipe requesting the heroes from the `heroes.json` file. The second binding chains the `fetch` pipe with the built-in `JsonPipe` to display the same hero data in JSON format.
-=======
 As shown in the previous section, use the impure `AsyncPipe` to accept an observable as input and subscribe to the input automatically.
 You can also create an impure pipe to make and cache an HTTP request.
+
+如 `AsyncPipe` 所示，你可以使用非纯管道 `AsyncPipe` 接受一个可观察对象作为输入，并自动订阅输入。你也可以创建一个非纯管道来建立和缓存 HTTP 请求。
 
 Impure pipes are called whenever change detection runs for a component, which could be as often as every few milliseconds.
 To avoid performance problems, call the server only when the requested URL changes, as shown in the following example, and use the pipe to cache the server response.
 The tabs show the following:
 
+每当组件运行变更检测时就会调用非纯管道，这可能每隔几毫秒就运行一次。为避免出现性能问题，只有当请求的 URL 发生变化时才会调用该服务器（如下例所示），并使用该管道缓存服务器的响应。显示如下：
+
 *   The `fetch` pipe (`fetch-json.pipe.ts`).
+
+  `fetch` 管道（ `fetch-json.pipe.ts` ）。
+
 *   A harness component (`hero-list.component.ts`) for demonstrating the request, using a template that defines two bindings to the pipe requesting the heroes from the `heroes.json` file. The second binding chains the `fetch` pipe with the built-in `JsonPipe` to display the same hero data in JSON format.
->>>>>>> 08caeadd
 
   一个用于演示该请求的挽具组件（`hero-list.component.ts`），它使用一个模板，该模板定义了两个到该管道的绑定，该管道会向 `heroes.json` 文件请求英雄数组。第二个绑定把 `fetch` 管道与内置的 `JsonPipe` 串联起来，以 JSON 格式显示同一份英雄数据。
 
@@ -676,34 +548,23 @@
 
 In the preceding example, a breakpoint on the pipe's request for data shows the following:
 
-<<<<<<< HEAD
 在上面的例子中，管道请求数据时的剖面展示了如下几点：
 
-* Each binding gets its own pipe instance.
+*   Each binding gets its own pipe instance.
 
   每个绑定都有自己的管道实例。
 
-* Each pipe instance caches its own URL and data and calls the server only once.
+*   Each pipe instance caches its own URL and data and calls the server only once.
 
   每个管道实例都会缓存自己的 URL 和数据，并且只调用一次服务器。
 
-The `fetch` and `fetch-json` pipes display the heroes as shown in Figure 5.
-
-`fetch` 和 `fetch-json` 管道会显示英雄，如图 5 所示。
-
-<div class="lightbox">
-  <img src='generated/images/guide/pipes/hero-list.png' alt="Hero List">
-</div>
-=======
-*   Each binding gets its own pipe instance.
-*   Each pipe instance caches its own URL and data and calls the server only once.
-
 The `fetch` and `fetch-json` pipes display the heroes in the browser as follows:
 
+`fetch` 和 `fetch-json` 管道会像这样在浏览器中显示英雄：
+
 <code-example language="none">
 
 Heroes from JSON File
->>>>>>> 08caeadd
 
 Windstorm
 Bombasto
@@ -714,8 +575,6 @@
 
 </code-example>
 
-**图 5.** `fetch` 和 `fetch-json` 管道显示了这些英雄。
-
 <div class="alert is-helpful">
 
 The built-in [JsonPipe](api/common/JsonPipe "API description for JsonPipe") provides a way to diagnose a mysteriously failing data binding or to inspect an object for future binding.
@@ -735,12 +594,8 @@
 
 Due to precedence, if you want a pipe to apply to the result of a ternary, wrap the entire expression in parentheses; for example, `(a ? b : c) | x`.
 
-<<<<<<< HEAD
 由于这种优先级设定，如果你要用管道处理三目元算符的结果，就要把整个表达式包裹在括号中，比如 `(a ? b : c) | x`。
 
-<code-example path="pipes/src/app/precedence.component.html" region="precedence" header="src/app/precedence.component.html">
-</code-example>
-=======
 <code-example path="pipes/src/app/precedence.component.html" region="precedence" header="src/app/precedence.component.html"></code-example>
 
 <!-- links -->
@@ -749,5 +604,4 @@
 
 <!-- end links -->
 
-@reviewed 2021-09-15
->>>>>>> 08caeadd
+@reviewed 2021-09-15