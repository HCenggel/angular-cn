# Opting into Angular Ivy

<<<<<<< HEAD
# 选用 Angular Ivy ['aɪvɪ]（常春藤）

Ivy is the code name for Angular's [next-generation compilation and rendering pipeline](https://blog.angular.io/a-plan-for-version-8-0-and-ivy-b3318dfc19f7). Starting with Angular version 8, you can choose to opt in to start using Ivy now, and help in its continuing develpment and tuning.
=======
Ivy is the code name for Angular's [next-generation compilation and rendering pipeline](https://blog.angular.io/a-plan-for-version-8-0-and-ivy-b3318dfc19f7). Starting with Angular version 8, you can choose to opt in to start using a preview version of Ivy and help in its continuing development and tuning.

<div class="alert is-helpful">

   To preview Ivy, use `@angular/core@next` version of Angular (8.1.x), rather than `@angular/core@latest` (8.0.x), as it contains all the latest bug fixes and improvements.

</div>
>>>>>>> ef4a15bc

Ivy 是 Angular [下一代编译和渲染管道](https://blog.angular.io/a-plan-for-version-8-0-and-ivy-b3318dfc19f7)的代号。从 Angular 的版本 8 开始，你就可以开始选用 Ivy 了，以帮助它继续开发和调优。


## Using Ivy in a new project

## 在新项目中使用 Ivy


To start a new project with Ivy enabled, use the `--enable-ivy` flag with the [`ng new`](cli/new) command:

要启动基于 Ivy 的新项目，可以在 [`ng new`](cli/new) 命令中使用 `--enable-ivy` 标志：


```sh
ng new shiny-ivy-app --enable-ivy
```

The new project is automatically configured for Ivy. Specifically, the enableIvy option is set to `true` in the project's `tsconfig.app.json` file.

这个新项目已经自动为 Ivy 配置好了。具体来说就是在项目的 `tsconfig.app.json` 文件中，enableIvy 选项已设置为 `true` 。


## Using Ivy in an existing project

## 在现有项目中使用 Ivy


To update an existing project to use Ivy, set the `enableIvy` option in the `angularCompilerOptions` in your project's `tsconfig.app.json`.

要让现有项目使用 Ivy，请在项目的 `tsconfig.app.json` 中的 `angularCompilerOptions` 中设置 `enableIvy` 选项。


```json
{
  "compilerOptions": { ... },
  "angularCompilerOptions": {
    "enableIvy": true
  }
}
```

<<<<<<< HEAD
To stop using the Ivy compiler, set `enableIvy` to `false` in `tsconfig.app.json`, or remove it completely.

要停止使用 Ivy 编译器，请在 `enableIvy` 中把 `tsconfig.app.json` 设置为 `false` ，或者把它完全删除。
=======
AOT compilation with Ivy is faster and should be used by default. In the `angular.json` workspace configuration file, set the default build options for your project to always use AOT compilation.

```json
{
  "projects": {
    "my-existing-project": {
      "architect": {
        "build": {
          "options": {
            ...
            "aot": true,
          }
        }
      }
    }
  }
}
```

To stop using the Ivy compiler, set `enableIvy` to `false` in `tsconfig.app.json`, or remove it completely. Also remove `"aot": true` from your default build options if you didn't have it there before.
 
>>>>>>> ef4a15bc
<|MERGE_RESOLUTION|>--- conflicted
+++ resolved
@@ -1,10 +1,7 @@
 # Opting into Angular Ivy
 
-<<<<<<< HEAD
 # 选用 Angular Ivy ['aɪvɪ]（常春藤）
 
-Ivy is the code name for Angular's [next-generation compilation and rendering pipeline](https://blog.angular.io/a-plan-for-version-8-0-and-ivy-b3318dfc19f7). Starting with Angular version 8, you can choose to opt in to start using Ivy now, and help in its continuing develpment and tuning.
-=======
 Ivy is the code name for Angular's [next-generation compilation and rendering pipeline](https://blog.angular.io/a-plan-for-version-8-0-and-ivy-b3318dfc19f7). Starting with Angular version 8, you can choose to opt in to start using a preview version of Ivy and help in its continuing development and tuning.
 
 <div class="alert is-helpful">
@@ -12,7 +9,6 @@
    To preview Ivy, use `@angular/core@next` version of Angular (8.1.x), rather than `@angular/core@latest` (8.0.x), as it contains all the latest bug fixes and improvements.
 
 </div>
->>>>>>> ef4a15bc
 
 Ivy 是 Angular [下一代编译和渲染管道](https://blog.angular.io/a-plan-for-version-8-0-and-ivy-b3318dfc19f7)的代号。从 Angular 的版本 8 开始，你就可以开始选用 Ivy 了，以帮助它继续开发和调优。
 
@@ -55,11 +51,6 @@
 }
 ```
 
-<<<<<<< HEAD
-To stop using the Ivy compiler, set `enableIvy` to `false` in `tsconfig.app.json`, or remove it completely.
-
-要停止使用 Ivy 编译器，请在 `enableIvy` 中把 `tsconfig.app.json` 设置为 `false` ，或者把它完全删除。
-=======
 AOT compilation with Ivy is faster and should be used by default. In the `angular.json` workspace configuration file, set the default build options for your project to always use AOT compilation.
 
 ```json
@@ -81,4 +72,5 @@
 
 To stop using the Ivy compiler, set `enableIvy` to `false` in `tsconfig.app.json`, or remove it completely. Also remove `"aot": true` from your default build options if you didn't have it there before.
  
->>>>>>> ef4a15bc
+
+要停止使用 Ivy 编译器，请在 `enableIvy` 中把 `tsconfig.app.json` 设置为 `false` ，或者把它完全删除。
