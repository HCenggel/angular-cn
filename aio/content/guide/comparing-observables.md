--- conflicted
+++ resolved
@@ -1,64 +1,14 @@
 # Observables compared to other techniques
 
-<<<<<<< HEAD
-# 可观察对象与其它技术的比较
-
-You can often use observables instead of promises to deliver values asynchronously. Similarly, observables can take the place of event handlers. Finally, because observables deliver multiple values, you can use them where you might otherwise build and operate on arrays.
-
-你可以经常使用可观察对象（Observable）而不是承诺（Promise）来异步传递值。
-类似的，可观察对象也可以取代事件处理器的位置。最后，由于可观察对象传递多个值，所以你可以在任何可能构建和操作数组的地方使用可观察对象。
-
-Observables behave somewhat differently from the alternative techniques in each of these situations, but offer some significant advantages. Here are detailed comparisons of the differences.
-=======
 You can often use observables instead of promises to deliver values asynchronously.
 Similarly, observables can take the place of event handlers.
 Finally, because observables deliver multiple values, you can use them where you might otherwise build and operate on arrays.
 
 Observables behave somewhat differently from the alternative techniques in each of these situations, but offer some significant advantages.
 Here are detailed comparisons of the differences.
->>>>>>> f25ac4ae
-
-在这些情况下，可观察对象的行为与其替代技术有一些差异，不过也提供了一些显著的优势。下面是对这些差异的详细比较。
 
 ## Observables compared to promises
 
-<<<<<<< HEAD
-## 可观察对象 vs. 承诺
-
-Observables are often compared to promises. Here are some key differences:
-
-可观察对象经常拿来和承诺进行对比。有一些关键的不同点：
-
-* Observables are declarative; computation does not start until subscription. Promises execute immediately on creation. This makes observables useful for defining recipes that can be run whenever you need the result.
-
-   可观察对象是声明式的，在被订阅之前，它不会开始执行。承诺是在创建时就立即执行的。这让可观察对象可用于定义那些应该按需执行的菜谱。
-
-* Observables provide many values. Promises provide one. This makes observables useful for getting multiple values over time.
-
-   可观察对象能提供多个值。承诺只提供一个。这让可观察对象可用于随着时间的推移获取多个值。
-
-* Observables differentiate between chaining and subscription. Promises only have `.then()` clauses. This makes observables useful for creating complex transformation recipes to be used by other part of the system, without causing the work to be executed.
-
-   可观察对象会区分串联处理和订阅语句。承诺只有 `.then()` 语句。这让可观察对象可用于创建供系统的其它部分使用而不希望立即执行的复杂菜谱。
-
-* Observables `subscribe()` is responsible for handling errors. Promises push errors to the child promises. This makes observables useful for centralized and predictable error handling.
-
-   可观察对象的 `subscribe()` 会负责处理错误。承诺会把错误推送给它的子承诺。这让可观察对象可用于进行集中式、可预测的错误处理。
-
-### Creation and subscription
-
-### 创建与订阅
-
-* Observables are not executed until a consumer subscribes. The `subscribe()` executes the defined behavior once, and it can be called again. Each subscription has its own computation. Resubscription causes recomputation of values.
-
-   在有消费者订阅之前，可观察对象不会执行。`subscribe()` 会执行一次定义好的行为，并且可以再次调用它。每次订阅都是单独计算的。重新订阅会导致重新计算这些值。
-
-<code-example
-    path="comparing-observables/src/observables.ts"
-    header="src/observables.ts (observable)"
-    region="observable">
-  </code-example>
-=======
 Observables are often compared to promises.
 Here are some key differences:
 
@@ -86,56 +36,12 @@
   Resubscription causes recomputation of values.
 
   <code-example header="src/observables.ts (observable)" path="comparing-observables/src/observables.ts" region="observable"></code-example>
->>>>>>> f25ac4ae
 
 * Promises execute immediately, and just once.
   The computation of the result is initiated when the promise is created.
   There is no way to restart work.
   All `then` clauses (subscriptions) share the same computation.
 
-<<<<<<< HEAD
-   承诺会立即执行，并且只执行一次。当承诺创建时，会立即计算出结果。没有办法重新做一次。所有的 `then` 语句（订阅）都会共享同一次计算。
-
-<code-example
-    path="comparing-observables/src/promises.ts"
-    header="src/promises.ts (promise)"
-    region="promise">
-  </code-example>
-
-### Chaining
-
-### 串联
-
-* Observables differentiate between transformation function such as a map and subscription. Only subscription activates the subscriber function to start computing the values.
-
-   可观察对象会区分各种转换函数，比如映射和订阅。只有订阅才会激活订阅者函数，以开始计算那些值。
-
-<code-example path="comparing-observables/src/observables.ts" 
-    header="src/observables.ts (chain)" 
-    region="chain"></code-example>
-
-* Promises do not differentiate between the last `.then` clauses (equivalent to subscription) and intermediate `.then` clauses (equivalent to map).
-
-   承诺并不区分最后的 `.then()` 语句（等价于订阅）和中间的 `.then()` 语句（等价于映射）。
-
-<code-example path="comparing-observables/src/promises.ts"
-    header="src/promises.ts (chain)" 
-    region="chain"></code-example>
-
-### Cancellation
-
-### 可取消
-
-* Observable subscriptions are cancellable. Unsubscribing removes the listener from receiving further values, and notifies the subscriber function to cancel work.
-
-   可观察对象的订阅是可取消的。取消订阅会移除监听器，使其不再接受将来的值，并通知订阅者函数取消正在进行的工作。
-
-<code-example
-    path="comparing-observables/src/observables.ts"
-    header="src/observables.ts (unsubscribe)"
-    region="unsubscribe">
-  </code-example>
-=======
   <code-example header="src/promises.ts (promise)" path="comparing-observables/src/promises.ts" region="promise"></code-example>
 
 ### Chaining
@@ -155,197 +61,23 @@
   Unsubscribing removes the listener from receiving further values, and notifies the subscriber function to cancel work.
 
   <code-example header="src/observables.ts (unsubscribe)" path="comparing-observables/src/observables.ts" region="unsubscribe"></code-example>
->>>>>>> f25ac4ae
 
 * Promises are not cancellable.
 
-   承诺是不可取消的。
-
 ### Error handling
-
-### 错误处理
 
 * Observable execution errors are delivered to the subscriber's error handler, and the subscriber automatically unsubscribes from the observable.
 
-<<<<<<< HEAD
-   可观察对象的错误处理工作交给了订阅者的错误处理器，并且该订阅者会自动取消对这个可观察对象的订阅。
-
-<code-example
-    path="comparing-observables/src/observables.ts"
-    header="src/observables.ts (error)"
-    region="error">
-  </code-example>
-
-* Promises push errors to the child promises.
-
-   承诺会把错误推给其子承诺。
-
-<code-example
-    path="comparing-observables/src/promises.ts"
-    header="src/promises.ts (error)"
-    region="error">
-  </code-example>
-=======
   <code-example header="src/observables.ts (error)" path="comparing-observables/src/observables.ts" region="error"></code-example>
 
 * Promises push errors to the child promises.
 
   <code-example header="src/promises.ts (error)" path="comparing-observables/src/promises.ts" region="error"></code-example>
->>>>>>> f25ac4ae
 
 ### Cheat sheet
 
-### 速查表
-
 The following code snippets illustrate how the same kind of operation is defined using observables and promises.
 
-<<<<<<< HEAD
-下列代码片段揭示了同样的操作要如何分别使用可观察对象和承诺进行实现。
-
-<table>
-  <thead>
-    <tr>
-
-    <th>
-
-        Operation
-
-        操作
-
-    </th>
-
-    <th>
-
-        Observable
-
-        可观察对象
-
-    </th>
-
-    <th>
-
-        Promise
-
-        承诺
-
-    </th>
-
-  </tr></thead>
-  <tbody>
-  <tr>
-
-    <td>
-
-        Creation
-
-        创建
-
-    </td>
-
-    <td>
-
-      <pre>
-new Observable((observer) => {
-  observer.next(123);
-});</pre>
-
-    </td>
-
-    <td>
-
-      <pre>
-new Promise((resolve, reject) => {
-  resolve(123);
-});</pre>
-
-    </td>
-
-  </tr>
-  <tr>
-
-    <td>
-
-        Transform
-
-        转换
-
-    </td>
-
-    <td>
-
-        <pre>obs.pipe(map((value) => value * 2));</pre>
-
-    </td>
-
-    <td>
-
-        <pre>promise.then((value) => value * 2);</pre>
-
-    </td>
-
-  </tr>
-  <tr>
-
-    <td>
-
-        Subscribe
-
-        订阅
-
-    </td>
-
-    <td>
-
-      <pre>
-sub = obs.subscribe((value) => {
-  console.log(value)
-});</pre>
-
-    </td>
-
-    <td>
-
-      <pre>
-promise.then((value) => {
-  console.log(value);
-});</pre>
-
-    </td>
-
-  </tr>
-  <tr>
-
-    <td>
-
-        Unsubscribe
-
-        取消订阅
-
-    </td>
-
-    <td>
-
-        <pre>sub.unsubscribe();</pre>
-
-    </td>
-
-    <td>
-
-        Implied by promise resolution.
-
-        承诺被解析时隐式完成。
-
-    </td>
-
-  </tr></tbody>
-</table>
-
-## Observables compared to events API
-
-## 可观察对象 vs. 事件 API
-
-Observables are very similar to event handlers that use the events API. Both techniques define notification handlers, and use them to process multiple values delivered over time. Subscribing to an observable is equivalent to adding an event listener. One significant difference is that you can configure an observable to transform an event before passing the event to the handler.
-=======
 | Operation | Observable | Promise |
 | :-------- | :--------- | :------ |
 | Creation | <code-example format="typescript" hideCopy language="typescript"> new Observable((observer) =&gt; { &NewLine;&nbsp; observer.next(123); &NewLine;}); </code-example> | <code-example format="typescript" hideCopy language="typescript"> new Promise((resolve, reject) =&gt; { &NewLine;&nbsp; resolve(123); &NewLine;}); </code-example> |
@@ -359,385 +91,11 @@
 Both techniques define notification handlers, and use them to process multiple values delivered over time.
 Subscribing to an observable is equivalent to adding an event listener.
 One significant difference is that you can configure an observable to transform an event before passing the event to the handler.
->>>>>>> f25ac4ae
-
-可观察对象和事件 API 中的事件处理器很像。这两种技术都会定义通知处理器，并使用它们来处理一段时间内传递的多个值。订阅可观察对象与添加事件处理器是等价的。一个显著的不同是你可以配置可观察对象，使其在把事件传给事件处理器之前先进行转换。
 
 Using observables to handle events and asynchronous operations can have the advantage of greater consistency in contexts such as HTTP requests.
 
-使用可观察对象来处理错误和异步操作在 HTTP 请求这样的场景下更加具有一致性。
-
 Here are some code samples that illustrate how the same kind of operation is defined using observables and the events API.
 
-<<<<<<< HEAD
-下列代码片段揭示了同样的操作要如何分别使用可观察对象和事件 API 进行实现。
-
-<table>
-  <tr>
-
-    <th>
-
-    </th>
-
-    <th>
-
-        Observable
-
-        可观察对象
-
-    </th>
-
-    <th>
-
-        Events API
-
-        事件 API
-
-    </th>
-
-  </tr>
-  <tr>
-
-    <td>
-
-        Creation & cancellation
-
-        创建与取消
-
-    </td>
-
-    <td>
-
-<pre>// Setup
-const clicks$ = fromEvent(buttonEl, ‘click’);
-// Begin listening
-const subscription = clicks$
-  .subscribe(e => console.log(‘Clicked’, e))
-// Stop listening
-subscription.unsubscribe();</pre>
-
-    </td>
-
-   <td>
-
-<pre>function handler(e) {
-  console.log(‘Clicked’, e);
-}
-// Setup & begin listening
-button.addEventListener(‘click’, handler);
-// Stop listening
-button.removeEventListener(‘click’, handler);
-</pre>
-
-   </td>
-
-  </tr>
-  <tr>
-
-    <td>
-
-        Subscription
-
-        订阅
-
-    </td>
-
-    <td>
-
-<pre>observable.subscribe(() => {
-  // notification handlers here
-});</pre>
-
-    </td>
-
-    <td>
-
-<pre>element.addEventListener(eventName, (event) => {
-  // notification handler here
-});</pre>
-
-    </td>
-
-  </tr>
-  <tr>
-
-    <td>
-
-        Configuration
-
-        配置
-
-    </td>
-
-    <td>
-
-        Listen for keystrokes, but provide a stream representing the value in the input.
-
-        监听按键，提供一个流来表示这些输入的值。
-
-<pre>fromEvent(inputEl, 'keydown').pipe(
-  map(e => e.target.value)
-);</pre>
-
-    </td>
-
-    <td>
-
-        Does not support configuration.
-
-        不支持配置。
-
-<pre>element.addEventListener(eventName, (event) => {
-  // Cannot change the passed Event into another
-  // value before it gets to the handler
-});</pre>
-
-    </td>
-
-  </tr>
-</table>
-
-## Observables compared to arrays
-
-## 可观察对象 vs. 数组
-
-An observable produces values over time. An array is created as a static set of values. In a sense, observables are asynchronous where arrays are synchronous. In the following examples, ➞ implies asynchronous value delivery.
-
-可观察对象会随时间生成值。数组是用一组静态的值创建的。某种意义上，可观察对象是异步的，而数组是同步的。
-在下面的例子中，➞ 符号表示异步传递值。
-
-<table>
-  <tr>
-
-    <th>
-
-    </th>
-
-    <th>
-
-        Observable
-
-        可观察对象
-
-    </th>
-
-    <th>
-
-        Array
-
-        数组
-
-    </th>
-
-  </tr>
-  <tr>
-
-    <td>
-
-        Given
-
-        给出值
-
-    </td>
-
-    <td>
-
-      <pre>obs: ➞1➞2➞3➞5➞7</pre>
-
-      <pre>obsB: ➞'a'➞'b'➞'c'</pre>
-
-    </td>
-
-    <td>
-
-      <pre>arr: [1, 2, 3, 5, 7]</pre>
-
-      <pre>arrB: ['a', 'b', 'c']</pre>
-
-    </td>
-
-  </tr>
-  <tr>
-
-    <td>
-
-        <pre>concat()</pre>
-
-    </td>
-
-    <td>
-
-      <pre>concat(obs, obsB)</pre>
-      <pre>➞1➞2➞3➞5➞7➞'a'➞'b'➞'c'</pre>
-
-    </td>
-
-    <td>
-
-      <pre>arr.concat(arrB)</pre>
-
-      <pre>[1,2,3,5,7,'a','b','c']</pre>
-
-    </td>
-
-  </tr>
-  <tr>
-
-    <td>
-
-        <pre>filter()</pre>
-
-    </td>
-
-    <td>
-
-      <pre>obs.pipe(filter((v) => v>3))</pre>
-      <pre>➞5➞7</pre>
-
-    </td>
-
-    <td>
-
-      <pre>arr.filter((v) => v>3)</pre>
-
-      <pre>[5, 7]</pre>
-
-    </td>
-
-  </tr>
-  <tr>
-
-    <td>
-
-        <pre>find()</pre>
-
-    </td>
-
-    <td>
-
-      <pre>obs.pipe(find((v) => v>3))</pre>
-      <pre>➞5</pre>
-
-    </td>
-
-    <td>
-
-      <pre>arr.find((v) => v>3)</pre>
-
-      <pre>5</pre>
-
-    </td>
-
-  </tr>
-  <tr>
-
-    <td>
-
-        <pre>findIndex()</pre>
-
-    </td>
-
-    <td>
-
-      <pre>obs.pipe(findIndex((v) => v>3))</pre>
-      <pre>➞3</pre>
-
-    </td>
-
-    <td>
-
-      <pre>arr.findIndex((v) => v>3)</pre>
-
-      <pre>3</pre>
-
-    </td>
-
-  </tr>
-  <tr>
-
-    <td>
-
-        <pre>forEach()</pre>
-
-    </td>
-
-    <td>
-
-      <pre>obs.pipe(tap((v) => {
-  console.log(v);
-}))
-1
-2
-3
-5
-7</pre>
-
-    </td>
-
-    <td>
-
-      <pre>arr.forEach((v) => {
-  console.log(v);
-})
-1
-2
-3
-5
-7</pre>
-
-    </td>
-
-  </tr>
-  <tr>
-
-    <td>
-
-        <pre>map()</pre>
-
-    </td>
-
-    <td>
-
-      <pre>obs.pipe(map((v) => -v))</pre>
-      <pre>➞-1➞-2➞-3➞-5➞-7</pre>
-
-    </td>
-
-    <td>
-
-      <pre>arr.map((v) => -v)</pre>
-
-      <pre>[-1, -2, -3, -5, -7]</pre>
-
-    </td>
-
-  </tr>
-  <tr>
-
-    <td>
-
-        <pre>reduce()</pre>
-
-    </td>
-
-    <td>
-
-      <pre>obs.pipe(reduce((s,v)=> s+v, 0))</pre>
-
-      <pre>➞18</pre>
-    </td>
-
-    <td>
-
-      <pre>arr.reduce((s,v) => s+v, 0)</pre>
-
-      <pre>18</pre>
-
-    </td>
-
-  </tr>
-</table>
-=======
 |  | Observable | Events API |
 | :-- | :--------- | :--------- |
 | Creation & cancellation | <code-example format="typescript" hideCopy language="typescript"> // Setup &NewLine;const clicks&dollar; = fromEvent(buttonEl, 'click'); &NewLine;// Begin listening &NewLine;const subscription = clicks&dollar; &NewLine;&nbsp; .subscribe(e =&gt; console.log('Clicked', e)) &NewLine;// Stop listening &NewLine;subscription.unsubscribe(); </code-example> | <code-example format="typescript" hideCopy language="typescript">function handler(e) { &NewLine;&nbsp; console.log('Clicked', e); &NewLine;} &NewLine;// Setup &amp; begin listening &NewLine;button.addEventListener('click', handler); &NewLine;// Stop listening &NewLine;button.removeEventListener('click', handler); </code-example> |
@@ -768,5 +126,4 @@
 
 <!-- end links -->
 
-@reviewed 2022-02-28
->>>>>>> f25ac4ae
+@reviewed 2022-02-28