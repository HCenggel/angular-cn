# Component interaction

<<<<<<< HEAD
# 组件之间的交互

<a id="top"></a>

This cookbook contains recipes for common component communication scenarios
in which two or more components share information.

本文包含了常见的组件通讯场景，也就是让两个或多个组件之间共享信息的方法。

<a id="toc"></a>
=======
<a id="top"></a>

This cookbook contains recipes for common component communication scenarios in which two or more components share information.
>>>>>>> f25ac4ae

<a id="toc"></a>

<!--
# Contents

<<<<<<< HEAD
# 目录

* [Pass data from parent to child with input binding](guide/component-interaction#parent-to-child)

   [使用输入绑定把数据从父组件传给子组件](guide/component-interaction#parent-to-child)

* [Intercept input property changes with a setter](guide/component-interaction#parent-to-child-setter)

   [使用赋值器（setter）拦截输入属性的变化](guide/component-interaction#parent-to-child-setter)

* [Intercept input property changes with `ngOnChanges()`](guide/component-interaction#parent-to-child-on-changes)

   [使用 `ngOnChanges()` 拦截输入属性的变化](guide/component-interaction#parent-to-child-on-changes)

* [Parent calls an `@ViewChild()`](guide/component-interaction#parent-to-view-child)

   [在父组件中调用 `@ViewChild()`](guide/component-interaction#parent-to-view-child)

* [Parent and children communicate via a service](guide/component-interaction#bidirectional-service)

   [通过服务进行父子通讯](guide/component-interaction#bidirectional-service)

=======
*   [Pass data from parent to child with input binding](guide/component-interaction#parent-to-child)
*   [Intercept input property changes with a setter](guide/component-interaction#parent-to-child-setter)
*   [Intercept input property changes with `ngOnChanges()`](guide/component-interaction#parent-to-child-on-changes)
*   [Parent calls an `@ViewChild()`](guide/component-interaction#parent-to-view-child)
*   [Parent and children communicate via a service](guide/component-interaction#bidirectional-service)
>>>>>>> f25ac4ae
-->

**See the <live-example name="component-interaction"></live-example>**.

<<<<<<< HEAD
**参阅<live-example name="component-interaction"></live-example>**。

=======
>>>>>>> f25ac4ae
<a id="parent-to-child"></a>

## Pass data from parent to child with input binding

<<<<<<< HEAD
## 通过输入型绑定把数据从父组件传到子组件。

`HeroChildComponent` has two ***input properties***,
typically adorned with [@Input() decorator](guide/inputs-outputs#input).

`HeroChildComponent` 有两个***输入型属性***，它们通常带[@Input 装饰器](guide/inputs-outputs#input)。

<code-example path="component-interaction/src/app/hero-child.component.ts" header="component-interaction/src/app/hero-child.component.ts">

</code-example>

The second `@Input` aliases the child component property name `masterName` as `'master'`.

第二个 `@Input` 为子组件的属性名 `masterName` 指定一个别名 `master`(译者注：不推荐为起别名，请参阅风格指南).

The `HeroParentComponent` nests the child `HeroChildComponent` inside an `*ngFor` repeater,
binding its `master` string property to the child's `master` alias,
and each iteration's `hero` instance to the child's `hero` property.

父组件 `HeroParentComponent` 把子组件的 `HeroChildComponent` 放到 `*ngFor` 循环器中，把自己的 `master` 字符串属性绑定到子组件的 `master` 别名上，并把每个循环的 `hero` 实例绑定到子组件的 `hero` 属性。

<code-example path="component-interaction/src/app/hero-parent.component.ts" header="component-interaction/src/app/hero-parent.component.ts">

</code-example>

The running application displays three heroes:

运行应用程序会显示三个英雄：

=======
`HeroChildComponent` has two ***input properties***, typically adorned with [@Input() decorator](guide/inputs-outputs#input).

<code-example header="component-interaction/src/app/hero-child.component.ts" path="component-interaction/src/app/hero-child.component.ts"></code-example>

The second `@Input` aliases the child component property name `masterName` as `'master'`.

The `HeroParentComponent` nests the child `HeroChildComponent` inside an `*ngFor` repeater, binding its `master` string property to the child's `master` alias, and each iteration's `hero` instance to the child's `hero` property.

<code-example header="component-interaction/src/app/hero-parent.component.ts" path="component-interaction/src/app/hero-parent.component.ts"></code-example>

The running application displays three heroes:

>>>>>>> f25ac4ae
<div class="lightbox">

<<<<<<< HEAD
<h3 class="no-toc">Test it</h3>
=======
<img alt="Parent-to-child" src="generated/images/guide/component-interaction/parent-to-child.png">

</div>

### Test it for Pass data from parent to child with input binding
>>>>>>> f25ac4ae

<h3 class="no-toc">测试一下！</h3>

E2E test that all children were instantiated and displayed as expected:

<<<<<<< HEAD
端到端测试，用于确保所有的子组件都如预期般初始化并显示出来：

<code-example path="component-interaction/e2e/src/app.e2e-spec.ts" region="parent-to-child" header="component-interaction/e2e/src/app.e2e-spec.ts">

</code-example>

[Back to top](guide/component-interaction#top)

[回到顶部](guide/component-interaction#top)

=======
<code-example header="component-interaction/e2e/src/app.e2e-spec.ts" path="component-interaction/e2e/src/app.e2e-spec.ts" region="parent-to-child"></code-example>

[Back to top](guide/component-interaction#top)

>>>>>>> f25ac4ae
<a id="parent-to-child-setter"></a>

## Intercept input property changes with a setter

## 通过 setter 截听输入属性值的变化

Use an input property setter to intercept and act upon a value from the parent.

<<<<<<< HEAD
使用一个输入属性的 setter，以拦截父组件中值的变化，并采取行动。

The setter of the `name` input property in the child `NameChildComponent`
trims the whitespace from a name and replaces an empty value with default text.

子组件 `NameChildComponent` 的输入属性 `name` 上的这个 setter，会 trim 掉名字里的空格，并把空值替换成默认字符串。

<code-example path="component-interaction/src/app/name-child.component.ts" header="component-interaction/src/app/name-child.component.ts">

</code-example>

Here's the `NameParentComponent` demonstrating name variations including a name with all spaces:

下面的 `NameParentComponent` 展示了各种名字的处理方式，包括一个全是空格的名字。

<code-example path="component-interaction/src/app/name-parent.component.ts" header="component-interaction/src/app/name-parent.component.ts">

</code-example>
=======
The setter of the `name` input property in the child `NameChildComponent` trims the whitespace from a name and replaces an empty value with default text.

<code-example header="component-interaction/src/app/name-child.component.ts" path="component-interaction/src/app/name-child.component.ts"></code-example>

Here's the `NameParentComponent` demonstrating name variations including a name with all spaces:

<code-example header="component-interaction/src/app/name-parent.component.ts" path="component-interaction/src/app/name-parent.component.ts"></code-example>
>>>>>>> f25ac4ae

<div class="lightbox">

<<<<<<< HEAD
<h3 class="no-toc">Test it</h3>
=======
<img alt="Parent-to-child-setter" src="generated/images/guide/component-interaction/setter.png">

</div>

### Test it for Intercept input property changes with a setter
>>>>>>> f25ac4ae

<h3 class="no-toc">测试一下！</h3>

E2E tests of input property setter with empty and non-empty names:

<<<<<<< HEAD
端到端测试：输入属性的 setter，分别使用空名字和非空名字。

<code-example path="component-interaction/e2e/src/app.e2e-spec.ts" region="parent-to-child-setter" header="component-interaction/e2e/src/app.e2e-spec.ts">

</code-example>

[Back to top](guide/component-interaction#top)

[回到顶部](guide/component-interaction#top)

=======
<code-example header="component-interaction/e2e/src/app.e2e-spec.ts" path="component-interaction/e2e/src/app.e2e-spec.ts" region="parent-to-child-setter"></code-example>

[Back to top](guide/component-interaction#top)

>>>>>>> f25ac4ae
<a id="parent-to-child-on-changes"></a>

## Intercept input property changes with `ngOnChanges()`

## 通过*ngOnChanges()*来截听输入属性值的变化

Detect and act upon changes to input property values with the `ngOnChanges()` method of the `OnChanges` lifecycle hook interface.

<<<<<<< HEAD
使用 `OnChanges` 生命周期钩子接口的 `ngOnChanges()` 方法来监测输入属性值的变化并做出回应。

<div class="alert is-helpful">

=======
>>>>>>> f25ac4ae
You might prefer this approach to the property setter when watching multiple, interacting input properties.

当需要监视多个、交互式输入属性的时候，本方法比用属性的 setter 更合适。

Learn about `ngOnChanges()` in the [Lifecycle Hooks](guide/lifecycle-hooks) chapter.

<<<<<<< HEAD
学习关于 `ngOnChanges()` 的更多知识，参阅[生命周期钩子](guide/lifecycle-hooks)一章。

</div>

This `VersionChildComponent` detects changes to the `major` and `minor` input properties and composes a log message reporting these changes:

这个 `VersionChildComponent` 会监测输入属性 `major` 和 `minor` 的变化，并把这些变化编写成日志以报告这些变化。

<code-example path="component-interaction/src/app/version-child.component.ts" header="component-interaction/src/app/version-child.component.ts">

</code-example>

The `VersionParentComponent` supplies the `minor` and `major` values and binds buttons to methods that change them.

`VersionParentComponent` 提供 `minor` 和 `major` 值，把修改它们值的方法绑定到按钮上。

<code-example path="component-interaction/src/app/version-parent.component.ts" header="component-interaction/src/app/version-parent.component.ts">

</code-example>

Here's the output of a button-pushing sequence:

下面是点击按钮的结果。

<div class="lightbox">
  <img src="generated/images/guide/component-interaction/parent-to-child-on-changes.gif" alt="Parent-to-child-onchanges">
</div>

<h3 class="no-toc">Test it</h3>

<h3 class="no-toc">测试一下！</h3>

Test that ***both*** input properties are set initially and that button clicks trigger
the expected `ngOnChanges` calls and values:

测试确保***这两个***输入属性值都被初始化了，当点击按钮后，`ngOnChanges` 应该被调用，属性的值也符合预期。
=======
This `VersionChildComponent` detects changes to the `major` and `minor` input properties and composes a log message reporting these changes:

<code-example header="component-interaction/src/app/version-child.component.ts" path="component-interaction/src/app/version-child.component.ts"></code-example>

The `VersionParentComponent` supplies the `minor` and `major` values and binds buttons to methods that change them.

<code-example header="component-interaction/src/app/version-parent.component.ts" path="component-interaction/src/app/version-parent.component.ts"></code-example>

Here's the output of a button-pushing sequence:

<div class="lightbox">

<img alt="Parent-to-child-onchanges" src="generated/images/guide/component-interaction/parent-to-child-on-changes.gif">
>>>>>>> f25ac4ae

</div>

### Test it for Intercept input property changes with `ngOnChanges()`

<<<<<<< HEAD
[Back to top](guide/component-interaction#top)

[回到顶部](guide/component-interaction#top)

=======
Test that ***both*** input properties are set initially and that button clicks trigger the expected `ngOnChanges` calls and values:

<code-example header="component-interaction/e2e/src/app.e2e-spec.ts" path="component-interaction/e2e/src/app.e2e-spec.ts" region="parent-to-child-onchanges"></code-example>

[Back to top](guide/component-interaction#top)

>>>>>>> f25ac4ae
<a id="child-to-parent"></a>

## Parent listens for child event

## 父组件监听子组件的事件

The child component exposes an `EventEmitter` property with which it `emits` events when something happens.
The parent binds to that event property and reacts to those events.

<<<<<<< HEAD
子组件暴露一个 `EventEmitter` 属性，当事件发生时，子组件利用该属性 `emits`(向上弹射)事件。父组件绑定到这个事件属性，并在事件发生时作出回应。

The child's `EventEmitter` property is an ***output property***,
  typically adorned with an [@Output() decorator](guide/inputs-outputs#output)
  as seen in this `VoterComponent`:

子组件的 `EventEmitter` 属性是一个**输出属性**，通常带有[@Output 装饰器](guide/inputs-outputs#output)，就像在 `VoterComponent` 中看到的。

<code-example path="component-interaction/src/app/voter.component.ts" header="component-interaction/src/app/voter.component.ts">

</code-example>

Clicking a button triggers emission of a `true` or `false`, the boolean *payload*.

点击按钮会触发 `true` 或 `false`(布尔型*有效载荷*)的事件。

The parent `VoteTakerComponent` binds an event handler called `onVoted()` that responds to the child event
payload `$event` and updates a counter.

父组件 `VoteTakerComponent` 绑定了一个事件处理器(`onVoted()`)，用来响应子组件的事件(`$event`)并更新一个计数器。

<code-example path="component-interaction/src/app/votetaker.component.ts" header="component-interaction/src/app/votetaker.component.ts">

</code-example>

The framework passes the event argument—represented by `$event`—to the handler method,
and the method processes it:

本框架把事件参数(用 `$event` 表示)传给事件处理方法，该方法会处理它：
=======
The child's `EventEmitter` property is an ***output property***, typically adorned with an [@Output() decorator](guide/inputs-outputs#output) as seen in this `VoterComponent`:

<code-example header="component-interaction/src/app/voter.component.ts" path="component-interaction/src/app/voter.component.ts"></code-example>

Clicking a button triggers emission of a `true` or `false`, the boolean *payload*.

The parent `VoteTakerComponent` binds an event handler called `onVoted()` that responds to the child event payload `$event` and updates a counter.

<code-example header="component-interaction/src/app/votetaker.component.ts" path="component-interaction/src/app/votetaker.component.ts"></code-example>

The framework passes the event argument —represented by `$event`— to the handler method, and the method processes it:
>>>>>>> f25ac4ae

<div class="lightbox">

<<<<<<< HEAD
<h3 class="no-toc">Test it</h3>
=======
<img alt="Child-to-parent" src="generated/images/guide/component-interaction/child-to-parent.gif">

</div>

### Test it for Parent listens for child event
>>>>>>> f25ac4ae

<h3 class="no-toc">测试一下！</h3>

Test that clicking the *Agree* and *Disagree* buttons update the appropriate counters:

<<<<<<< HEAD
测试确保点击 *Agree* 和 *Disagree* 按钮时，计数器被正确更新。

<code-example path="component-interaction/e2e/src/app.e2e-spec.ts" region="child-to-parent" header="component-interaction/e2e/src/app.e2e-spec.ts">

</code-example>

[Back to top](guide/component-interaction#top)

[回到顶部](guide/component-interaction#top)

## Parent interacts with child using *local variable*

## 父组件与子组件通过*本地变量*互动

A parent component cannot use data binding to read child properties
or invoke child methods. Do both
by creating a template reference variable for the child element
and then reference that variable *within the parent template*
as seen in the following example.

父组件不能使用数据绑定来读取子组件的属性或调用子组件的方法。但可以在父组件模板里，新建一个本地变量来代表子组件，然后利用这个变量来读取子组件的属性和调用子组件的方法，如下例所示。

<a id="countdown-timer-example"></a>

The following is a child `CountdownTimerComponent` that repeatedly counts down to zero and launches a rocket.
The `start` and `stop` methods control the clock and a 
countdown status message displays in its own template.

子组件 `CountdownTimerComponent` 进行倒计时，归零时发射一个导弹。`start` 和 `stop` 方法负责控制时钟并在模板里显示倒计时的状态信息。

<code-example path="component-interaction/src/app/countdown-timer.component.ts" header="component-interaction/src/app/countdown-timer.component.ts">
=======
<code-example header="component-interaction/e2e/src/app.e2e-spec.ts" path="component-interaction/e2e/src/app.e2e-spec.ts" region="child-to-parent"></code-example>

[Back to top](guide/component-interaction#top)

## Parent interacts with child using *local variable*

A parent component cannot use data binding to read child properties or invoke child methods.
Do both by creating a template reference variable for the child element and then reference that variable *within the parent template* as seen in the following example.
>>>>>>> f25ac4ae

<a id="countdown-timer-example"></a>

<<<<<<< HEAD
The `CountdownLocalVarParentComponent` that hosts the timer component is as follows:

计时器组件的宿主组件 `CountdownLocalVarParentComponent` 如下：

<code-example path="component-interaction/src/app/countdown-parent.component.ts" region="lv" header="component-interaction/src/app/countdown-parent.component.ts">

</code-example>

The parent component cannot data bind to the child's
`start` and `stop` methods nor to its `seconds` property.
=======
The following is a child `CountdownTimerComponent` that repeatedly counts down to zero and launches a rocket.
The `start` and `stop` methods control the clock and a countdown status message displays in its own template.

<code-example header="component-interaction/src/app/countdown-timer.component.ts" path="component-interaction/src/app/countdown-timer.component.ts"></code-example>

The `CountdownLocalVarParentComponent` that hosts the timer component is as follows:

<code-example header="component-interaction/src/app/countdown-parent.component.ts" path="component-interaction/src/app/countdown-parent.component.ts" region="lv"></code-example>

The parent component cannot data bind to the child's `start` and `stop` methods nor to its `seconds` property.
>>>>>>> f25ac4ae

父组件不能通过数据绑定使用子组件的 `start` 和 `stop` 方法，也不能访问子组件的 `seconds` 属性。

Place a local variable, `#timer`, on the tag `<countdown-timer>` representing the child component.
That gives you a reference to the child component and the ability to access *any of its properties or methods* from within the parent template.

<<<<<<< HEAD
把本地变量(`#timer`)放到(`<countdown-timer>`)标签中，用来代表子组件。这样父组件的模板就得到了子组件的引用，于是可以在父组件的模板中访问子组件的所有属性和方法。

This example wires parent buttons to the child's `start` and `stop` and
uses interpolation to display the child's `seconds` property.
=======
This example wires parent buttons to the child's `start` and `stop` and uses interpolation to display the child's `seconds` property.
>>>>>>> f25ac4ae

这个例子把父组件的按钮绑定到子组件的 `start` 和 `stop` 方法，并用插值来显示子组件的 `seconds` 属性。

Here, the parent and child are working together.

<<<<<<< HEAD
下面是父组件和子组件一起工作时的效果。

=======
>>>>>>> f25ac4ae
<div class="lightbox">

<<<<<<< HEAD
=======
<img alt="countdown timer" src="generated/images/guide/component-interaction/countdown-timer-anim.gif">

</div>

>>>>>>> f25ac4ae
<a id="countdown-tests"></a>

### Test it for Parent interacts with child using *local variable*

<<<<<<< HEAD
<h3 class="no-toc">测试一下！</h3>

Test that the seconds displayed in the parent template
match the seconds displayed in the child's status message.
Test also that clicking the *Stop* button pauses the countdown timer:

测试确保在父组件模板中显示的秒数和子组件状态信息里的秒数同步。它还会点击 *Stop* 按钮来停止倒计时：

<code-example path="component-interaction/e2e/src/app.e2e-spec.ts" region="countdown-timer-tests" header="component-interaction/e2e/src/app.e2e-spec.ts">

</code-example>

[Back to top](guide/component-interaction#top)

[回到顶部](guide/component-interaction#top)

=======
Test that the seconds displayed in the parent template match the seconds displayed in the child's status message.
Test also that clicking the *Stop* button pauses the countdown timer:

<code-example header="component-interaction/e2e/src/app.e2e-spec.ts" path="component-interaction/e2e/src/app.e2e-spec.ts" region="countdown-timer-tests"></code-example>

[Back to top](guide/component-interaction#top)

>>>>>>> f25ac4ae
<a id="parent-to-view-child"></a>

## Parent calls an `@ViewChild()`

<<<<<<< HEAD
## 父组件调用*@ViewChild()*

The *local variable* approach is straightforward. But it is limited because
the parent-child wiring must be done entirely within the parent template.
The parent component *itself* has no access to the child.

这个*本地变量*方法是个简单明了的方法。但是它也有局限性，因为父组件-子组件的连接必须全部在父组件的模板中进行。父组件本身的代码对子组件没有访问权。

You can't use the *local variable* technique if the parent component's *class* relies on the
child component's *class*. The parent-child relationship of the components is not established
within each components respective *class* with the *local variable* technique. Because the *class*
instances are not connected to one another, the parent *class* cannot access the child *class*
properties and methods.

如果父组件的*类*需要依赖于子组件类，就不能使用*本地变量*方法。组件之间的父子关系
组件的父子关系不能通过在每个组件的*类*中各自定义*本地变量*来建立。这是因为这两个*类*的实例互相不知道，因此父*类*也就不能访问子*类*中的属性和方法。

When the parent component *class* requires that kind of access,
***inject*** the child component into the parent as a *ViewChild*.

当父组件*类*需要这种访问时，可以把子组件作为 *ViewChild*，***注入***到父组件里面。

The following example illustrates this technique with the same
[Countdown Timer](guide/component-interaction#countdown-timer-example) example.
Neither its appearance nor its behavior changes.
The child [CountdownTimerComponent](guide/component-interaction#countdown-timer-example) is the same as well.

下面的例子用与[倒计时](guide/component-interaction#countdown-timer-example)相同的范例来解释这种技术。
它的外观或行为没有变化。子组件[CountdownTimerComponent](guide/component-interaction#countdown-timer-example)也和原来一样。

<div class="alert is-helpful">

The switch from the *local variable* to the *ViewChild* technique
is solely for the purpose of demonstration.

由*本地变量*切换到 *ViewChild* 技术的唯一目的就是做示范。

=======
The *local variable* approach is straightforward.
But it is limited because the parent-child wiring must be done entirely within the parent template.
The parent component *itself* has no access to the child.

You can't use the *local variable* technique if the parent component's *class* relies on the child component's *class*.
The parent-child relationship of the components is not established within each components respective *class* with the *local variable* technique.
Because the *class* instances are not connected to one another, the parent *class* cannot access the child *class* properties and methods.

When the parent component *class* requires that kind of access, ***inject*** the child component into the parent as a *ViewChild*.

The following example illustrates this technique with the same [Countdown Timer](guide/component-interaction#countdown-timer-example) example.
Neither its appearance nor its behavior changes.
The child [CountdownTimerComponent](guide/component-interaction#countdown-timer-example) is the same as well.

<div class="alert is-helpful">

The switch from the *local variable* to the *ViewChild* technique is solely for the purpose of demonstration.

>>>>>>> f25ac4ae
</div>

Here is the parent, `CountdownViewChildParentComponent`:

<<<<<<< HEAD
下面是父组件 `CountdownViewChildParentComponent`:

<code-example path="component-interaction/src/app/countdown-parent.component.ts" region="vc" header="component-interaction/src/app/countdown-parent.component.ts">

</code-example>
=======
<code-example header="component-interaction/src/app/countdown-parent.component.ts" path="component-interaction/src/app/countdown-parent.component.ts" region="vc"></code-example>
>>>>>>> f25ac4ae

It takes a bit more work to get the child view into the parent component *class*.

把子组件的视图插入到父组件类需要做一点额外的工作。

First, you have to import references to the `ViewChild` decorator and the `AfterViewInit` lifecycle hook.

<<<<<<< HEAD
首先，你必须导入对装饰器 `ViewChild` 以及生命周期钩子 `AfterViewInit` 的引用。

Next, inject the child `CountdownTimerComponent` into the private `timerComponent` property
using the `@ViewChild` property decoration.
=======
Next, inject the child `CountdownTimerComponent` into the private `timerComponent` property using the `@ViewChild` property decoration.
>>>>>>> f25ac4ae

接着，通过 `@ViewChild` 属性装饰器，将子组件 `CountdownTimerComponent` 注入到私有属性 `timerComponent` 里面。

The `#timer` local variable is gone from the component metadata.
Instead, bind the buttons to the parent component's own `start` and `stop` methods and present the ticking seconds in an interpolation around the parent component's `seconds` method.

组件元数据里就不再需要 `#timer` 本地变量了。而是把按钮绑定到父组件自己的 `start` 和 `stop` 方法，使用父组件的 `seconds` 方法的插值来展示秒数变化。

These methods access the injected timer component directly.

这些方法可以直接访问被注入的计时器组件。

The `ngAfterViewInit()` lifecycle hook is an important wrinkle.
The timer component isn't available until *after* Angular displays the parent view.
So it displays `0` seconds initially.

<<<<<<< HEAD
`ngAfterViewInit()` 生命周期钩子是非常重要的一步。被注入的计时器组件只有在 Angular 显示了父组件视图之后才能访问，所以它先把秒数显示为 0.

Then Angular calls the `ngAfterViewInit` lifecycle hook at which time it is *too late*
to update the parent view's display of the countdown seconds.
Angular's unidirectional data flow rule prevents updating the parent view's
in the same cycle. The application must *wait one turn* before it can display the seconds.

然后 Angular 会调用 `ngAfterViewInit` 生命周期钩子，但这时候再更新父组件视图的倒计时就已经太晚了。Angular 的单向数据流规则会阻止在同一个周期内更新父组件视图。应用在显示秒数之前会被迫*再等一轮*。

Use `setTimeout()` to wait one tick and then revise the `seconds()` method so
that it takes future values from the timer component.

使用 `setTimeout()` 来等下一轮，然后改写 `seconds()` 方法，这样它接下来就会从注入的这个计时器组件里获取秒数的值。

<h3 class="no-toc">Test it</h3>
=======
Then Angular calls the `ngAfterViewInit` lifecycle hook at which time it is *too late* to update the parent view's display of the countdown seconds.
Angular's unidirectional data flow rule prevents updating the parent view's in the same cycle.
The application must *wait one turn* before it can display the seconds.

Use `setTimeout()` to wait one tick and then revise the `seconds()` method so that it takes future values from the timer component.

### Test it for Parent calls an `@ViewChild()`
>>>>>>> f25ac4ae

<h3 class="no-toc">测试一下！</h3>

Use [the same countdown timer tests](guide/component-interaction#countdown-tests) as before.

使用和之前[一样的倒计时测试](guide/component-interaction#countdown-tests)。

[Back to top](guide/component-interaction#top)

<<<<<<< HEAD
[回到顶部](guide/component-interaction#top)

=======
>>>>>>> f25ac4ae
<a id="bidirectional-service"></a>

## Parent and children communicate using a service

<<<<<<< HEAD
## 父组件和子组件通过服务来通讯

A parent component and its children share a service whose interface enables bi-directional communication
*within the family*.
=======
A parent component and its children share a service whose interface enables bi-directional communication *within the family*.
>>>>>>> f25ac4ae

父组件和它的子组件共享同一个服务，利用该服务*在组件家族内部*实现双向通讯。

The scope of the service instance is the parent component and its children.
Components outside this component subtree have no access to the service or their communications.

该服务实例的作用域被限制在父组件和其子组件内。这个组件子树之外的组件将无法访问该服务或者与它们通讯。

This `MissionService` connects the `MissionControlComponent` to multiple `AstronautComponent` children.

<<<<<<< HEAD
这个 `MissionService` 把 `MissionControlComponent` 和多个 `AstronautComponent` 子组件连接起来。

<code-example path="component-interaction/src/app/mission.service.ts" header="component-interaction/src/app/mission.service.ts">

</code-example>

The `MissionControlComponent` both provides the instance of the service that it shares with its children
(through the `providers` metadata array) and injects that instance into itself through its constructor:

`MissionControlComponent` 提供服务的实例，并将其共享给它的子组件(通过 `providers` 元数据数组)，子组件可以通过构造函数将该实例注入到自身。

<code-example path="component-interaction/src/app/missioncontrol.component.ts" header="component-interaction/src/app/missioncontrol.component.ts">

</code-example>
=======
<code-example header="component-interaction/src/app/mission.service.ts" path="component-interaction/src/app/mission.service.ts"></code-example>

The `MissionControlComponent` both provides the instance of the service that it shares with its children (through the `providers` metadata array) and injects that instance into itself through its constructor:

<code-example header="component-interaction/src/app/missioncontrol.component.ts" path="component-interaction/src/app/missioncontrol.component.ts"></code-example>
>>>>>>> f25ac4ae

The `AstronautComponent` also injects the service in its constructor.
Each `AstronautComponent` is a child of the `MissionControlComponent` and therefore receives its parent's service instance:

<<<<<<< HEAD
`AstronautComponent` 也通过自己的构造函数注入该服务。由于每个 `AstronautComponent` 都是 `MissionControlComponent` 的子组件，所以它们获取到的也是父组件的这个服务实例。

<code-example path="component-interaction/src/app/astronaut.component.ts" header="component-interaction/src/app/astronaut.component.ts">

</code-example>
=======
<code-example header="component-interaction/src/app/astronaut.component.ts" path="component-interaction/src/app/astronaut.component.ts"></code-example>
>>>>>>> f25ac4ae

<div class="alert is-helpful">

Notice that this example captures the `subscription` and `unsubscribe()` when the `AstronautComponent` is destroyed.
This is a memory-leak guard step.
There is no actual risk in this application because the lifetime of a `AstronautComponent` is the same as the lifetime of the application itself.
That *would not* always be true in a more complex application.

注意，这个例子保存了 `subscription` 变量，并在 `AstronautComponent` 被销毁时调用 `unsubscribe()` 退订。
这是一个用于防止内存泄漏的保护措施。实际上，在这个应用程序中并没有这个风险，因为 `AstronautComponent` 的生命期和应用程序的生命期一样长。但在更复杂的应用程序环境中就不一定了。

You don't add this guard to the `MissionControlComponent` because, as the parent,
it controls the lifetime of the `MissionService`.

<<<<<<< HEAD
不需要在 `MissionControlComponent` 中添加这个保护措施，因为它作为父组件，控制着 `MissionService` 的生命期。

</div>

The *History* log demonstrates that messages travel in both directions between
the parent `MissionControlComponent` and the `AstronautComponent` children,
facilitated by the service:

*History* 日志证明了：在父组件 `MissionControlComponent` 和子组件 `AstronautComponent` 之间，信息通过该服务实现了双向传递。

<div class="lightbox">
  <img src="generated/images/guide/component-interaction/bidirectional-service.gif" alt="bidirectional-service">
</div>

<h3 class="no-toc">Test it</h3>

<h3 class="no-toc">测试一下！</h3>

Tests click buttons of both the parent `MissionControlComponent` and the `AstronautComponent` children
and verify that the history meets expectations:

测试确保点击父组件 `MissionControlComponent` 和子组件 `AstronautComponent` 两个的组件的按钮时，*History* 日志和预期的一样。
=======
</div>

The *History* log demonstrates that messages travel in both directions between the parent `MissionControlComponent` and the `AstronautComponent` children, facilitated by the service:

<div class="lightbox">

<img alt="bidirectional-service" src="generated/images/guide/component-interaction/bidirectional-service.gif">

</div>

### Test it for Parent and children communicate using a service

Tests click buttons of both the parent `MissionControlComponent` and the `AstronautComponent` children and verify that the history meets expectations:
>>>>>>> f25ac4ae

<code-example header="component-interaction/e2e/src/app.e2e-spec.ts" path="component-interaction/e2e/src/app.e2e-spec.ts" region="bidirectional-service"></code-example>

[Back to top](guide/component-interaction#top)

<<<<<<< HEAD
[Back to top](guide/component-interaction#top)

[回到顶部](guide/component-interaction#top)

@reviewed 2021-09-17
=======
<!-- links -->

<!-- external links -->

<!-- end links -->

@reviewed 2022-02-28
>>>>>>> f25ac4ae
<|MERGE_RESOLUTION|>--- conflicted
+++ resolved
@@ -1,410 +1,148 @@
 # Component interaction
 
-<<<<<<< HEAD
-# 组件之间的交互
-
 <a id="top"></a>
 
-This cookbook contains recipes for common component communication scenarios
-in which two or more components share information.
-
-本文包含了常见的组件通讯场景，也就是让两个或多个组件之间共享信息的方法。
-
-<a id="toc"></a>
-=======
-<a id="top"></a>
-
 This cookbook contains recipes for common component communication scenarios in which two or more components share information.
->>>>>>> f25ac4ae
 
 <a id="toc"></a>
 
 <!--
 # Contents
 
-<<<<<<< HEAD
-# 目录
-
-* [Pass data from parent to child with input binding](guide/component-interaction#parent-to-child)
-
-   [使用输入绑定把数据从父组件传给子组件](guide/component-interaction#parent-to-child)
-
-* [Intercept input property changes with a setter](guide/component-interaction#parent-to-child-setter)
-
-   [使用赋值器（setter）拦截输入属性的变化](guide/component-interaction#parent-to-child-setter)
-
-* [Intercept input property changes with `ngOnChanges()`](guide/component-interaction#parent-to-child-on-changes)
-
-   [使用 `ngOnChanges()` 拦截输入属性的变化](guide/component-interaction#parent-to-child-on-changes)
-
-* [Parent calls an `@ViewChild()`](guide/component-interaction#parent-to-view-child)
-
-   [在父组件中调用 `@ViewChild()`](guide/component-interaction#parent-to-view-child)
-
-* [Parent and children communicate via a service](guide/component-interaction#bidirectional-service)
-
-   [通过服务进行父子通讯](guide/component-interaction#bidirectional-service)
-
-=======
 *   [Pass data from parent to child with input binding](guide/component-interaction#parent-to-child)
 *   [Intercept input property changes with a setter](guide/component-interaction#parent-to-child-setter)
 *   [Intercept input property changes with `ngOnChanges()`](guide/component-interaction#parent-to-child-on-changes)
 *   [Parent calls an `@ViewChild()`](guide/component-interaction#parent-to-view-child)
 *   [Parent and children communicate via a service](guide/component-interaction#bidirectional-service)
->>>>>>> f25ac4ae
 -->
 
 **See the <live-example name="component-interaction"></live-example>**.
 
-<<<<<<< HEAD
-**参阅<live-example name="component-interaction"></live-example>**。
-
-=======
->>>>>>> f25ac4ae
 <a id="parent-to-child"></a>
 
 ## Pass data from parent to child with input binding
 
-<<<<<<< HEAD
-## 通过输入型绑定把数据从父组件传到子组件。
-
-`HeroChildComponent` has two ***input properties***,
-typically adorned with [@Input() decorator](guide/inputs-outputs#input).
-
-`HeroChildComponent` 有两个***输入型属性***，它们通常带[@Input 装饰器](guide/inputs-outputs#input)。
-
-<code-example path="component-interaction/src/app/hero-child.component.ts" header="component-interaction/src/app/hero-child.component.ts">
-
-</code-example>
+`HeroChildComponent` has two ***input properties***, typically adorned with [@Input() decorator](guide/inputs-outputs#input).
+
+<code-example header="component-interaction/src/app/hero-child.component.ts" path="component-interaction/src/app/hero-child.component.ts"></code-example>
 
 The second `@Input` aliases the child component property name `masterName` as `'master'`.
 
-第二个 `@Input` 为子组件的属性名 `masterName` 指定一个别名 `master`(译者注：不推荐为起别名，请参阅风格指南).
-
-The `HeroParentComponent` nests the child `HeroChildComponent` inside an `*ngFor` repeater,
-binding its `master` string property to the child's `master` alias,
-and each iteration's `hero` instance to the child's `hero` property.
-
-父组件 `HeroParentComponent` 把子组件的 `HeroChildComponent` 放到 `*ngFor` 循环器中，把自己的 `master` 字符串属性绑定到子组件的 `master` 别名上，并把每个循环的 `hero` 实例绑定到子组件的 `hero` 属性。
-
-<code-example path="component-interaction/src/app/hero-parent.component.ts" header="component-interaction/src/app/hero-parent.component.ts">
-
-</code-example>
+The `HeroParentComponent` nests the child `HeroChildComponent` inside an `*ngFor` repeater, binding its `master` string property to the child's `master` alias, and each iteration's `hero` instance to the child's `hero` property.
+
+<code-example header="component-interaction/src/app/hero-parent.component.ts" path="component-interaction/src/app/hero-parent.component.ts"></code-example>
 
 The running application displays three heroes:
 
-运行应用程序会显示三个英雄：
-
-=======
-`HeroChildComponent` has two ***input properties***, typically adorned with [@Input() decorator](guide/inputs-outputs#input).
-
-<code-example header="component-interaction/src/app/hero-child.component.ts" path="component-interaction/src/app/hero-child.component.ts"></code-example>
-
-The second `@Input` aliases the child component property name `masterName` as `'master'`.
-
-The `HeroParentComponent` nests the child `HeroChildComponent` inside an `*ngFor` repeater, binding its `master` string property to the child's `master` alias, and each iteration's `hero` instance to the child's `hero` property.
-
-<code-example header="component-interaction/src/app/hero-parent.component.ts" path="component-interaction/src/app/hero-parent.component.ts"></code-example>
-
-The running application displays three heroes:
-
->>>>>>> f25ac4ae
-<div class="lightbox">
-
-<<<<<<< HEAD
-<h3 class="no-toc">Test it</h3>
-=======
+<div class="lightbox">
+
 <img alt="Parent-to-child" src="generated/images/guide/component-interaction/parent-to-child.png">
 
 </div>
 
 ### Test it for Pass data from parent to child with input binding
->>>>>>> f25ac4ae
-
-<h3 class="no-toc">测试一下！</h3>
 
 E2E test that all children were instantiated and displayed as expected:
 
-<<<<<<< HEAD
-端到端测试，用于确保所有的子组件都如预期般初始化并显示出来：
-
-<code-example path="component-interaction/e2e/src/app.e2e-spec.ts" region="parent-to-child" header="component-interaction/e2e/src/app.e2e-spec.ts">
-
-</code-example>
-
-[Back to top](guide/component-interaction#top)
-
-[回到顶部](guide/component-interaction#top)
-
-=======
 <code-example header="component-interaction/e2e/src/app.e2e-spec.ts" path="component-interaction/e2e/src/app.e2e-spec.ts" region="parent-to-child"></code-example>
 
 [Back to top](guide/component-interaction#top)
 
->>>>>>> f25ac4ae
 <a id="parent-to-child-setter"></a>
 
 ## Intercept input property changes with a setter
 
-## 通过 setter 截听输入属性值的变化
-
 Use an input property setter to intercept and act upon a value from the parent.
 
-<<<<<<< HEAD
-使用一个输入属性的 setter，以拦截父组件中值的变化，并采取行动。
-
-The setter of the `name` input property in the child `NameChildComponent`
-trims the whitespace from a name and replaces an empty value with default text.
-
-子组件 `NameChildComponent` 的输入属性 `name` 上的这个 setter，会 trim 掉名字里的空格，并把空值替换成默认字符串。
-
-<code-example path="component-interaction/src/app/name-child.component.ts" header="component-interaction/src/app/name-child.component.ts">
-
-</code-example>
+The setter of the `name` input property in the child `NameChildComponent` trims the whitespace from a name and replaces an empty value with default text.
+
+<code-example header="component-interaction/src/app/name-child.component.ts" path="component-interaction/src/app/name-child.component.ts"></code-example>
 
 Here's the `NameParentComponent` demonstrating name variations including a name with all spaces:
 
-下面的 `NameParentComponent` 展示了各种名字的处理方式，包括一个全是空格的名字。
-
-<code-example path="component-interaction/src/app/name-parent.component.ts" header="component-interaction/src/app/name-parent.component.ts">
-
-</code-example>
-=======
-The setter of the `name` input property in the child `NameChildComponent` trims the whitespace from a name and replaces an empty value with default text.
-
-<code-example header="component-interaction/src/app/name-child.component.ts" path="component-interaction/src/app/name-child.component.ts"></code-example>
-
-Here's the `NameParentComponent` demonstrating name variations including a name with all spaces:
-
 <code-example header="component-interaction/src/app/name-parent.component.ts" path="component-interaction/src/app/name-parent.component.ts"></code-example>
->>>>>>> f25ac4ae
-
-<div class="lightbox">
-
-<<<<<<< HEAD
-<h3 class="no-toc">Test it</h3>
-=======
+
+<div class="lightbox">
+
 <img alt="Parent-to-child-setter" src="generated/images/guide/component-interaction/setter.png">
 
 </div>
 
 ### Test it for Intercept input property changes with a setter
->>>>>>> f25ac4ae
-
-<h3 class="no-toc">测试一下！</h3>
 
 E2E tests of input property setter with empty and non-empty names:
 
-<<<<<<< HEAD
-端到端测试：输入属性的 setter，分别使用空名字和非空名字。
-
-<code-example path="component-interaction/e2e/src/app.e2e-spec.ts" region="parent-to-child-setter" header="component-interaction/e2e/src/app.e2e-spec.ts">
-
-</code-example>
-
-[Back to top](guide/component-interaction#top)
-
-[回到顶部](guide/component-interaction#top)
-
-=======
 <code-example header="component-interaction/e2e/src/app.e2e-spec.ts" path="component-interaction/e2e/src/app.e2e-spec.ts" region="parent-to-child-setter"></code-example>
 
 [Back to top](guide/component-interaction#top)
 
->>>>>>> f25ac4ae
 <a id="parent-to-child-on-changes"></a>
 
 ## Intercept input property changes with `ngOnChanges()`
 
-## 通过*ngOnChanges()*来截听输入属性值的变化
-
 Detect and act upon changes to input property values with the `ngOnChanges()` method of the `OnChanges` lifecycle hook interface.
 
-<<<<<<< HEAD
-使用 `OnChanges` 生命周期钩子接口的 `ngOnChanges()` 方法来监测输入属性值的变化并做出回应。
-
 <div class="alert is-helpful">
 
-=======
->>>>>>> f25ac4ae
 You might prefer this approach to the property setter when watching multiple, interacting input properties.
 
-当需要监视多个、交互式输入属性的时候，本方法比用属性的 setter 更合适。
-
 Learn about `ngOnChanges()` in the [Lifecycle Hooks](guide/lifecycle-hooks) chapter.
 
-<<<<<<< HEAD
-学习关于 `ngOnChanges()` 的更多知识，参阅[生命周期钩子](guide/lifecycle-hooks)一章。
-
 </div>
 
 This `VersionChildComponent` detects changes to the `major` and `minor` input properties and composes a log message reporting these changes:
 
-这个 `VersionChildComponent` 会监测输入属性 `major` 和 `minor` 的变化，并把这些变化编写成日志以报告这些变化。
-
-<code-example path="component-interaction/src/app/version-child.component.ts" header="component-interaction/src/app/version-child.component.ts">
-
-</code-example>
+<code-example header="component-interaction/src/app/version-child.component.ts" path="component-interaction/src/app/version-child.component.ts"></code-example>
 
 The `VersionParentComponent` supplies the `minor` and `major` values and binds buttons to methods that change them.
 
-`VersionParentComponent` 提供 `minor` 和 `major` 值，把修改它们值的方法绑定到按钮上。
-
-<code-example path="component-interaction/src/app/version-parent.component.ts" header="component-interaction/src/app/version-parent.component.ts">
-
-</code-example>
+<code-example header="component-interaction/src/app/version-parent.component.ts" path="component-interaction/src/app/version-parent.component.ts"></code-example>
 
 Here's the output of a button-pushing sequence:
 
-下面是点击按钮的结果。
-
-<div class="lightbox">
-  <img src="generated/images/guide/component-interaction/parent-to-child-on-changes.gif" alt="Parent-to-child-onchanges">
-</div>
-
-<h3 class="no-toc">Test it</h3>
-
-<h3 class="no-toc">测试一下！</h3>
-
-Test that ***both*** input properties are set initially and that button clicks trigger
-the expected `ngOnChanges` calls and values:
-
-测试确保***这两个***输入属性值都被初始化了，当点击按钮后，`ngOnChanges` 应该被调用，属性的值也符合预期。
-=======
-This `VersionChildComponent` detects changes to the `major` and `minor` input properties and composes a log message reporting these changes:
-
-<code-example header="component-interaction/src/app/version-child.component.ts" path="component-interaction/src/app/version-child.component.ts"></code-example>
-
-The `VersionParentComponent` supplies the `minor` and `major` values and binds buttons to methods that change them.
-
-<code-example header="component-interaction/src/app/version-parent.component.ts" path="component-interaction/src/app/version-parent.component.ts"></code-example>
-
-Here's the output of a button-pushing sequence:
-
 <div class="lightbox">
 
 <img alt="Parent-to-child-onchanges" src="generated/images/guide/component-interaction/parent-to-child-on-changes.gif">
->>>>>>> f25ac4ae
 
 </div>
 
 ### Test it for Intercept input property changes with `ngOnChanges()`
 
-<<<<<<< HEAD
-[Back to top](guide/component-interaction#top)
-
-[回到顶部](guide/component-interaction#top)
-
-=======
 Test that ***both*** input properties are set initially and that button clicks trigger the expected `ngOnChanges` calls and values:
 
 <code-example header="component-interaction/e2e/src/app.e2e-spec.ts" path="component-interaction/e2e/src/app.e2e-spec.ts" region="parent-to-child-onchanges"></code-example>
 
 [Back to top](guide/component-interaction#top)
 
->>>>>>> f25ac4ae
 <a id="child-to-parent"></a>
 
 ## Parent listens for child event
-
-## 父组件监听子组件的事件
 
 The child component exposes an `EventEmitter` property with which it `emits` events when something happens.
 The parent binds to that event property and reacts to those events.
 
-<<<<<<< HEAD
-子组件暴露一个 `EventEmitter` 属性，当事件发生时，子组件利用该属性 `emits`(向上弹射)事件。父组件绑定到这个事件属性，并在事件发生时作出回应。
-
-The child's `EventEmitter` property is an ***output property***,
-  typically adorned with an [@Output() decorator](guide/inputs-outputs#output)
-  as seen in this `VoterComponent`:
-
-子组件的 `EventEmitter` 属性是一个**输出属性**，通常带有[@Output 装饰器](guide/inputs-outputs#output)，就像在 `VoterComponent` 中看到的。
-
-<code-example path="component-interaction/src/app/voter.component.ts" header="component-interaction/src/app/voter.component.ts">
-
-</code-example>
+The child's `EventEmitter` property is an ***output property***, typically adorned with an [@Output() decorator](guide/inputs-outputs#output) as seen in this `VoterComponent`:
+
+<code-example header="component-interaction/src/app/voter.component.ts" path="component-interaction/src/app/voter.component.ts"></code-example>
 
 Clicking a button triggers emission of a `true` or `false`, the boolean *payload*.
 
-点击按钮会触发 `true` 或 `false`(布尔型*有效载荷*)的事件。
-
-The parent `VoteTakerComponent` binds an event handler called `onVoted()` that responds to the child event
-payload `$event` and updates a counter.
-
-父组件 `VoteTakerComponent` 绑定了一个事件处理器(`onVoted()`)，用来响应子组件的事件(`$event`)并更新一个计数器。
-
-<code-example path="component-interaction/src/app/votetaker.component.ts" header="component-interaction/src/app/votetaker.component.ts">
-
-</code-example>
-
-The framework passes the event argument—represented by `$event`—to the handler method,
-and the method processes it:
-
-本框架把事件参数(用 `$event` 表示)传给事件处理方法，该方法会处理它：
-=======
-The child's `EventEmitter` property is an ***output property***, typically adorned with an [@Output() decorator](guide/inputs-outputs#output) as seen in this `VoterComponent`:
-
-<code-example header="component-interaction/src/app/voter.component.ts" path="component-interaction/src/app/voter.component.ts"></code-example>
-
-Clicking a button triggers emission of a `true` or `false`, the boolean *payload*.
-
 The parent `VoteTakerComponent` binds an event handler called `onVoted()` that responds to the child event payload `$event` and updates a counter.
 
 <code-example header="component-interaction/src/app/votetaker.component.ts" path="component-interaction/src/app/votetaker.component.ts"></code-example>
 
 The framework passes the event argument —represented by `$event`— to the handler method, and the method processes it:
->>>>>>> f25ac4ae
-
-<div class="lightbox">
-
-<<<<<<< HEAD
-<h3 class="no-toc">Test it</h3>
-=======
+
+<div class="lightbox">
+
 <img alt="Child-to-parent" src="generated/images/guide/component-interaction/child-to-parent.gif">
 
 </div>
 
 ### Test it for Parent listens for child event
->>>>>>> f25ac4ae
-
-<h3 class="no-toc">测试一下！</h3>
 
 Test that clicking the *Agree* and *Disagree* buttons update the appropriate counters:
 
-<<<<<<< HEAD
-测试确保点击 *Agree* 和 *Disagree* 按钮时，计数器被正确更新。
-
-<code-example path="component-interaction/e2e/src/app.e2e-spec.ts" region="child-to-parent" header="component-interaction/e2e/src/app.e2e-spec.ts">
-
-</code-example>
-
-[Back to top](guide/component-interaction#top)
-
-[回到顶部](guide/component-interaction#top)
-
-## Parent interacts with child using *local variable*
-
-## 父组件与子组件通过*本地变量*互动
-
-A parent component cannot use data binding to read child properties
-or invoke child methods. Do both
-by creating a template reference variable for the child element
-and then reference that variable *within the parent template*
-as seen in the following example.
-
-父组件不能使用数据绑定来读取子组件的属性或调用子组件的方法。但可以在父组件模板里，新建一个本地变量来代表子组件，然后利用这个变量来读取子组件的属性和调用子组件的方法，如下例所示。
-
-<a id="countdown-timer-example"></a>
-
-The following is a child `CountdownTimerComponent` that repeatedly counts down to zero and launches a rocket.
-The `start` and `stop` methods control the clock and a 
-countdown status message displays in its own template.
-
-子组件 `CountdownTimerComponent` 进行倒计时，归零时发射一个导弹。`start` 和 `stop` 方法负责控制时钟并在模板里显示倒计时的状态信息。
-
-<code-example path="component-interaction/src/app/countdown-timer.component.ts" header="component-interaction/src/app/countdown-timer.component.ts">
-=======
 <code-example header="component-interaction/e2e/src/app.e2e-spec.ts" path="component-interaction/e2e/src/app.e2e-spec.ts" region="child-to-parent"></code-example>
 
 [Back to top](guide/component-interaction#top)
@@ -413,22 +151,9 @@
 
 A parent component cannot use data binding to read child properties or invoke child methods.
 Do both by creating a template reference variable for the child element and then reference that variable *within the parent template* as seen in the following example.
->>>>>>> f25ac4ae
 
 <a id="countdown-timer-example"></a>
 
-<<<<<<< HEAD
-The `CountdownLocalVarParentComponent` that hosts the timer component is as follows:
-
-计时器组件的宿主组件 `CountdownLocalVarParentComponent` 如下：
-
-<code-example path="component-interaction/src/app/countdown-parent.component.ts" region="lv" header="component-interaction/src/app/countdown-parent.component.ts">
-
-</code-example>
-
-The parent component cannot data bind to the child's
-`start` and `stop` methods nor to its `seconds` property.
-=======
 The following is a child `CountdownTimerComponent` that repeatedly counts down to zero and launches a rocket.
 The `start` and `stop` methods control the clock and a countdown status message displays in its own template.
 
@@ -439,62 +164,24 @@
 <code-example header="component-interaction/src/app/countdown-parent.component.ts" path="component-interaction/src/app/countdown-parent.component.ts" region="lv"></code-example>
 
 The parent component cannot data bind to the child's `start` and `stop` methods nor to its `seconds` property.
->>>>>>> f25ac4ae
-
-父组件不能通过数据绑定使用子组件的 `start` 和 `stop` 方法，也不能访问子组件的 `seconds` 属性。
 
 Place a local variable, `#timer`, on the tag `<countdown-timer>` representing the child component.
 That gives you a reference to the child component and the ability to access *any of its properties or methods* from within the parent template.
 
-<<<<<<< HEAD
-把本地变量(`#timer`)放到(`<countdown-timer>`)标签中，用来代表子组件。这样父组件的模板就得到了子组件的引用，于是可以在父组件的模板中访问子组件的所有属性和方法。
-
-This example wires parent buttons to the child's `start` and `stop` and
-uses interpolation to display the child's `seconds` property.
-=======
 This example wires parent buttons to the child's `start` and `stop` and uses interpolation to display the child's `seconds` property.
->>>>>>> f25ac4ae
-
-这个例子把父组件的按钮绑定到子组件的 `start` 和 `stop` 方法，并用插值来显示子组件的 `seconds` 属性。
 
 Here, the parent and child are working together.
 
-<<<<<<< HEAD
-下面是父组件和子组件一起工作时的效果。
-
-=======
->>>>>>> f25ac4ae
-<div class="lightbox">
-
-<<<<<<< HEAD
-=======
+<div class="lightbox">
+
 <img alt="countdown timer" src="generated/images/guide/component-interaction/countdown-timer-anim.gif">
 
 </div>
 
->>>>>>> f25ac4ae
 <a id="countdown-tests"></a>
 
 ### Test it for Parent interacts with child using *local variable*
 
-<<<<<<< HEAD
-<h3 class="no-toc">测试一下！</h3>
-
-Test that the seconds displayed in the parent template
-match the seconds displayed in the child's status message.
-Test also that clicking the *Stop* button pauses the countdown timer:
-
-测试确保在父组件模板中显示的秒数和子组件状态信息里的秒数同步。它还会点击 *Stop* 按钮来停止倒计时：
-
-<code-example path="component-interaction/e2e/src/app.e2e-spec.ts" region="countdown-timer-tests" header="component-interaction/e2e/src/app.e2e-spec.ts">
-
-</code-example>
-
-[Back to top](guide/component-interaction#top)
-
-[回到顶部](guide/component-interaction#top)
-
-=======
 Test that the seconds displayed in the parent template match the seconds displayed in the child's status message.
 Test also that clicking the *Stop* button pauses the countdown timer:
 
@@ -502,50 +189,10 @@
 
 [Back to top](guide/component-interaction#top)
 
->>>>>>> f25ac4ae
 <a id="parent-to-view-child"></a>
 
 ## Parent calls an `@ViewChild()`
 
-<<<<<<< HEAD
-## 父组件调用*@ViewChild()*
-
-The *local variable* approach is straightforward. But it is limited because
-the parent-child wiring must be done entirely within the parent template.
-The parent component *itself* has no access to the child.
-
-这个*本地变量*方法是个简单明了的方法。但是它也有局限性，因为父组件-子组件的连接必须全部在父组件的模板中进行。父组件本身的代码对子组件没有访问权。
-
-You can't use the *local variable* technique if the parent component's *class* relies on the
-child component's *class*. The parent-child relationship of the components is not established
-within each components respective *class* with the *local variable* technique. Because the *class*
-instances are not connected to one another, the parent *class* cannot access the child *class*
-properties and methods.
-
-如果父组件的*类*需要依赖于子组件类，就不能使用*本地变量*方法。组件之间的父子关系
-组件的父子关系不能通过在每个组件的*类*中各自定义*本地变量*来建立。这是因为这两个*类*的实例互相不知道，因此父*类*也就不能访问子*类*中的属性和方法。
-
-When the parent component *class* requires that kind of access,
-***inject*** the child component into the parent as a *ViewChild*.
-
-当父组件*类*需要这种访问时，可以把子组件作为 *ViewChild*，***注入***到父组件里面。
-
-The following example illustrates this technique with the same
-[Countdown Timer](guide/component-interaction#countdown-timer-example) example.
-Neither its appearance nor its behavior changes.
-The child [CountdownTimerComponent](guide/component-interaction#countdown-timer-example) is the same as well.
-
-下面的例子用与[倒计时](guide/component-interaction#countdown-timer-example)相同的范例来解释这种技术。
-它的外观或行为没有变化。子组件[CountdownTimerComponent](guide/component-interaction#countdown-timer-example)也和原来一样。
-
-<div class="alert is-helpful">
-
-The switch from the *local variable* to the *ViewChild* technique
-is solely for the purpose of demonstration.
-
-由*本地变量*切换到 *ViewChild* 技术的唯一目的就是做示范。
-
-=======
 The *local variable* approach is straightforward.
 But it is limited because the parent-child wiring must be done entirely within the parent template.
 The parent component *itself* has no access to the child.
@@ -564,68 +211,27 @@
 
 The switch from the *local variable* to the *ViewChild* technique is solely for the purpose of demonstration.
 
->>>>>>> f25ac4ae
 </div>
 
 Here is the parent, `CountdownViewChildParentComponent`:
 
-<<<<<<< HEAD
-下面是父组件 `CountdownViewChildParentComponent`:
-
-<code-example path="component-interaction/src/app/countdown-parent.component.ts" region="vc" header="component-interaction/src/app/countdown-parent.component.ts">
-
-</code-example>
-=======
 <code-example header="component-interaction/src/app/countdown-parent.component.ts" path="component-interaction/src/app/countdown-parent.component.ts" region="vc"></code-example>
->>>>>>> f25ac4ae
 
 It takes a bit more work to get the child view into the parent component *class*.
 
-把子组件的视图插入到父组件类需要做一点额外的工作。
-
 First, you have to import references to the `ViewChild` decorator and the `AfterViewInit` lifecycle hook.
 
-<<<<<<< HEAD
-首先，你必须导入对装饰器 `ViewChild` 以及生命周期钩子 `AfterViewInit` 的引用。
-
-Next, inject the child `CountdownTimerComponent` into the private `timerComponent` property
-using the `@ViewChild` property decoration.
-=======
 Next, inject the child `CountdownTimerComponent` into the private `timerComponent` property using the `@ViewChild` property decoration.
->>>>>>> f25ac4ae
-
-接着，通过 `@ViewChild` 属性装饰器，将子组件 `CountdownTimerComponent` 注入到私有属性 `timerComponent` 里面。
 
 The `#timer` local variable is gone from the component metadata.
 Instead, bind the buttons to the parent component's own `start` and `stop` methods and present the ticking seconds in an interpolation around the parent component's `seconds` method.
 
-组件元数据里就不再需要 `#timer` 本地变量了。而是把按钮绑定到父组件自己的 `start` 和 `stop` 方法，使用父组件的 `seconds` 方法的插值来展示秒数变化。
-
 These methods access the injected timer component directly.
-
-这些方法可以直接访问被注入的计时器组件。
 
 The `ngAfterViewInit()` lifecycle hook is an important wrinkle.
 The timer component isn't available until *after* Angular displays the parent view.
 So it displays `0` seconds initially.
 
-<<<<<<< HEAD
-`ngAfterViewInit()` 生命周期钩子是非常重要的一步。被注入的计时器组件只有在 Angular 显示了父组件视图之后才能访问，所以它先把秒数显示为 0.
-
-Then Angular calls the `ngAfterViewInit` lifecycle hook at which time it is *too late*
-to update the parent view's display of the countdown seconds.
-Angular's unidirectional data flow rule prevents updating the parent view's
-in the same cycle. The application must *wait one turn* before it can display the seconds.
-
-然后 Angular 会调用 `ngAfterViewInit` 生命周期钩子，但这时候再更新父组件视图的倒计时就已经太晚了。Angular 的单向数据流规则会阻止在同一个周期内更新父组件视图。应用在显示秒数之前会被迫*再等一轮*。
-
-Use `setTimeout()` to wait one tick and then revise the `seconds()` method so
-that it takes future values from the timer component.
-
-使用 `setTimeout()` 来等下一轮，然后改写 `seconds()` 方法，这样它接下来就会从注入的这个计时器组件里获取秒数的值。
-
-<h3 class="no-toc">Test it</h3>
-=======
 Then Angular calls the `ngAfterViewInit` lifecycle hook at which time it is *too late* to update the parent view's display of the countdown seconds.
 Angular's unidirectional data flow rule prevents updating the parent view's in the same cycle.
 The application must *wait one turn* before it can display the seconds.
@@ -633,78 +239,32 @@
 Use `setTimeout()` to wait one tick and then revise the `seconds()` method so that it takes future values from the timer component.
 
 ### Test it for Parent calls an `@ViewChild()`
->>>>>>> f25ac4ae
-
-<h3 class="no-toc">测试一下！</h3>
 
 Use [the same countdown timer tests](guide/component-interaction#countdown-tests) as before.
 
-使用和之前[一样的倒计时测试](guide/component-interaction#countdown-tests)。
-
-[Back to top](guide/component-interaction#top)
-
-<<<<<<< HEAD
-[回到顶部](guide/component-interaction#top)
-
-=======
->>>>>>> f25ac4ae
+[Back to top](guide/component-interaction#top)
+
 <a id="bidirectional-service"></a>
 
 ## Parent and children communicate using a service
 
-<<<<<<< HEAD
-## 父组件和子组件通过服务来通讯
-
-A parent component and its children share a service whose interface enables bi-directional communication
-*within the family*.
-=======
 A parent component and its children share a service whose interface enables bi-directional communication *within the family*.
->>>>>>> f25ac4ae
-
-父组件和它的子组件共享同一个服务，利用该服务*在组件家族内部*实现双向通讯。
 
 The scope of the service instance is the parent component and its children.
 Components outside this component subtree have no access to the service or their communications.
 
-该服务实例的作用域被限制在父组件和其子组件内。这个组件子树之外的组件将无法访问该服务或者与它们通讯。
-
 This `MissionService` connects the `MissionControlComponent` to multiple `AstronautComponent` children.
 
-<<<<<<< HEAD
-这个 `MissionService` 把 `MissionControlComponent` 和多个 `AstronautComponent` 子组件连接起来。
-
-<code-example path="component-interaction/src/app/mission.service.ts" header="component-interaction/src/app/mission.service.ts">
-
-</code-example>
-
-The `MissionControlComponent` both provides the instance of the service that it shares with its children
-(through the `providers` metadata array) and injects that instance into itself through its constructor:
-
-`MissionControlComponent` 提供服务的实例，并将其共享给它的子组件(通过 `providers` 元数据数组)，子组件可以通过构造函数将该实例注入到自身。
-
-<code-example path="component-interaction/src/app/missioncontrol.component.ts" header="component-interaction/src/app/missioncontrol.component.ts">
-
-</code-example>
-=======
 <code-example header="component-interaction/src/app/mission.service.ts" path="component-interaction/src/app/mission.service.ts"></code-example>
 
 The `MissionControlComponent` both provides the instance of the service that it shares with its children (through the `providers` metadata array) and injects that instance into itself through its constructor:
 
 <code-example header="component-interaction/src/app/missioncontrol.component.ts" path="component-interaction/src/app/missioncontrol.component.ts"></code-example>
->>>>>>> f25ac4ae
 
 The `AstronautComponent` also injects the service in its constructor.
 Each `AstronautComponent` is a child of the `MissionControlComponent` and therefore receives its parent's service instance:
 
-<<<<<<< HEAD
-`AstronautComponent` 也通过自己的构造函数注入该服务。由于每个 `AstronautComponent` 都是 `MissionControlComponent` 的子组件，所以它们获取到的也是父组件的这个服务实例。
-
-<code-example path="component-interaction/src/app/astronaut.component.ts" header="component-interaction/src/app/astronaut.component.ts">
-
-</code-example>
-=======
 <code-example header="component-interaction/src/app/astronaut.component.ts" path="component-interaction/src/app/astronaut.component.ts"></code-example>
->>>>>>> f25ac4ae
 
 <div class="alert is-helpful">
 
@@ -713,36 +273,9 @@
 There is no actual risk in this application because the lifetime of a `AstronautComponent` is the same as the lifetime of the application itself.
 That *would not* always be true in a more complex application.
 
-注意，这个例子保存了 `subscription` 变量，并在 `AstronautComponent` 被销毁时调用 `unsubscribe()` 退订。
-这是一个用于防止内存泄漏的保护措施。实际上，在这个应用程序中并没有这个风险，因为 `AstronautComponent` 的生命期和应用程序的生命期一样长。但在更复杂的应用程序环境中就不一定了。
-
 You don't add this guard to the `MissionControlComponent` because, as the parent,
 it controls the lifetime of the `MissionService`.
 
-<<<<<<< HEAD
-不需要在 `MissionControlComponent` 中添加这个保护措施，因为它作为父组件，控制着 `MissionService` 的生命期。
-
-</div>
-
-The *History* log demonstrates that messages travel in both directions between
-the parent `MissionControlComponent` and the `AstronautComponent` children,
-facilitated by the service:
-
-*History* 日志证明了：在父组件 `MissionControlComponent` 和子组件 `AstronautComponent` 之间，信息通过该服务实现了双向传递。
-
-<div class="lightbox">
-  <img src="generated/images/guide/component-interaction/bidirectional-service.gif" alt="bidirectional-service">
-</div>
-
-<h3 class="no-toc">Test it</h3>
-
-<h3 class="no-toc">测试一下！</h3>
-
-Tests click buttons of both the parent `MissionControlComponent` and the `AstronautComponent` children
-and verify that the history meets expectations:
-
-测试确保点击父组件 `MissionControlComponent` 和子组件 `AstronautComponent` 两个的组件的按钮时，*History* 日志和预期的一样。
-=======
 </div>
 
 The *History* log demonstrates that messages travel in both directions between the parent `MissionControlComponent` and the `AstronautComponent` children, facilitated by the service:
@@ -756,24 +289,15 @@
 ### Test it for Parent and children communicate using a service
 
 Tests click buttons of both the parent `MissionControlComponent` and the `AstronautComponent` children and verify that the history meets expectations:
->>>>>>> f25ac4ae
 
 <code-example header="component-interaction/e2e/src/app.e2e-spec.ts" path="component-interaction/e2e/src/app.e2e-spec.ts" region="bidirectional-service"></code-example>
 
 [Back to top](guide/component-interaction#top)
 
-<<<<<<< HEAD
-[Back to top](guide/component-interaction#top)
-
-[回到顶部](guide/component-interaction#top)
-
-@reviewed 2021-09-17
-=======
 <!-- links -->
 
 <!-- external links -->
 
 <!-- end links -->
 
-@reviewed 2022-02-28
->>>>>>> f25ac4ae
+@reviewed 2022-02-28