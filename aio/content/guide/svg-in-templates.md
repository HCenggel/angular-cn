--- conflicted
+++ resolved
@@ -1,12 +1,8 @@
 # SVG as templates
 
-<<<<<<< HEAD
 # SVG 作为模板
 
-You can use SVG files as templates in your Angular applications. When you use an SVG as the template, you are able to use directives and bindings just like with HTML templates. With these features, you can dynamically generate interactive graphics.
-=======
 You can use SVG files as templates in your Angular applications. When you use an SVG as the template, you are able to use directives and bindings just like with HTML templates. Use these features to dynamically generate interactive graphics.
->>>>>>> 08caeadd
 
 你可以在 Angular 应用程序中将 SVG 文件用作模板。当你使用 SVG 作为模板时，就可以像 HTML 模板一样使用指令和绑定。使用这些功能，你可以动态生成交互式图形。
 
@@ -24,7 +20,7 @@
 
 The following example shows the syntax for using an SVG as a template.
 
-以下示例显示了将 SVG 用作模板的语法。
+以下示例展示了将 SVG 用作模板的语法。
 
 <code-example path="template-syntax/src/app/svg.component.ts" header="src/app/svg.component.ts"></code-example>
 
