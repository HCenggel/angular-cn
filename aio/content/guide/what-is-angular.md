--- conflicted
+++ resolved
@@ -1,81 +1,28 @@
 # What is Angular?
 
-# 什么是 Angular？
-
 This topic can help you understand Angular: what Angular is, what advantages it provides, and what you might expect as you start to build your applications.
 
-<<<<<<< HEAD
-本主题会帮你了解 Angular：什么是 Angular？它有哪些优势？当构建应用时它能为你提供什么帮助？
-
-Angular is a development platform, built on [TypeScript](https://www.typescriptlang.org/). As a platform, Angular includes:
-=======
 Angular is a development platform, built on [TypeScript](https://www.typescriptlang.org).
 As a platform, Angular includes:
->>>>>>> f25ac4ae
-
-Angular 是一个基于 [TypeScript](https://www.typescriptlang.org/) 构建的开发平台。它包括：
 
 * A component-based framework for building scalable web applications
-
-  一个基于组件的框架，用于构建可伸缩的 Web 应用
-
 * A collection of well-integrated libraries that cover a wide variety of features, including routing, forms management, client-server communication, and more
-
-  一组完美集成的库，涵盖各种功能，包括路由、表单管理、客户端-服务器通信等
-
 * A suite of developer tools to help you develop, build, test, and update your code
 
-<<<<<<< HEAD
-  一套开发工具，可帮助你开发、构建、测试和更新代码
-
-With Angular, you're taking advantage of a platform that can scale from single-developer projects to enterprise-level applications. Angular is designed to make updating as straightforward as possible, so take advantage of the latest developments with a minimum of effort. Best of all, the Angular ecosystem consists of a diverse group of over 1.7 million developers, library authors, and content creators.
-=======
 With Angular, you're taking advantage of a platform that can scale from single-developer projects to enterprise-level applications.
 Angular is designed to make updating as straightforward as possible, so take advantage of the latest developments with a minimum of effort.
 Best of all, the Angular ecosystem consists of a diverse group of over 1.7 million developers, library authors, and content creators.
->>>>>>> f25ac4ae
-
-借助 Angular，无论单人项目还是企业级应用，你都能获得平台带来的优势。 Angular 的设计目标之一就是让更新更容易，因此你可以用最小的成本升级到最新的 Angular 版本。最重要的是，Angular 的生态系统由包括 170 万名开发人员、库作者和内容创作者在内的多元团队构成。
 
 <div class="alert is-helpful">
 
 See the <live-example name="what-is-angular"></live-example> for a working example containing the code snippets in this guide.
 
-要试用包含本指南中代码片段的可工作范例，请看<live-example name="what-is-angular"></live-example>。
-
 </div>
 
 <a id="essentials"></a>
 
 ## Angular applications: The essentials
 
-<<<<<<< HEAD
-## Angular 应用：知识要点
-
-This section explains the core ideas behind Angular. Understanding these ideas can help you design and build your applications more effectively.
-
-本节会解释 Angular 背后的核心思想。了解这些思想可以帮助你更有效地设计和构建应用。
-
-<a id="components"></a>
-
-### Components
-
-### 组件
-
-Components are the building blocks that compose an application. A component includes a TypeScript class with a `@Component()` decorator, an HTML template, and styles. The `@Component()` decorator specifies the following Angular-specific information:
-
-组件是构成应用的砖块。组件包括三个部分：带有 `@Component()` 装饰器的 TypeScript 类、HTML 模板和样式文件。`@Component()` 装饰器会指定如下 Angular 专属信息：
-
-* A CSS selector that defines how the component is used in a template. HTML elements in your template that match this selector become instances of the component.
-
-  一个 CSS 选择器，用于定义如何在模板中使用组件。模板中与此选择器匹配的 HTML 元素将成为该组件的实例。
-
-* An HTML template that instructs Angular how to render the component.
-
-  一个 HTML 模板，用于指示 Angular 如何渲染此组件。
-
-* An optional set of CSS styles that define the appearance of the template's HTML elements.
-=======
 This section explains the core ideas behind Angular.
 Understanding these ideas can help you design and build your applications more effectively.
 
@@ -93,81 +40,28 @@
 * An HTML template that instructs Angular how to render the component
 
 * An optional set of CSS styles that define the appearance of the template's HTML elements
->>>>>>> f25ac4ae
-
-  一组可选的 CSS 样式，用于定义模板中 HTML 元素的外观。
 
 The following is a minimal Angular component.
 
-<<<<<<< HEAD
-下面是一个最小化的 Angular 组件。
-
-<code-example path="what-is-angular/src/app/hello-world/hello-world.component.ts"></code-example>
+<code-example format="typescript" language="typescript" path="what-is-angular/src/app/hello-world/hello-world.component.ts"></code-example>
 
 To use this component, you write the following in a template:
 
-要使用此组件，请在模板中编写以下内容：
-
-<code-example path="what-is-angular/src/app/app.component.html" region="hello-world-selector"></code-example>
+<code-example format="html" language="html" path="what-is-angular/src/app/app.component.html" region="hello-world-selector"></code-example>
 
 When Angular renders this component, the resulting DOM looks like this:
 
-当 Angular 渲染此组件时，生成的 DOM 如下所示：
-
-<code-example path="what-is-angular/src/app/hello-world-example.html" language="html"></code-example>
-=======
-<code-example format="typescript" language="typescript" path="what-is-angular/src/app/hello-world/hello-world.component.ts"></code-example>
-
-To use this component, you write the following in a template:
-
-<code-example format="html" language="html" path="what-is-angular/src/app/app.component.html" region="hello-world-selector"></code-example>
-
-When Angular renders this component, the resulting DOM looks like this:
-
 <code-example format="html" language="html" path="what-is-angular/src/app/hello-world-example.html"></code-example>
->>>>>>> f25ac4ae
 
 Angular's component model offers strong encapsulation and an intuitive application structure.
 Components also make your application painless to unit test and can improve the overall readability of your code.
 
-Angular 的组件模型提供了强大的封装能力和直观的应用结构。组件还能让你的应用更容易进行单元测试，并可以提高代码的整体可读性。
-
 For more information on what to do with components, see the [Components](guide/component-overview) section.
 
-<<<<<<< HEAD
-有关可以用组件做什么的更多信息，请参见[“组件”](guide/component-overview)部分。
-
-=======
->>>>>>> f25ac4ae
 <a id="templates"></a>
 
 ### Templates
 
-<<<<<<< HEAD
-### 模板
-
-Every component has an HTML template that declares how that component renders. You define this template either inline or by file path.
-
-每个组件都有一个 HTML 模板，用于声明该组件的渲染方式。你可以内联它或用文件路径定义此模板。
-
-Angular extends HTML with additional syntax that lets you insert dynamic values from your component. Angular automatically updates the rendered DOM when your component’s state changes. One application of this feature is inserting dynamic text, as shown in the following example.
-
-Angular 使用额外的语法扩展了 HTML，使你可以从组件中插入动态值。当组件的状态更改时，Angular 会自动更新已渲染的 DOM。此功能的应用之一是插入动态文本，如下例子所示。
-
-<code-example path="what-is-angular/src/app/hello-world-interpolation/hello-world-interpolation.component.html" region="say-hello"></code-example>
-
-The value for message comes from the component class:
-
-这里 message 的值来自组件类：
-
-<code-example path="what-is-angular/src/app/hello-world-interpolation/hello-world-interpolation.component.ts"></code-example>
-
-When the application loads the component and its template, the user sees the following:
-
-当应用加载组件及其模板时，用户将看到以下内容：
-
-<code-example language="html">
-=======
 Every component has an HTML template that declares how that component renders.
 You define this template either inline or by file path.
 
@@ -185,42 +79,18 @@
 
 <code-example format="shell" language="html">
 
->>>>>>> f25ac4ae
 &lt;p&gt;Hello, World!&lt;/p&gt;
 
 </code-example>
 
 Notice the use of double curly braces—they instruct Angular to interpolate the contents within them.
 
-注意这里所用的双花括号 —— 它们指示 Angular 对其中的内容进行插值。
-
 Angular also supports property bindings, to help you set values for properties and attributes of HTML elements and pass values to your application's presentation logic.
 
-<<<<<<< HEAD
-Angular 还支持属性绑定，以帮助你设置 HTML 元素的 Property 和 Attribute 的值，并将这些值传给应用的展示逻辑。
-
-<code-example path="what-is-angular/src/app/hello-world-bindings/hello-world-bindings.component.html" region="bindings"></code-example>
-=======
 <code-example format="html" language="html" path="what-is-angular/src/app/hello-world-bindings/hello-world-bindings.component.html" region="bindings"></code-example>
->>>>>>> f25ac4ae
 
 Notice the use of the square brackets—that syntax indicates that you're binding the property or attribute to a value in the component class.
 
-<<<<<<< HEAD
-注意这里所用的方括号 —— 该语法表明你正在将 Property 或 Attribute 绑定到组件类中的值。
-
-Declare event listeners to listen for and respond to user actions such as keystrokes, mouse movements, clicks, and touches. You declare an event listener by specifying the event name in parentheses:
-
-可以声明事件监听器来监听并响应用户的操作，例如按键、鼠标移动、单击和触摸等。你可以通过在圆括号中指定事件名称来声明一个事件监听器：
-
-<code-example path="what-is-angular/src/app/hello-world-bindings/hello-world-bindings.component.html" region="event-binding"></code-example>
-
-The preceding example calls a method, which is defined in the component class:
-
-前面的例子中调用了一个方法，该方法是在组件类中定义的：
-
-<code-example path="what-is-angular/src/app/hello-world-bindings/hello-world-bindings.component.ts" region="method"></code-example>
-=======
 Declare event listeners to listen for and respond to user actions such as keystrokes, mouse movements, clicks, and touches.
 You declare an event listener by specifying the event name in parentheses:
 
@@ -229,11 +99,8 @@
 The preceding example calls a method, which is defined in the component class:
 
 <code-example format="typescript" language="typescript" path="what-is-angular/src/app/hello-world-bindings/hello-world-bindings.component.ts" region="method"></code-example>
->>>>>>> f25ac4ae
 
 The following is a combined example of Interpolation, Property Binding and Event Binding within an Angular template:
-
-以下是在 Angular 模板中插值和绑定的例子：
 
 <code-tabs linenums="true">
     <code-pane header="hello-world-bindings.component.ts" path="what-is-angular/src/app/hello-world-bindings/hello-world-bindings.component.ts"></code-pane>
@@ -245,11 +112,7 @@
 Use directives to perform a variety of tasks, such as dynamically modifying the DOM structure.
 And create your own custom directives to create great user experiences.
 
-可以用[指令](guide/built-in-directives)来为模板添加额外功能。 Angular 中最常用的指令是 `*ngIf` 和 `*ngFor` 。你可以使用指令执行各种任务，例如动态修改 DOM 结构。你还可以用自定义指令来创建出色的用户体验。
-
 The following code is an example of the `*ngIf` directive.
-
-以下代码是 `*ngIf` 指令的例子。
 
 <code-tabs linenums="true">
   <code-pane header="hello-world-ngif.component.ts" path="what-is-angular/src/app/hello-world-ngif/hello-world-ngif.component.ts"></code-pane>
@@ -259,32 +122,12 @@
 Angular's declarative templates let you cleanly separate your application's logic from its presentation.
 Templates are based on standard HTML, for ease in building, maintaining, and updating.
 
-Angular 的声明式模板使让可以将应用的逻辑和外观完全分开。模板基于标准 HTML，因此易于构建、维护和更新。
-
 For more information on templates, see the [Templates](guide/template-syntax) section.
 
-<<<<<<< HEAD
-关于模板用法和用途的更多信息，请参见[“模板”](guide/template-syntax)部分。
-
-=======
->>>>>>> f25ac4ae
 <a id="di"></a>
 
 ### Dependency injection
 
-<<<<<<< HEAD
-### 依赖注入
-
-Dependency injection lets you declare the dependencies of your TypeScript classes without taking care of their instantiation. Instead, Angular handles the instantiation for you. This design pattern lets you write more testable and flexible code. Even though understanding dependency injection is not critical to start using Angular, we strongly recommend it as a best practice and many aspects of Angular take advantage of it to some degree.
-
-依赖注入让你可以声明 TypeScript 类的依赖项，而无需操心如何实例化它们，Angular 会为你处理这些琐事。这种设计模式能让你写出更加可测试、也更灵活的代码。尽管了解依赖注入对于开始用 Angular 并不是至关重要的事，但我们还是强烈建议你将其作为最佳实践，并且 Angular 自身的方方面面都在一定程度上利用了它。
-
-To illustrate how dependency injection works, consider the following example. The first file, `logger.service.ts`, defines a `Logger` class. This class contains a `writeCount` function that logs a number to the console.
-
-为了说明依赖注入的工作原理，请考虑以下例子。第一个文件 `logger.service.ts` 中定义了一个 `Logger` 类。它包含一个 `writeCount` 函数，该函数将一个数字记录到控制台。
-
-<code-example path="what-is-angular/src/app/logger.service.ts"></code-example>
-=======
 Dependency injection lets you declare the dependencies of your TypeScript classes without taking care of their instantiation.
 Instead, Angular handles the instantiation for you.
 This design pattern lets you write more testable and flexible code.
@@ -295,95 +138,19 @@
 This class contains a `writeCount` function that logs a number to the console.
 
 <code-example format="typescript" language="typescript" path="what-is-angular/src/app/logger.service.ts"></code-example>
->>>>>>> f25ac4ae
 
 Next, the `hello-world-di.component.ts` file defines an Angular component.
 This component contains a button that uses the `writeCount` function of the Logger class.
 To access that function, the `Logger` service is injected into the `HelloWorldDI` class by adding `private logger: Logger` to the constructor.
 
-<<<<<<< HEAD
-接下来，`hello-world-di.component.ts` 文件中定义了一个 Angular 组件。该组件包含一个按钮，它会使用此 Logger 类的 `writeCount` 函数。要访问此功能，可通过向构造函数中添加 `private logger: Logger` 来把 `Logger` 服务注入到 `HelloWorldDI` 类中。
-
-<code-example path="what-is-angular/src/app/hello-world-di/hello-world-di.component.ts"></code-example>
+<code-example format="typescript" language="typescript" path="what-is-angular/src/app/hello-world-di/hello-world-di.component.ts"></code-example>
 
 For more information about dependency injection and Angular, see the [Dependency injection in Angular](guide/dependency-injection) section.
 
-有关依赖注入和 Angular 的更多信息，请参见 Angular 中的[依赖注入](guide/dependency-injection)部分。
-
-=======
-<code-example format="typescript" language="typescript" path="what-is-angular/src/app/hello-world-di/hello-world-di.component.ts"></code-example>
-
-For more information about dependency injection and Angular, see the [Dependency injection in Angular](guide/dependency-injection) section.
-
->>>>>>> f25ac4ae
 <a id="cli"></a>
 
 ## Angular CLI
 
-<<<<<<< HEAD
-The Angular CLI is the fastest, straightforward, and recommended way to develop Angular applications. The Angular CLI makes a number of tasks trouble-free. Here are some examples:
-
-Angular CLI 是开发 Angular 应用的最快、最简单和推荐的方式。Angular CLI 能简化许多任务。这里有些例子：
-
-<table>
-<tr>
-<td><a href="cli/build">ng build</a></td>
-<td>Compiles an Angular app into an output directory.</td>
-</tr>
-<tr>
-<td><a href="cli/build">ng build</a></td>
-<td>把 Angular 应用编译到一个输出目录中。</td>
-</tr>
-<tr>
-<td><a href="cli/serve">ng serve</a></td>
-<td>Builds and serves your application, rebuilding on file changes.</td>
-</tr>
-<tr>
-<td><a href="cli/serve">ng serve</a></td>
-<td>构建你的应用并启动开发服务器，当有文件变化时就重新构建。</td>
-</tr>
-<tr>
-<td><a href="cli/generate">ng generate</a></td>
-<td>Generates or modifies files based on a schematic.</td>
-</tr>
-<tr>
-<td><a href="cli/generate">ng generate</a></td>
-<td>基于原理图（schematic）生成或修改某些文件。</td>
-</tr>
-<tr>
-<td><a href="cli/test">ng test</a></td>
-<td>Runs unit tests on a given project.</td>
-</tr>
-<tr>
-<td><a href="cli/test">ng test</a></td>
-<td>在指定的项目上运行单元测试。</td>
-</tr>
-<tr>
-<td><a href="cli/e2e">ng e2e</a></td>
-<td>Builds and serves an Angular application, then runs end-to-end tests.</td>
-</tr>
-<tr>
-<td><a href="cli/e2e">ng e2e</a></td>
-<td>构建一个 Angular 应用并启动开发服务器，然后运行端到端测试。</td>
-</tr>
-</table>
-
-You'll find the Angular CLI a valuable tool for building out your applications.
-
-你会发现 Angular CLI 是构建应用的宝贵工具。
-
-For more information about the Angular CLI, see the [CLI Reference](/cli) section.
-
-有关 Angular CLI 的更多信息，请参阅 [“CLI 参考手册”](/cli)部分。
-
-<a id="1p-libraries"></a>
-
-## First-party libraries
-
-## 自带库
-
-The section, [Angular applications: The essentials](#essentials), provides a brief overview of a couple of the key architectural elements you'll use when building Angular applications. But the many benefits of Angular really become apparent when your application grows and you want to add additional functions such as site navigation or user input. Use the Angular platform to incorporate one of the many first-party libraries that Angular provides.
-=======
 The Angular CLI is the fastest, straightforward, and recommended way to develop Angular applications.
 The Angular CLI makes a number of tasks trouble-free.
 Here are some examples:
@@ -407,68 +174,9 @@
 The section, [Angular applications: The essentials](#essentials), provides a brief overview of a couple of the key architectural elements you'll use when building Angular applications.
 But the many benefits of Angular really become apparent when your application grows and you want to add additional functions such as site navigation or user input.
 Use the Angular platform to incorporate one of the many first-party libraries that Angular provides.
->>>>>>> f25ac4ae
-
-[“Angular 应用：基本知识”](#essentials)部分提供了构建 Angular 应用时要用到的几个关键架构元素的简要描述。但是，当你的应用不断成长并且想要添加其他功能（例如站点导航或用户输入）时，Angular 的许多优势才会真正显现出来。届时，你可以通过 Angular 平台，来引入 Angular 所提供的众多自带库之一。
 
 Some of the libraries available to you include:
 
-<<<<<<< HEAD
-你可以使用的一些库包括：
-
-<table>
-<tr>
-<td><a href="guide/router">Angular Router</a></td>
-<td>Advanced client-side navigation and routing based on Angular components. Supports lazy-loading, nested routes, custom path matching, and more.</td>
-</tr>
-<tr>
-<td><a href="guide/router">Angular 路由器</a></td>
-<td>高级的客户侧导航功能与基于 Angular 组件的路由机制。支持惰性加载、嵌套路由、自定义路径匹配规则等。</td>
-</tr>
-<tr>
-<td><a href="guide/forms-overview">Angular Forms</a></td>
-<td>Uniform system for form participation and validation.</td>
-</tr>
-<tr>
-<td><a href="guide/forms-overview">Angular 表单</a></td>
-<td>统一的表单填报与验证体系。</td>
-</tr>
-<tr>
-<td><a href="guide/http">Angular HttpClient</a></td>
-<td>Robust HTTP client that can power more advanced client-server communication.</td>
-</tr>
-<tr>
-<td><a href="guide/http">Angular HttpClient</a></td>
-<td>健壮的 HTTP 客户端库，它可以支持更高级的客户端-服务器通讯。</td>
-</tr>
-<tr>
-<td><a href="guide/animations">Angular Animations</a></td>
-<td>Rich system for driving animations based on application state.</td>
-</tr>
-<tr>
-<td><a href="guide/animations">Angular 动画</a></td>
-<td>丰富的动画体系，用于驱动基于应用状态的动画。</td>
-</tr>
-<tr>
-<td><a href="guide/service-worker-intro">Angular PWA</a></td>
-<td>Tools for building Progressive Web Applications (PWAs) including a service worker and Web app manifest.</td>
-</tr>
-<tr>
-<td><a href="guide/service-worker-intro">Angular PWA</a></td>
-<td>一些用于构建渐进式 Web 应用（PWA）的工具，包括 Service Worker 和 Web 应用清单（Manifest）。</td>
-</tr>
-<tr>
-<td><a href="guide/schematics">Angular Schematics</a></td>
-<td>Automated scaffolding, refactoring, and update tools that simplify development at large scale.</td>
-</tr>
-<tr>
-<td><a href="guide/schematics">Angular 原理图</a></td>
-<td>一些搭建脚手架、重构和升级的自动化工具。用于简化大规模应用的开发。</td>
-</tr>
-</table>
-
-These libraries expand your application's functionality while also letting you focus more on the features that make your application unique. Add these libraries knowing that they're designed to integrate seamlessly into and update simultaneously with the Angular framework.
-=======
 | Library | Details |
 | :------ | :------ |
 | [Angular Router](guide/router) | Advanced client-side navigation and routing based on Angular components. Supports lazy-loading, nested routes, custom path matching, and more. |
@@ -480,43 +188,22 @@
 
 These libraries expand your application's functionality while also letting you focus more on the features that make your application unique.
 Add these libraries knowing that they're designed to integrate seamlessly into and update simultaneously with the Angular framework.
->>>>>>> f25ac4ae
-
-这些库在扩展应用功能的同时，还能让你将更多精力放在那些令你的应用与众不同的功能上。你可以添加这些库，并相信它们能与 Angular 框架无缝集成并同步更新。
 
 These libraries are only required if and when they can help you add functionality to your applications or solve a particular problem.
 
-只有当它们可以帮你向应用中添加功能或解决特定的问题时，你才需要这些库。
-
 ## Next steps
 
-## 下一步
-
 This topic is intended to give you a brief overview of what Angular is, the advantages it provides, and what to expect as you start to build your applications.
 
-<<<<<<< HEAD
-本主题旨在帮你了解 Angular：什么是 Angular？它有哪些优势？当构建应用时它能为你提供什么帮助？
-
-To see Angular in action, see our [Getting Started](start) tutorial. This tutorial uses [stackblitz.com](https://stackblitz.com/), for you to explore a working example of Angular without any installation requirements.
-=======
 To see Angular in action, see our [Getting Started](start) tutorial.
 This tutorial uses [stackblitz.com](https://stackblitz.com), for you to explore a working example of Angular without any installation requirements.
->>>>>>> f25ac4ae
-
-要实际使用 Angular，请参阅我们的[入门](https://angular.cn/start)教程。本教程使用 [stackblitz.com](https://stackblitz.com/)，因此你可以浏览 Angular 的可工作范例，而不必先做任何安装工作。
 
 To explore Angular's capabilities further, we recommend reading through the sections, Understanding Angular and Developer Guides.
 
-<<<<<<< HEAD
-为了进一步探索 Angular 的功能，我们建议你通读《了解 Angular》 和《开发人员指南》这两节。
-
-@reviewed 2021-10-28
-=======
 <!-- links -->
 
 <!-- external links -->
 
 <!-- end links -->
 
-@reviewed 2022-02-28
->>>>>>> f25ac4ae
+@reviewed 2022-02-28