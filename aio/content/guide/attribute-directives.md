--- conflicted
+++ resolved
@@ -63,14 +63,10 @@
 the attribute.
 The controller class implements the desired directive behavior.
 
-<<<<<<< HEAD
 属性型指令至少需要一个带有`@Directive`装饰器的控制器类。该装饰器指定了一个用于标识属性的选择器。
 控制器类实现了指令需要的指令行为。
 
-This page demonstrates building a simple _myHighlight_ attribute
-=======
 This page demonstrates building a simple _appHighlight_ attribute
->>>>>>> b5934fc5
 directive to set an element's background color
 when the user hovers over that element. You can apply it like this:
 
@@ -82,25 +78,11 @@
 
 ### Write the directive code
 
-<<<<<<< HEAD
 ### 编写指令代码
 
-Follow the [setup](guide/setup) instructions for creating a new local project
-named <code>attribute-directives</code>.
-
-按照[开发环境](guide/setup)的说明，创建一个名叫<code>attribute-directives</code>的项目文件夹。
-
-Create the following source file in the indicated folder:
-
-
-在指定的文件夹下创建下列源码文件：
-
-<code-example path="attribute-directives/src/app/highlight.directive.1.ts" title="src/app/highlight.directive.ts">
-
-</code-example>
-
-=======
 Create the directive class file in a terminal window with this CLI command.
+
+在命令行窗口下用 CLI 命令创建指令类文件。
 
 <code-example language="sh" class="code-shell">
 ng generate directive highlight
@@ -108,76 +90,49 @@
 
 The CLI creates `src/app/highlight.directive.ts`, a corresponding test file (`.../spec.ts`, and _declares_ the directive class in the root `AppModule`.
 
+CLI 会创建`src/app/highlight.directive.ts`及相应的测试文件（`.../spec.ts`），并且在根模块`AppModule`中声明这个指令类。
+
 <div class="l-sub-section">
 
 _Directives_ must be declared in [Angular Modules](guide/ngmodule) in the same manner as _components_.
 
+和**组件**一样，这些**指令**也必须在[Angular模块](guide/ngmodule)中进行声明。
+
 </div >
 
 The generated `src/app/highlight.directive.ts` is as follows:
->>>>>>> b5934fc5
+
+生成的`src/app/highlight.directive.ts`文件如下：
 
 <code-example path="attribute-directives/src/app/highlight.directive.0.ts" title="src/app/highlight.directive.ts"></code-example>
 
-<<<<<<< HEAD
-`import`语句指定了从 Angular 的`core`库导入的一些符号。  
-
-1. `Directive` provides the functionality of the `@Directive` decorator.
-
-   `Directive`提供`@Directive`装饰器功能。  
-   
-1. `ElementRef` [injects](guide/dependency-injection) into the directive's constructor
-so the code can access the DOM element.
-
-   `ElementRef`[注入](guide/dependency-injection)到指令构造函数中。这样代码就可以访问 DOM 元素了。  
-   
- 1. `Input` allows data to flow from the binding expression into the directive.
- 
-    `Input`将数据从绑定表达式传达到指令中。
-=======
 The imported `Directive` symbol provides the Angular the `@Directive` decorator.
->>>>>>> b5934fc5
+
+这里导入的`Directive`符号提供了 Angular 的 `@Directive` 装饰器。
 
 The `@Directive` decorator's lone configuration property specifies the directive's
 [CSS attribute selector](https://developer.mozilla.org/en-US/docs/Web/CSS/Attribute_selectors), `[appHighlight]`.
 
-<<<<<<< HEAD
-然后，`@Directive`装饰器函数以配置对象参数的形式，包含了指令的元数据。
-
-
-`@Directive` requires a CSS selector to identify
-the HTML in the template that is associated with the directive.
-
-`@Directive`装饰器需要一个 CSS 选择器，以便从模板中识别出关联到这个指令的 HTML。
-
-The [CSS selector for an attribute](https://developer.mozilla.org/en-US/docs/Web/CSS/Attribute_selectors)
-is the attribute name in square brackets.
-Here, the directive's selector is `[myHighlight]`.
-Angular locates all elements in the template that have an attribute named `myHighlight`.
-=======
+`@Directive` 装饰器的配置属性中指定了该指令的 [CSS 属性型选择器](https://developer.mozilla.org/en-US/docs/Web/CSS/Attribute_selectors) `[appHighlight]`
+
 It's the brackets (`[]`) that make it an attribute selector.
 Angular locates each element in the template that has an attribute named `appHighlight` and applies the logic of this directive to that element.
 
+这里的方括号(`[]`)表示它的属性型选择器。
+Angular 会在模板中定位每个名叫 `appHighlight` 的元素，并且为这些元素加上本指令的逻辑。
+
 The _attribute selector_ pattern explains the name of this kind of directive.
->>>>>>> b5934fc5
-
-[用于 attribute 的 CSS 选择器](https://developer.mozilla.org/en-US/docs/Web/CSS/Attribute_selectors)就是属性名称加方括号。
-这里，指令的选择器是`[myHighlight]`，Angular 将会在模板中找到所有带`myHighlight`属性的元素。
-
+
+正因如此，这类指令被称为 **属性选择器** 。
 
 <div class="l-sub-section">
 
 #### Why not "highlight"?
 
-<<<<<<< HEAD
-### 为什么不直接叫做 "highlight"？
-
-Though *highlight* is a more concise name than *myHighlight* and would work,
-a best practice is to prefix selector names to ensure
-=======
+#### 为什么不直接叫做 "highlight"？
+
 Though *highlight* would be a more concise selector than *appHighlight* and it would work,
 the best practice is to prefix selector names to ensure
->>>>>>> b5934fc5
 they don't conflict with standard HTML attributes.
 This also reduces the risk of colliding with third-party directive names.
 The CLI added the `app` prefix for you.
@@ -196,149 +151,54 @@
 </div>
 
 After the `@Directive` metadata comes the directive's controller class,
-<<<<<<< HEAD
-called `HighlightDirective`, which contains the logic for the directive.
-Exporting `HighlightDirective` makes it accessible to other components.
-
-`@Directive`元数据之后就是该指令的控制器类，名叫`HighlightDirective`，它包含该指令的逻辑。
-然后导出`HighlightDirective`，以便让它能从其它组件中访问到。
-
-Angular creates a new instance of the directive's controller class for
-each matching element, injecting an Angular `ElementRef`
-into the constructor.
-`ElementRef` is a service that grants direct access to the DOM element
-through its `nativeElement` property.
-
-Angular 会为每个匹配的元素创建一个指令控制器类的实例，并把 Angular 的`ElementRef`和`Renderer`注入进构造函数。
-`ElementRef`是一个服务，它赋予我们通过它的`nativeElement`属性直接访问 DOM 元素的能力。
-`Renderer`服务允许通过代码设置元素的样式。
-
-{@a apply-directive}
-
-## Apply the attribute directive
-
-## 使用属性型指令
-
-To use the new `HighlightDirective`, create a template that
-applies the directive as an attribute to a paragraph (`<p>`) element.
-In Angular terms, the `<p>` element is the attribute **host**.
-
-要使用这个新的`HighlightDirective`，创建一个模板，把这个指令作为属性应用到一个段落(`p`)元素上。
-用 Angular 的话说，`<p>`元素就是这个属性型指令的**宿主**。
-
-Put the template in its own <code>app.component.html</code>
-file that looks like this:
-
-
-我们把这个模板放到它的<code>app.component.html</code>文件中，就像这样：
-
-<code-example path="attribute-directives/src/app/app.component.1.html" title="src/app/app.component.html">
-
-</code-example>
-
-=======
 called `HighlightDirective`, which contains the (currently empty) logic for the directive.
 Exporting `HighlightDirective` makes the directive accessible.
 
+紧跟在`@Directive`元数据之后的就是该指令的控制器类，名叫`HighlightDirective`，它包含了该指令的逻辑（目前为空逻辑）。然后导出`HighlightDirective`，以便它能在别处访问到。
+
 Now edit the generated `src/app/highlight.directive.ts` to look as follows:
 
+现在，把刚才生成的`src/app/highlight.directive.ts`编辑成这样：
+
 <code-example path="attribute-directives/src/app/highlight.directive.1.ts" title="src/app/highlight.directive.ts"></code-example>
 
 The `import` statement specifies an additional `ElementRef` symbol from the Angular `core` library:
+
+`import`语句还从 Angular 的 `core` 库中导入了一个 `ElementRef` 符号。
 
 You use the `ElementRef`in the directive's constructor
 to [inject](guide/dependency-injection) a reference to the host DOM element, 
 the element to which you applied `appHighlight`.
->>>>>>> b5934fc5
+
+我们可以在指令的构造函数中注入`ElementRef`，来引用宿主 DOM 元素，
 
 `ElementRef` grants direct access to the host DOM element
 through its `nativeElement` property.
 
-<<<<<<< HEAD
-
-现在，在`AppComponent`中引用这个模板：
-
-<code-example path="attribute-directives/src/app/app.component.ts" title="src/app/app.component.ts">
-
-</code-example>
-
-=======
 This first implementation sets the background color of the host element to yellow.
->>>>>>> b5934fc5
 
 {@a apply-directive}
 
-<<<<<<< HEAD
-
-接下来，添加了一个`import`语句来获得`Highlight`指令类，并把这个类添加到 NgModule 元数据的`declarations`数组中。
-这样，当 Angular 在模板中遇到`myHighlight`时，就能认出这是指令了。
-
-<code-example path="attribute-directives/src/app/app.module.ts" title="src/app/app.module.ts">
-
-</code-example>
-
-=======
 ## Apply the attribute directive
->>>>>>> b5934fc5
 
 To use the new `HighlightDirective`, add a paragraph (`<p>`) element to the template of the root `AppComponent` and apply the directive as an attribute.
 
-<<<<<<< HEAD
-
-运行应用，就会看到我们的指令确实高亮了段落中的文本。
-
-<figure >
-  <img src="generated/images/guide/attribute-directives/first-highlight.png" alt="First Highlight">
-</figure>
-=======
-<code-example path="attribute-directives/src/app/app.component.1.html" title="src/app/app.component.html" region="applied"></code-example>
->>>>>>> b5934fc5
+运行应用，就会看到我们的指令确实高亮了段落中的文本。<code-example path="attribute-directives/src/app/app.component.1.html" title="src/app/app.component.html" region="applied"></code-example>
 
 Now run the application to see the `HighlightDirective` in action.
 
-
-<<<<<<< HEAD
-### 你的指令没生效？
-
-Did you remember to add the directive to the  `declarations` attribute of `@NgModule`?
-It is easy to forget!
-
-你记着设置`@NgModule`的`declarations`数组了吗？它很容易被忘掉。
-
-Open the console in the browser tools and look for an error like this:
-
-打开浏览器调试工具的控制台，会看到像这样的错误信息：
-
-
-<code-example format="nocode">
-  EXCEPTION: Template parse errors:
-    Can't bind to 'myHighlight' since it isn't a known property of 'p'.
-</code-example>
-
-Angular detects that you're trying to bind to *something* but it can't find this directive
-in the module's `declarations` array.
-After specifying `HighlightDirective` in the `declarations` array,
-Angular knows it can apply the directive to components declared in this module.
-
-Angular 检测到你正在尝试绑定到*某些东西*，但它不认识。所以它在`declarations`元数据数组中查找。
-把`HighlightDirective`列在元数据的这个数组中，Angular 就会检查对应的导入语句，从而找到`highlight.directive.ts`，并了解`myHightlight`的功能。
-
-
-</div>
-
-To summarize, Angular found the `myHighlight` attribute on the `<p>` element.
-=======
+运行这个应用以查看`HighlightDirective`的实际效果。
+
 <code-example language="sh" class="code-shell">
 ng serve
 </code-example>
 
 To summarize, Angular found the `appHighlight` attribute on the **host** `<p>` element.
->>>>>>> b5934fc5
 It created an instance of the `HighlightDirective` class and
 injected a reference to the `<p>` element into the directive's constructor
 which sets the `<p>` element's background style to yellow.
 
-总结：Angular 在`<p>`元素上发现了一个`myHighlight`属性。
+总结：Angular 在**宿主**元素`<p>`上发现了一个`appHighlight`属性。
 然后它创建了一个`HighlightDirective`类的实例，并把所在元素的引用注入到了指令的构造函数中。
 在构造函数中，我们把`<p>`元素的背景设置为了黄色。
 
@@ -347,36 +207,24 @@
 
 ## Respond to user-initiated events
 
-<<<<<<< HEAD
 ## 响应用户引发的事件
 
-Currently, `myHighlight` simply sets an element color.
-=======
 Currently, `appHighlight` simply sets an element color.
->>>>>>> b5934fc5
 The directive could be more dynamic.
 It could detect when the user mouses into or out of the element
 and respond by setting or clearing the highlight color.
 
-<<<<<<< HEAD
 当前，`myHighlight`只是简单的设置元素的颜色。
 这个指令应该在用户鼠标悬浮一个元素时，设置它的颜色。
 
-Begin by adding `HostListener` to the list of imported symbols;
-add the `Input` symbol as well because you'll need it soon.
+Begin by adding `HostListener` to the list of imported symbols.
 
 
 先把`HostListener`加进导入列表中，同时再添加`Input`符号，因为我们很快就要用到它。
 
-<code-example path="attribute-directives/src/app/highlight.directive.ts" linenums="false" title="src/app/highlight.directive.ts (imports)" region="imports">
-
-</code-example>
-
-=======
-Begin by adding `HostListener` to the list of imported symbols.
-
-<code-example path="attribute-directives/src/app/highlight.directive.2.ts" linenums="false" title="src/app/highlight.directive.ts (imports)" region="imports"></code-example>
->>>>>>> b5934fc5
+<code-example path="attribute-directives/src/app/highlight.directive.2.ts" linenums="false" title="src/app/highlight.directive.ts (imports)" region="imports">
+
+</code-example>
 
 Then add two eventhandlers that respond when the mouse enters or leaves,
 each adorned by the `HostListener` decorator.
@@ -460,20 +308,17 @@
 Currently the highlight color is hard-coded _within_ the directive. That's inflexible.
 In this section, you give the developer the power to set the highlight color while applying the directive.
 
-<<<<<<< HEAD
-现在的高亮颜色是硬编码在指令中的，这不够灵活。
-我们应该让指令的使用者可以在模板中通过绑定来设置颜色。
-
-Start by adding a `highlightColor` property to the directive class like this:
-=======
+高亮的颜色目前是硬编码在指令中的，这不够灵活。
+我们应该让指令的使用者可以指定要用哪种颜色进行高亮。
+
 Begin by adding `Input` to the list of symbols imported from `@angular/core`.
 <code-example path="attribute-directives/src/app/highlight.directive.3.ts" linenums="false" title="src/app/highlight.directive.ts (imports)" region="imports"></code-example>
 
+我们先从`@angular/core`中导入`Input`。
+
 Add a `highlightColor` property to the directive class like this:
->>>>>>> b5934fc5
-
-
-我们先把`highlightColor`属性添加到指令类中，就像这样：
+
+然后把`highlightColor`属性添加到指令类中，就像这样：
 
 <code-example path="attribute-directives/src/app/highlight.directive.2.ts" linenums="false" title="src/app/highlight.directive.ts (highlightColor)" region="color">
 
@@ -541,15 +386,11 @@
 You're re-using the directive's attribute selector (`[appHighlight]`) to do both jobs.
 That's a crisp, compact syntax.
 
-<<<<<<< HEAD
 `[myHighlight]`属性同时做了两件事：把这个高亮指令应用到了`<p>`元素上，并且通过属性绑定设置了该指令的高亮颜色。
 我们复用了该指令的属性选择器`[myHighlight]`来同时完成它们。
 这是清爽、简约的语法。
 
-You'll have to rename the directive's `highlightColor` property to `myHighlight` because that's now the color property binding name.
-=======
 You'll have to rename the directive's `highlightColor` property to `appHighlight` because that's now the color property binding name.
->>>>>>> b5934fc5
 
 
 我们还要把该指令的`highlightColor`改名为`myHighlight`，因为它是颜色属性目前的绑定名。
@@ -592,7 +433,6 @@
 You get the best of both worlds: the property name you want and the binding syntax you want:
 
 
-<<<<<<< HEAD
 这是最好的结果：理想的内部属性名，理想的绑定语法：
 
 <code-example path="attribute-directives/src/app/app.component.html" linenums="false" title="src/app/app.component.html (color)" region="color">
@@ -600,12 +440,8 @@
 </code-example>
 
 
-Now that you're binding to `highlightColor`, modify the `onMouseEnter()` method to use it. 
-If someone neglects to bind to `highlightColor`, highlight in red:
-=======
-Now that you're binding via the alias to the `highlightColor`, modify the `onMouseEnter()` method to use that property.
+Now that you're binding via the alias to the `highlightColor`, modify the `onMouseEnter()` method to use that property. 
 If someone neglects to bind to `appHighlightColor`, highlight the host element in red:
->>>>>>> b5934fc5
 
 
 现在，我们绑定到了`highlightColor`属性，并修改`onMouseEnter()`方法来使用它。
@@ -783,13 +619,9 @@
 
 ### Appendix: Why add _@Input_?
 
-<<<<<<< HEAD
 ### 附录：为什么要加*@Input*？
 
-In this demo, the `hightlightColor` property is an ***input*** property of
-=======
 In this demo, the `highlightColor` property is an ***input*** property of
->>>>>>> b5934fc5
 the `HighlightDirective`. You've seen it applied without an alias:
 
 
@@ -874,14 +706,10 @@
   The template and its component trust each other.
   The `color` property doesn't require the `@Input` decorator.
 
-<<<<<<< HEAD
   `color`属性位于右侧的绑定表达式中，它属于模板所在的组件。
     该模板和组件相互信任。因此`color`不需要`@Input`装饰器。
 
-* The `myHighlight` property on the left refers to an _aliased_ property of the `HighlightDirective`,
-=======
 * The `appHighlight` property on the left refers to an _aliased_ property of the `HighlightDirective`,
->>>>>>> b5934fc5
   not a property of the template's component. There are trust issues.
   Therefore, the directive property must carry the `@Input` decorator.
 
