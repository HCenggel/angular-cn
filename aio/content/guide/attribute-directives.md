# Attribute directives

# 属性型指令

An **Attribute** directive changes the appearance or behavior of a DOM element.

**属性**型指令用于改变一个 DOM 元素的外观或行为。

Try the <live-example title="Attribute Directive example"></live-example>.

你可以到这里试试：<live-example title="属性型指令范例"></live-example>。

{@a directive-overview}

## Directives overview

## 指令概览

There are three kinds of directives in Angular:

在 Angular 中有三种类型的指令：

1. Components&mdash;directives with a template.

   组件 &mdash; 拥有模板的指令

1. Structural directives&mdash;change the DOM layout by adding and removing DOM elements.

   结构型指令 &mdash; 通过添加和移除 DOM 元素改变 DOM 布局的指令

1. Attribute directives&mdash;change the appearance or behavior of an element, component, or another directive.

   属性型指令 &mdash; 改变元素、组件或其它指令的外观和行为的指令。

*Components* are the most common of the three directives.
You saw a component for the first time in the [Getting Started](start "Getting Started with Angular") tutorial.

*组件*是这三种指令中最常用的。
你在[快速上手](start "Getting Started with Angular")例子中第一次见到组件。

*Structural Directives* change the structure of the view.
Two examples are [NgFor](guide/built-in-directives#ngFor) and [NgIf](guide/built-in-directives#ngIf).
Learn about them in the [Structural Directives](guide/structural-directives) guide.

*结构型*指令修改视图的结构。例如，[NgFor](guide/template-syntax#ngFor) 和 [NgIf](guide/template-syntax#ngIf)。
要了解更多，参见[结构型指令](guide/structural-directives) 指南。

*Attribute directives* are used as attributes of elements.
The built-in [NgStyle](guide/built-in-directives#ngStyle) directive in the
[Built-in directives](guide/built-in-directives) guide, for example,
can change several element styles at the same time.

*属性型*指令改变一个元素的外观或行为。例如，内置的 [NgStyle](guide/template-syntax#ngStyle) 指令可以同时修改元素的多个样式。

## Build a simple attribute directive

## 创建一个简单的属性型指令

An attribute directive minimally requires building a controller class annotated with
`@Directive`, which specifies the selector that identifies
the attribute.
The controller class implements the desired directive behavior.

属性型指令至少需要一个带有 `@Directive` 装饰器的控制器类。该装饰器指定了一个用于标识属性的选择器。
控制器类实现了指令需要的指令行为。

This page demonstrates building a simple _appHighlight_ attribute
directive to set an element's background color
when the user hovers over that element. You can apply it like this:

本章展示了如何创建一个简单的属性型指令 _appHighlight_，当用户把鼠标悬停在一个元素上时，改变它的背景色。你可以这样用它：

<code-example path="attribute-directives/src/app/app.component.1.html" header="src/app/app.component.html (applied)" region="applied"></code-example>

{@a write-directive}

Please note that directives _do not_ support namespaces.

注意，指令**不支持**命名空间。

<code-example path="attribute-directives/src/app/app.component.avoid.html" header="src/app/app.component.avoid.html (unsupported)" region="unsupported"></code-example>

### Write the directive code

### 编写指令代码

Create the directive class file in a terminal window with the CLI command [`ng generate directive`](cli/generate).

在命令行窗口下用 CLI 命令 [`ng generate directive`](cli/generate) 创建指令类文件。

<code-example language="sh" class="code-shell">
ng generate directive highlight
</code-example>

The CLI creates `src/app/highlight.directive.ts`, a corresponding test file `src/app/highlight.directive.spec.ts`, and _declares_ the directive class in the root `AppModule`.

CLI 会创建 `src/app/highlight.directive.ts` 及相应的测试文件（`src/app/highlight.directive.spec.ts`），并且在根模块 `AppModule` 中声明这个指令类。

<div class="alert is-helpful">

_Directives_ must be declared in [Angular Modules](guide/ngmodules) in the same manner as _components_.

和**组件**一样，这些**指令**也必须在[Angular 模块](guide/ngmodules)中进行声明。

</div >

The generated `src/app/highlight.directive.ts` is as follows:

生成的 `src/app/highlight.directive.ts` 文件如下：

<code-example path="attribute-directives/src/app/highlight.directive.0.ts" header="src/app/highlight.directive.ts"></code-example>

The imported `Directive` symbol provides Angular the `@Directive` decorator.

这里导入的 `Directive` 符号提供了 Angular 的 `@Directive` 装饰器。

The `@Directive` decorator's lone configuration property specifies the directive's
[CSS attribute selector](https://developer.mozilla.org/docs/Web/CSS/Attribute_selectors), `[appHighlight]`.

`@Directive` 装饰器的配置属性中指定了该指令的 [CSS 属性型选择器](https://developer.mozilla.org/en-US/docs/Web/CSS/Attribute_selectors) `[appHighlight]`

It's the brackets (`[]`) that make it an attribute selector.
Angular locates each element in the template that has an attribute named `appHighlight` and applies the logic of this directive to that element.

这里的方括号(`[]`)表示它的属性型选择器。
Angular 会在模板中定位每个拥有名叫 `appHighlight` 属性的元素，并且为这些元素加上本指令的逻辑。

The _attribute selector_ pattern explains the name of this kind of directive.

正因如此，这类指令被称为 **属性选择器**。

<div class="alert is-helpful">

#### Why not "highlight"?

#### 为什么不直接叫做 "highlight"？

Though *highlight* would be a more concise selector than *appHighlight* and it would work,
the best practice is to prefix selector names to ensure
they don't conflict with standard HTML attributes.
This also reduces the risk of colliding with third-party directive names.
The CLI added the `app` prefix for you.

尽管 *highlight* 是一个比 *appHighlight* 更简洁的名字，而且它确实也能工作。
但是最佳实践是在选择器名字前面添加前缀，以确保它们不会与标准 HTML 属性冲突。
它同时减少了与第三方指令名字发生冲突的危险。

Make sure you do **not** prefix the `highlight` directive name with **`ng`** because
that prefix is reserved for Angular and using it could cause bugs that are difficult to diagnose.

确认你**没有**给 `highlight` 指令添加**`ng`**前缀。
那个前缀属于 Angular，使用它可能导致难以诊断的 bug。例如，这个简短的前缀 `app` 可以帮助你区分自定义指令。

</div>

After the `@Directive` metadata comes the directive's controller class,
called `HighlightDirective`, which contains the (currently empty) logic for the directive.
Exporting `HighlightDirective` makes the directive accessible.

紧跟在 `@Directive` 元数据之后的就是该指令的控制器类，名叫 `HighlightDirective`，它包含了该指令的逻辑（目前为空逻辑）。然后导出 `HighlightDirective`，以便它能在别处访问到。

Now edit the generated `src/app/highlight.directive.ts` to look as follows:

现在，把刚才生成的 `src/app/highlight.directive.ts` 编辑成这样：

<code-example path="attribute-directives/src/app/highlight.directive.1.ts" header="src/app/highlight.directive.ts"></code-example>

The `import` statement specifies an additional `ElementRef` symbol from the Angular `core` library:

`import` 语句还从 Angular 的 `core` 库中导入了一个 `ElementRef` 符号。

You use the `ElementRef` in the directive's constructor
to [inject](guide/dependency-injection) a reference to the host DOM element,
the element to which you applied `appHighlight`.

你可以在指令的构造函数中使用 `ElementRef` 来[注入](guide/dependency-injection)宿主 DOM 元素的引用，也就是你放置 `appHighlight` 的那个元素。

`ElementRef` grants direct access to the host DOM element
through its `nativeElement` property.

`ElementRef` 通过其 `nativeElement` 属性给你了直接访问宿主 DOM 元素的能力。

This first implementation sets the background color of the host element to yellow.

这里的第一个实现把宿主元素的背景色设置为了黄色。

{@a apply-directive}

## Apply the attribute directive

## 使用属性型指令

To use the new `HighlightDirective`, add a paragraph (`<p>`) element to the template of the root `AppComponent` and apply the directive as an attribute.

要想使用这个新的 `HighlightDirective`，就往根组件 `AppComponent` 的模板中添加一个 `<p>` 元素，并把该指令作为一个属性使用。

<code-example path="attribute-directives/src/app/app.component.1.html" header="src/app/app.component.html" region="applied"></code-example>

Now run the application to see the `HighlightDirective` in action.

运行这个应用以查看 `HighlightDirective` 的实际效果。

<code-example language="sh" class="code-shell">
ng serve
</code-example>

To summarize, Angular found the `appHighlight` attribute on the **host** `<p>` element.
It created an instance of the `HighlightDirective` class and
injected a reference to the `<p>` element into the directive's constructor
which sets the `<p>` element's background style to yellow.

总结：Angular 在**宿主**元素 `<p>` 上发现了一个 `appHighlight` 属性。
然后它创建了一个 `HighlightDirective` 类的实例，并把所在元素的引用注入到了指令的构造函数中。
在构造函数中，该指令把 `<p>` 元素的背景设置为了黄色。

{@a respond-to-user}

## Respond to user-initiated events

## 响应用户引发的事件

Currently, `appHighlight` simply sets an element color.
The directive could be more dynamic.
It could detect when the user mouses into or out of the element
and respond by setting or clearing the highlight color.

当前，`appHighlight` 只是简单的设置元素的颜色。
这个指令应该在用户鼠标悬浮一个元素时，设置它的颜色。

Begin by adding `HostListener` to the list of imported symbols.

先把 `HostListener` 加进导入列表中。

<code-example path="attribute-directives/src/app/highlight.directive.2.ts" header="src/app/highlight.directive.ts (imports)" region="imports"></code-example>

Then add two event handlers that respond when the mouse enters or leaves,
each adorned by the `HostListener` decorator.

然后使用 `HostListener` 装饰器添加两个事件处理器，它们会在鼠标进入或离开时进行响应。

<code-example path="attribute-directives/src/app/highlight.directive.2.ts" header="src/app/highlight.directive.ts (mouse-methods)" region="mouse-methods"></code-example>

The `@HostListener` decorator lets you subscribe to events of the DOM
element that hosts an attribute directive, the `<p>` in this case.

`@HostListener` 装饰器让你订阅某个属性型指令所在的宿主 DOM 元素的事件，在这个例子中就是 `<p>`。

<div class="alert is-helpful">

Of course you could reach into the DOM with standard JavaScript and attach event listeners manually.
There are at least three problems with _that_ approach:

当然，你可以通过标准的 JavaScript 方式手动给宿主 DOM 元素附加一个事件监听器。
但这种方法至少有三个问题：

1. You have to write the listeners correctly.

   必须正确的书写事件监听器。

1. The code must *detach* the listener when the directive is destroyed to avoid memory leaks.

   当指令被销毁的时候，必须*拆卸*事件监听器，否则会导致内存泄露。

1. Talking to DOM API directly isn't a best practice.

   必须直接和 DOM API 打交道，应该避免这样做。

</div>

The handlers delegate to a helper method that sets the color on the host DOM element, `el`.

这些处理器委托了一个辅助方法来为 DOM 元素（`el`）设置颜色。

The helper method, `highlight`, was extracted from the constructor.
The revised constructor simply declares the injected `el: ElementRef`.

这个辅助方法（`highlight`）被从构造函数中提取了出来。
修改后的构造函数只负责声明要注入的元素 `el: ElementRef`。

<code-example path="attribute-directives/src/app/highlight.directive.2.ts" header="src/app/highlight.directive.ts (constructor)" region="ctor"></code-example>

Here's the updated directive in full:

下面是修改后的指令代码：

<code-example path="attribute-directives/src/app/highlight.directive.2.ts" header="src/app/highlight.directive.ts"></code-example>

Run the app and confirm that the background color appears when
the pointer hovers over the paragraph element and disappears as the pointer moves out.

运行本应用并确认：当把鼠标移到 `p` 上的时候，背景色就出现了，而移开时就消失了。

<div class="lightbox">
  <img src="generated/images/guide/attribute-directives/highlight-directive-anim.gif" alt="Second Highlight">
</div>

{@a bindings}

## Pass values into the directive with an _@Input_ data binding

## 使用 `@Input` 数据绑定向指令传递值

Currently the highlight color is hard-coded _within_ the directive. That's inflexible.
In this section, you give the developer the power to set the highlight color while applying the directive.

高亮的颜色目前是硬编码在指令中的，这不够灵活。
在这一节中，你应该让指令的使用者可以指定要用哪种颜色进行高亮。

Begin by adding `Input` to the list of symbols imported from `@angular/core`.

先从 `@angular/core` 中导入 `Input`。

<code-example path="attribute-directives/src/app/highlight.directive.3.ts" header="src/app/highlight.directive.ts (imports)" region="imports"></code-example>

Add a `highlightColor` property to the directive class like this:

然后把 `highlightColor` 属性添加到指令类中，就像这样：

<code-example path="attribute-directives/src/app/highlight.directive.2.ts" header="src/app/highlight.directive.ts (highlightColor)" region="color"></code-example>

{@a input}

### Binding to an `@Input()` property

<<<<<<< HEAD
### 绑定到 *@Input* 属性

Notice the `@Input` decorator. It adds metadata to the class that makes the directive's `highlightColor` property available for binding.
=======
Notice the `@Input()` decorator. It adds metadata to the class that makes the directive's `highlightColor` property available for binding.
>>>>>>> 68d4a744

注意看 `@Input` 装饰器。它往类上添加了一些元数据，从而让该指令的 `highlightColor` 能用于绑定。

It's called an *input* property because data flows from the binding expression _into_ the directive.
Without that `@Input()` metadata, Angular rejects the binding; see [below](guide/attribute-directives#why-input "Why add @Input?") for more information.

它之所以称为*输入*属性，是因为数据流是从绑定表达式流向指令内部的。
如果没有这个元数据，Angular 就会拒绝绑定，参见[稍后](guide/attribute-directives#why-input "为什么要添加@Input?")了解更多。

Try it by adding the following directive binding variations to the `AppComponent` template:

试试把下列指令绑定变量添加到 `AppComponent` 的模板中：

<code-example path="attribute-directives/src/app/app.component.1.html" header="src/app/app.component.html (excerpt)" region="color-1"></code-example>

Add a `color` property to the `AppComponent`.

把 `color` 属性添加到 `AppComponent` 中：

<code-example path="attribute-directives/src/app/app.component.1.ts" header="src/app/app.component.ts (class)" region="class"></code-example>

Let it control the highlight color with a property binding.

让它通过属性绑定来控制高亮颜色。

<code-example path="attribute-directives/src/app/app.component.1.html" header="src/app/app.component.html (excerpt)" region="color-2"></code-example>

That's good, but it would be nice to _simultaneously_ apply the directive and set the color _in the same attribute_ like this.

很不错，但如果可以在应用该指令时在*同一个属性*中设置颜色就更好了，就像这样：

<code-example path="attribute-directives/src/app/app.component.html" header="src/app/app.component.html (color)" region="color"></code-example>

The `[appHighlight]` attribute binding both applies the highlighting directive to the `<p>` element
and sets the directive's highlight color with a property binding.
You're re-using the directive's attribute selector (`[appHighlight]`) to do both jobs.
That's a crisp, compact syntax.

`[appHighlight]` 属性同时做了两件事：把这个高亮指令应用到了 `<p>` 元素上，并且通过属性绑定设置了该指令的高亮颜色。
你复用了该指令的属性选择器 `[appHighlight]` 来同时完成它们。
这是清爽、简约的语法。

You'll have to rename the directive's `highlightColor` property to `appHighlight` because that's now the color property binding name.

你还要把该指令的 `highlightColor` 改名为 `appHighlight`，因为它是颜色属性目前的绑定名。

<code-example path="attribute-directives/src/app/highlight.directive.2.ts" header="src/app/highlight.directive.ts (renamed to match directive selector)" region="color-2"></code-example>

This is disagreeable. The word, `appHighlight`, is a terrible property name and it doesn't convey the property's intent.

这可不好。因为 `appHighlight` 是一个糟糕的属性名，而且不能反映该属性的意图。

{@a input-alias}

### Bind to an _@Input_ alias

### 绑定到 *@Input* 别名

Fortunately you can name the directive property whatever you want _and_ **_alias it_** for binding purposes.

<<<<<<< HEAD
幸运的是，你可以随意命名该指令的属性，并且**给它指定一个用于绑定的别名**。

Restore the original property name and specify the selector as the alias in the argument to `@Input`.
=======
Restore the original property name and specify the selector as the alias in the argument to `@Input()`.
>>>>>>> 68d4a744

恢复原始属性名，并在 `@Input` 的参数中把该选择器指定为别名。

<code-example path="attribute-directives/src/app/highlight.directive.ts" header="src/app/highlight.directive.ts (color property with alias)" region="color"></code-example>

_Inside_ the directive the property is known as `highlightColor`.
_Outside_ the directive, where you bind to it, it's known as `appHighlight`.

在指令内部，该属性叫 `highlightColor`，在外部，你绑定到它地方，它叫 `appHighlight`。

You get the best of both worlds: the property name you want and the binding syntax you want:

这是最好的结果：理想的内部属性名，理想的绑定语法：

<code-example path="attribute-directives/src/app/app.component.html" header="src/app/app.component.html (color)" region="color"></code-example>

Now that you're binding via the alias to the `highlightColor`, modify the `onMouseEnter()` method to use that property.
If someone neglects to bind to `appHighlight`, highlight the host element in red:

现在，你通过别名绑定到了 `highlightColor` 属性，并修改 `onMouseEnter()` 方法来使用它。
如果有人忘了绑定到 `appHighlight`，那就用红色进行高亮。

<code-example path="attribute-directives/src/app/highlight.directive.3.ts" header="src/app/highlight.directive.ts (mouse enter)" region="mouse-enter"></code-example>

Here's the latest version of the directive class.

这是最终版本的指令类。

<code-example path="attribute-directives/src/app/highlight.directive.3.ts" header="src/app/highlight.directive.ts (excerpt)"></code-example>

## Write a harness to try it

## 写个测试程序试验下

It may be difficult to imagine how this directive actually works.
In this section, you'll turn `AppComponent` into a harness that
lets you pick the highlight color with a radio button and bind your color choice to the directive.

凭空想象该指令如何工作可不容易。
在本节，你将把 `AppComponent` 改成一个测试程序，它让你可以通过单选按钮来选取高亮颜色，并且把你选取的颜色绑定到指令中。

Update <code>app.component.html</code> as follows:

把 `app.component.html` 修改成这样：

<code-example path="attribute-directives/src/app/app.component.html" header="src/app/app.component.html (v2)" region="v2"></code-example>

Revise the `AppComponent.color` so that it has no initial value.

修改 `AppComponent.color`，让它不再有初始值。

<code-example path="attribute-directives/src/app/app.component.ts" header="src/app/app.component.ts (class)" region="class"></code-example>

Here are the harness and directive in action.

下面是测试程序和指令的动图。

<div class="lightbox">
  <img src="generated/images/guide/attribute-directives/highlight-directive-v2-anim.gif" alt="Highlight v.2">
</div>

{@a second-property}

## Bind to a second property

## 绑定到第二个属性

This highlight directive has a single customizable property. In a real app, it may need more.

本例的指令只有一个可定制属性，真实的应用通常需要更多。

At the moment, the default color&mdash;the color that prevails until
the user picks a highlight color&mdash;is hard-coded as "red".
Let the template developer set the default color.

目前，默认颜色（它在用户选取了高亮颜色之前一直有效）被硬编码为红色。应该允许模板的开发者设置默认颜色。

Add a second **input** property to `HighlightDirective` called `defaultColor`:

把第二个名叫 `defaultColor` 的**输入**属性添加到 `HighlightDirective` 中：

<code-example path="attribute-directives/src/app/highlight.directive.ts" header="src/app/highlight.directive.ts (defaultColor)" region="defaultColor"></code-example>

Revise the directive's `onMouseEnter` so that it first tries to highlight with the `highlightColor`,
then with the `defaultColor`, and falls back to "red" if both properties are undefined.

修改该指令的 `onMouseEnter`，让它首先尝试使用 `highlightColor` 进行高亮，然后用 `defaultColor`，如果它们都没有指定，那就用红色作为后备。

<code-example path="attribute-directives/src/app/highlight.directive.ts" header="src/app/highlight.directive.ts (mouse-enter)" region="mouse-enter"></code-example>

How do you bind to a second property when you're already binding to the `appHighlight` attribute name?

当已经绑定过 `appHighlight` 属性时，要如何绑定到第二个属性呢？

As with components, you can add as many directive property bindings as you need by stringing them along in the template.
The developer should be able to write the following template HTML to both bind to the `AppComponent.color`
and fall back to "violet" as the default color.

像组件一样，你也可以绑定到指令的很多属性，只要把它们依次写在模板中就行了。
开发者可以绑定到 `AppComponent.color`，并且用紫罗兰色作为默认颜色，代码如下：

<code-example path="attribute-directives/src/app/app.component.html" header="src/app/app.component.html (defaultColor)" region="defaultColor"></code-example>

Angular knows that the `defaultColor` binding belongs to the `HighlightDirective`
because you made it _public_ with the `@Input()` decorator.

Angular 之所以知道 `defaultColor` 绑定属于 `HighlightDirective`，是因为你已经通过 `@Input` 装饰器把它设置成了*公共*属性。

Here's how the harness should work when you're done coding.

当这些代码完成时，测试程序工作时的动图如下：

<div class="lightbox">
  <img src="generated/images/guide/attribute-directives/highlight-directive-final-anim.gif" alt="Final Highlight">
</div>

<hr />

{@a ngNonBindable}

## `ngNonBindable`

With the built-in template primitive `ngNonBindable`, Angular won't
evaluate expressions in elements. For example:

<code-example path="attribute-directives/src/app/app.component.html" linenums="false" header="src/app/app.component.html" region="ngNonBindable"></code-example>

The expression `{{ 1 + 1 }}` will render just as it does in your code editor,
and will not display `2`. This is helpful when you want to render code in the browser.

When you apply `ngNonBindable` to an element, it stops any binding starting at that element, including child elements. However, `ngNonBindable` still allows
directives to work to the element where you apply `ngNonBindable`. In the following example, the `appHighlight` directive will still be active but Angular will not evaluate the expression `{{ 1 + 1 }}`.

<code-example path="attribute-directives/src/app/app.component.html" linenums="false" header="src/app/app.component.html" region="ngNonBindable-with-directive"></code-example>

Additionally, if you apply `ngNonBindable` to a parent element, interpolation and binding of any sort, such as property binding, or event binding, is disabled for its children.

## Summary

## 小结

This page covered how to:

本章介绍了如何：

* [Build an **attribute directive**](guide/attribute-directives#write-directive) that modifies the behavior of an element.

   [构建一个**属性型指令**](guide/attribute-directives#write-directive)，它用于修改一个元素的行为。

* [Apply the directive](guide/attribute-directives#apply-directive) to an element in a template.

   [把一个指令应用到](guide/attribute-directives#apply-directive)模板中的某个元素上。

* [Respond to **events**](guide/attribute-directives#respond-to-user) that change the directive's behavior.

   [响应**事件**](guide/attribute-directives#respond-to-user)以改变指令的行为。

* [**Bind** values to the directive](guide/attribute-directives#bindings).
* [Prevent expression evaluation](guide/attribute-directives#ngNonBindable).

   [把值**绑定**到指令中](guide/attribute-directives#bindings)。

The final source code follows:

最终的源码如下：

<code-tabs>
  <code-pane header="app/app.component.ts" path="attribute-directives/src/app/app.component.ts"></code-pane>
  <code-pane header="app/app.component.html" path="attribute-directives/src/app/app.component.html"></code-pane>
  <code-pane header="app/highlight.directive.ts" path="attribute-directives/src/app/highlight.directive.ts"></code-pane>
  <code-pane header="app/app.module.ts" path="attribute-directives/src/app/app.module.ts"></code-pane>
  <code-pane header="main.ts" path="attribute-directives/src/main.ts"></code-pane>
  <code-pane header="index.html" path="attribute-directives/src/index.html"></code-pane>
</code-tabs>

You can also experience and download the <live-example title="Attribute Directive example"></live-example>.

你还可以体验和下载<live-example title="属性型指令范例"></live-example>.

{@a why-input}

### Appendix: Why add `@Input()`?

<<<<<<< HEAD
### 附录：为什么要加*@Input*？

In this demo, the `highlightColor` property is an ***input*** property of
=======
In this demo, the `highlightColor` property is an `@Input()` property of
>>>>>>> 68d4a744
the `HighlightDirective`. You've seen it applied without an alias:

在这个例子中 `hightlightColor` 是 `HighlightDirective` 的一个***输入型***属性。你见过它没有用别名时的代码：

<code-example path="attribute-directives/src/app/highlight.directive.2.ts" header="src/app/highlight.directive.ts (color)" region="color"></code-example>

You've seen it with an alias:

也见过用别名时的代码：

<code-example path="attribute-directives/src/app/highlight.directive.ts" header="src/app/highlight.directive.ts (color)" region="color"></code-example>

Either way, the `@Input()` decorator tells Angular that this property is
_public_ and available for binding by a parent component.
Without `@Input()`, Angular refuses to bind to the property.

<<<<<<< HEAD
无论哪种方式，`@Input` 装饰器都告诉 Angular，该属性是*公共的*，并且能被父组件绑定。
如果没有 `@Input`，Angular 就会拒绝绑定到该属性。

You've bound template HTML to component properties before and never used `@Input`.
=======
You've bound template HTML to component properties before and never used `@Input()`.
>>>>>>> 68d4a744
What's different?

但你以前也曾经把模板 HTML 绑定到组件的属性，而且从来没有用过 `@Input`。
差异何在？

The difference is a matter of trust.
Angular treats a component's template as _belonging_ to the component.
The component and its template trust each other implicitly.
Therefore, the component's own template may bind to _any_ property of that component,
with or without the `@Input()` decorator.

差异在于信任度不同。
Angular 把组件的模板看做*从属于*该组件的。
组件和它的模板默认会相互信任。
这也就是意味着，组件自己的模板可以绑定到组件的*任意*属性，无论是否使用了 `@Input` 装饰器。

But a component or directive shouldn't blindly trust _other_ components and directives.
The properties of a component or directive are hidden from binding by default.
They are _private_ from an Angular binding perspective.
When adorned with the `@Input()` decorator, the property becomes _public_ from an Angular binding perspective.
Only then can it be bound by some other component or directive.

<<<<<<< HEAD
但组件或指令不应该盲目的信任其它组件或指令。
因此组件或指令的属性默认是不能被绑定的。
从 Angular 绑定机制的角度来看，它们是*私有*的，而当添加了 `@Input` 时，Angular 绑定机制才会把它们当成*公共*的。
只有这样，它们才能被其它组件或属性绑定。

You can tell if `@Input` is needed by the position of the property name in a binding.
=======
You can tell if `@Input()` is needed by the position of the property name in a binding.
>>>>>>> 68d4a744

你可以根据属性名在绑定中出现的位置来判定是否要加 `@Input`。

* When it appears in the template expression to the ***right*** of the equals (=),
  it belongs to the template's component and does not require the `@Input()` decorator.

   当它出现在等号***右侧***的模板表达式中时，它属于模板所在的组件，不需要 `@Input` 装饰器。

* When it appears in **square brackets** ([ ]) to the **left** of the equals (=),
  the property belongs to some _other_ component or directive;
  that property must be adorned with the `@Input()` decorator.

   当它出现在等号**左边**的**方括号（[ ]）**中时，该属性属于*其它*组件或指令，它必须带有 `@Input` 装饰器。

Now apply that reasoning to the following example:

试用此原理分析下列范例：

<code-example path="attribute-directives/src/app/app.component.html" header="src/app/app.component.html (color)" region="color"></code-example>

* The `color` property in the expression on the right belongs to the template's component.
  The template and its component trust each other.
  The `color` property doesn't require the `@Input()` decorator.

   `color` 属性位于右侧的绑定表达式中，它属于模板所在的组件。
    该模板和组件相互信任。因此 `color` 不需要 `@Input` 装饰器。

* The `appHighlight` property on the left refers to an _aliased_ property of the `HighlightDirective`,
<<<<<<< HEAD
  not a property of the template's component. There are trust issues.
  Therefore, the directive property must carry the `@Input` decorator.

   `appHighlight` 属性位于左侧，它引用了 `HighlightDirective` 中一个*带别名的*属性，它不是模板所属组件的一部分，因此存在信任问题。
所以，该属性必须带 `@Input` 装饰器。
=======
  not a property of the template's component.
  For security, the directive property must carry the `@Input()` decorator.
>>>>>>> 68d4a744
<|MERGE_RESOLUTION|>--- conflicted
+++ resolved
@@ -42,15 +42,15 @@
 Two examples are [NgFor](guide/built-in-directives#ngFor) and [NgIf](guide/built-in-directives#ngIf).
 Learn about them in the [Structural Directives](guide/structural-directives) guide.
 
-*结构型*指令修改视图的结构。例如，[NgFor](guide/template-syntax#ngFor) 和 [NgIf](guide/template-syntax#ngIf)。
-要了解更多，参见[结构型指令](guide/structural-directives) 指南。
+*结构型*指令修改视图的结构。例如，[NgFor](guide/built-in-directives#ngFor) 和 [NgIf](guide/built-in-directives#ngIf)。
+要了解更多，参阅[结构型指令](guide/structural-directives) 指南。
 
 *Attribute directives* are used as attributes of elements.
 The built-in [NgStyle](guide/built-in-directives#ngStyle) directive in the
 [Built-in directives](guide/built-in-directives) guide, for example,
 can change several element styles at the same time.
 
-*属性型*指令改变一个元素的外观或行为。例如，内置的 [NgStyle](guide/template-syntax#ngStyle) 指令可以同时修改元素的多个样式。
+*属性型*指令改变一个元素的外观或行为。例如，内置的 [NgStyle](guide/built-in-directives#ngStyle) 指令可以同时修改元素的多个样式。
 
 ## Build a simple attribute directive
 
@@ -322,13 +322,9 @@
 
 ### Binding to an `@Input()` property
 
-<<<<<<< HEAD
 ### 绑定到 *@Input* 属性
 
-Notice the `@Input` decorator. It adds metadata to the class that makes the directive's `highlightColor` property available for binding.
-=======
 Notice the `@Input()` decorator. It adds metadata to the class that makes the directive's `highlightColor` property available for binding.
->>>>>>> 68d4a744
 
 注意看 `@Input` 装饰器。它往类上添加了一些元数据，从而让该指令的 `highlightColor` 能用于绑定。
 
@@ -336,7 +332,7 @@
 Without that `@Input()` metadata, Angular rejects the binding; see [below](guide/attribute-directives#why-input "Why add @Input?") for more information.
 
 它之所以称为*输入*属性，是因为数据流是从绑定表达式流向指令内部的。
-如果没有这个元数据，Angular 就会拒绝绑定，参见[稍后](guide/attribute-directives#why-input "为什么要添加@Input?")了解更多。
+如果没有这个元数据，Angular 就会拒绝绑定，参阅[稍后](guide/attribute-directives#why-input "为什么要添加@Input?")了解更多。
 
 Try it by adding the following directive binding variations to the `AppComponent` template:
 
@@ -389,13 +385,9 @@
 
 Fortunately you can name the directive property whatever you want _and_ **_alias it_** for binding purposes.
 
-<<<<<<< HEAD
 幸运的是，你可以随意命名该指令的属性，并且**给它指定一个用于绑定的别名**。
 
-Restore the original property name and specify the selector as the alias in the argument to `@Input`.
-=======
 Restore the original property name and specify the selector as the alias in the argument to `@Input()`.
->>>>>>> 68d4a744
 
 恢复原始属性名，并在 `@Input` 的参数中把该选择器指定为别名。
 
@@ -521,18 +513,26 @@
 With the built-in template primitive `ngNonBindable`, Angular won't
 evaluate expressions in elements. For example:
 
+使用由模板引擎原生支持的 `ngNonBindable` 伪指令，可以让 Angular 不对模板中的表达式进行求值。例如：
+
 <code-example path="attribute-directives/src/app/app.component.html" linenums="false" header="src/app/app.component.html" region="ngNonBindable"></code-example>
 
 The expression `{{ 1 + 1 }}` will render just as it does in your code editor,
 and will not display `2`. This is helpful when you want to render code in the browser.
 
+表达式 `{{ 1 + 1 }}` 将会原样渲染，就像你的代码编辑器中一样，而不会显示为 `2`。当你要在浏览器中渲染代码时，这很有用。
+
 When you apply `ngNonBindable` to an element, it stops any binding starting at that element, including child elements. However, `ngNonBindable` still allows
 directives to work to the element where you apply `ngNonBindable`. In the following example, the `appHighlight` directive will still be active but Angular will not evaluate the expression `{{ 1 + 1 }}`.
 
+当你把 `ngNonBindable` 应用在元素上时，它会阻止元素及其所有子元素的绑定。不过，`ngNonBindable` 仍然允许指令作用于受 `ngNonBindable` 影响的元素上。下面的例子中，`appHighlight` 指令仍然会生效，但是 Angular 不会对表达式 `{{ 1 + 1 }}` 进行求值。
+
 <code-example path="attribute-directives/src/app/app.component.html" linenums="false" header="src/app/app.component.html" region="ngNonBindable-with-directive"></code-example>
 
 Additionally, if you apply `ngNonBindable` to a parent element, interpolation and binding of any sort, such as property binding, or event binding, is disabled for its children.
 
+另外，如果你把 `ngNonBindable` 应用于某个父元素，就会在它的所有子元素上禁用插值和任何类型的绑定比如属性绑定或事件绑定。
+
 ## Summary
 
 ## 小结
@@ -554,9 +554,12 @@
    [响应**事件**](guide/attribute-directives#respond-to-user)以改变指令的行为。
 
 * [**Bind** values to the directive](guide/attribute-directives#bindings).
+
+   [把值**绑定**到指令中](guide/attribute-directives#bindings)。
+
 * [Prevent expression evaluation](guide/attribute-directives#ngNonBindable).
 
-   [把值**绑定**到指令中](guide/attribute-directives#bindings)。
+  [防止对表达式求值](guide/attribute-directives#ngNonBindable).
 
 The final source code follows:
 
@@ -579,13 +582,9 @@
 
 ### Appendix: Why add `@Input()`?
 
-<<<<<<< HEAD
 ### 附录：为什么要加*@Input*？
 
-In this demo, the `highlightColor` property is an ***input*** property of
-=======
 In this demo, the `highlightColor` property is an `@Input()` property of
->>>>>>> 68d4a744
 the `HighlightDirective`. You've seen it applied without an alias:
 
 在这个例子中 `hightlightColor` 是 `HighlightDirective` 的一个***输入型***属性。你见过它没有用别名时的代码：
@@ -602,14 +601,10 @@
 _public_ and available for binding by a parent component.
 Without `@Input()`, Angular refuses to bind to the property.
 
-<<<<<<< HEAD
 无论哪种方式，`@Input` 装饰器都告诉 Angular，该属性是*公共的*，并且能被父组件绑定。
 如果没有 `@Input`，Angular 就会拒绝绑定到该属性。
 
-You've bound template HTML to component properties before and never used `@Input`.
-=======
 You've bound template HTML to component properties before and never used `@Input()`.
->>>>>>> 68d4a744
 What's different?
 
 但你以前也曾经把模板 HTML 绑定到组件的属性，而且从来没有用过 `@Input`。
@@ -632,16 +627,12 @@
 When adorned with the `@Input()` decorator, the property becomes _public_ from an Angular binding perspective.
 Only then can it be bound by some other component or directive.
 
-<<<<<<< HEAD
 但组件或指令不应该盲目的信任其它组件或指令。
 因此组件或指令的属性默认是不能被绑定的。
 从 Angular 绑定机制的角度来看，它们是*私有*的，而当添加了 `@Input` 时，Angular 绑定机制才会把它们当成*公共*的。
 只有这样，它们才能被其它组件或属性绑定。
 
-You can tell if `@Input` is needed by the position of the property name in a binding.
-=======
 You can tell if `@Input()` is needed by the position of the property name in a binding.
->>>>>>> 68d4a744
 
 你可以根据属性名在绑定中出现的位置来判定是否要加 `@Input`。
 
@@ -670,13 +661,8 @@
     该模板和组件相互信任。因此 `color` 不需要 `@Input` 装饰器。
 
 * The `appHighlight` property on the left refers to an _aliased_ property of the `HighlightDirective`,
-<<<<<<< HEAD
-  not a property of the template's component. There are trust issues.
-  Therefore, the directive property must carry the `@Input` decorator.
-
-   `appHighlight` 属性位于左侧，它引用了 `HighlightDirective` 中一个*带别名的*属性，它不是模板所属组件的一部分，因此存在信任问题。
-所以，该属性必须带 `@Input` 装饰器。
-=======
   not a property of the template's component.
   For security, the directive property must carry the `@Input()` decorator.
->>>>>>> 68d4a744
+
+   `appHighlight` 属性位于左侧，它引用了 `HighlightDirective` 中一个*带别名的*属性，它不是模板所属组件的一部分，因此存在信任问题。
+所以，该属性必须带 `@Input` 装饰器。