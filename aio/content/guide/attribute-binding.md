# Attribute binding

# Attribute 绑定

Attribute binding in Angular helps you set values for attributes directly.
With attribute binding, you can improve accessibility, style your application dynamically, and manage multiple CSS classes or styles simultaneously.

Angular 中的 Attribute 绑定可帮助你直接设置 Attribute 值。使用 Attribute 绑定，你可以提升无障碍性、动态设置应用程序样式以及同时管理多个 CSS 类或样式。

<div class="alert is-helpful">

See the <live-example></live-example> for a working example containing the code snippets in this guide.

包含本指南中的代码片段的可工作示例，请参阅<live-example></live-example>。

</div>

## Prerequisites

## 前提条件

* [Property Binding](guide/property-binding)

  [property 绑定](guide/property-binding)

## Syntax

## 语法

Attribute binding syntax resembles [property binding](guide/property-binding), but instead of an element property between brackets, you precede the name of the attribute with the prefix `attr`, followed by a dot.
Then, you set the attribute value with an expression that resolves to a string.

Attribute 绑定语法类似于 [Property 绑定](guide/property-binding)，但不是直接在方括号之间放置元素的 Property，而是在 Attribute 名称前面加上前缀 `attr`，后跟一个点 `.`。然后，使用解析为字符串的表达式设置 Attribute 值。

<code-example format="html" language="html">

&lt;p [attr.attribute-you-are-targeting]="expression"&gt;&lt;/p&gt;

</code-example>

<div class="alert is-helpful">

When the expression resolves to `null` or `undefined`, Angular removes the attribute altogether.

当表达式解析为 `null` 或 `undefined` 时，Angular 会完全删除该 Attribute。

</div>

## Binding ARIA attributes

## 绑定 ARIA Attribute

One of the primary use cases for attribute binding is to set ARIA attributes.

Attribute 绑定的主要用例之一是设置 ARIA Attribute。

To bind to an ARIA attribute, type the following:

要绑定到 ARIA Attribute，请键入以下内容：

<code-example header="src/app/app.component.html" path="attribute-binding/src/app/app.component.html" region="attrib-binding-aria"></code-example>

<a id="colspan"></a>

## Binding to `colspan`

## 绑定到 `colspan`

Another common use case for attribute binding is with the `colspan` attribute in tables.  Binding to the `colspan` attribute helps you to keep your tables programmatically dynamic.  Depending on the amount of data that your application populates a table with, the number of columns that a row spans could change.

Attribute 绑定的另一个常见用例是绑定到表格中的 `colspan` Attribute。`colspan` Attribute 可帮助你以编程方式让表格保持动态。根据应用中用来填充表的数据量，某一行要跨越的列数可能会发生变化。

To use attribute binding with the `<td>` attribute `colspan`

要将 Attribute 绑定到 `<td>` 的 `colspan` Attribute

1. Specify the `colspan` attribute by using the following syntax: `[attr.colspan]`.

   使用以下语法指定 `colspan`：`[attr.colspan]`。

1. Set `[attr.colspan]` equal to an expression.

   将 `[attr.colspan]` 设置为等于某个表达式。

In the following example, you bind the `colspan` attribute to the expression `1 + 1`.

在下面的示例中，我们将 `colspan` Attribute 绑定到表达式 `1 + 1`。

<code-example header="src/app/app.component.html" path="attribute-binding/src/app/app.component.html" region="colspan"></code-example>

This binding causes the `<tr>` to span two columns.

此绑定会导致 `<tr>` 跨越两列。

<div class="alert is-helpful">

Sometimes there are differences between the name of property and an attribute.

<<<<<<< HEAD
有时，Property 名和 Attribute 名之间存在差异。

`colspan` is an attribute of `<tr>`, while `colSpan`  with a capital "S" is a property.
=======
`colspan` is an attribute of `<td>`, while `colSpan`  with a capital "S" is a property.
>>>>>>> cfd87027
When using attribute binding, use `colspan` with a lowercase "s".

`colspan` 是 `<tr>` 的 Attibute，而带有大写 "S" 的 `colSpan` 是 Property。使用 Attribute 绑定时，请使用带有小写“s”的 `colspan`。

For more information on how to bind to the `colSpan` property, see the [`colspan` and `colSpan`](guide/property-binding#colspan) section of [Property Binding](guide/property-binding).

有关如何绑定到 `colSpan` Property 的更多信息，参阅 [Property 绑定](guide/property-binding)中的 [`colspan` 和 `colSpan`](guide/property-binding#colspan) 部分。

</div>

## What’s next

## 下一步呢？

* [Class & Style Binding](guide/class-binding)

  [类和样式绑定](guide/class-binding)

@reviewed 2022-05-02<|MERGE_RESOLUTION|>--- conflicted
+++ resolved
@@ -96,13 +96,9 @@
 
 Sometimes there are differences between the name of property and an attribute.
 
-<<<<<<< HEAD
 有时，Property 名和 Attribute 名之间存在差异。
 
-`colspan` is an attribute of `<tr>`, while `colSpan`  with a capital "S" is a property.
-=======
 `colspan` is an attribute of `<td>`, while `colSpan`  with a capital "S" is a property.
->>>>>>> cfd87027
 When using attribute binding, use `colspan` with a lowercase "s".
 
 `colspan` 是 `<tr>` 的 Attibute，而带有大写 "S" 的 `colSpan` 是 Property。使用 Attribute 绑定时，请使用带有小写“s”的 `colspan`。
