<<<<<<< HEAD
# Binding syntax: an overview

# 绑定语法：概述

Data-binding is a mechanism for coordinating what users see, specifically
with application data values.
While you could push values to and pull values from HTML,
the application is easier to write, read, and maintain if you turn these tasks over to a binding framework.
You simply declare bindings between binding sources, target HTML elements, and let the framework do the rest.
=======

# Binding syntax

Data binding automatically keeps your page up-to-date based on your application's state.
You use data binding to specify things such as the source of an image, the state of a button, or data for a particular user.
>>>>>>> a371646a

数据绑定是一种机制，用来协调用户可见的内容，特别是应用数据的值。
虽然也可以手动从 HTML 中推送或拉取这些值，但是如果将这些任务转交给绑定框架，应用就会更易于编写、阅读和维护。
你只需声明数据源和目标 HTML 元素之间的绑定关系就可以了，框架会完成其余的工作。

<div class="alert is-helpful">

See the <live-example></live-example> for a working example containing the code snippets in this guide.

包含本指南中的代码段的工作示例，请参阅<live-example></live-example>。

</div>


<<<<<<< HEAD
Angular 提供了多种数据绑定方式。绑定类型可以分为三类，按数据流的方向分为：

* From the _source-to-view_

  从*数据源到视图*

* From _view-to-source_

  从*视图到数据源*

* Two-way sequence: _view-to-source-to-view_
=======
## Data binding and HTML

Developers can customize HTML by specifying attributes with string values.
In the following example, `class`, `src`, and `disabled` modify the `<div>`, `<img>`, and `<button>` elements respectively.

```html
<div class="special">Plain old HTML</div>
<img src="images/item.png">
<button disabled>Save</button>
```

Use data binding to control things like the state of a button:

<code-example path="binding-syntax/src/app/app.component.html" region="disabled-button" header="src/app/app.component.html"></code-example>

Notice that the binding is to the `disabled` property of the button's DOM element, not the attribute.
Data binding works with properties of DOM elements, components, and directives, not HTML attributes.

{@a html-attribute-vs-dom-property}

### HTML attributes and DOM properties

Angular binding distinguishes between HTML attributes and DOM properties.

Attributes initialize DOM properties and you can configure them to modify an element's behavior.
Properties are features of DOM nodes.

* A few HTML attributes have 1:1 mapping to properties; for example, `id`.

* Some HTML attributes don't have corresponding properties; for example, `aria-*`.

* Some DOM properties don't have corresponding attributes; for example, `textContent`.

<div class="alert is-important">

Remember that HTML attributes and DOM properties are different things, even when they have the same name.

</div>

In Angular, the only role of HTML attributes is to initialize element and directive state.

When you write a data binding, you're dealing exclusively with the DOM properties and events of the target object.

#### Example 1: an `<input>`

When the browser renders `<input type="text" value="Sarah">`, it creates a
corresponding DOM node with a `value` property and initializes that `value` to "Sarah".

```html
<input type="text" value="Sarah">
```

When the user enters `Sally` into the `<input>`, the DOM element `value` property becomes `Sally`.
However, if you look at the HTML attribute `value` using `input.getAttribute('value')`, you can see that the attribute remains unchanged&mdash;it returns "Sarah".

The HTML attribute `value` specifies the initial value; the DOM `value` property is the current value.

To see attributes versus DOM properties in a functioning app, see the <live-example name="binding-syntax"></live-example> especially for binding syntax.

#### Example 2: a disabled button

A button's `disabled` property is `false` by default so the button is enabled.

When you add the `disabled` attribute, you are initializing the button's `disabled` property to `true` which disables the button.

```html
<button disabled>Test Button</button>
```

Adding and removing the `disabled` attribute disables and enables the button.
However, the value of the attribute is irrelevant, which is why you cannot enable a button by writing `<button disabled="false">Still Disabled</button>`.

To control the state of the button, set the `disabled` property instead.

#### Property and attribute comparison

Though you could technically set the `[attr.disabled]` attribute binding, the values are different in that the property binding must be a boolean value, while its corresponding attribute binding relies on whether the value is `null` or not.
Consider the following:

```html
<input [disabled]="condition ? true : false">
<input [attr.disabled]="condition ? 'disabled' : null">
```

The first line, which uses the `disabled` property, uses a boolean value.
The second line, which uses the disabled attribute checks for `null`.

Generally, use property binding over attribute binding as a boolean value is easy to read, the syntax is shorter, and a property is more performant.

To see the `disabled` button example in a functioning application, see the <live-example></live-example>.
This example shows you how to toggle the disabled property from the component.


## Types of data binding

Angular provides three categories of data binding according to the direction of data flow:

* From the source to view
* From view to source
* In a two way sequence of view to source to view
>>>>>>> a371646a

  双向：*视图到数据源到视图*

<style>
  td, th {vertical-align: top}
</style>

<table width="100%">
  <col width="30%">
  </col>
  <col width="50%">
  </col>
  <col width="20%">
  </col>
  <tr>

    <th>

      Type

      绑定类型

    </th>

    <th>

      Syntax

      语法

    </th>

    <th>

      Category

      分类

    </th>

  </tr>
  <tr>

     <td>

      Interpolation<br>
      Property<br>
      Attribute<br>
      Class<br>
      Style

      插值<br>
      属性<br>
      Attribute<br>
      CSS 类<br>
      样式

    </td>

    <td>

      <code-example>
        {{expression}}
        [target]="expression"
        bind-target="expression"
      </code-example>

    </td>

    <td>

      One-way<br>from data source<br>to view target

      单向<br>从数据源<br>到视图

    </td>

    <tr>

      <td>

        Event

        事件

      </td>

      <td>

        <code-example>
          (target)="statement"
          on-target="statement"
        </code-example>

      </td>

      <td>

        One-way<br>from view target<br>to data source

        从视图到数据源的单向绑定

      </td>

    </tr>
    <tr>

      <td>

        Two-way

        双向

      </td>

      <td>

        <code-example>
          [(target)]="expression"
          bindon-target="expression"
        </code-example>

      </td>

      <td>

        Two-way

        双向

      </td>

    </tr>
  </tr>
</table>


<<<<<<< HEAD
除插值以外的其它绑定类型在等号的左侧都有一个“目标名称”，由绑定符 `[]` 或 `()` 包起来，
或者带有前缀：`bind-`，`on-`，`bindon-`。

The *target* of a binding is the property or event inside the binding punctuation: `[]`, `()` or `[()]`.

绑定的“目标”是绑定符内部的属性或事件：`[]`、`()` 或 `[()]`。

Every public member of a **source** directive is automatically available for binding.
You don't have to do anything special to access a directive member in a template expression or statement.

在绑定时可以使用**来源**指令的每个公共成员。
你无需进行任何特殊操作即可在模板表达式或语句内访问指令的成员。
=======
Binding types other than interpolation have a target name to the left of the equal sign.
The target of a binding is a property or event, which you surround with square brackets, `[]`, parentheses, `()`, or both, `[()]`.

The binding punctuation of `[]`, `()`, `[()]`, and the prefix specify the direction of data flow.

* Use `[]` to bind from source to view.
* Use `()` to bind from view to source.
* Use `[()]` to bind in a two way sequence of view to source to view.
>>>>>>> a371646a


<<<<<<< HEAD
### 数据绑定与 HTML

In the normal course of HTML development, you create a visual structure with HTML elements, and
you modify those elements by setting element attributes with string constants.

在正常的 HTML 开发过程中，你使用 HTML 元素来创建视觉结构，
通过把字符串常量设置到元素的 attribute 来修改那些元素。

```html

<div class="special">Plain old HTML</div>

<img src="images/item.png">
<button disabled>Save</button>

```

With data-binding, you can control things like the state of a button:

使用数据绑定，你可以控制按钮状态等各个方面：

<code-example path="binding-syntax/src/app/app.component.html" region="disabled-button" header="src/app/app.component.html"></code-example>

Notice that the binding is to the `disabled` property of the button's DOM element,
**not** the attribute. This applies to data-binding in general. Data-binding works with *properties* of DOM elements, components, and directives, not HTML *attributes*.

请注意，这里绑定到的是按钮的 DOM 元素的 `disabled` 这个 *Property*，而不是 *Attribute*。
这是数据绑定的通用规则。数据绑定使用 DOM 元素、组件和指令的 *Property*，而不是 HTML 的*Attribute*。

{@a html-attribute-vs-dom-property}

### HTML attribute vs. DOM property

### HTML attribute 与 DOM property 的对比

The distinction between an HTML attribute and a DOM property is key to understanding
how Angular binding works. **Attributes are defined by HTML. Properties are accessed from DOM (Document Object Model) nodes.**

理解 HTML 属性和 DOM 属性之间的区别，是了解 Angular 绑定如何工作的关键。**Attribute 是由 HTML 定义的。Property 是从 DOM（文档对象模型）节点访问的。**

* A few HTML attributes have 1:1 mapping to properties; for example, `id`.

  一些 HTML Attribute 可以 1:1 映射到 Property；例如，“ id”。

* Some HTML attributes don't have corresponding properties; for example, `aria-*`.

  某些 HTML Attribute 没有相应的 Property。例如，`aria-*`。

* Some DOM properties don't have corresponding attributes; for example, `textContent`.

  某些 DOM Property 没有相应的 Attribute。例如，`textContent`。

It is important to remember that *HTML attribute* and the *DOM property* are different things, even when they have the same name.
In Angular, the only role of HTML attributes is to initialize element and directive state.

重要的是要记住，*HTML Attribute* 和 *DOM Property* 是不同的，就算它们具有相同的名称也是如此。
在 Angular 中，HTML Attribute 的唯一作用是初始化元素和指令的状态。

**Template binding works with *properties* and *events*, not *attributes*.**

**模板绑定使用的是 *Property* 和*事件*，而不是 *Attribute*。**

When you write a data-binding, you're dealing exclusively with the *DOM properties* and *events* of the target object.

编写数据绑定时，你只是在和目标对象的 *DOM Property* 和*事件*打交道。

<div class="alert is-helpful">

This general rule can help you build a mental model of attributes and DOM properties:
**Attributes initialize DOM properties and then they are done.
Property values can change; attribute values can't.**

该通用规则可以帮助你建立 HTML Attribute 和 DOM Property 的思维模型：
**属性负责初始化 DOM 属性，然后完工。Property 值可以改变；Attribute 值则不能。**

There is one exception to this rule.
Attributes can be changed by `setAttribute()`, which re-initializes corresponding DOM properties.

此规则有一个例外。
可以通过 `setAttribute()` 来更改 Attribute，接着它会重新初始化相应的 DOM 属性。

</div>

For more information, see the [MDN Interfaces documentation](https://developer.mozilla.org/en-US/docs/Web/API#Interfaces) which has API docs for all the standard DOM elements and their properties.
Comparing the [`<td>` attributes](https://developer.mozilla.org/en-US/docs/Web/HTML/Element/td) to the [`<td>` properties](https://developer.mozilla.org/en-US/docs/Web/API/HTMLTableCellElement) provides a helpful example for differentiation.
In particular, you can navigate from the attributes page to the properties via "DOM interface" link, and navigate the inheritance hierarchy up to `HTMLTableCellElement`.

欲知详情，参见 [MDN 接口文档](https://developer.mozilla.org/en-US/docs/Web/API#Interfaces)，其中包含所有标准 DOM 元素及其 Property 的 API 文档。
[`<td>` Attribute](https://developer.mozilla.org/en-US/docs/Web/HTML/Element/td) 与 [`<td>` Property](https://developer.mozilla.org/en-US/docs/Web/API/HTMLTableCellElement) 之间的比较是一个很有用的例子。
特别是，你可以通过 “DOM 接口” 链接从 Attribute 页面导航到 Property 页面，并在继承层次中导航到 `HTMLTableCellElement`。

#### Example 1: an `<input>`

#### 范例 1：`<input>`

When the browser renders `<input type="text" value="Sarah">`, it creates a
corresponding DOM node with a `value` property initialized to "Sarah".

当浏览器渲染 `<input type="text" value="Sarah">` 时，它会创建一个对应的 DOM 节点，其 `value` Property 已初始化为 “Sarah”。

```html

<input type="text" value="Sarah">

```

When the user enters "Sally" into the `<input>`, the DOM element `value` *property* becomes "Sally".
However, if you look at the HTML attribute `value` using `input.getAttribute('value')`, you can see that the *attribute* remains unchanged&mdash;it returns "Sarah".

当用户在 `<input>` 中输入 `Sally` 时，DOM 元素的 `value` *Property* 将变为 `Sally`。
但是，如果使用 `input.getAttribute('value')` 查看 HTML 的 Attribute `value`，则可以看到该 *attribute* 保持不变 —— 它返回了 `Sarah`。

The HTML attribute `value` specifies the *initial* value; the DOM `value` property is the *current* value.

HTML 的 `value` 这个 attribute 指定了*初始*值；DOM 的 `value` 这个 property 是*当前*值。

To see attributes versus DOM properties in a functioning app, see the <live-example name="binding-syntax"></live-example> especially for binding syntax.

要通过可运行的应用查看 Attribute 和 DOM Property 的差别，请参阅 <live-example name="binding-syntax"></live-example>，特别注意其绑定语法。

#### Example 2: a disabled button

#### 范例 2：禁用按钮

The `disabled` attribute is another example. A button's `disabled`
*property* is `false` by default so the button is enabled.

`disabled` Attribute 是另一个例子。按钮的 `disabled` *Property* 默认为 `false`，因此按钮是启用的。

When you add the `disabled` *attribute*, its presence alone
initializes the button's `disabled` *property* to `true`
so the button is disabled.

当你添加 `disabled` *Attribute* 时，仅仅它的出现就将按钮的 `disabled` *Property* 初始化成了 `true`，因此该按钮就被禁用了。

```html

<button disabled>Test Button</button>

```

Adding and removing the `disabled` *attribute* disables and enables the button.
However, the value of the *attribute* is irrelevant,
which is why you cannot enable a button by writing `<button disabled="false">Still Disabled</button>`.

添加和删​​除 `disabled` *Attribute* 会禁用和启用该按钮。
但是，*Attribute* 的值无关紧要，这就是为什么你不能通过编写 `<button disabled="false">仍被禁用</button>` 来启用此按钮的原因。

To control the state of the button, set the `disabled` *property*,

要控制按钮的状态，请设置 `disabled` *Property*，

<div class="alert is-helpful">

Though you could technically set the `[attr.disabled]` attribute binding, the values are different in that the property binding requires to be a boolean value, while its corresponding attribute binding relies on whether the value is `null` or not. Consider the following:

虽然技术上说你可以设置 `[attr.disabled]` 属性绑定，但是它们的值是不同的，Property 绑定要求一个布尔值，而其相应的 Attribute 绑定则取决于该值是否为 `null`。例子如下：

```html

<input [disabled]="condition ? true : false">
<input [attr.disabled]="condition ? 'disabled' : null">

```

Generally, use property binding over attribute binding as it is more intuitive (being a boolean value), has a shorter syntax, and is more performant.

通常，要使用 Property 绑定而不是 Attribute 绑定，因为它更直观（是一个布尔值），语法更短，并且性能更高。

</div>


To see the `disabled` button example in a functioning app, see the <live-example name="binding-syntax"></live-example> especially for binding syntax. This example shows you how to toggle the disabled property from the component.
=======
Place the expression or statement to the right of the equal sign within double quotes, `""`.
For more information see [Interpolation](guide/interpolation) and [Template statements](guide/template-statements).
>>>>>>> a371646a

要通过可运行的应用查看 `disabled` 按钮示例，请参见<live-example name="binding-syntax"></live-example>，特别注意其绑定语法。本示例展示了如何从组件中切换禁用属性。

## Binding types and targets

<<<<<<< HEAD
## 绑定类型和目标

The **target of a data-binding** is something in the DOM.
Depending on the binding type, the target can be a property (element, component, or directive),
an event (element, component, or directive), or sometimes an attribute name.
=======
The target of a data binding can be a property, an event, or an attribute name.
Every public member of a source directive is automatically available for binding in a template expression or statement.
>>>>>>> a371646a
The following table summarizes the targets for the different binding types.

**数据绑定**的目标是 DOM 中的某些东西。根据绑定类型，目标可以是属性（元素，组件或指令），事件（元素，组件或指令）或有时是属性名称。下表总结了不同绑定类型的目标。

<style>
  td, th {vertical-align: top}
</style>

<table width="100%">
  <col width="10%">
  </col>
  <col width="15%">
  </col>
  <col width="75%">
  </col>
  <tr>
    <th>
      Type
    </th>
    <th>
      Target
    </th>
    <th>
      Examples
    </th>
  </tr>
  <tr>
    <th>
      类型
    </th>
    <th>
      目标
    </th>
    <th>
      范例
    </th>
  </tr>
  <tr>
    <td>
      Property
    </td>
    <td>
      Element&nbsp;property<br>
      Component&nbsp;property<br>
      Directive&nbsp;property
    </td>
    <td>
      <code>src</code>, <code>hero</code>, and <code>ngClass</code> in the following:
      <code-example path="template-syntax/src/app/app.component.html" region="property-binding-syntax-1"></code-example>
      <!-- For more information, see [Property Binding](guide/property-binding). -->
    </td>
  </tr>
  <tr>
    <td>
      属性
    </td>
    <td>
      元素属性<br>
      组件属性<br>
      指令属性
    </td>
    <td>
      <code>src</code>、<code>hero</code> 和 <code>ngClass</code>，代码如下:
      <code-example path="template-syntax/src/app/app.component.html" region="property-binding-syntax-1"></code-example>
      <!-- For more information, see [Property Binding](guide/property-binding). -->
    </td>
  </tr>
  <tr>
    <td>
      Event
    </td>
    <td>
      Element&nbsp;event<br>
      Component&nbsp;event<br>
      Directive&nbsp;event
    </td>
    <td>
      <code>click</code>, <code>deleteRequest</code>, and <code>myClick</code> in the following:
      <code-example path="template-syntax/src/app/app.component.html" region="event-binding-syntax-1"></code-example>
    </td>
  </tr>
  <tr>
    <td>
      事件
    </td>
    <td>
      元素事件<br>
      组件事件<br>
      指令事件
    </td>
    <td>
      <code>click</code>、<code>deleteRequest</code> 和 <code>myClick</code>，代码如下：
      <code-example path="template-syntax/src/app/app.component.html" region="event-binding-syntax-1"></code-example>
      <!-- KW--Why don't these links work in the table? -->
      <!-- <div>For more information, see [Event Binding](guide/event-binding).</div> -->
    </td>
  </tr>
  <tr>
    <td>
      Two-way
    </td>
    <td>
      Event and property
    </td>
    <td>
      <code-example path="template-syntax/src/app/app.component.html" region="2-way-binding-syntax-1"></code-example>
    </td>
  </tr>
  <tr>
    <td>
      双向
    </td>
    <td>
      事件与属性
    </td>
    <td>
      <code-example path="template-syntax/src/app/app.component.html" region="2-way-binding-syntax-1"></code-example>
    </td>
  </tr>
  <tr>
    <td>
      Attribute
    </td>
    <td>
      Attribute
      (the&nbsp;exception)
    </td>
    <td>
      <code-example path="template-syntax/src/app/app.component.html" region="attribute-binding-syntax-1"></code-example>
    </td>
  </tr>
  <tr>
    <td>
      Attribute
    </td>
    <td>
      Attribute
      (少数特例情况)
    </td>
    <td>
      <code-example path="template-syntax/src/app/app.component.html" region="attribute-binding-syntax-1"></code-example>
    </td>
  </tr>
  <tr>
    <td>
      Class
    </td>
    <td>
      <code>class</code> property
    </td>
    <td>
      <code-example path="template-syntax/src/app/app.component.html" region="class-binding-syntax-1"></code-example>
    </td>
  </tr>
  <tr>
    <td>
      类
    </td>
    <td>
      <code>class</code> 属性
    </td>
    <td>
      <code-example path="template-syntax/src/app/app.component.html" region="class-binding-syntax-1"></code-example>
    </td>
  </tr>
  <tr>
    <td>
      Style
    </td>
    <td>
      <code>style</code> property
    </td>
    <td>
      <code-example path="template-syntax/src/app/app.component.html" region="style-binding-syntax-1"></code-example>
    </td>
  </tr>
<<<<<<< HEAD
  <tr>
    <td>
      样式
    </td>
    <td>
      <code>style</code> 属性
    </td>
    <td>
      <code-example path="template-syntax/src/app/app.component.html" region="style-binding-syntax-1"></code-example>
    </td>
  </tr>
</table>
=======
</table>
>>>>>>> a371646a
<|MERGE_RESOLUTION|>--- conflicted
+++ resolved
@@ -1,24 +1,9 @@
-<<<<<<< HEAD
-# Binding syntax: an overview
+# Binding syntax
 
 # 绑定语法：概述
-
-Data-binding is a mechanism for coordinating what users see, specifically
-with application data values.
-While you could push values to and pull values from HTML,
-the application is easier to write, read, and maintain if you turn these tasks over to a binding framework.
-You simply declare bindings between binding sources, target HTML elements, and let the framework do the rest.
-=======
-
-# Binding syntax
 
 Data binding automatically keeps your page up-to-date based on your application's state.
 You use data binding to specify things such as the source of an image, the state of a button, or data for a particular user.
->>>>>>> a371646a
-
-数据绑定是一种机制，用来协调用户可见的内容，特别是应用数据的值。
-虽然也可以手动从 HTML 中推送或拉取这些值，但是如果将这些任务转交给绑定框架，应用就会更易于编写、阅读和维护。
-你只需声明数据源和目标 HTML 元素之间的绑定关系就可以了，框架会完成其余的工作。
 
 <div class="alert is-helpful">
 
@@ -29,19 +14,6 @@
 </div>
 
 
-<<<<<<< HEAD
-Angular 提供了多种数据绑定方式。绑定类型可以分为三类，按数据流的方向分为：
-
-* From the _source-to-view_
-
-  从*数据源到视图*
-
-* From _view-to-source_
-
-  从*视图到数据源*
-
-* Two-way sequence: _view-to-source-to-view_
-=======
 ## Data binding and HTML
 
 Developers can customize HTML by specifying attributes with string values.
@@ -142,9 +114,6 @@
 * From the source to view
 * From view to source
 * In a two way sequence of view to source to view
->>>>>>> a371646a
-
-  双向：*视图到数据源到视图*
 
 <style>
   td, th {vertical-align: top}
@@ -280,20 +249,6 @@
 </table>
 
 
-<<<<<<< HEAD
-除插值以外的其它绑定类型在等号的左侧都有一个“目标名称”，由绑定符 `[]` 或 `()` 包起来，
-或者带有前缀：`bind-`，`on-`，`bindon-`。
-
-The *target* of a binding is the property or event inside the binding punctuation: `[]`, `()` or `[()]`.
-
-绑定的“目标”是绑定符内部的属性或事件：`[]`、`()` 或 `[()]`。
-
-Every public member of a **source** directive is automatically available for binding.
-You don't have to do anything special to access a directive member in a template expression or statement.
-
-在绑定时可以使用**来源**指令的每个公共成员。
-你无需进行任何特殊操作即可在模板表达式或语句内访问指令的成员。
-=======
 Binding types other than interpolation have a target name to the left of the equal sign.
 The target of a binding is a property or event, which you surround with square brackets, `[]`, parentheses, `()`, or both, `[()]`.
 
@@ -302,205 +257,18 @@
 * Use `[]` to bind from source to view.
 * Use `()` to bind from view to source.
 * Use `[()]` to bind in a two way sequence of view to source to view.
->>>>>>> a371646a
-
-
-<<<<<<< HEAD
-### 数据绑定与 HTML
-
-In the normal course of HTML development, you create a visual structure with HTML elements, and
-you modify those elements by setting element attributes with string constants.
-
-在正常的 HTML 开发过程中，你使用 HTML 元素来创建视觉结构，
-通过把字符串常量设置到元素的 attribute 来修改那些元素。
-
-```html
-
-<div class="special">Plain old HTML</div>
-
-<img src="images/item.png">
-<button disabled>Save</button>
-
-```
-
-With data-binding, you can control things like the state of a button:
-
-使用数据绑定，你可以控制按钮状态等各个方面：
-
-<code-example path="binding-syntax/src/app/app.component.html" region="disabled-button" header="src/app/app.component.html"></code-example>
-
-Notice that the binding is to the `disabled` property of the button's DOM element,
-**not** the attribute. This applies to data-binding in general. Data-binding works with *properties* of DOM elements, components, and directives, not HTML *attributes*.
-
-请注意，这里绑定到的是按钮的 DOM 元素的 `disabled` 这个 *Property*，而不是 *Attribute*。
-这是数据绑定的通用规则。数据绑定使用 DOM 元素、组件和指令的 *Property*，而不是 HTML 的*Attribute*。
-
-{@a html-attribute-vs-dom-property}
-
-### HTML attribute vs. DOM property
-
-### HTML attribute 与 DOM property 的对比
-
-The distinction between an HTML attribute and a DOM property is key to understanding
-how Angular binding works. **Attributes are defined by HTML. Properties are accessed from DOM (Document Object Model) nodes.**
-
-理解 HTML 属性和 DOM 属性之间的区别，是了解 Angular 绑定如何工作的关键。**Attribute 是由 HTML 定义的。Property 是从 DOM（文档对象模型）节点访问的。**
-
-* A few HTML attributes have 1:1 mapping to properties; for example, `id`.
-
-  一些 HTML Attribute 可以 1:1 映射到 Property；例如，“ id”。
-
-* Some HTML attributes don't have corresponding properties; for example, `aria-*`.
-
-  某些 HTML Attribute 没有相应的 Property。例如，`aria-*`。
-
-* Some DOM properties don't have corresponding attributes; for example, `textContent`.
-
-  某些 DOM Property 没有相应的 Attribute。例如，`textContent`。
-
-It is important to remember that *HTML attribute* and the *DOM property* are different things, even when they have the same name.
-In Angular, the only role of HTML attributes is to initialize element and directive state.
-
-重要的是要记住，*HTML Attribute* 和 *DOM Property* 是不同的，就算它们具有相同的名称也是如此。
-在 Angular 中，HTML Attribute 的唯一作用是初始化元素和指令的状态。
-
-**Template binding works with *properties* and *events*, not *attributes*.**
-
-**模板绑定使用的是 *Property* 和*事件*，而不是 *Attribute*。**
-
-When you write a data-binding, you're dealing exclusively with the *DOM properties* and *events* of the target object.
-
-编写数据绑定时，你只是在和目标对象的 *DOM Property* 和*事件*打交道。
-
-<div class="alert is-helpful">
-
-This general rule can help you build a mental model of attributes and DOM properties:
-**Attributes initialize DOM properties and then they are done.
-Property values can change; attribute values can't.**
-
-该通用规则可以帮助你建立 HTML Attribute 和 DOM Property 的思维模型：
-**属性负责初始化 DOM 属性，然后完工。Property 值可以改变；Attribute 值则不能。**
-
-There is one exception to this rule.
-Attributes can be changed by `setAttribute()`, which re-initializes corresponding DOM properties.
-
-此规则有一个例外。
-可以通过 `setAttribute()` 来更改 Attribute，接着它会重新初始化相应的 DOM 属性。
-
-</div>
-
-For more information, see the [MDN Interfaces documentation](https://developer.mozilla.org/en-US/docs/Web/API#Interfaces) which has API docs for all the standard DOM elements and their properties.
-Comparing the [`<td>` attributes](https://developer.mozilla.org/en-US/docs/Web/HTML/Element/td) to the [`<td>` properties](https://developer.mozilla.org/en-US/docs/Web/API/HTMLTableCellElement) provides a helpful example for differentiation.
-In particular, you can navigate from the attributes page to the properties via "DOM interface" link, and navigate the inheritance hierarchy up to `HTMLTableCellElement`.
-
-欲知详情，参见 [MDN 接口文档](https://developer.mozilla.org/en-US/docs/Web/API#Interfaces)，其中包含所有标准 DOM 元素及其 Property 的 API 文档。
-[`<td>` Attribute](https://developer.mozilla.org/en-US/docs/Web/HTML/Element/td) 与 [`<td>` Property](https://developer.mozilla.org/en-US/docs/Web/API/HTMLTableCellElement) 之间的比较是一个很有用的例子。
-特别是，你可以通过 “DOM 接口” 链接从 Attribute 页面导航到 Property 页面，并在继承层次中导航到 `HTMLTableCellElement`。
-
-#### Example 1: an `<input>`
-
-#### 范例 1：`<input>`
-
-When the browser renders `<input type="text" value="Sarah">`, it creates a
-corresponding DOM node with a `value` property initialized to "Sarah".
-
-当浏览器渲染 `<input type="text" value="Sarah">` 时，它会创建一个对应的 DOM 节点，其 `value` Property 已初始化为 “Sarah”。
-
-```html
-
-<input type="text" value="Sarah">
-
-```
-
-When the user enters "Sally" into the `<input>`, the DOM element `value` *property* becomes "Sally".
-However, if you look at the HTML attribute `value` using `input.getAttribute('value')`, you can see that the *attribute* remains unchanged&mdash;it returns "Sarah".
-
-当用户在 `<input>` 中输入 `Sally` 时，DOM 元素的 `value` *Property* 将变为 `Sally`。
-但是，如果使用 `input.getAttribute('value')` 查看 HTML 的 Attribute `value`，则可以看到该 *attribute* 保持不变 —— 它返回了 `Sarah`。
-
-The HTML attribute `value` specifies the *initial* value; the DOM `value` property is the *current* value.
-
-HTML 的 `value` 这个 attribute 指定了*初始*值；DOM 的 `value` 这个 property 是*当前*值。
-
-To see attributes versus DOM properties in a functioning app, see the <live-example name="binding-syntax"></live-example> especially for binding syntax.
-
-要通过可运行的应用查看 Attribute 和 DOM Property 的差别，请参阅 <live-example name="binding-syntax"></live-example>，特别注意其绑定语法。
-
-#### Example 2: a disabled button
-
-#### 范例 2：禁用按钮
-
-The `disabled` attribute is another example. A button's `disabled`
-*property* is `false` by default so the button is enabled.
-
-`disabled` Attribute 是另一个例子。按钮的 `disabled` *Property* 默认为 `false`，因此按钮是启用的。
-
-When you add the `disabled` *attribute*, its presence alone
-initializes the button's `disabled` *property* to `true`
-so the button is disabled.
-
-当你添加 `disabled` *Attribute* 时，仅仅它的出现就将按钮的 `disabled` *Property* 初始化成了 `true`，因此该按钮就被禁用了。
-
-```html
-
-<button disabled>Test Button</button>
-
-```
-
-Adding and removing the `disabled` *attribute* disables and enables the button.
-However, the value of the *attribute* is irrelevant,
-which is why you cannot enable a button by writing `<button disabled="false">Still Disabled</button>`.
-
-添加和删​​除 `disabled` *Attribute* 会禁用和启用该按钮。
-但是，*Attribute* 的值无关紧要，这就是为什么你不能通过编写 `<button disabled="false">仍被禁用</button>` 来启用此按钮的原因。
-
-To control the state of the button, set the `disabled` *property*,
-
-要控制按钮的状态，请设置 `disabled` *Property*，
-
-<div class="alert is-helpful">
-
-Though you could technically set the `[attr.disabled]` attribute binding, the values are different in that the property binding requires to be a boolean value, while its corresponding attribute binding relies on whether the value is `null` or not. Consider the following:
-
-虽然技术上说你可以设置 `[attr.disabled]` 属性绑定，但是它们的值是不同的，Property 绑定要求一个布尔值，而其相应的 Attribute 绑定则取决于该值是否为 `null`。例子如下：
-
-```html
-
-<input [disabled]="condition ? true : false">
-<input [attr.disabled]="condition ? 'disabled' : null">
-
-```
-
-Generally, use property binding over attribute binding as it is more intuitive (being a boolean value), has a shorter syntax, and is more performant.
-
-通常，要使用 Property 绑定而不是 Attribute 绑定，因为它更直观（是一个布尔值），语法更短，并且性能更高。
-
-</div>
-
-
-To see the `disabled` button example in a functioning app, see the <live-example name="binding-syntax"></live-example> especially for binding syntax. This example shows you how to toggle the disabled property from the component.
-=======
+
+
 Place the expression or statement to the right of the equal sign within double quotes, `""`.
 For more information see [Interpolation](guide/interpolation) and [Template statements](guide/template-statements).
->>>>>>> a371646a
-
-要通过可运行的应用查看 `disabled` 按钮示例，请参见<live-example name="binding-syntax"></live-example>，特别注意其绑定语法。本示例展示了如何从组件中切换禁用属性。
 
 ## Binding types and targets
 
-<<<<<<< HEAD
 ## 绑定类型和目标
 
-The **target of a data-binding** is something in the DOM.
-Depending on the binding type, the target can be a property (element, component, or directive),
-an event (element, component, or directive), or sometimes an attribute name.
-=======
 The target of a data binding can be a property, an event, or an attribute name.
 Every public member of a source directive is automatically available for binding in a template expression or statement.
->>>>>>> a371646a
 The following table summarizes the targets for the different binding types.
-
-**数据绑定**的目标是 DOM 中的某些东西。根据绑定类型，目标可以是属性（元素，组件或指令），事件（元素，组件或指令）或有时是属性名称。下表总结了不同绑定类型的目标。
 
 <style>
   td, th {vertical-align: top}
@@ -591,8 +359,6 @@
     <td>
       <code>click</code>、<code>deleteRequest</code> 和 <code>myClick</code>，代码如下：
       <code-example path="template-syntax/src/app/app.component.html" region="event-binding-syntax-1"></code-example>
-      <!-- KW--Why don't these links work in the table? -->
-      <!-- <div>For more information, see [Event Binding](guide/event-binding).</div> -->
     </td>
   </tr>
   <tr>
@@ -674,7 +440,6 @@
       <code-example path="template-syntax/src/app/app.component.html" region="style-binding-syntax-1"></code-example>
     </td>
   </tr>
-<<<<<<< HEAD
   <tr>
     <td>
       样式
@@ -686,7 +451,4 @@
       <code-example path="template-syntax/src/app/app.component.html" region="style-binding-syntax-1"></code-example>
     </td>
   </tr>
-</table>
-=======
-</table>
->>>>>>> a371646a
+</table>