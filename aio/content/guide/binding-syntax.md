# Binding syntax

# 绑定语法：概述

Data binding automatically keeps your page up-to-date based on your application's state.
You use data binding to specify things such as the source of an image, the state of a button, or data for a particular user.

数据绑定会根据应用程序的状态自动使你的页面保持最新状态。你可以使用数据绑定来指定诸如图像源、按钮状态或特定用户的数据之类的内容。

<div class="alert is-helpful">

See the <live-example></live-example> for a working example containing the code snippets in this guide.

包含本指南中的代码段的工作示例，请参阅<live-example></live-example>。

<<<<<<< HEAD
</div>

=======
>>>>>>> f25ac4ae
## Data binding and HTML

## 数据绑定和 HTML

Developers can customize HTML by specifying attributes with string values.
In the following example, `class`, `src`, and `disabled` modify the `<div>`, `<img>`, and `<button>` elements respectively.

<<<<<<< HEAD
开发人员可以使用字符串值指定属性来定制 HTML。在以下示例中，`class`、`src` 和 `disabled` 修饰了 `<div>`、`<img>` 和 `<button>` 元素。

```html
<div class="special">Plain old HTML</div>
<img src="images/item.png">
<button disabled>Save</button>
```

Use data binding to control things like the state of a button:

可以使用数据绑定来控制按钮状态等：

<code-example path="binding-syntax/src/app/app.component.html" region="disabled-button" header="src/app/app.component.html"></code-example>
=======
<code-example format="html" language="html">

&lt;div class="special"&gt;Plain old HTML&lt;/div&gt;
&lt;img src="images/item.png"&gt;
&lt;button disabled&gt;Save&lt;/button&gt;

</code-example>

Use data binding to control things like the state of a button:

<code-example header="src/app/app.component.html" path="binding-syntax/src/app/app.component.html" region="disabled-button"></code-example>
>>>>>>> f25ac4ae

Notice that the binding is to the `disabled` property of the button's DOM element, not the attribute.
Data binding works with properties of DOM elements, components, and directives, not HTML attributes.

<<<<<<< HEAD
请注意，绑定是绑定到 `disabled` 这个 Property（属性），而不是 Attribute（属性）。数据绑定使用的是 DOM 元素、组件和指令的 Property，而不是 HTML Attribute。

=======
>>>>>>> f25ac4ae
<a id="html-attribute-vs-dom-property"></a>

### HTML attributes and DOM properties

### HTML Attribute 和 DOM Property

Angular binding distinguishes between HTML attributes and DOM properties.

对于 Angular 绑定来说，HTML Attribute 和 DOM Property 是有显著区别的。

Attributes initialize DOM properties and you can configure them to modify an element's behavior.
Properties are features of DOM nodes.

<<<<<<< HEAD
Attribute 会初始化 DOM Property，你可以配置它们以修改元素的行为。Property 则是 DOM 节点的特性。

* A few HTML attributes have 1:1 mapping to properties; for example, `id`.

  少数 HTML Attribute 可以 1:1 映射到同名的 Property。例如 `id`。

* Some HTML attributes don't have corresponding properties; for example, `aria-*`.

  某些 HTML Attribute 没有相应的 Property。例如，`aria-*`。

* Some DOM properties don't have corresponding attributes; for example, `textContent`.
=======
* A few HTML attributes have 1:1 mapping to properties; for example,

  <code-example format="html" hideCopy language="html">

  id

  </code-example>

* Some HTML attributes don't have corresponding properties; for example,

  <code-example format="html" hideCopy language="html">

  aria-&ast;

  </code-example>

* Some DOM properties don't have corresponding attributes; for example,

  <code-example format="html" hideCopy language="html">

  textContent

  </code-example>
>>>>>>> f25ac4ae

  某些 DOM Property 没有相应的 Attribute。例如，`textContent`。

<div class="alert is-important">

Remember that HTML attributes and DOM properties are different things, even when they have the same name.

请记住，即使 HTML Attribute 和 DOM Property 具有相同的名称，它们也仍然是不同的。

</div>

In Angular, the only role of HTML attributes is to initialize element and directive state.

在 Angular 中，HTML Attribute 的唯一作用是初始化元素和指令的状态。

When you write a data binding, you're dealing exclusively with the DOM properties and events of the target object.

编写数据绑定时，你只是在处理 DOM Property 和目标对象的事件。

#### Example 1: an `<input>`

<<<<<<< HEAD
#### 范例 1：`<input>`

When the browser renders `<input type="text" value="Sarah">`, it creates a
corresponding DOM node with a `value` property and initializes that `value` to "Sarah".

当浏览器渲染 `<input type="text" value="Sarah">` 时，它将创建一个具有 `value` 这个 Property 的相应 DOM 节点，并将其 `value` 初始化为 “Sarah”。

```html
<input type="text" value="Sarah">
```

When the user enters `Sally` into the `<input>`, the DOM element `value` property becomes `Sally`.
However, if you look at the HTML attribute `value` using `input.getAttribute('value')`, you can see that the attribute remains unchanged—it returns "Sarah".

当用户将 `Sally` 输入到 `<input>` 时，DOM 元素的 `value` Property 会变为 `Sally`。但是，如果使用 `input.getAttribute('value')` 读取 `value`，你会看到该 Attribute 保持不变 - 它仍然会返回 “Sarah”。
=======
When the browser renders `<input type="text" value="Sarah">`, it creates a corresponding DOM node with a `value` property and initializes that `value` to "Sarah".

<code-example format="html" language="html">

&lt;input type="text" value="Sarah"&gt;

</code-example>

When the user enters `Sally` into the `<input>`, the DOM element `value` property becomes `Sally`.
However, if you look at the HTML attribute `value` using `input.getAttribute('value')`, you can see that the attribute remains unchanged —it returns "Sarah".
>>>>>>> f25ac4ae

The HTML attribute `value` specifies the initial value; the DOM `value` property is the current value.

作为 HTML Attribute 的 `value` 会指定初始值； 而 DOM 的 Property `value` 则是当前值。

To see attributes versus DOM properties in a functioning app, see the <live-example name="binding-syntax"></live-example> especially for binding syntax.

要在运行的应用程序中查看 Attribute 与 DOM Property，请参阅<live-example name="binding-syntax"></live-example>，请特别关注绑定语法的信息。

#### Example 2: a disabled button

#### 范例 2：禁用按钮

A button's `disabled` property is `false` by default so the button is enabled.

默认情况下，按钮的 `disabled` Property 为 `false`，因此启用了此按钮。

When you add the `disabled` attribute, you are initializing the button's `disabled` property to `true` which disables the button.

<<<<<<< HEAD
当添加 `disabled` Attribute 时，你正在将按钮的 `disabled` Property 初始化为 `true`，这将禁用该按钮。

```html
<button disabled>Test Button</button>
```
=======
<code-example format="html" language="html">

&lt;button disabled&gt;Test Button&lt;/button&gt;

</code-example>
>>>>>>> f25ac4ae

Adding and removing the `disabled` attribute disables and enables the button.
However, the value of the attribute is irrelevant, which is why you cannot enable a button by writing `<button disabled="false">Still Disabled</button>`.

添加或删除 `disabled` 这个 Attribute 将禁用或启用该按钮。但是，该 Attribute 的值无关紧要，这就是为什么你无法通过编写 `<button disabled="false">Still Disabled</button>` 来启用按钮的原因。

To control the state of the button, set the `disabled` property instead.

要控制按钮的状态，请设置 `disabled` 这个 Property。

#### Property and attribute comparison

#### Property 和 Attribute 的比较

Though you could technically set the `[attr.disabled]` attribute binding, the values are different in that the property binding must be a boolean value, while its corresponding attribute binding relies on whether the value is `null` or not.
Consider the following:

<<<<<<< HEAD
尽管从技术角度上说，可以设置 `[attr.disabled]` Attribute 这个绑定，但是它的值是不同的，差异在于其 Property 绑定必须是布尔值，而其相应的 Attribute 绑定则取决于该值是否为 `null`。考虑以下情况：

```html
<input [disabled]="condition ? true : false">
<input [attr.disabled]="condition ? 'disabled' : null">
```
=======
<code-example format="html" language="html">

&lt;input [disabled]="condition ? true : false"&gt;
&lt;input [attr.disabled]="condition ? 'disabled' : null"&gt;

</code-example>
>>>>>>> f25ac4ae

The first line, which uses the `disabled` property, uses a boolean value.
The second line, which uses the disabled attribute checks for `null`.

第一行使用 `disabled` 这个 Property，要使用布尔值。第二行使用 `disabled` 这个 Attribute，要判定是否为 `null`。

Generally, use property binding over attribute binding as a boolean value is easy to read, the syntax is shorter, and a property is more performant.

通常，要使用 Property 绑定而不是 Attribute 绑定。因为布尔值很容易阅读，语法较短，并且 Property 绑定的性能更高。

To see the `disabled` button example in a functioning application, see the <live-example></live-example>.
This example shows you how to toggle the disabled property from the component.

<<<<<<< HEAD
要在运行的应用程序中查看 `disabled` 按钮，请参见<live-example></live-example>。本示例说明如何从组件中切换 disabled 这个 Property。

=======
>>>>>>> f25ac4ae
## Types of data binding

## 数据绑定的类型

Angular provides three categories of data binding according to the direction of data flow:

<<<<<<< HEAD
Angular 根据数据流的方向提供三种类型的数据绑定：

* From the source to view

  从源到视图

* From view to source

  从视图到源

* In a two way sequence of view to source to view

  双向，从视图到源再到视图

<style>
  td, th {vertical-align: top}
</style>

<table width="100%">
  <col width="30%">
  </col>
  <col width="50%">
  </col>
  <col width="20%">
  </col>
  <tr>

<th>

Type

绑定类型

</th>

<th>

Syntax

语法

</th>

<th>

Category

分类

</th>

  </tr>
  <tr>

 <td>

Interpolation<br>
Property<br>
Attribute<br>
Class<br>
Style

插值<br>
属性<br>
Attribute<br>
CSS 类<br>
样式

</td>

<td>

  <code-example>
    {{expression}}
    [target]="expression"

  </code-example>

</td>

<td>

One-way<br>from data source<br>to view target

单向<br>从数据源<br>到视图

</td>

<tr>

  <td>

    Event

    事件

  </td>

  <td>

    <code-example>
      (target)="statement"
      
    </code-example>

  </td>

  <td>

    One-way<br>from view target<br>to data source

    从视图到数据源的单向绑定

  </td>

</tr>
<tr>

  <td>

    Two-way

    双向

  </td>

  <td>

    <code-example>
      [(target)]="expression"
      
    </code-example>

  </td>

  <td>

    Two-way

    双向

  </td>

</tr>
  </tr>
</table>

=======
* From source to view
* From view to source
* In a two-way sequence of view to source to view

| Type | Syntax | Category |
| :--- | :----- | :------- |
| Interpolation <br /> Property <br /> Attribute <br /> Class <br /> Style | <code-example> {{expression}} &NewLine;[target]="expression" </code-example> | One-way from data source to view target |
| Event | <code-example> (target)="statement" </code-example> | One-way from view target to data source |
| Two-way | <code-example> [(target)]="expression" </code-example> | Two-way |

>>>>>>> f25ac4ae
Binding types other than interpolation have a target name to the left of the equal sign.
The target of a binding is a property or event, which you surround with square bracket (`[ ]`) characters, parenthesis (`( )`) characters, or both (`[( )]`) characters.

除插值以外的绑定类型，在等号的左侧会有一个目标名称。绑定目标是一个 Property 或事件名称，被方括号 `[]`、圆括号 `()` 或两者共同 `[()]` 包裹起来。

The binding punctuation of `[]`, `()`, `[()]`, and the prefix specify the direction of data flow.

<<<<<<< HEAD
`[]`、`()`、`[()]` 这些绑定标点以及前缀，用来指定数据流的方向。

* Use `[]` to bind from source to view.

  使用 `[]` 从源绑定到视图。

* Use `()` to bind from view to source.

  使用 `()` 从视图绑定到源。

* Use `[()]` to bind in a two way sequence of view to source to view.

  使用 `[()]` 进行双向绑定，将视图绑定到源再绑定到视图。
=======
* Use `[]` to bind from source to view
* Use `()` to bind from view to source
* Use `[()]` to bind in a two way sequence of view to source to view
>>>>>>> f25ac4ae

Place the expression or statement to the right of the equal sign within double quote (`""`) characters.
For more information see [Interpolation](guide/interpolation) and [Template statements](guide/template-statements).

将表达式或语句放在双引号 `""` 中等号的右侧。有关更多信息，请参见[插值](guide/interpolation)和[模板语句](guide/template-statements)。

## Binding types and targets

## 绑定类型和目标

The target of a data binding can be a property, an event, or an attribute name.
Every public member of a source directive is automatically available for binding in a template expression or statement.
The following table summarizes the targets for the different binding types.

<<<<<<< HEAD
数据绑定的目标可以是 Property、事件或 Attribute 的名称。源指令的每个 public 成员都可以自动用于绑定模板表达式或模板语句中。下表总结了不同绑定类型的目标。

<style>
  td, th {vertical-align: top}
</style>

<table width="100%">
  <col width="10%">
  </col>
  <col width="15%">
  </col>
  <col width="75%">
  </col>
  <tr>
    <th>
      Type
    </th>
    <th>
      Target
    </th>
    <th>
      Examples
    </th>
  </tr>
  <tr>
    <th>
      类型
    </th>
    <th>
      目标
    </th>
    <th>
      范例
    </th>
  </tr>
  <tr>
    <td>
      Property
    </td>
    <td>
      Element&nbsp;property<br>
      Component&nbsp;property<br>
      Directive&nbsp;property
    </td>
    <td>
      <code>src</code>, <code>hero</code>, and <code>ngClass</code> in the following:

      <code-example path="template-syntax/src/app/app.component.html" region="property-binding-syntax-1"></code-example>

      <!-- For more information, see [Property Binding](guide/property-binding). -->
    </td>

  </tr>
  <tr>
    <td>
      属性
    </td>
    <td>
      元素属性<br>
      组件属性<br>
      指令属性
    </td>
    <td>
      <code>src</code>、<code>hero</code> 和 <code>ngClass</code>，代码如下:

      <code-example path="template-syntax/src/app/app.component.html" region="property-binding-syntax-1"></code-example>

      <!-- For more information, see [Property Binding](guide/property-binding). -->
    </td>

  </tr>
  <tr>
    <td>
      Event
    </td>
    <td>
      Element&nbsp;event<br>
      Component&nbsp;event<br>
      Directive&nbsp;event
    </td>
    <td>
      <code>click</code>, <code>deleteRequest</code>, and <code>myClick</code> in the following:

      <code-example path="template-syntax/src/app/app.component.html" region="event-binding-syntax-1"></code-example>
    </td>
  </tr>
  <tr>
    <td>
      事件
    </td>
    <td>
      元素事件<br>
      组件事件<br>
      指令事件
    </td>
    <td>
      <code>click</code>、<code>deleteRequest</code> 和 <code>myClick</code>，代码如下：

      <code-example path="template-syntax/src/app/app.component.html" region="event-binding-syntax-1"></code-example>
    </td>
  </tr>
  <tr>
    <td>
      Two-way
    </td>
    <td>
      Event and property
    </td>
    <td>
      <code-example path="template-syntax/src/app/app.component.html" region="2-way-binding-syntax-1"></code-example>
    </td>
  </tr>
  <tr>
    <td>
      双向
    </td>
    <td>
      事件与属性
    </td>
    <td>
      <code-example path="template-syntax/src/app/app.component.html" region="2-way-binding-syntax-1"></code-example>
    </td>
  </tr>
  <tr>
    <td>
      Attribute
    </td>
    <td>
      Attribute
      (the&nbsp;exception)
    </td>
    <td>
      <code-example path="template-syntax/src/app/app.component.html" region="attribute-binding-syntax-1"></code-example>
    </td>
  </tr>
  <tr>
    <td>
      Attribute
    </td>
    <td>
      Attribute
      (少数特例情况)
    </td>
    <td>
      <code-example path="template-syntax/src/app/app.component.html" region="attribute-binding-syntax-1"></code-example>
    </td>
  </tr>
  <tr>
    <td>
      Class
    </td>
    <td>
      <code>class</code> property
    </td>
    <td>
      <code-example path="template-syntax/src/app/app.component.html" region="class-binding-syntax-1"></code-example>
    </td>
  </tr>
  <tr>
    <td>
      类
    </td>
    <td>
      <code>class</code> 属性
    </td>
    <td>
      <code-example path="template-syntax/src/app/app.component.html" region="class-binding-syntax-1"></code-example>
    </td>
  </tr>
  <tr>
    <td>
      Style
    </td>
    <td>
      <code>style</code> property
    </td>
    <td>
      <code-example path="template-syntax/src/app/app.component.html" region="style-binding-syntax-1"></code-example>
    </td>
  </tr>
  <tr>
    <td>
      样式
    </td>
    <td>
      <code>style</code> 属性
    </td>
    <td>
      <code-example path="template-syntax/src/app/app.component.html" region="style-binding-syntax-1"></code-example>
    </td>
  </tr>
</table>
=======
| Type | Target | Examples |
| :--- | :----- | :------- |
| Property | Element property <br /> Component property <br /> Directive property | `alt`, `src`, `hero`, and `ngClass` in the following: <code-example path="template-syntax/src/app/app.component.html" region="property-binding-syntax-1"></code-example> <!-- For more information, see [Property Binding](guide/property-binding). --> |
| Event | Elementevent <br /> Component event <br /> Directive event | `click`, `deleteRequest`, and `myClick` in the following: <code-example path="template-syntax/src/app/app.component.html" region="event-binding-syntax-1"></code-example> |
| Two-way | Event and property | <code-example path="template-syntax/src/app/app.component.html" region="2-way-binding-syntax-1"></code-example> |
| Attribute | Attribute (the exception) | <code-example path="template-syntax/src/app/app.component.html" region="attribute-binding-syntax-1"></code-example> |
| Class | `class` property | <code-example path="template-syntax/src/app/app.component.html" region="class-binding-syntax-1"></code-example> |
| Style | `style` property | <code-example path="template-syntax/src/app/app.component.html" region="style-binding-syntax-1"></code-example> |

<!-- links -->

<!-- external links -->

<!-- end links -->

@reviewed 2022-02-28
>>>>>>> f25ac4ae
<|MERGE_RESOLUTION|>--- conflicted
+++ resolved
@@ -1,45 +1,19 @@
 # Binding syntax
-
-# 绑定语法：概述
 
 Data binding automatically keeps your page up-to-date based on your application's state.
 You use data binding to specify things such as the source of an image, the state of a button, or data for a particular user.
-
-数据绑定会根据应用程序的状态自动使你的页面保持最新状态。你可以使用数据绑定来指定诸如图像源、按钮状态或特定用户的数据之类的内容。
 
 <div class="alert is-helpful">
 
 See the <live-example></live-example> for a working example containing the code snippets in this guide.
 
-包含本指南中的代码段的工作示例，请参阅<live-example></live-example>。
-
-<<<<<<< HEAD
 </div>
 
-=======
->>>>>>> f25ac4ae
 ## Data binding and HTML
-
-## 数据绑定和 HTML
 
 Developers can customize HTML by specifying attributes with string values.
 In the following example, `class`, `src`, and `disabled` modify the `<div>`, `<img>`, and `<button>` elements respectively.
 
-<<<<<<< HEAD
-开发人员可以使用字符串值指定属性来定制 HTML。在以下示例中，`class`、`src` 和 `disabled` 修饰了 `<div>`、`<img>` 和 `<button>` 元素。
-
-```html
-<div class="special">Plain old HTML</div>
-<img src="images/item.png">
-<button disabled>Save</button>
-```
-
-Use data binding to control things like the state of a button:
-
-可以使用数据绑定来控制按钮状态等：
-
-<code-example path="binding-syntax/src/app/app.component.html" region="disabled-button" header="src/app/app.component.html"></code-example>
-=======
 <code-example format="html" language="html">
 
 &lt;div class="special"&gt;Plain old HTML&lt;/div&gt;
@@ -51,42 +25,19 @@
 Use data binding to control things like the state of a button:
 
 <code-example header="src/app/app.component.html" path="binding-syntax/src/app/app.component.html" region="disabled-button"></code-example>
->>>>>>> f25ac4ae
 
 Notice that the binding is to the `disabled` property of the button's DOM element, not the attribute.
 Data binding works with properties of DOM elements, components, and directives, not HTML attributes.
 
-<<<<<<< HEAD
-请注意，绑定是绑定到 `disabled` 这个 Property（属性），而不是 Attribute（属性）。数据绑定使用的是 DOM 元素、组件和指令的 Property，而不是 HTML Attribute。
-
-=======
->>>>>>> f25ac4ae
 <a id="html-attribute-vs-dom-property"></a>
 
 ### HTML attributes and DOM properties
 
-### HTML Attribute 和 DOM Property
-
 Angular binding distinguishes between HTML attributes and DOM properties.
-
-对于 Angular 绑定来说，HTML Attribute 和 DOM Property 是有显著区别的。
 
 Attributes initialize DOM properties and you can configure them to modify an element's behavior.
 Properties are features of DOM nodes.
 
-<<<<<<< HEAD
-Attribute 会初始化 DOM Property，你可以配置它们以修改元素的行为。Property 则是 DOM 节点的特性。
-
-* A few HTML attributes have 1:1 mapping to properties; for example, `id`.
-
-  少数 HTML Attribute 可以 1:1 映射到同名的 Property。例如 `id`。
-
-* Some HTML attributes don't have corresponding properties; for example, `aria-*`.
-
-  某些 HTML Attribute 没有相应的 Property。例如，`aria-*`。
-
-* Some DOM properties don't have corresponding attributes; for example, `textContent`.
-=======
 * A few HTML attributes have 1:1 mapping to properties; for example,
 
   <code-example format="html" hideCopy language="html">
@@ -110,45 +61,19 @@
   textContent
 
   </code-example>
->>>>>>> f25ac4ae
-
-  某些 DOM Property 没有相应的 Attribute。例如，`textContent`。
 
 <div class="alert is-important">
 
 Remember that HTML attributes and DOM properties are different things, even when they have the same name.
 
-请记住，即使 HTML Attribute 和 DOM Property 具有相同的名称，它们也仍然是不同的。
-
 </div>
 
 In Angular, the only role of HTML attributes is to initialize element and directive state.
 
-在 Angular 中，HTML Attribute 的唯一作用是初始化元素和指令的状态。
-
 When you write a data binding, you're dealing exclusively with the DOM properties and events of the target object.
-
-编写数据绑定时，你只是在处理 DOM Property 和目标对象的事件。
 
 #### Example 1: an `<input>`
 
-<<<<<<< HEAD
-#### 范例 1：`<input>`
-
-When the browser renders `<input type="text" value="Sarah">`, it creates a
-corresponding DOM node with a `value` property and initializes that `value` to "Sarah".
-
-当浏览器渲染 `<input type="text" value="Sarah">` 时，它将创建一个具有 `value` 这个 Property 的相应 DOM 节点，并将其 `value` 初始化为 “Sarah”。
-
-```html
-<input type="text" value="Sarah">
-```
-
-When the user enters `Sally` into the `<input>`, the DOM element `value` property becomes `Sally`.
-However, if you look at the HTML attribute `value` using `input.getAttribute('value')`, you can see that the attribute remains unchanged—it returns "Sarah".
-
-当用户将 `Sally` 输入到 `<input>` 时，DOM 元素的 `value` Property 会变为 `Sally`。但是，如果使用 `input.getAttribute('value')` 读取 `value`，你会看到该 Attribute 保持不变 - 它仍然会返回 “Sarah”。
-=======
 When the browser renders `<input type="text" value="Sarah">`, it creates a corresponding DOM node with a `value` property and initializes that `value` to "Sarah".
 
 <code-example format="html" language="html">
@@ -159,244 +84,52 @@
 
 When the user enters `Sally` into the `<input>`, the DOM element `value` property becomes `Sally`.
 However, if you look at the HTML attribute `value` using `input.getAttribute('value')`, you can see that the attribute remains unchanged —it returns "Sarah".
->>>>>>> f25ac4ae
 
 The HTML attribute `value` specifies the initial value; the DOM `value` property is the current value.
 
-作为 HTML Attribute 的 `value` 会指定初始值； 而 DOM 的 Property `value` 则是当前值。
-
 To see attributes versus DOM properties in a functioning app, see the <live-example name="binding-syntax"></live-example> especially for binding syntax.
-
-要在运行的应用程序中查看 Attribute 与 DOM Property，请参阅<live-example name="binding-syntax"></live-example>，请特别关注绑定语法的信息。
 
 #### Example 2: a disabled button
 
-#### 范例 2：禁用按钮
-
 A button's `disabled` property is `false` by default so the button is enabled.
-
-默认情况下，按钮的 `disabled` Property 为 `false`，因此启用了此按钮。
 
 When you add the `disabled` attribute, you are initializing the button's `disabled` property to `true` which disables the button.
 
-<<<<<<< HEAD
-当添加 `disabled` Attribute 时，你正在将按钮的 `disabled` Property 初始化为 `true`，这将禁用该按钮。
-
-```html
-<button disabled>Test Button</button>
-```
-=======
 <code-example format="html" language="html">
 
 &lt;button disabled&gt;Test Button&lt;/button&gt;
 
 </code-example>
->>>>>>> f25ac4ae
 
 Adding and removing the `disabled` attribute disables and enables the button.
 However, the value of the attribute is irrelevant, which is why you cannot enable a button by writing `<button disabled="false">Still Disabled</button>`.
 
-添加或删除 `disabled` 这个 Attribute 将禁用或启用该按钮。但是，该 Attribute 的值无关紧要，这就是为什么你无法通过编写 `<button disabled="false">Still Disabled</button>` 来启用按钮的原因。
-
 To control the state of the button, set the `disabled` property instead.
 
-要控制按钮的状态，请设置 `disabled` 这个 Property。
-
 #### Property and attribute comparison
-
-#### Property 和 Attribute 的比较
 
 Though you could technically set the `[attr.disabled]` attribute binding, the values are different in that the property binding must be a boolean value, while its corresponding attribute binding relies on whether the value is `null` or not.
 Consider the following:
 
-<<<<<<< HEAD
-尽管从技术角度上说，可以设置 `[attr.disabled]` Attribute 这个绑定，但是它的值是不同的，差异在于其 Property 绑定必须是布尔值，而其相应的 Attribute 绑定则取决于该值是否为 `null`。考虑以下情况：
-
-```html
-<input [disabled]="condition ? true : false">
-<input [attr.disabled]="condition ? 'disabled' : null">
-```
-=======
 <code-example format="html" language="html">
 
 &lt;input [disabled]="condition ? true : false"&gt;
 &lt;input [attr.disabled]="condition ? 'disabled' : null"&gt;
 
 </code-example>
->>>>>>> f25ac4ae
 
 The first line, which uses the `disabled` property, uses a boolean value.
 The second line, which uses the disabled attribute checks for `null`.
 
-第一行使用 `disabled` 这个 Property，要使用布尔值。第二行使用 `disabled` 这个 Attribute，要判定是否为 `null`。
-
 Generally, use property binding over attribute binding as a boolean value is easy to read, the syntax is shorter, and a property is more performant.
-
-通常，要使用 Property 绑定而不是 Attribute 绑定。因为布尔值很容易阅读，语法较短，并且 Property 绑定的性能更高。
 
 To see the `disabled` button example in a functioning application, see the <live-example></live-example>.
 This example shows you how to toggle the disabled property from the component.
 
-<<<<<<< HEAD
-要在运行的应用程序中查看 `disabled` 按钮，请参见<live-example></live-example>。本示例说明如何从组件中切换 disabled 这个 Property。
-
-=======
->>>>>>> f25ac4ae
 ## Types of data binding
-
-## 数据绑定的类型
 
 Angular provides three categories of data binding according to the direction of data flow:
 
-<<<<<<< HEAD
-Angular 根据数据流的方向提供三种类型的数据绑定：
-
-* From the source to view
-
-  从源到视图
-
-* From view to source
-
-  从视图到源
-
-* In a two way sequence of view to source to view
-
-  双向，从视图到源再到视图
-
-<style>
-  td, th {vertical-align: top}
-</style>
-
-<table width="100%">
-  <col width="30%">
-  </col>
-  <col width="50%">
-  </col>
-  <col width="20%">
-  </col>
-  <tr>
-
-<th>
-
-Type
-
-绑定类型
-
-</th>
-
-<th>
-
-Syntax
-
-语法
-
-</th>
-
-<th>
-
-Category
-
-分类
-
-</th>
-
-  </tr>
-  <tr>
-
- <td>
-
-Interpolation<br>
-Property<br>
-Attribute<br>
-Class<br>
-Style
-
-插值<br>
-属性<br>
-Attribute<br>
-CSS 类<br>
-样式
-
-</td>
-
-<td>
-
-  <code-example>
-    {{expression}}
-    [target]="expression"
-
-  </code-example>
-
-</td>
-
-<td>
-
-One-way<br>from data source<br>to view target
-
-单向<br>从数据源<br>到视图
-
-</td>
-
-<tr>
-
-  <td>
-
-    Event
-
-    事件
-
-  </td>
-
-  <td>
-
-    <code-example>
-      (target)="statement"
-      
-    </code-example>
-
-  </td>
-
-  <td>
-
-    One-way<br>from view target<br>to data source
-
-    从视图到数据源的单向绑定
-
-  </td>
-
-</tr>
-<tr>
-
-  <td>
-
-    Two-way
-
-    双向
-
-  </td>
-
-  <td>
-
-    <code-example>
-      [(target)]="expression"
-      
-    </code-example>
-
-  </td>
-
-  <td>
-
-    Two-way
-
-    双向
-
-  </td>
-
-</tr>
-  </tr>
-</table>
-
-=======
 * From source to view
 * From view to source
 * In a two-way sequence of view to source to view
@@ -407,241 +140,24 @@
 | Event | <code-example> (target)="statement" </code-example> | One-way from view target to data source |
 | Two-way | <code-example> [(target)]="expression" </code-example> | Two-way |
 
->>>>>>> f25ac4ae
 Binding types other than interpolation have a target name to the left of the equal sign.
 The target of a binding is a property or event, which you surround with square bracket (`[ ]`) characters, parenthesis (`( )`) characters, or both (`[( )]`) characters.
 
-除插值以外的绑定类型，在等号的左侧会有一个目标名称。绑定目标是一个 Property 或事件名称，被方括号 `[]`、圆括号 `()` 或两者共同 `[()]` 包裹起来。
-
 The binding punctuation of `[]`, `()`, `[()]`, and the prefix specify the direction of data flow.
 
-<<<<<<< HEAD
-`[]`、`()`、`[()]` 这些绑定标点以及前缀，用来指定数据流的方向。
-
-* Use `[]` to bind from source to view.
-
-  使用 `[]` 从源绑定到视图。
-
-* Use `()` to bind from view to source.
-
-  使用 `()` 从视图绑定到源。
-
-* Use `[()]` to bind in a two way sequence of view to source to view.
-
-  使用 `[()]` 进行双向绑定，将视图绑定到源再绑定到视图。
-=======
 * Use `[]` to bind from source to view
 * Use `()` to bind from view to source
 * Use `[()]` to bind in a two way sequence of view to source to view
->>>>>>> f25ac4ae
 
 Place the expression or statement to the right of the equal sign within double quote (`""`) characters.
 For more information see [Interpolation](guide/interpolation) and [Template statements](guide/template-statements).
 
-将表达式或语句放在双引号 `""` 中等号的右侧。有关更多信息，请参见[插值](guide/interpolation)和[模板语句](guide/template-statements)。
-
 ## Binding types and targets
-
-## 绑定类型和目标
 
 The target of a data binding can be a property, an event, or an attribute name.
 Every public member of a source directive is automatically available for binding in a template expression or statement.
 The following table summarizes the targets for the different binding types.
 
-<<<<<<< HEAD
-数据绑定的目标可以是 Property、事件或 Attribute 的名称。源指令的每个 public 成员都可以自动用于绑定模板表达式或模板语句中。下表总结了不同绑定类型的目标。
-
-<style>
-  td, th {vertical-align: top}
-</style>
-
-<table width="100%">
-  <col width="10%">
-  </col>
-  <col width="15%">
-  </col>
-  <col width="75%">
-  </col>
-  <tr>
-    <th>
-      Type
-    </th>
-    <th>
-      Target
-    </th>
-    <th>
-      Examples
-    </th>
-  </tr>
-  <tr>
-    <th>
-      类型
-    </th>
-    <th>
-      目标
-    </th>
-    <th>
-      范例
-    </th>
-  </tr>
-  <tr>
-    <td>
-      Property
-    </td>
-    <td>
-      Element&nbsp;property<br>
-      Component&nbsp;property<br>
-      Directive&nbsp;property
-    </td>
-    <td>
-      <code>src</code>, <code>hero</code>, and <code>ngClass</code> in the following:
-
-      <code-example path="template-syntax/src/app/app.component.html" region="property-binding-syntax-1"></code-example>
-
-      <!-- For more information, see [Property Binding](guide/property-binding). -->
-    </td>
-
-  </tr>
-  <tr>
-    <td>
-      属性
-    </td>
-    <td>
-      元素属性<br>
-      组件属性<br>
-      指令属性
-    </td>
-    <td>
-      <code>src</code>、<code>hero</code> 和 <code>ngClass</code>，代码如下:
-
-      <code-example path="template-syntax/src/app/app.component.html" region="property-binding-syntax-1"></code-example>
-
-      <!-- For more information, see [Property Binding](guide/property-binding). -->
-    </td>
-
-  </tr>
-  <tr>
-    <td>
-      Event
-    </td>
-    <td>
-      Element&nbsp;event<br>
-      Component&nbsp;event<br>
-      Directive&nbsp;event
-    </td>
-    <td>
-      <code>click</code>, <code>deleteRequest</code>, and <code>myClick</code> in the following:
-
-      <code-example path="template-syntax/src/app/app.component.html" region="event-binding-syntax-1"></code-example>
-    </td>
-  </tr>
-  <tr>
-    <td>
-      事件
-    </td>
-    <td>
-      元素事件<br>
-      组件事件<br>
-      指令事件
-    </td>
-    <td>
-      <code>click</code>、<code>deleteRequest</code> 和 <code>myClick</code>，代码如下：
-
-      <code-example path="template-syntax/src/app/app.component.html" region="event-binding-syntax-1"></code-example>
-    </td>
-  </tr>
-  <tr>
-    <td>
-      Two-way
-    </td>
-    <td>
-      Event and property
-    </td>
-    <td>
-      <code-example path="template-syntax/src/app/app.component.html" region="2-way-binding-syntax-1"></code-example>
-    </td>
-  </tr>
-  <tr>
-    <td>
-      双向
-    </td>
-    <td>
-      事件与属性
-    </td>
-    <td>
-      <code-example path="template-syntax/src/app/app.component.html" region="2-way-binding-syntax-1"></code-example>
-    </td>
-  </tr>
-  <tr>
-    <td>
-      Attribute
-    </td>
-    <td>
-      Attribute
-      (the&nbsp;exception)
-    </td>
-    <td>
-      <code-example path="template-syntax/src/app/app.component.html" region="attribute-binding-syntax-1"></code-example>
-    </td>
-  </tr>
-  <tr>
-    <td>
-      Attribute
-    </td>
-    <td>
-      Attribute
-      (少数特例情况)
-    </td>
-    <td>
-      <code-example path="template-syntax/src/app/app.component.html" region="attribute-binding-syntax-1"></code-example>
-    </td>
-  </tr>
-  <tr>
-    <td>
-      Class
-    </td>
-    <td>
-      <code>class</code> property
-    </td>
-    <td>
-      <code-example path="template-syntax/src/app/app.component.html" region="class-binding-syntax-1"></code-example>
-    </td>
-  </tr>
-  <tr>
-    <td>
-      类
-    </td>
-    <td>
-      <code>class</code> 属性
-    </td>
-    <td>
-      <code-example path="template-syntax/src/app/app.component.html" region="class-binding-syntax-1"></code-example>
-    </td>
-  </tr>
-  <tr>
-    <td>
-      Style
-    </td>
-    <td>
-      <code>style</code> property
-    </td>
-    <td>
-      <code-example path="template-syntax/src/app/app.component.html" region="style-binding-syntax-1"></code-example>
-    </td>
-  </tr>
-  <tr>
-    <td>
-      样式
-    </td>
-    <td>
-      <code>style</code> 属性
-    </td>
-    <td>
-      <code-example path="template-syntax/src/app/app.component.html" region="style-binding-syntax-1"></code-example>
-    </td>
-  </tr>
-</table>
-=======
 | Type | Target | Examples |
 | :--- | :----- | :------- |
 | Property | Element property <br /> Component property <br /> Directive property | `alt`, `src`, `hero`, and `ngClass` in the following: <code-example path="template-syntax/src/app/app.component.html" region="property-binding-syntax-1"></code-example> <!-- For more information, see [Property Binding](guide/property-binding). --> |
@@ -657,5 +173,4 @@
 
 <!-- end links -->
 
-@reviewed 2022-02-28
->>>>>>> f25ac4ae
+@reviewed 2022-02-28