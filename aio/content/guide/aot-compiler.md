--- conflicted
+++ resolved
@@ -1,80 +1,23 @@
 # Ahead-of-time (AOT) compilation
 
-<<<<<<< HEAD
-# 预先（AOT）编译器
-
-An Angular application consists mainly of components and their HTML templates. Because the components and templates provided by Angular cannot be understood by the browser directly, Angular applications require a compilation process before they can run in a browser.
-
-Angular 应用主要由组件及其 HTML 模板组成。由于浏览器无法直接理解 Angular 所提供的组件和模板，因此 Angular 应用程序需要先进行编译才能在浏览器中运行。
-
-The Angular [ahead-of-time (AOT) compiler](guide/glossary#aot) converts your Angular HTML and TypeScript code into efficient JavaScript code during the build phase _before_ the browser downloads and runs that code. Compiling your application during the build process provides a faster rendering in the browser.
-=======
 An Angular application consists mainly of components and their HTML templates.
 Because the components and templates provided by Angular cannot be understood by the browser directly, Angular applications require a compilation process before they can run in a browser.
 
 The Angular [ahead-of-time (AOT) compiler](guide/glossary#aot) converts your Angular HTML and TypeScript code into efficient JavaScript code during the build phase *before* the browser downloads and runs that code.
 Compiling your application during the build process provides a faster rendering in the browser.
->>>>>>> f25ac4ae
-
-在浏览器下载和运行代码*之前*的编译阶段，Angular 预先（AOT）编译器会先把你的 Angular HTML 和 TypeScript 代码转换成高效的 JavaScript 代码。
-在构建期间编译应用可以让浏览器中的渲染更快速。
 
 This guide explains how to specify metadata and apply available compiler options to compile your applications efficiently using the AOT compiler.
 
-本指南中解释了如何指定元数据，并使用一些编译器选项以借助 AOT 编译器来更有效的编译应用。
-
 <div class="alert is-helpful">
 
 [Watch Alex Rickabaugh explain the Angular compiler](https://www.youtube.com/watch?v=anphffaCZrQ) at AngularConnect 2019.
 
-  <a href="https://www.youtube.com/watch?v=anphffaCZrQ">观看 Alex Rickabaugh 在 AngularConnect 2019 解释 Angular 编译器的演讲</a> .
-
 </div>
 
 <a id="why-aot"></a>
 
 Here are some reasons you might want to use AOT.
 
-<<<<<<< HEAD
-下面是你可能要使用 AOT 的部分原因。
-
-* *Faster rendering*
-   With AOT, the browser downloads a pre-compiled version of the application.
-   The browser loads executable code so it can render the application immediately, without waiting to compile the application first.
-
-  *更快的渲染*。
-  借助 AOT，浏览器可以下载应用的预编译版本。浏览器加载的是可执行代码，因此它可以立即渲染应用，而无需等待先编译好应用。
-
-* *Fewer asynchronous requests*
-   The compiler _inlines_ external HTML templates and CSS style sheets within the application JavaScript,
-   eliminating separate ajax requests for those source files.
-
-  *更少的异步请求*。
-  编译器会在应用 JavaScript 中内*联*外部 HTML 模板和 CSS 样式表，从而消除了对那些源文件的单独 ajax 请求。
-
-* *Smaller Angular framework download size*
-   There's no need to download the Angular compiler if the application is already compiled.
-   The compiler is roughly half of Angular itself, so omitting it dramatically reduces the application payload.
-
-  *较小的 Angular 框架下载大小*。
-  如果已编译应用程序，则无需下载 Angular 编译器。编译器大约是 Angular 本身的一半，因此省略编译器会大大减少应用程序的有效载荷。
-
-* *Detect template errors earlier*
-   The AOT compiler detects and reports template binding errors during the build step
-   before users can see them.
-
-  *尽早检测模板错误*。
-  AOT 编译器会在构建步骤中检测并报告模板绑定错误，然后用户才能看到它们。
-
-* *Better security*
-   AOT compiles HTML templates and components into JavaScript files long before they are served to the client.
-   With no templates to read and no risky client-side HTML or JavaScript evaluation,
-   there are fewer opportunities for injection attacks.
-
-  *更高的安全性*。
-  AOT 在将 HTML 模板和组件提供给客户端之前就将其编译为 JavaScript 文件。没有要读取的模板，没有潜藏风险的客户端 HTML 或 JavaScript eval，受到注入攻击的机会就更少了。
-
-=======
 | Reasons | Details |
 | :------ | :------ |
 | Faster rendering | With AOT, the browser downloads a pre-compiled version of the application. The browser loads executable code so it can render the application immediately, without waiting to compile the application first. |
@@ -83,28 +26,12 @@
 | Detect template errors earlier | The AOT compiler detects and reports template binding errors during the build step before users can see them. |
 | Better security | AOT compiles HTML templates and components into JavaScript files long before they are served to the client. With no templates to read and no risky client-side HTML or JavaScript evaluation, there are fewer opportunities for injection attacks. |
 
->>>>>>> f25ac4ae
 <a id="overview"></a>
 
 ## Choosing a compiler
 
-## 选择编译器
-
 Angular offers two ways to compile your application:
 
-<<<<<<< HEAD
-Angular 提供了两种方式来编译你的应用：
-
-* **_Just-in-Time_ (JIT)**, which compiles your application in the browser at runtime. This was the default until Angular 8.
-
-  ***即时编译* (JIT)**，它会在运行期间在浏览器中编译你的应用。这是 Angular 8 及更早版本的默认值。
-
-* **_Ahead-of-Time_ (AOT)**, which compiles your application and libraries at build time. This is the default since Angular 9.
-
-   **预先（AOT）编译**，它会在构建时编译你的应用和库。这是 Angular 9 及后续版本的默认值。
-
-When you run the [`ng build`](cli/build) (build only) or [`ng serve`](cli/serve) (build and serve locally) CLI commands, the type of compilation (JIT or AOT) depends on the value of the `aot` property in your build configuration specified in `angular.json`. By default, `aot` is set to `true` for new CLI applications.
-=======
 | Angular compile | Details |
 | :-------------- | :------ |
 | Just-in-Time (JIT) | Compiles your application in the browser at runtime. This was the default until Angular 8. |
@@ -112,37 +39,20 @@
 
 When you run the [`ng build`](cli/build) (build only) or [`ng serve`](cli/serve) (build and serve locally) CLI commands, the type of compilation (JIT or AOT) depends on the value of the `aot` property in your build configuration specified in `angular.json`.
 By default, `aot` is set to `true` for new CLI applications.
->>>>>>> f25ac4ae
-
-当运行 CLI 命令 [`ng build`](cli/build) (只构建) 或 [`ng serve`](cli/serve) (构建并启动本地服务器) 时，编译类型（JIT 或 AOT）取决于你在 `angular.json` 中的构建配置所指定的 `aot` 属性。默认情况下，对于新的 CLI 应用，其 `aot` 为 `true`。
 
 See the [CLI command reference](cli) and [Building and serving Angular apps](guide/build) for more information.
 
-要了解更多，请参阅[CLI 文档](cli)，和 [构建与运行 Angular 应用](guide/build)。
-
 ## How AOT works
-
-## AOT 工作原理
 
 The Angular AOT compiler extracts **metadata** to interpret the parts of the application that Angular is supposed to manage.
 You can specify the metadata explicitly in **decorators** such as `@Component()` and `@Input()`, or implicitly in the constructor declarations of the decorated classes.
 The metadata tells Angular how to construct instances of your application classes and interact with them at runtime.
 
-Angular AOT 编译器会提取**元数据**来解释应由 Angular 管理的应用程序部分。你可以在**装饰器**（例如 `@Component()` 和 `@Input()`）中显式指定元数据，也可以在**被装饰的类**的构造函数声明中隐式指定元数据。元数据告诉 Angular 要如何构造应用程序类的实例并在运行时与它们进行交互。
-
 In the following example, the `@Component()` metadata object and the class constructor tell Angular how to create and display an instance of `TypicalComponent`.
 
-<<<<<<< HEAD
-在下列范例中，`@Component()` 元数据对象和类的构造函数会告诉 Angular 如何创建和显示 `TypicalComponent` 的实例。
-
-<code-example format="typescript" language="typescript">
-
-@Component({
-=======
-<code-example format="typescript" language="typescript">
-
-&commat;Component({
->>>>>>> f25ac4ae
+<code-example format="typescript" language="typescript">
+
+&commat;Component({
   selector: 'app-typical',
   template: '&lt;div&gt;A typical component for {{data.name}}&lt;/div&gt;'
 })
@@ -150,68 +60,15 @@
   &commat;Input() data: TypicalData;
   constructor(private someService: SomeService) { &hellip; }
 }
-<<<<<<< HEAD
-
-</code-example>
-=======
->>>>>>> f25ac4ae
 
 </code-example>
 
 The Angular compiler extracts the metadata *once* and generates a *factory* for `TypicalComponent`.
 When it needs to create a `TypicalComponent` instance, Angular calls the factory, which produces a new visual element, bound to a new instance of the component class with its injected dependency.
 
-Angular 编译器只提取**一次**元数据，并且为 `TypicalComponent` 生成一个**工厂**。
-当它需要创建 `TypicalComponent` 的实例时，Angular 调用这个工厂，工厂会生成一个新的可视元素，并且把它（及其依赖）绑定到组件类的一个新实例上。
-
 ### Compilation phases
 
-### 编译的各个阶段
-
 There are three phases of AOT compilation.
-<<<<<<< HEAD
-
-AOT 编译分为三个阶段。
-
-* Phase 1 is *code analysis*.
-   In this phase, the TypeScript compiler and  *AOT collector* create a representation of the source. The collector does not attempt to interpret the metadata it collects. It represents the metadata as best it can and records errors when it detects a metadata syntax violation.
-
-  阶段 1 是*代码分析*。
-  在此阶段，TypeScript 编译器和 *AOT 收集器*会创建源码的表现层。收集器不会尝试解释其收集到的元数据。它只是尽可能地表达元数据，并在检测到元数据语法冲突时记录错误。
-
-* Phase 2 is *code generation*.
-    In this phase, the compiler's `StaticReflector` interprets the metadata collected in phase 1, performs additional validation of the metadata, and throws an error if it detects a metadata restriction violation.
-
-  第二阶段是*代码生成*。
-  在此阶段，编译器的 `StaticReflector` 会解释在阶段 1 中收集的元数据，对元数据执行附加验证，如果检测到元数据违反了限制，则抛出错误。
-
-* Phase 3 is *template type checking*.
-   In this optional phase, the Angular *template compiler* uses the TypeScript compiler to validate the binding expressions in templates. You can enable this phase explicitly by setting the `fullTemplateTypeCheck` configuration option; see [Angular compiler options](guide/angular-compiler-options).
-
-  阶段 3 是*模板类型检查*。在此可选阶段，Angular *模板编译器*使用 TypeScript 编译器来验证模板中的绑定表达式。你可以通过设置 `fullTemplateTypeCheck` 配置选项来明确启用此阶段。请参阅 [Angular 编译器选项](guide/angular-compiler-options)。
-
-### Metadata restrictions
-
-### 元数据的限制
-
-You write metadata in a _subset_ of TypeScript that must conform to the following general constraints:
-
-你只能使用 TypeScript 的一个**子集**书写元数据，它必须满足下列限制：
-
-* Limit [expression syntax](#expression-syntax) to the supported subset of JavaScript.
-
-   [表达式语法](#expression-syntax)只支持 JavaScript 的一个有限的子集。
-
-* Only reference exported symbols after [code folding](#code-folding).
-
-   只能引用[代码收缩](#code-folding)后导出的符号。
-
-* Only call [functions supported](#supported-functions) by the compiler.
-
-   只能调用编译器[支持的那些函数](#supported-functions)。
-
-* Decorated and data-bound class members must be public.
-=======
 
 |  | Phase | Details |
 | :-- | :---- | :------ |
@@ -227,391 +84,42 @@
 * Only reference exported symbols after [code folding](#code-folding)
 * Only call [functions supported](#supported-functions) by the compiler
 * Decorated and data-bound class members must be public
->>>>>>> f25ac4ae
-
-   被装饰和用于数据绑定的类成员必须是公共（public）的。
 
 For additional guidelines and instructions on preparing an application for AOT compilation, see [Angular: Writing AOT-friendly applications](https://medium.com/sparkles-blog/angular-writing-aot-friendly-applications-7b64c8afbe3f).
-
-关于准备 AOT 编译应用程序的其它准则和说明，请参阅 [Angular：编写 AOT 友好的应用程序](https://medium.com/sparkles-blog/angular-writing-aot-friendly-applications-7b64c8afbe3f)。
 
 <div class="alert is-helpful">
 
 Errors in AOT compilation commonly occur because of metadata that does not conform to the compiler's requirements (as described more fully below).
 For help in understanding and resolving these problems, see [AOT Metadata Errors](guide/aot-metadata-errors).
 
-AOT 编译中的错误通常是由于元数据不符合编译器的要求而发生的（下面将更全面地介绍）。为了帮助你理解和解决这些问题，请参阅 [AOT 元数据错误](guide/aot-metadata-errors)。
-
 </div>
 
 ### Configuring AOT compilation
 
-<<<<<<< HEAD
-### 配置 AOT 编译
-
-You can provide options in the [TypeScript configuration file](guide/typescript-configuration) that controls the compilation process. See [Angular compiler options](guide/angular-compiler-options) for a complete list of available options.
-=======
 You can provide options in the [TypeScript configuration file](guide/typescript-configuration) that controls the compilation process.
 See [Angular compiler options](guide/angular-compiler-options) for a complete list of available options.
->>>>>>> f25ac4ae
-
-你可以在 `tsconfig.json` [TypeScript 配置文件](guide/typescript-configuration)中提供控制编译过程的选项。关于可用选项的完整列表，请参阅 [Angular 编译器](guide/angular-compiler-options)选项。
 
 ## Phase 1: Code analysis
 
-<<<<<<< HEAD
-## 阶段 1：分析
-
-The TypeScript compiler does some of the analytic work of the first phase. It emits the `.d.ts` _type definition files_ with type information that the AOT compiler needs to generate application code.
-
-TypeScript 编译器会做一些初步的分析工作，它会生成**类型定义文件**`.d.ts`，其中带有类型信息，Angular 编译器需要借助它们来生成代码。
-
-=======
 The TypeScript compiler does some of the analytic work of the first phase.
 It emits the `.d.ts` *type definition files* with type information that the AOT compiler needs to generate application code.
->>>>>>> f25ac4ae
 At the same time, the AOT **collector** analyzes the metadata recorded in the Angular decorators and outputs metadata information in **`.metadata.json`** files, one per `.d.ts` file.
 
-同时，AOT **收集器（collector）** 会记录 Angular 装饰器中的元数据，并把它们输出到**`.metadata.json`**文件中，和每个 `.d.ts` 文件相对应。
-
 You can think of `.metadata.json` as a diagram of the overall structure of a decorator's metadata, represented as an [abstract syntax tree (AST)](https://en.wikipedia.org/wiki/Abstract_syntax_tree).
 
-你可以把 `.metadata.json` 文件看做一个包括全部装饰器的元数据的全景图，就像[抽象语法树 (AST) ](https://en.wikipedia.org/wiki/Abstract_syntax_tree)一样。
-
 <div class="alert is-helpful">
 
 Angular's [schema.ts](https://github.com/angular/angular/blob/main/packages/compiler-cli/src/metadata/schema.ts) describes the JSON format as a collection of TypeScript interfaces.
 
-Angular 的 [schema.ts](https://github.com/angular/angular/blob/master/packages/compiler-cli/src/metadata/schema.ts) 把这个 JSON 格式表示成了一组 TypeScript 接口。
-
 </div>
 
 <a id="expression-syntax"></a>
 
 ### Expression syntax limitations
-
-### 表达式语法限制
 
 The AOT collector only understands a subset of JavaScript.
 Define metadata objects with the following limited syntax:
 
-<<<<<<< HEAD
-AOT 收集器只能理解 JavaScript 的一个子集。
-定义元数据对象时要遵循下列语法限制：
-
-<style>
-  td, th {vertical-align: top}
-</style>
-
-<table>
-  <tr>
-
-  <th>
-
-  Syntax
-
-  语法
-
-  </th>
-
-  <th>
-
-  Example
-
-  范例
-
-  </th>
-
-  </tr>
-  <tr>
-
-  <td>
-
-  Literal object 
-
-  对象字面量
-
-  </td>
-
-  <td>
-
-  <code>{cherry: true, apple: true, mincemeat: false}</code>
-
-  </td>
-
-  </tr>
-  <tr>
-
-  <td>
-
-  Literal array  
-
-  数组字面量
-
-  </td>
-
-  <td>
-
-  <code>['cherries', 'flour', 'sugar']</code>
-
-  </td>
-
-  </tr>
-  <tr>
-
-  <td>
-
-  Spread in literal array
-
-  展开数组字面量
-
-  </td>
-
-  <td>
-
-  <code>['apples', 'flour', ...the_rest]</code>
-
-  </td>
-
-  </tr>
-   <tr>
-
-  <td>
-
-  Calls
-
-  函数调用
-
-  </td>
-
-  <td>
-
-  <code>bake(ingredients)</code>
-
-  </td>
-
-  </tr>
-   <tr>
-
-  <td>
-
-  New
-
-  新建对象
-
-  </td>
-
-  <td>
-
-  <code>new Oven()</code>
-
-  </td>
-
-  </tr>
-   <tr>
-
-  <td>
-
-  Property access
-
-  属性访问
-
-  </td>
-
-  <td>
-
-  <code>pie.slice</code>
-
-  </td>
-
-  </tr>
-   <tr>
-
-  <td>
-
-  Array index
-
-  数组索引访问
-
-  </td>
-
-  <td>
-
-  <code>ingredients[0]</code>
-
-  </td>
-
-  </tr>
-   <tr>
-
-  <td>
-
-  Identity reference
-
-  引用标识符
-
-  </td>
-
-  <td>
-
-  <code>Component</code>
-
-  </td>
-
-  </tr>
-   <tr>
-
-  <td>
-
-  A template string
-
-  模板字符串
-
-  </td>
-
-  <td>
-
-  <code>`pie is ${multiplier} times better than cake`</code>
-
-  </td>
-
-   <tr>
-
-  <td>
-
-  Literal string
-
-  字符串字面量
-
-  </td>
-
-  <td>
-
-  <code>'pi'</code>
-
-  </td>
-  </tr>
-   <tr>
-
-  <td>
-
-  Literal number
-
-  数字字面量
-
-  </td>
-
-  <td>
-
-  <code>3.14153265</code>
-
-  </td>
-
-  </tr>
-   <tr>
-
-  <td>
-
-  Literal boolean
-
-  逻辑字面量
-
-  </td>
-
-  <td>
-
-  <code>true</code>
-
-  </td>
-
-  </tr>
-   <tr>
-
-  <td>
-
-  Literal null
-
-  null 字面量
-
-  </td>
-
-  <td>
-
-  <code>null</code>
-
-  </td>
-
-  </tr>
-   <tr>
-
-  <td>
-
-  Supported prefix operator 
-
-  受支持的前缀运算符
-
-  </td>
-
-  <td>
-
-  <code>!cake</code>
-
-  </td>
-
-  </tr>
-   <tr>
-
-  <td>
-
-  Supported binary operator 
-
-  受支持的二元运算符
-
-  </td>
-
-  <td>
-
-  <code>a+b</code>
-
-  </td>
-
-  </tr>
-   <tr>
-
-  <td>
-
-  Conditional operator
-
-  条件运算符
-
-  </td>
-
-  <td>
-
-  <code>a ? b : c</code>
-
-  </td>
-
-  </tr>
-   <tr>
-
-  <td>
-
-  Parentheses
-
-  括号
-
-  </td>
-
-  <td>
-
-  <code>(a+b)</code>
-
-  </td>
-
-  </tr>
-</table>
-=======
 | Syntax | Example |
 | :----- | :------ |
 | Literal object | `{cherry: true, apple: true, mincemeat: false}` |
@@ -631,27 +139,14 @@
 | Supported binary operator | `a+b` |
 | Conditional operator | `a ? b : c` |
 | Parentheses | `(a+b)` |
->>>>>>> f25ac4ae
 
 If an expression uses unsupported syntax, the collector writes an error node to the `.metadata.json` file.
 The compiler later reports the error if it needs that piece of metadata to generate the application code.
 
-如果表达式使用了不支持的语法，收集器就会往 `.metadata.json` 文件中写入一个错误节点。稍后，如果编译器用到元数据中的这部分内容来生成应用代码，它就会报告这个错误。
-
 <div class="alert is-helpful">
 
 If you want `ngc` to report syntax errors immediately rather than produce a `.metadata.json` file with errors, set the `strictMetadataEmit` option in the TypeScript configuration file.
 
-<<<<<<< HEAD
- 如果你希望 `ngc` 立即汇报这些语法错误，而不要生成带有错误信息的 `.metadata.json` 文件，可以到 TypeScript 的配置文件中设置 `strictMetadataEmit` 选项。
-
-```
-  "angularCompilerOptions": {
-   ...
-   "strictMetadataEmit" : true
- }
-```
-=======
 <code-example format="json" language="json">
 
 "angularCompilerOptions": {
@@ -660,53 +155,26 @@
 }
 
 </code-example>
->>>>>>> f25ac4ae
 
 Angular libraries have this option to ensure that all Angular `.metadata.json` files are clean and it is a best practice to do the same when building your own libraries.
 
-Angular 库通过这个选项来确保所有的 Angular `.metadata.json` 文件都是干净的。当你要构建自己的代码库时，这也同样是一项最佳实践。
-
 </div>
 
 <a id="function-expression"></a>
-<<<<<<< HEAD
-
-=======
->>>>>>> f25ac4ae
 <a id="arrow-functions"></a>
 
 ### No arrow functions
 
-<<<<<<< HEAD
-### 不要有箭头函数
-
-The AOT compiler does not support [function expressions](https://developer.mozilla.org/en-US/docs/Web/JavaScript/Reference/Operators/function)
-and [arrow functions](https://developer.mozilla.org/en-US/docs/Web/JavaScript/Reference/Functions/Arrow_functions), also called _lambda_ functions.
-=======
 The AOT compiler does not support [function expressions](https://developer.mozilla.org/docs/Web/JavaScript/Reference/Operators/function)
 and [arrow functions](https://developer.mozilla.org/docs/Web/JavaScript/Reference/Functions/Arrow_functions), also called *lambda* functions.
->>>>>>> f25ac4ae
-
-AOT 编译器不支持 [函数表达式](https://developer.mozilla.org/en-US/docs/Web/JavaScript/Reference/Operators/function)
-和 [箭头函数](https://developer.mozilla.org/en-US/docs/Web/JavaScript/Reference/Functions/Arrow_functions)（也叫 *Lambda* 函数）。
 
 Consider the following component decorator:
 
-<<<<<<< HEAD
-考虑如下组件装饰器：
-
-<code-example format="typescript" language="typescript">
-
-@Component({
-  ...
-  providers: [{provide: server, useFactory: () => new Server()}]
-=======
 <code-example format="typescript" language="typescript">
 
 &commat;Component({
   &hellip;
   providers: [{provide: server, useFactory: () =&gt; new Server()}]
->>>>>>> f25ac4ae
 })
 
 </code-example>
@@ -715,17 +183,8 @@
 It generates an error node in place of the function.
 When the compiler later interprets this node, it reports an error that invites you to turn the arrow function into an *exported function*.
 
-AOT 的收集器不支持在元数据表达式中出现箭头函数 `() => new Server()`。
-它会在该函数中就地生成一个错误节点。
-稍后，当编译器解释该节点时，它就会报告一个错误，让你把这个箭头函数转换成一个*导出的函数*。
-
 You can fix the error by converting to this:
 
-<<<<<<< HEAD
-你可以把它改写成这样来修复这个错误：
-
-=======
->>>>>>> f25ac4ae
 <code-example format="typescript" language="typescript">
 
 export function serverFactory() {
@@ -741,65 +200,26 @@
 
 In version 5 and later, the compiler automatically performs this rewriting while emitting the `.js` file.
 
-<<<<<<< HEAD
-在版本 5 和更高版本中，编译器会在发出 `.js` 文件时自动执行此重写。
-
 <a id="exported-symbols"></a>
-
-=======
-<a id="exported-symbols"></a>
->>>>>>> f25ac4ae
 <a id="code-folding"></a>
 
 ### Code folding
 
-<<<<<<< HEAD
-### 代码折叠
-
-The compiler can only resolve references to **_exported_** symbols.
-=======
 The compiler can only resolve references to ***exported*** symbols.
->>>>>>> f25ac4ae
 The collector, however, can evaluate an expression during collection and record the result in the `.metadata.json`, rather than the original expression.
 This allows you to make limited use of non-exported symbols within expressions.
 
-编译器只会解析到**_ 已导出 _**符号的引用。
-收集器可以在收集期间执行表达式，并用其结果记录到 `.metadata.json` 中（而不是原始表达式中）。
-这样可以让你把非导出符号的使用限制在表达式中。
-
 For example, the collector can evaluate the expression `1 + 2 + 3 + 4` and replace it with the result, `10`.
-<<<<<<< HEAD
-
-比如，收集器可以执行表达式 `1 + 2 + 3 + 4`，并使用它的结果 `10` 替换它。
-
-This process is called _folding_. An expression that can be reduced in this manner is _foldable_.
-
-这个过程被称为*折叠*。能用这种方式进行简化的表达式就是*可折叠的*。
-
-<a id="var-declaration"></a>
-
-=======
 This process is called *folding*.
 An expression that can be reduced in this manner is *foldable*.
 
 <a id="var-declaration"></a>
 
->>>>>>> f25ac4ae
 The collector can evaluate references to module-local `const` declarations and initialized `var` and `let` declarations, effectively removing them from the `.metadata.json` file.
 
-收集器可以计算对模块局部变量的 `const` 声明和初始化过的 `var` 和 `let` 声明，并从 `.metadata.json` 文件中移除它们。
-
 Consider the following component definition:
 
-<<<<<<< HEAD
-考虑下列组件定义：
-
-<code-example format="typescript" language="typescript">
-
-const template = '<div>{{hero.name}}</div>';
-=======
-<code-example format="typescript" language="typescript">
->>>>>>> f25ac4ae
+<code-example format="typescript" language="typescript">
 
 const template = '&lt;div&gt;{{hero.name}}&lt;/div&gt;';
 
@@ -817,50 +237,25 @@
 The collector, however, can fold the `template` constant into the metadata definition by in-lining its contents.
 The effect is the same as if you had written:
 
-<<<<<<< HEAD
-编译器不能引用 `template` 常量，因为它是未导出的。
-但是收集器可以通过内联 `template` 常量的方式把它*折叠*进元数据定义中。
-最终的结果和你以前的写法是一样的：
-
-<code-example format="typescript" language="typescript">
-
-@Component({
-=======
-<code-example format="typescript" language="typescript">
-
-&commat;Component({
->>>>>>> f25ac4ae
+<code-example format="typescript" language="typescript">
+
+&commat;Component({
   selector: 'app-hero',
   template: '&lt;div&gt;{{hero.name}}&lt;/div&gt;'
 })
 export class HeroComponent {
   &commat;Input() hero: Hero;
 }
-<<<<<<< HEAD
-
-</code-example>
-=======
->>>>>>> f25ac4ae
 
 </code-example>
 
 There is no longer a reference to `template` and, therefore, nothing to trouble the compiler when it later interprets the *collector's* output in `.metadata.json`.
 
-这里没有对 `template` 的引用，因此，当编译器稍后对位于 `.metadata.json` 中的收集器输出进行解释时，不会再出问题。
-
 You can take this example a step further by including the `template` constant in another expression:
 
-<<<<<<< HEAD
-你还可以通过把 `template` 常量包含在其它表达式中来让这个例子深入一点：
-
-<code-example format="typescript" language="typescript">
-
-const template = '<div>{{hero.name}}</div>';
-=======
 <code-example format="typescript" language="typescript">
 
 const template = '&lt;div&gt;{{hero.name}}&lt;/div&gt;';
->>>>>>> f25ac4ae
 
 &commat;Component({
   selector: 'app-hero',
@@ -869,21 +264,9 @@
 export class HeroComponent {
   &commat;Input() hero: Hero;
 }
-<<<<<<< HEAD
-
-</code-example>
-=======
->>>>>>> f25ac4ae
-
-</code-example>
-
-<<<<<<< HEAD
-收集器把该表达式缩减成其等价的*已折叠*字符串：
-
-```
-'<div>{{hero.name}}</div><div>{{hero.title}}</div>'
-```
-=======
+
+</code-example>
+
 The collector reduces this expression to its equivalent *folded* string:
 
 <code-example format="typescript" language="typescript">
@@ -891,389 +274,11 @@
 '&lt;div&gt;{{hero.name}}&lt;/div&gt;&lt;div&gt;{{hero.title}}&lt;/div&gt;'
 
 </code-example>
->>>>>>> f25ac4ae
 
 #### Foldable syntax
 
-#### 可折叠的语法
-
 The following table describes which expressions the collector can and cannot fold:
 
-<<<<<<< HEAD
-下表中描述了收集器可以折叠以及不能折叠哪些表达式：
-
-<style>
-  td, th {vertical-align: top}
-</style>
-
-<table>
-  <tr>
-
-  <th>
-
-  Syntax
-
-  语法
-
-  </th>
-
-  <th>
-
-  Foldable
-
-  可折叠？
-
-  </th>
-
-  </tr>
-  <tr>
-
-  <td>
-
-  Literal object 
-
-  对象字面量
-
-  </td>
-
-  <td>
-
-  Yes
-
-  是
-
-  </td>
-
-  </tr>
-  <tr>
-
-  <td>
-
-  Literal array  
-
-  数组字面量
-
-  </td>
-
-  <td>
-
-  Yes
-
-  是
-
-  </td>
-
-  </tr>
-  <tr>
-
-  <td>
-
-  Spread in literal array
-
-  展开数组字面量
-
-  </td>
-
-  <td>
-
-  no
-
-  否
-
-  </td>
-
-  </tr>
-   <tr>
-
-  <td>
-
-  Calls
-
-  函数调用
-
-  </td>
-
-  <td>
-
-  no
-
-  否
-
-  </td>
-
-  </tr>
-   <tr>
-
-  <td>
-
-  New
-
-  新建对象
-
-  </td>
-
-  <td>
-
-  no
-
-  否
-
-  </td>
-
-  </tr>
-   <tr>
-
-  <td>
-
-  Property access
-
-  属性访问
-
-  </td>
-
-  <td>
-
-  yes, if target is foldable
-
-  如果目标对象也是可折叠的，则是
-
-  </td>
-
-  </tr>
-   <tr>
-
-  <td>
-
-  Array index
-
-  数组索引访问
-
-  </td>
-
-  <td>
-
-   yes, if target and index are foldable
-
-   如果目标数组和索引都是可折叠的，则是
-
-  </td>
-
-  </tr>
-   <tr>
-
-  <td>
-
-  Identity reference
-
-  引用标识符
-
-  </td>
-
-  <td>
-
-  yes, if it is a reference to a local
-
-  如果引用的是局部标识符，则是
-
-  </td>
-
-  </tr>
-   <tr>
-
-  <td>
-
-  A template with no substitutions
-
-  没有替换表达式的模板字符串
-
-  </td>
-
-  <td>
-
-  yes
-
-  是
-
-  </td>
-
-  </tr>
-   <tr>
-
-  <td>
-
-  A template with substitutions
-
-  有替换表达式的模板字符串
-
-  </td>
-
-  <td>
-
-  yes, if the substitutions are foldable
-
-  如果替换表达式是可折叠的，则是
-
-  </td>
-
-  </tr>
-   <tr>
-
-  <td>
-
-  Literal string
-
-  字符串字面量
-
-  </td>
-
-  <td>
-
-  yes
-
-  是
-
-  </td>
-
-  </tr>
-   <tr>
-
-  <td>
-
-  Literal number
-
-  数字字面量
-
-  </td>
-
-  <td>
-
-  yes
-
-  是
-
-  </td>
-
-  </tr>
-   <tr>
-
-  <td>
-
-  Literal boolean
-
-  逻辑字面量
-
-  </td>
-
-  <td>
-
-  yes
-
-  是
-
-  </td>
-
-  </tr>
-   <tr>
-
-  <td>
-
-  Literal null
-
-  null 字面量
-
-  </td>
-
-  <td>
-
-  yes
-
-  是
-
-  </td>
-
-  </tr>
-   <tr>
-
-  <td>
-
-  Supported prefix operator 
-
-  受支持的前缀运算符
-
-  </td>
-
-  <td>
-
-  yes, if operand is foldable
-
-  如果操作数是可折叠的，则是
-
-  </td>
-
-  </tr>
-   <tr>
-
-  <td>
-
-  Supported binary operator 
-
-  受支持的二元运算符
-
-  </td>
-
-  <td>
-
-  yes, if both left and right are foldable
-
-  如果左操作数和右操作数都是可折叠的，则是
-
-  </td>
-
-  </tr>
-   <tr>
-
-  <td>
-
-  Conditional operator
-
-  条件运算符
-
-  </td>
-
-  <td>
-
-  yes, if condition is foldable 
-
-  如果条件是可折叠的，则是
-
-  </td>
-
-  </tr>
-   <tr>
-
-  <td>
-
-  Parentheses
-
-  括号
-
-  </td>
-
-  <td>
-
-  yes, if the expression is foldable
-
-  如果表达式是可折叠的，则是
-
-  </td>
-
-  </tr>
-</table>
-
-If an expression is not foldable, the collector writes it to `.metadata.json` as an [AST](https://en.wikipedia.org/wiki/Abstract_syntax_tree) for the compiler to resolve.
-
-如果表达式是不可折叠的，那么收集器就会把它作为一个 [AST](https://en.wikipedia.org/wiki/Abstract_syntax_tree)（抽象语法树） 写入 `.metadata.json` 中，留给编译器去解析。
-=======
 | Syntax | Foldable |
 | :----- | :------- |
 | Literal object | yes |
@@ -1296,47 +301,17 @@
 | Parentheses | yes, if the expression is foldable |
 
 If an expression is not foldable, the collector writes it to `.metadata.json` as an [AST](https://en.wikipedia.org/wiki/Abstract*syntax*tree) for the compiler to resolve.
->>>>>>> f25ac4ae
 
 ## Phase 2: code generation
-
-## 阶段 2：代码生成
 
 The collector makes no attempt to understand the metadata that it collects and outputs to `.metadata.json`.
 It represents the metadata as best it can and records errors when it detects a metadata syntax violation.
 It's the compiler's job to interpret the `.metadata.json` in the code generation phase.
 
-<<<<<<< HEAD
-收集器不会试图理解它收集并输出到 `.metadata.json` 中的元数据，它所能做的只是尽可能准确的表述这些元数据，并在检测到元数据中的语法违规时记录这些错误。
-解释这些 `.metadata.json` 是编译器在代码生成阶段要承担的工作。
-
-The compiler understands all syntax forms that the collector supports, but it may reject _syntactically_ correct metadata if the _semantics_ violate compiler rules.
-=======
 The compiler understands all syntax forms that the collector supports, but it may reject *syntactically* correct metadata if the *semantics* violate compiler rules.
->>>>>>> f25ac4ae
-
-编译器理解收集器支持的所有语法形式，但是它也可能拒绝那些虽然*语法正确*但*语义*违反了编译器规则的元数据。
 
 ### Public symbols
 
-<<<<<<< HEAD
-### 公共符号
-
-The compiler can only reference _exported symbols_.
-
-编译器只能引用*已导出的符号*。
-
-* Decorated component class members must be public. You cannot make an `@Input()` property private or protected.
-
-  带有装饰器的类成员必须是公开的。你不可能把一个私有或内部使用的属性做成 `@Input()`。
-
-* Data bound properties must also be public.
-
-  数据绑定的属性同样必须是公开的。
-
-<code-example format="typescript" language="typescript">
-
-=======
 The compiler can only reference *exported symbols*.
 
 * Decorated component class members must be public.
@@ -1346,7 +321,6 @@
 
 <!--<code-example format="typescript" language="typescript">
 
->>>>>>> f25ac4ae
 // BAD CODE - title is private
 &commat;Component({
   selector: 'app-root',
@@ -1356,57 +330,16 @@
   private title = 'My App'; // Bad
 }
 
-<<<<<<< HEAD
-</code-example>
-=======
 </code-example>-->
->>>>>>> f25ac4ae
 
 <a id="supported-functions"></a>
 
 ### Supported classes and functions
-
-### 支持的类和函数
 
 The collector can represent a function call or object creation with `new` as long as the syntax is valid.
 The compiler, however, can later refuse to generate a call to a *particular* function or creation of a *particular* object.
 
-只要语法有效，收集器就可以用 `new` 来表示函数调用或对象创建。但是，编译器在后面可以拒绝生成对*特定*函数的调用或对*特定*对象的创建。
-
 The compiler can only create instances of certain classes, supports only core decorators, and only supports calls to macros (functions or static methods) that return expressions.
-<<<<<<< HEAD
-
-编译器只能创建某些类的实例，仅支持核心装饰器，并且仅支持对返回表达式的宏（函数或静态方法）的调用。
-
-* New instances
-
-  新建实例
-
-  The compiler only allows metadata that create instances of the class `InjectionToken` from `@angular/core`.
-
-  编译器只允许创建来自 `@angular/core` 的 `InjectionToken` 类创建实例。
-
-* Supported decorators
-
-  支持的装饰器
-
-   The compiler only supports metadata for the [Angular decorators in the `@angular/core` module](api/core#decorators).
-
-   编译器只支持来自 [`@angular/core` 模块](api/core#decorators)的 Angular 装饰器的元数据。
-
-* Function calls
-
-  函数调用
-
-  Factory functions must be exported, named functions.
-   The AOT compiler does not support lambda expressions ("arrow functions") for factory functions.
-
-  工厂函数必须导出为命名函数。
-  AOT 编译器不支持用 Lambda 表达式（箭头函数）充当工厂函数。
-
-<a id="function-calls"></a>
-
-=======
 
 | Compiler action | Details |
 | :-------------- | :------ |
@@ -1416,30 +349,16 @@
 
 <a id="function-calls"></a>
 
->>>>>>> f25ac4ae
 ### Functions and static method calls
-
-### 函数和静态方法调用
 
 The collector accepts any function or static method that contains a single `return` statement.
 The compiler, however, only supports macros in the form of functions or static methods that return an *expression*.
 
-收集器接受任何只包含一个 `return` 语句的函数或静态方法。
-编译器也支持在返回表达式的函数或静态函数中使用*宏*。
-
 For example, consider the following function:
 
-<<<<<<< HEAD
-考虑下面的函数：
-
-<code-example format="typescript" language="typescript">
-
-export function wrapInArray<T>(value: T): T[] {
-=======
 <code-example format="typescript" language="typescript">
 
 export function wrapInArray&lt;T&gt;(value: T): T[] {
->>>>>>> f25ac4ae
   return [value];
 }
 
@@ -1447,21 +366,11 @@
 
 You can call the `wrapInArray` in a metadata definition because it returns the value of an expression that conforms to the compiler's restrictive JavaScript subset.
 
-你可以在元数据定义中调用 `wrapInArray`，因为它所返回的表达式的值满足编译器支持的 JavaScript 受限子集。
-
 You might use  `wrapInArray()` like this:
 
-<<<<<<< HEAD
-你还可以这样使用 `wrapInArray()`：
-
-<code-example format="typescript" language="typescript">
-
-@NgModule({
-=======
 <code-example format="typescript" language="typescript">
 
 &commat;NgModule({
->>>>>>> f25ac4ae
   declarations: wrapInArray(TypicalComponent)
 })
 export class TypicalModule {}
@@ -1470,17 +379,9 @@
 
 The compiler treats this usage as if you had written:
 
-<<<<<<< HEAD
-编译器会把这种用法处理成你以前的写法：
-
-<code-example format="typescript" language="typescript">
-
-@NgModule({
-=======
 <code-example format="typescript" language="typescript">
 
 &commat;NgModule({
->>>>>>> f25ac4ae
   declarations: [TypicalComponent]
 })
 export class TypicalModule {}
@@ -1491,36 +392,16 @@
 Review the [source code](https://github.com/angular/angular/blob/main/packages/router/src/router_module.ts#L139 "RouterModule.forRoot source code")
 for these methods to see how macros can simplify configuration of complex [NgModules](guide/ngmodules).
 
-<<<<<<< HEAD
-Angular 的 [`RouterModule`](api/router/RouterModule) 导出了两个静态宏函数 `forRoot` 和 `forChild`，以帮助声明根路由和子路由。
-查看这些方法的[源码](https://github.com/angular/angular/blob/master/packages/router/src/router_module.ts#L139 "RouterModule.forRoot source code")，以了解宏函数是如何简化复杂的 [NgModule](guide/ngmodules) 配置的。
-
-=======
->>>>>>> f25ac4ae
 <a id="metadata-rewriting"></a>
 
 ### Metadata rewriting
-
-### 元数据重写
 
 The compiler treats object literals containing the fields `useClass`, `useValue`, `useFactory`, and `data` specially, converting the expression initializing one of these fields into an exported variable that replaces the expression.
 This process of rewriting these expressions removes all the restrictions on what can be in them because
-<<<<<<< HEAD
-the compiler doesn't need to know the expression's value—it just needs to be able to generate a reference to the value.
-
-编译器会对含有 `useClass`、`useValue`、`useFactory` 和 `data` 的对象字面量进行特殊处理，把用这些字段之一初始化的表达式转换成一个导出的变量，并用它替换该表达式。
-这个重写表达式的过程，会消除它们受到的所有限制，因为编译器并不需要知道该表达式的值，它只要能生成对该值的引用就行了。
+the compiler doesn't need to know the expression's value —it just needs to be able to generate a reference to the value.
 
 You might write something like:
 
-你可以这样写：
-
-=======
-the compiler doesn't need to know the expression's value —it just needs to be able to generate a reference to the value.
-
-You might write something like:
-
->>>>>>> f25ac4ae
 <code-example format="typescript" language="typescript">
 
 class TypicalServer {
@@ -1537,12 +418,6 @@
 Without rewriting, this would be invalid because lambdas are not supported and `TypicalServer` is not exported.
 To allow this, the compiler automatically rewrites this to something like:
 
-<<<<<<< HEAD
-如果不重写，这就是无效的，因为这里不支持 Lambda 表达式，而且 `TypicalServer` 也没有被导出。
-为了支持这种写法，编译器自动把它重写成了这样：
-
-=======
->>>>>>> f25ac4ae
 <code-example format="typescript" language="typescript">
 
 class TypicalServer {
@@ -1555,64 +430,34 @@
   providers: [{provide: SERVER, useFactory: &theta;0}]
 })
 export class TypicalModule {}
-<<<<<<< HEAD
-
-</code-example>
-=======
->>>>>>> f25ac4ae
-
-</code-example>
-
-<<<<<<< HEAD
-这就让编译器能在工厂中生成一个对 `ɵ0` 的引用，而不用知道 `ɵ0` 中包含的值到底是什么。
-
-The compiler does the rewriting during the emit of the `.js` file.
-It does not, however, rewrite the `.d.ts` file, so TypeScript doesn't recognize it as being an export. and it does not interfere with the ES module's exported API.
-
-编译器会在生成 `.js` 文件期间进行这种重写。它不会重写 `.d.ts` 文件，所以 TypeScript 也不会把这个变量当做一项导出，因此也就不会污染 ES 模块中导出的 API。
-=======
+
+</code-example>
+
 This allows the compiler to generate a reference to `θ0` in the factory without having to know what the value of `θ0` contains.
 
 The compiler does the rewriting during the emit of the `.js` file.
 It does not, however, rewrite the `.d.ts` file, so TypeScript doesn't recognize it as being an export.
 And it does not interfere with the ES module's exported API.
->>>>>>> f25ac4ae
 
 <a id="binding-expression-validation"></a>
 
 ## Phase 3: Template type checking
-
-## 阶段 3：模板类型检查
 
 One of the Angular compiler's most helpful features is the ability to type-check expressions within templates, and catch any errors before they cause crashes at runtime.
 In the template type-checking phase, the Angular template compiler uses the TypeScript compiler to validate the binding expressions in templates.
 
-Angular 编译器最有用的功能之一就是能够对模板中的表达式进行类型检查，在由于出错而导致运行时崩溃之前就捕获任何错误。在模板类型检查阶段，Angular 模板编译器会使用 TypeScript 编译器来验证模板中的绑定表达式。
-
 Enable this phase explicitly by adding the compiler option `"fullTemplateTypeCheck"` in the `"angularCompilerOptions"` of the project's TypeScript configuration file
 (see [Angular Compiler Options](guide/angular-compiler-options)).
-
-通过在该项目的 TypeScript 配置文件中的 `"angularCompilerOptions"` 中添加编译器选项 `"fullTemplateTypeCheck"`，可以显式启用本阶段（见[ Angular 编译器选项](guide/angular-compiler-options) ）。
 
 Template validation produces error messages when a type error is detected in a template binding
 expression, similar to how type errors are reported by the TypeScript compiler against code in a `.ts`
 file.
 
-当模板绑定表达式中检测到类型错误时，进行模板验证时就会生成错误。这和 TypeScript 编译器在处理 `.ts` 文件中的代码时报告错误很相似。
-
 For example, consider the following component:
 
-<<<<<<< HEAD
-比如，考虑下列组件：
-
-<code-example format="typescript" language="typescript">
-
-@Component({
-=======
-<code-example format="typescript" language="typescript">
-
-&commat;Component({
->>>>>>> f25ac4ae
+<code-example format="typescript" language="typescript">
+
+&commat;Component({
   selector: 'my-component',
   template: '{{person.addresss.street}}'
 })
@@ -1624,19 +469,11 @@
 
 This produces the following error:
 
-<<<<<<< HEAD
-这会生成如下错误：
-
-```
+<code-example format="output" hideCopy language="shell">
+
 my.component.ts.MyComponent.html(1,1): : Property 'addresss' does not exist on type 'Person'. Did you mean 'address'?
-```
-=======
-<code-example format="output" hideCopy language="shell">
-
-my.component.ts.MyComponent.html(1,1): : Property 'addresss' does not exist on type 'Person'. Did you mean 'address'?
-
-</code-example>
->>>>>>> f25ac4ae
+
+</code-example>
 
 The file name reported in the error message, `my.component.ts.MyComponent.html`, is a synthetic file
 generated by the template compiler that holds contents of the `MyComponent` class template.
@@ -1644,25 +481,12 @@
 The line and column numbers are relative to the template string in the `@Component` annotation of the class, `MyComponent` in this case.
 If a component uses `templateUrl` instead of `template`, the errors are reported in the HTML file referenced by the `templateUrl` instead of a synthetic file.
 
-错误信息中汇报的文件名 `my.component.ts.MyComponent.html` 是一个由模板编译器生成出的合成文件，
-  用于保存 `MyComponent` 类的模板内容。
-  编译器永远不会把这个文件写入磁盘。这个例子中，这里的行号和列号都是相对于 `MyComponent` 的 `@Component` 注解中的模板字符串的。
-  如果组件使用 `templateUrl` 来代替 `template`，这些错误就会在 `templateUrl` 引用的 HTML 文件中汇报，而不是这个合成文件中。
-
-The error location is the beginning of the text node that contains the interpolation expression with
-  the error.
+The error location is the beginning of the text node that contains the interpolation expression with the error.
 If the error is in an attribute binding such as `[value]="person.address.street"`, the error
-  location is the location of the attribute that contains the error.
-
-错误的位置是从包含出错的插值表达式的那个文本节点开始的。
-  如果错误是一个属性绑定，比如 `[value]="person.address.street"`，错误的位置就是那个包含错误的属性的位置。
-
-The validation uses the TypeScript type checker and the options supplied to the TypeScript compiler to control
-  how detailed the type validation is.
+location is the location of the attribute that contains the error.
+
+The validation uses the TypeScript type checker and the options supplied to the TypeScript compiler to control how detailed the type validation is.
 For example, if the `strictTypeChecks` is specified, the error
-<<<<<<< HEAD
-`my.component.ts.MyComponent.html(1,1): : Object is possibly 'undefined'`
-=======
 
 <code-example format="output" hideCopy language="shell">
 
@@ -1670,32 +494,17 @@
 
 </code-example>
 
->>>>>>> f25ac4ae
 is reported as well as the above error message.
 
-这个验证过程使用 TypeScript 的类型检查器，这些选项也会提供给 TypeScript 编译器以控制类型验证的详细程度。
-  比如，如果指定了 `strictTypeChecks`，就会像上面的错误信息一样报告 `my.component.ts.MyComponent.html(1,1): : Object is possibly 'undefined'` 错误。
-
 ### Type narrowing
-
-### 类型窄化
 
 The expression used in an `ngIf` directive is used to narrow type unions in the Angular
 template compiler, the same way the `if` expression does in TypeScript.
 For example, to avoid `Object is possibly 'undefined'` error in the template above, modify it to only emit the interpolation if the value of `person` is initialized as shown below:
 
-<<<<<<< HEAD
-在 `ngIf` 指令中使用的表达式用来在 Angular 模板编译器中窄化联合类型，就像 TypeScript 中的 `if` 表达式一样。
-比如，要在上述模板中消除 `Object is possibly 'undefined'` 错误，可以把它改成只在 `person` 的值初始化过的时候才生成这个插值。
-
-<code-example format="typescript" language="typescript">
-
-@Component({
-=======
-<code-example format="typescript" language="typescript">
-
-&commat;Component({
->>>>>>> f25ac4ae
+<code-example format="typescript" language="typescript">
+
+&commat;Component({
   selector: 'my-component',
   template: '<span *ngIf="person"> {{person.address.street}} </span>'
 })
@@ -1707,39 +516,20 @@
 
 Using `*ngIf` allows the TypeScript compiler to infer that the `person` used in the binding expression will never be `undefined`.
 
-使用 `*ngIf` 能让 TypeScript 编译器推断出这个绑定表达式中使用的 `person` 永远不会是 `undefined`。
-
 For more information about input type narrowing, see [Improving template type checking for custom directives](guide/structural-directives#directive-type-checks).
 
-关于输入类型窄化的更多信息，请参阅 [Input setter 的强制类型转换](guide/template-typecheck#input-setter-coercion)和[为自定义指令强化模板类型检查](guide/structural-directives#directive-type-checks)
-
 ### Non-null type assertion operator
 
-### 非空类型断言操作符
-
 Use the [non-null type assertion operator](guide/template-expression-operators#non-null-assertion-operator) to suppress the `Object is possibly 'undefined'` error when it is inconvenient to use `*ngIf` or when some constraint in the component ensures that the expression is always non-null when the binding expression is interpolated.
-
-使用 [非空类型断言操作符](guide/template-expression-operators#non-null-assertion-operator)可以在不方便使用 `*ngIf` 或
-  当组件中的某些约束可以确保这个绑定表达式在求值时永远不会为空时，防止出现 `Object is possibly 'undefined'` 错误。
 
 In the following example, the `person` and `address` properties are always set together, implying that `address` is always non-null if `person` is non-null.
 There is no convenient way to describe this constraint to TypeScript and the template compiler, but the error is suppressed in the example by using `address!.street`.
 
-<<<<<<< HEAD
-在下面的例子中，`person` 和 `address` 属性总是一起出现的，如果 `person` 非空，则 `address` 也一定非空。没有一种简便的写法可以向 TypeScript 和模板编译器描述这种约束。但是这个例子中使用 `address!.street` 避免了报错。
-
-<code-example format="typescript" language="typescript">
-
-@Component({
-  selector: 'my-component',
-  template: '<span *ngIf="person"> {{person.name}} lives on {{address!.street}} </span>'
-=======
 <code-example format="typescript" language="typescript">
 
 &commat;Component({
   selector: 'my-component',
   template: '&lt;span *ngIf="person"&gt; {{person.name}} lives on {{address!.street}} &lt;/span&gt;'
->>>>>>> f25ac4ae
 })
 class MyComponent {
   person?: Person;
@@ -1755,25 +545,13 @@
 
 The non-null assertion operator should be used sparingly as refactoring of the component might break this constraint.
 
-应该保守点使用非空断言操作符，因为将来对组件的重构可能会破坏这个约束。
-
 In this example it is recommended to include the checking of `address` in the `*ngIf` as shown below:
 
-<<<<<<< HEAD
-这个例子中，更建议在 `*ngIf` 中包含对 `address` 的检查，代码如下：
-
-<code-example format="typescript" language="typescript">
-
-@Component({
-  selector: 'my-component',
-  template: '<span *ngIf="person && address"> {{person.name}} lives on {{address.street}} </span>'
-=======
 <code-example format="typescript" language="typescript">
 
 &commat;Component({
   selector: 'my-component',
   template: '&lt;span &ast;ngIf="person &amp;&amp; address"&gt; {{person.name}} lives on {{address.street}} &lt;/span&gt;'
->>>>>>> f25ac4ae
 })
 class MyComponent {
   person?: Person;
@@ -1785,9 +563,6 @@
   }
 }
 
-<<<<<<< HEAD
-</code-example>
-=======
 </code-example>
 
 <!-- links -->
@@ -1796,5 +571,4 @@
 
 <!-- end links -->
 
-@reviewed 2022-02-28
->>>>>>> f25ac4ae
+@reviewed 2022-02-28