<<<<<<< HEAD
# Types of Feature Modules

# 特性模块的分类

#### Prerequisites

#### 前提条件

A basic understanding of the following concepts:

对下列概念有基本的理解：

* [Feature Modules](guide/feature-modules).

   [特性模块](guide/feature-modules)

* [JavaScript Modules vs. NgModules](guide/ngmodule-vs-jsmodule).

   [JavaScript 模块与 NgModules](guide/ngmodule-vs-jsmodule)。

* [Frequently Used Modules](guide/frequent-ngmodules).

   [常用模块](guide/frequent-ngmodules)。

<hr>
=======
# Types of feature modules
>>>>>>> 6d28a209

There are five general categories of feature modules which
tend to fall into the following groups:

下面是特性模块的五个常用分类，包括五组：

* Domain feature modules.

   领域特性模块。

* Routed feature modules.

   带路由的特性模块。

* Routing modules.

   路由模块。

* Service feature modules.

   服务特性模块

* Widget feature modules.

   可视部件特性模块。

While the following guidelines describe the use of each type and their
typical characteristics, in real world apps, you may see hybrids.

虽然下面的指南中描述了每种类型的使用及其典型特征，但在实际的应用中，你还可能看到它们的混合体。

<table>

 <tr>

   <th style="vertical-align: top">

     Feature Module

     特性模块

   </th>

   <th style="vertical-align: top">

     Guidelines

     指导原则

   </th>

 </tr>

 <tr>

   <td>

       Domain

       领域

   </td>

   <td>

     Domain feature modules deliver a user experience dedicated to a particular application domain like editing a customer or placing an order.

     领域特性模块用来给用户提供应用程序领域中特有的用户体验，比如编辑客户信息或下订单等。

     They typically have a top component that acts as the feature root and private, supporting sub-components descend from it.

     它们通常会有一个顶级组件来充当该特性的根组件，并且通常是私有的。用来支持它的各级子组件。

     Domain feature modules consist mostly of declarations. Only the top component is exported.

     领域特性模块大部分由 `declarations` 组成，只有顶级组件会被导出。

     Domain feature modules rarely have providers. When they do, the lifetime of the provided services should be the same as the lifetime of the module.

     领域特性模块很少会有服务提供商。如果有，那么这些服务的生命周期必须和该模块的生命周期完全相同。

     Domain feature modules are typically imported exactly once by a larger feature module.

     领域特性模块通常会由更高一级的特性模块导入且只导入一次。

     They might be imported by the root `AppModule` of a small application that lacks routing.

     对于缺少路由的小型应用，它们可能只会被根模块 `AppModule` 导入一次。

   </td>

 </tr>
 <tr>

   <td>

       Routed

       路由

   </td>

   <td>

     Routed feature modules are domain feature modules whose top components are the targets of router navigation routes.

     带路由的特性模块是一种特殊的领域特性模块，但它的顶层组件会作为路由导航时的目标组件。

     All lazy-loaded modules are routed feature modules by definition.

     根据这个定义，所有惰性加载的模块都是路由特性模块。

     Routed feature modules don’t export anything because their components never appear in the template of an external component.

     带路由的特性模块不会导出任何东西，因为它们的组件永远不会出现在外部组件的模板中。

     A lazy-loaded routed feature module should not be imported by any module. Doing so would trigger an eager load, defeating the purpose of lazy loading.That means you won’t see them mentioned among the `AppModule` imports. An eager loaded routed feature module must be imported by another module so that the compiler learns about its components.

     惰性加载的路由特性模块不应该被任何模块导入。如果那样做就会导致它被急性加载，破坏了惰性加载的设计用途。
     也就是说你应该永远不会看到它们在 `AppModule` 的 `imports` 中被引用。
     急性加载的路由特性模块必须被其它模块导入，以便编译器能了解它所包含的组件。

     Routed feature modules rarely have providers for reasons explained in [Lazy Loading Feature Modules](/guide/lazy-loading-ngmodules). When they do, the lifetime of the provided services should be the same as the lifetime of the module. Don't provide application-wide singleton services in a routed feature module or in a module that the routed module imports.

     路由特性模块很少会有服务提供商，原因参见[惰性加载的特性模块](/guide/lazy-loading-ngmodules)中的解释。如果那样做，那么它所提供的服务的生命周期必须与该模块的生命周期完全相同。不要在路由特性模块或被路由特性模块所导入的模块中提供全应用级的单例服务。

   </td>

 </tr>

 <tr>

   <td>

       Routing

       路由

   </td>

   <td>

     A routing module provides routing configuration for another module and separates routing concerns from its companion module.

     路由模块为其它模块提供路由配置，并且把路由这个关注点从它的配套模块中分离出来。

     A routing module typically does the following:

     路由模块通常会做这些：

     <ul>

     <li>

         Defines routes.

         定义路由。

     </li>

     <li>

         Adds router configuration to the module's imports.

         把路由配置添加到该模块的 `imports` 中。

     </li>

     <li>

         Adds guard and resolver service providers to the module's providers.

         把路由守卫和解析器的服务提供商添加到该模块的 `providers` 中。

     </li>

     <li>

         The name of the routing module should parallel the name of its companion module, using the suffix "Routing". For example, <code>FooModule</code> in <code>foo.module.ts</code> has a routing module named <code>FooRoutingModule</code> in <code>foo-routing.module.ts</code>. If the companion module is the root <code>AppModule</code>, the <code>AppRoutingModule</code> adds router configuration to its imports with <code>RouterModule.forRoot(routes)</code>. All other routing modules are children that import <code>RouterModule.forChild(routes)</code>.

         路由模块应该与其配套模块同名，但是加上“Routing”后缀。比如，<code>foo.module.ts</code> 中的 <code>FooModule</code> 就有一个位于 <code>foo-routing.module.ts</code> 文件中的 <code>FooRoutingModule</code> 路由模块。
         如果其配套模块是根模块 `AppModule`，`AppRoutingModule` 就要使用 `RouterModule.forRoot(routes)` 来把路由器配置添加到它的 `imports` 中。
         所有其它路由模块都是子模块，要使用 `RouterModule.forChild(routes)`。

     </li>

     <li>

         A routing module re-exports the <code>RouterModule</code> as a convenience so that components of the companion module have access to router directives such as <code>RouterLink</code> and <code>RouterOutlet</code>.

         按照惯例，路由模块会重新导出这个 <code>RouterModule</code>，以便其配套模块中的组件可以访问路由器指令，比如 `RouterLink` 和 `RouterOutlet`。

     </li>

     <li>

         A routing module does not have its own declarations. Components, directives, and pipes are the responsibility of the feature module, not the routing module.

         路由模块没有自己的可声明对象。组件、指令和管道都是特性模块的职责，而不是路由模块的。

     </li>

     </ul>

     A routing module should only be imported by its companion module.

     路由模块只应该被它的配套模块导入。

   </td>

 </tr>

 <tr>

   <td>

       Service

       服务

   </td>

   <td>

     Service modules provide utility services such as data access and messaging. Ideally, they consist entirely of providers and have no declarations. Angular's `HttpClientModule` is a good example of a service module.

     服务模块提供了一些工具服务，比如数据访问和消息。理论上，它们应该是完全由服务提供商组成的，不应该有可声明对象。Angular 的 `HttpClientModule` 就是一个服务模块的好例子。

     The root `AppModule` is the only module that should import service modules.

     根模块 `AppModule` 是唯一的可以导入服务模块的模块。

   </td>

 </tr>

 <tr>

   <td>

       Widget

       窗口部件

   </td>

   <td>

     A widget module makes components, directives, and pipes available to external modules. Many third-party UI component libraries are widget modules.

     窗口部件模块为外部模块提供组件、指令和管道。很多第三方 UI 组件库都是窗口部件模块。

     A widget module should consist entirely of declarations, most of them exported.

     窗口部件模块应该完全由可声明对象组成，它们中的大部分都应该被导出。

     A widget module should rarely have providers.

     窗口部件模块很少会有服务提供商。

     Import widget modules in any module whose component templates need the widgets.

     如果任何模块的组件模板中需要用到这些窗口部件，就请导入相应的窗口部件模块。

   </td>

 </tr>

</table>

The following table summarizes the key characteristics of each feature module group.

下表中汇总了各种特性模块类型的关键特征。

<table>
 <tr>

   <th style="vertical-align: top">

     Feature Module

     特性模块

   </th>

   <th style="vertical-align: top">

     Declarations

     声明 `declarations`

   </th>

   <th style="vertical-align: top">

     Providers

     提供商 `providers`

   </th>

   <th style="vertical-align: top">

     Exports

     导出什么

   </th>

   <th style="vertical-align: top">

     Imported by

     被谁导入

   </th>

 </tr>

 <tr>

   <td>

       Domain

       领域

   </td>

   <td>

       Yes

       有

   </td>

   <td>

       Rare

       罕见

   </td>

   <td>

       Top component

       顶级组件

   </td>

   <td>

       Feature, AppModule

       特性模块，AppModule

   </td>

 </tr>

 <tr>

   <td>

       Routed

       路由

   </td>

   <td>

       Yes

       有

   </td>

   <td>

       Rare

       罕见

   </td>

   <td>

       No

       无

   </td>

   <td>

       None

       无

   </td>

 </tr>

 <tr>

   <td>

       Routing

       路由

   </td>

   <td>

       No

       无

   </td>

   <td>

       Yes (Guards)

       有（守卫）

   </td>

   <td>

       RouterModule

   </td>

   <td>

       Feature (for routing)

       特性（供路由使用）

   </td>

 </tr>

 <tr>

   <td>

       Service

       服务

   </td>

   <td>

       No

       无

   </td>

   <td>

       Yes

       有

   </td>

   <td>

       No

       无

   </td>

   <td>

       AppModule

   </td>

 </tr>

 <tr>

   <td>

       Widget

       窗口部件

   </td>

   <td>

       Yes

       有

   </td>

   <td>

       Rare

       罕见

   </td>

   <td>

       Yes

       有

   </td>

   <td>

       Feature

       特性

   </td>

 </tr>
</table>

<hr />

## More on NgModules

## 关于 NgModule 的更多知识

You may also be interested in the following:

你可能还对下列内容感兴趣：

* [Lazy Loading Modules with the Angular Router](guide/lazy-loading-ngmodules).

   [使用 Angular 路由器惰性加载模块](guide/lazy-loading-ngmodules)。

* [Providers](guide/providers).

   [服务提供商](guide/providers)。<|MERGE_RESOLUTION|>--- conflicted
+++ resolved
@@ -1,32 +1,6 @@
-<<<<<<< HEAD
-# Types of Feature Modules
+# Types of feature modules
 
 # 特性模块的分类
-
-#### Prerequisites
-
-#### 前提条件
-
-A basic understanding of the following concepts:
-
-对下列概念有基本的理解：
-
-* [Feature Modules](guide/feature-modules).
-
-   [特性模块](guide/feature-modules)
-
-* [JavaScript Modules vs. NgModules](guide/ngmodule-vs-jsmodule).
-
-   [JavaScript 模块与 NgModules](guide/ngmodule-vs-jsmodule)。
-
-* [Frequently Used Modules](guide/frequent-ngmodules).
-
-   [常用模块](guide/frequent-ngmodules)。
-
-<hr>
-=======
-# Types of feature modules
->>>>>>> 6d28a209
 
 There are five general categories of feature modules which
 tend to fall into the following groups:
