# Ivy compatibility guide

# Ivy 兼容性指南

The Angular team has worked hard to ensure Ivy is as backwards-compatible with the previous rendering engine ("View Engine") as possible.
However, in rare cases, minor changes were necessary to ensure that the Angular's behavior was predictable and consistent, correcting issues in the View Engine implementation.
In order to smooth the transition, we have provided automated migrations wherever possible so your application and library code is migrated automatically by the CLI.
That said, some applications will likely need to apply some manual updates.

Angular 团队一直在努力确保 Ivy 与之前的渲染引擎（“View Engine”）尽可能向后兼容。但是，在极少数情况下，需要做一些小改动才能确保 Angular 的行为是可预测和一致的，以纠正 View Engine 实现中的问题。为了顺利过渡，我们尽可能提供了自动迁移功能，以便 CLI 可以自动迁移你的应用和库代码。也就是说，某些应用可能需要做一些手动更新。

{@a debugging}

## How to debug errors with Ivy

<<<<<<< HEAD
## 如何用 Ivy 调试错误

If you're seeing errors, first temporarily [turn off Ivy](guide/ivy#opting-out-of-angular-ivy) in your `tsconfig.json` and re-start your app.
=======
If you're seeing errors, first temporarily [turn off Ivy](guide/ivy#opting-out-of-angular-ivy) in your `tsconfig.json` and re-start your application.
>>>>>>> 08caeadd

如果发现了错误，请先在 `tsconfig.json` 中[暂时关闭 Ivy](guide/ivy#opting-out-of-angular-ivy) ，然后重新启动你的应用程序。

If you're still seeing the errors, they are not specific to Ivy. In this case, you may want to consult the [general update guide](guide/updating-to-version-12). If you've opted into any of the new, stricter type-checking settings, you may also want to check out the [template type-checking guide](guide/template-typecheck).

如果仍然有错，说要这些错误不是 Ivy 特有的。在这种情况下，你可能需要查阅[常规更新指南](guide/updating-to-version-12)。如果你选择了任何新的、更严格的类型检查设置，则可能还需要查看[模板类型检查指南](guide/template-typecheck)。

If the errors are gone, switch back to Ivy by removing the changes to the `tsconfig.json` and review the list of expected changes below.

如果错误消失了，可以删除对 `tsconfig.base.json` 的更改，切换回 Ivy，并查看下面的预期更改列表。

{@a payload-size-debugging}

### Payload size debugging

### 有效载荷大小调试

If you notice that the size of your application's main bundle has increased with Ivy, you may want to check the following:

如果你注意到应用的主服务包的大小随着 Ivy 的增加而增加了，你可能需要检查如下内容：

1. Verify that the components and `NgModules` that you want to be lazy loaded are only imported in lazy modules.
Anything that you import outside lazy modules can end up in the main bundle.
See more details in the original issue [here](https://github.com/angular/angular-cli/issues/16146#issuecomment-557559287).

   验证你想要惰性加载的组件和 `NgModules` 是否只在惰性模块中才导入过。你在惰性模块之外导入的东西最终都会出现在主发布包中。原始问题请[点击此处](https://github.com/angular/angular-cli/issues/16146#issuecomment-557559287)查看详情。

1. Check that imported libraries have been marked side-effect-free.
If your application imports from shared libraries that are meant to be free from side effects, add "sideEffects": false to their `package.json`.
This will ensure that the libraries will be properly tree-shaken if they are imported but not directly referenced.
See more details in the original issue [here](https://github.com/angular/angular-cli/issues/16799#issuecomment-580912090).

<<<<<<< HEAD
   检查导入的库是否已标记为无副作用。如果你的应用导入过那些没有副作用的共享库，就把“sideEffects”：false 添加到他们的 `package.json`。如果这些库被导入过但没有被直接引用，那么这将确保这些库被正确摇树优化了。原始问题请[点击此处](https://github.com/angular/angular-cli/issues/16799#issuecomment-580912090)查看详情。

1. Projects not using Angular CLI will see a significant size regression unless they update their minifier settings and set compile-time constants `ngDevMode`, `ngI18nClosureMode` and `ngJitMode` to `false` (for Terser, please set these to `false` via [`global_defs` config option](https://terser.org/docs/api-reference.html#conditional-compilation)).
Please note that these constants are not meant to be used by 3rd party library or application code as they are not part of our public API surface and might change in the future.

   未使用 Angular CLI 的项目会看到一个显著的大小回归，除非他们更新了最小化工具的设置，并把编译时常量 `ngDevMode`，`ngI18nClosureMode` 和 `ngJitMode` 设为了 `false` （对于 Terser，请通过[`global_defs` 配置选项](https://terser.org/docs/api-reference.html#conditional-compilation)把它们设为 `false` ）。请注意，这些常量不能给第三方库或应用代码使用，因为它们不是我们公共 API 的一部分，可能会在将来发生变化。
=======
1. Projects not using Angular CLI will see a significant size regression unless they update their minifier settings and set compile-time constants `ngDevMode`, `ngI18nClosureMode` and `ngJitMode` to `false` (for Terser, set these to `false` using [`global_defs` config option](https://terser.org/docs/api-reference.html#conditional-compilation)).
Note that these constants are not meant to be used by 3rd party library or application code as they are not part of our public api surface and might change in the future.
>>>>>>> 08caeadd

{@a common-changes}

### Changes you may see

### 你可能会看到变化

* By default, `@ContentChildren` queries will only search direct child nodes in the DOM hierarchy (previously, they would search any nesting level in the DOM as long as another directive wasn't matched above it). See further [details](guide/ivy-compatibility-examples#content-children-descendants).

  默认情况下，`@ContentChildren` 查询只搜索 DOM 层次结构中的直接子节点（以前，只要它没有匹配到另一个指令，它们就会搜索 DOM 中的任何嵌套级别）。详情[参阅这里](guide/ivy-compatibility-examples#content-children-descendants)。

* All classes that use Angular DI must have an Angular decorator like `@Directive()` or `@Injectable` (previously, undecorated classes were allowed in AOT mode only or if injection flags were used). See further [details](guide/ivy-compatibility-examples#undecorated-classes).

<<<<<<< HEAD
  所有使用 Angular DI 的类都必须有一个 Angular 装饰器，比如 `@Directive()` 或者 `@Injectable`（以前，只有在 AOT 模式下或者带有注入标志时才能使用未修饰的类）。详情[参阅这里](guide/ivy-compatibility-examples#undecorated-classes)。

* Unbound inputs for directives (e.g. name in `<my-comp name="">`) are now set upon creation of the view, before change detection runs (previously, all inputs were set during change detection).
=======
* Unbound inputs for directives (for example, name in `<my-comp name="">`) are now set upon creation of the view, before change detection runs (previously, all inputs were set during change detection).
>>>>>>> 08caeadd

  指令的未绑定输入（例如 `<my-comp name="">` ）现在是在创建视图时设置的，位于运行变更检测之前（以前所有输入都是在变更检测过程中设置的）。

* Static attributes set directly in the HTML of a template will override any conflicting host attributes set by directives or components (previously, static host attributes set by directives / components would override static template attributes if conflicting).

  直接在模板的 HTML 中设置的静态属性会覆盖指令或组件中设置的任何与之冲突的宿主属性（以前，如果有冲突，指令/组件设置的静态宿主属性会覆盖静态的模板属性）。

{@a less-common-changes}

### Less common changes

### 不太常见的变化

* Properties like `host` inside `@Component` and `@Directive` decorators can be inherited (previously, only properties with explicit field decorators like `@HostBinding` would be inherited).

<<<<<<< HEAD
  像 `@Component` 和 `@Directive` 装饰器里面的 `host` 这样的属性可以被继承（之前，只有具有显式字段装饰器的属性，比如 `@HostBinding` 才会被继承）。

* HammerJS support is opt-in through importing the `HammerModule` (previously, it was always included in production bundles regardless of whether the app used HammerJS).
=======
* HammerJS support is opt-in through importing the `HammerModule` (previously, it was always included in production bundles regardless of whether the application used HammerJS).
>>>>>>> 08caeadd

  HammerJS 支持是可选的，如果需要则导入 `HammerModule` （以前，它总是包含在生产包中，而不管应用是否使用了 HammerJS）。

* `@ContentChild` and `@ContentChildren` queries will no longer be able to match their directive's own host node (previously, these queries would match the host node in addition to its content children).

  `@ContentChild` 和 `@ContentChildren` 查询将无法匹配指令自己的宿主节点（以前，这些查询除了内容子节点外，还会匹配宿主节点）。

* If a token is injected with the `@Host` or `@Self` flag, the module injector is not searched for that token (previously, tokens marked with these flags would still search at the module level).

  如果一个令牌是使用 `@Host` 或 `@Self` 标志注入的，则不会在模块注入器中搜索该令牌（以前，有这些标志的令牌仍会在模块级别进行搜索）。

* When accessing multiple local refs with the same name in template bindings, the first is matched (previously, the last instance was matched).

  当在模板绑定中访问同名的多个本地引用时，匹配上的总是第一个引用（以前匹配的是最后一个引用）。

* Directives that are used in an exported module (but not exported themselves) are exported publicly (previously, the compiler would automatically write a private, aliased export that it could use its global knowledge to resolve downstream).

  从本模块导出的其它模块中使用的指令（但这些模块自己没有主动导出过）会被公开导出（之前，编译器会自动编写一个私有的、使用别名的导出，以便利用其中的全局知识解析下游模块）。

* Foreign functions or foreign constants in decorator metadata aren't statically resolvable (previously, you could import a constant or function from another compilation unit, like a library, and use that constant/function in your `@NgModule` definition).

  装饰器元数据中的外部函数或外部常量不能再用静态解析的（之前，你可以从其它编译单元（比如库）中导入一个常量或函数，并在你的 `@NgModule` 定义中使用该常量/函数）。

* Forward references to directive inputs accessed through local refs are no longer supported by default. [details](guide/ivy-compatibility-examples#forward-refs-directive-inputs)

  默认情况下，不再支持通过本地引用来访问指令输入的前向引用。[详情在此](guide/ivy-compatibility-examples#forward-refs-directive-inputs)

* If there is both an unbound class attribute and a `[class]` binding, the classes in the unbound attribute will also be added (previously, the class binding would overwrite classes in the unbound attribute).
For more information about the updated style precedence in Ivy, refer to the [style precedence guide](guide/style-precedence).

  如果同时存在一个未绑定的 class 属性和一个 `[class]` 绑定，那么未绑定的属性中的类也会被添加进去（以前，类绑定会覆盖未绑定属性中的类）。

* It is now an error to assign values to template-only variables like `item` in `ngFor="let item of items"` (previously, the compiler would ignore these assignments).

  现在赋值给一个仅用在模板中的变量会出错，比如 `ngFor="let item of items"` 中的 `item`（以前，编译器会忽略这些赋值）。

* It's no longer possible to overwrite lifecycle hooks with mocks on directive instances for testing (instead, modify the lifecycle hook on the directive type itself).

  不能再在指令实例上使用 Mock 方式来覆盖生命周期钩子（而应该修改指令类型本身的生命周期钩子）。

* Special injection tokens (such as `TemplateRef` or `ViewContainerRef`) return a new instance whenever they are requested (previously, instances of special tokens were shared if requested on the same node). This primarily affects tests that do identity comparison of these objects.

  特殊注入令牌（比如 `TemplateRef` 或 `ViewContainerRef` ）每次都会返回一个新的实例（之前，如果它们在同一个节点上被请求过，就会共享这些特殊令牌的同一个实例）。这主要会影响到那些比较这些对象标识的测试。

* ICU parsing happens at runtime, so only text, HTML tags and text bindings are allowed inside ICU cases (previously, directives were also permitted inside ICUs).

  ICU 解析是在运行时发生的，因此在 ICU 案例中只允许使用文本、HTML 标签和文本绑定（以前，ICU 中也允许使用指令）。

* Adding text bindings into i18n translations that are not present in the source template itself will throw a runtime error (previously, including extra bindings in translations was permitted).

  把文本绑定添加到源模板中不存在的 i18n 会抛出一个运行时错误（以前，允许在翻译中包含额外绑定）。

* Extra HTML tags in i18n translations that are not present in the source template itself will be rendered as plain text (previously, these tags would render as HTML).

  i18n 翻译中的额外 HTML 标签（源模板中不存在的）将渲染为纯文本（以前，这些标签会渲染为 HTML 格式）。

* Providers formatted as `{provide: X}` without a `useValue`, `useFactory`, `useExisting`, or `useClass` property are treated like `{provide: X, useClass: X}` (previously, it defaulted to `{provide: X, useValue: undefined}`).

  格式为 `{provide: X}` 且不带 `useValue`，`useFactory`，`useExisting` 或 `useClass` 属性的服务提供者将被视为 `{provide: X, useClass: X}` （以前被视为 `{provide: X, useValue: undefined}` ）。

* `DebugElement.attributes` returns `undefined` for attributes that were added and then subsequently removed (previously, attributes added and later removed would have a value of `null`).

  `DebugElement.attributes` 为那些已添加过的属性返回 `undefined`，并导致它们被移除（以前，表示添加后再删除的属性的值为 `null` ）。

* `DebugElement.classes` returns `undefined` for classes that were added and then subsequently removed (previously, classes added and later removed would have a value of `false`).

<<<<<<< HEAD
  `DebugElement.classes` 为那些已添加过再删除的类返回 `undefined` （以前，表示添加后再删除的类的值为 `false` ）。

* If selecting the native `<option>` element in a `<select>` where the `<option>`s are created via `*ngFor`, use the `[selected]` property of an `<option>` instead of binding to the `[value]` property of the `<select>` element (previously, you could bind to either.) [details](guide/ivy-compatibility-examples#select-value-binding)

  如果在 `<select>` 中选择原生的 `<option>` 元素，而这个 `<option>` 元素是通过 `*ngFor` 创建的，就使用 `<option>` 的 `[selected]` 属性，而不是绑定到 `<select>` 元素上的 `[value]` 属性（以前，你可以绑定到任何一个。）[详情在此](guide/ivy-compatibility-examples#select-value-binding)

* Embedded views (such as ones created by `*ngFor`) are now inserted in front of anchor DOM comment node (e.g. `<!--ng-for-of-->`) rather than behind it as was the case previously.
In most cases this does not have any impact on rendered DOM.
In some cases (such as animations delaying the removal of an embedded view) any new embedded views will be inserted after the embedded view being animated away.
This difference only last while the animation is active, and might alter the visual appearance of the animation.
Once the animation is finished the resulting rendered DOM is identical to that rendered with View Engine.

  嵌入式视图（比如 `*ngFor` 创建的嵌入式视图）现在会插入到锚点注释节点（例如 `<!--ng-for-of-->` ）的前面，而不是像之前一样插入到后面。在大多数情况下，这对渲染的 DOM 没有任何影响。在某些情况下（比如动画会延迟删除嵌入式视图），任何新的嵌入式视图都会插入在这个被删除的嵌入式视图后面。这种差异只会在动画处于活动状态时存在，并可能会改变动画的视觉外观。动画完成后，渲染出的 DOM 与使用 View Engine 渲染的 DOM 完全相同。
=======
* If selecting the native `<option>` element in a `<select>` where the `<option>`s are created using `*ngFor`, use the `[selected]` property of an `<option>` instead of binding to the `[value]` property of the `<select>` element (previously, you could bind to either.) [details](guide/ivy-compatibility-examples#select-value-binding)

* Embedded views (such as ones created by `*ngFor`) are now inserted in front of anchor DOM comment node (for example, `<!--ng-for-of-->`) rather than behind it as was the case previously.
  In most cases this has no impact on rendered DOM.

  When animations delay the removal of an embedded view, any new embedded views will be inserted after the embedded view that will be removed once the animation completes.
  This difference only lasts while the animation is active, and might alter the visual appearance of the animation.
  When the animation is finished, the resulting rendered DOM is identical to that rendered with View Engine.

  One additional exception is the `<select>` element with `<option>` elements dynamically rendered using `NgForOf`. If a [`trackBy`](api/common/NgForOf#ngForTrackBy) function is not provided, the selected `<option>` will not be preserved when the iterable used by the `NgForOf` changes.
  With View Engine, this programming error was obscured, and often not visible.
  To avoid this problem, provide the `trackBy` function to correctly associate the model with the rendered DOM elements.
>>>>>>> 08caeadd
<|MERGE_RESOLUTION|>--- conflicted
+++ resolved
@@ -13,13 +13,9 @@
 
 ## How to debug errors with Ivy
 
-<<<<<<< HEAD
 ## 如何用 Ivy 调试错误
 
-If you're seeing errors, first temporarily [turn off Ivy](guide/ivy#opting-out-of-angular-ivy) in your `tsconfig.json` and re-start your app.
-=======
 If you're seeing errors, first temporarily [turn off Ivy](guide/ivy#opting-out-of-angular-ivy) in your `tsconfig.json` and re-start your application.
->>>>>>> 08caeadd
 
 如果发现了错误，请先在 `tsconfig.json` 中[暂时关闭 Ivy](guide/ivy#opting-out-of-angular-ivy) ，然后重新启动你的应用程序。
 
@@ -52,17 +48,12 @@
 This will ensure that the libraries will be properly tree-shaken if they are imported but not directly referenced.
 See more details in the original issue [here](https://github.com/angular/angular-cli/issues/16799#issuecomment-580912090).
 
-<<<<<<< HEAD
    检查导入的库是否已标记为无副作用。如果你的应用导入过那些没有副作用的共享库，就把“sideEffects”：false 添加到他们的 `package.json`。如果这些库被导入过但没有被直接引用，那么这将确保这些库被正确摇树优化了。原始问题请[点击此处](https://github.com/angular/angular-cli/issues/16799#issuecomment-580912090)查看详情。
 
-1. Projects not using Angular CLI will see a significant size regression unless they update their minifier settings and set compile-time constants `ngDevMode`, `ngI18nClosureMode` and `ngJitMode` to `false` (for Terser, please set these to `false` via [`global_defs` config option](https://terser.org/docs/api-reference.html#conditional-compilation)).
-Please note that these constants are not meant to be used by 3rd party library or application code as they are not part of our public API surface and might change in the future.
-
-   未使用 Angular CLI 的项目会看到一个显著的大小回归，除非他们更新了最小化工具的设置，并把编译时常量 `ngDevMode`，`ngI18nClosureMode` 和 `ngJitMode` 设为了 `false` （对于 Terser，请通过[`global_defs` 配置选项](https://terser.org/docs/api-reference.html#conditional-compilation)把它们设为 `false` ）。请注意，这些常量不能给第三方库或应用代码使用，因为它们不是我们公共 API 的一部分，可能会在将来发生变化。
-=======
 1. Projects not using Angular CLI will see a significant size regression unless they update their minifier settings and set compile-time constants `ngDevMode`, `ngI18nClosureMode` and `ngJitMode` to `false` (for Terser, set these to `false` using [`global_defs` config option](https://terser.org/docs/api-reference.html#conditional-compilation)).
 Note that these constants are not meant to be used by 3rd party library or application code as they are not part of our public api surface and might change in the future.
->>>>>>> 08caeadd
+
+   未使用 Angular CLI 的项目会看到一个显著的大小回归，除非他们更新了最小化工具的设置，并把编译时常量 `ngDevMode`，`ngI18nClosureMode` 和 `ngJitMode` 设为了 `false` （对于 Terser，请通过[`global_defs` 配置选项](https://terser.org/docs/api-reference.html#conditional-compilation)把它们设为 `false` ）。注意，这些常量不能给第三方库或应用代码使用，因为它们不是我们公共 API 的一部分，可能会在将来发生变化。
 
 {@a common-changes}
 
@@ -76,13 +67,9 @@
 
 * All classes that use Angular DI must have an Angular decorator like `@Directive()` or `@Injectable` (previously, undecorated classes were allowed in AOT mode only or if injection flags were used). See further [details](guide/ivy-compatibility-examples#undecorated-classes).
 
-<<<<<<< HEAD
   所有使用 Angular DI 的类都必须有一个 Angular 装饰器，比如 `@Directive()` 或者 `@Injectable`（以前，只有在 AOT 模式下或者带有注入标志时才能使用未修饰的类）。详情[参阅这里](guide/ivy-compatibility-examples#undecorated-classes)。
 
-* Unbound inputs for directives (e.g. name in `<my-comp name="">`) are now set upon creation of the view, before change detection runs (previously, all inputs were set during change detection).
-=======
 * Unbound inputs for directives (for example, name in `<my-comp name="">`) are now set upon creation of the view, before change detection runs (previously, all inputs were set during change detection).
->>>>>>> 08caeadd
 
   指令的未绑定输入（例如 `<my-comp name="">` ）现在是在创建视图时设置的，位于运行变更检测之前（以前所有输入都是在变更检测过程中设置的）。
 
@@ -98,13 +85,9 @@
 
 * Properties like `host` inside `@Component` and `@Directive` decorators can be inherited (previously, only properties with explicit field decorators like `@HostBinding` would be inherited).
 
-<<<<<<< HEAD
   像 `@Component` 和 `@Directive` 装饰器里面的 `host` 这样的属性可以被继承（之前，只有具有显式字段装饰器的属性，比如 `@HostBinding` 才会被继承）。
 
-* HammerJS support is opt-in through importing the `HammerModule` (previously, it was always included in production bundles regardless of whether the app used HammerJS).
-=======
 * HammerJS support is opt-in through importing the `HammerModule` (previously, it was always included in production bundles regardless of whether the application used HammerJS).
->>>>>>> 08caeadd
 
   HammerJS 支持是可选的，如果需要则导入 `HammerModule` （以前，它总是包含在生产包中，而不管应用是否使用了 HammerJS）。
 
@@ -171,31 +154,26 @@
 
 * `DebugElement.classes` returns `undefined` for classes that were added and then subsequently removed (previously, classes added and later removed would have a value of `false`).
 
-<<<<<<< HEAD
   `DebugElement.classes` 为那些已添加过再删除的类返回 `undefined` （以前，表示添加后再删除的类的值为 `false` ）。
 
-* If selecting the native `<option>` element in a `<select>` where the `<option>`s are created via `*ngFor`, use the `[selected]` property of an `<option>` instead of binding to the `[value]` property of the `<select>` element (previously, you could bind to either.) [details](guide/ivy-compatibility-examples#select-value-binding)
+* If selecting the native `<option>` element in a `<select>` where the `<option>`s are created using `*ngFor`, use the `[selected]` property of an `<option>` instead of binding to the `[value]` property of the `<select>` element (previously, you could bind to either.) [details](guide/ivy-compatibility-examples#select-value-binding)
 
   如果在 `<select>` 中选择原生的 `<option>` 元素，而这个 `<option>` 元素是通过 `*ngFor` 创建的，就使用 `<option>` 的 `[selected]` 属性，而不是绑定到 `<select>` 元素上的 `[value]` 属性（以前，你可以绑定到任何一个。）[详情在此](guide/ivy-compatibility-examples#select-value-binding)
 
-* Embedded views (such as ones created by `*ngFor`) are now inserted in front of anchor DOM comment node (e.g. `<!--ng-for-of-->`) rather than behind it as was the case previously.
-In most cases this does not have any impact on rendered DOM.
-In some cases (such as animations delaying the removal of an embedded view) any new embedded views will be inserted after the embedded view being animated away.
-This difference only last while the animation is active, and might alter the visual appearance of the animation.
-Once the animation is finished the resulting rendered DOM is identical to that rendered with View Engine.
-
-  嵌入式视图（比如 `*ngFor` 创建的嵌入式视图）现在会插入到锚点注释节点（例如 `<!--ng-for-of-->` ）的前面，而不是像之前一样插入到后面。在大多数情况下，这对渲染的 DOM 没有任何影响。在某些情况下（比如动画会延迟删除嵌入式视图），任何新的嵌入式视图都会插入在这个被删除的嵌入式视图后面。这种差异只会在动画处于活动状态时存在，并可能会改变动画的视觉外观。动画完成后，渲染出的 DOM 与使用 View Engine 渲染的 DOM 完全相同。
-=======
-* If selecting the native `<option>` element in a `<select>` where the `<option>`s are created using `*ngFor`, use the `[selected]` property of an `<option>` instead of binding to the `[value]` property of the `<select>` element (previously, you could bind to either.) [details](guide/ivy-compatibility-examples#select-value-binding)
-
 * Embedded views (such as ones created by `*ngFor`) are now inserted in front of anchor DOM comment node (for example, `<!--ng-for-of-->`) rather than behind it as was the case previously.
   In most cases this has no impact on rendered DOM.
+
+  嵌入式视图（比如 `*ngFor` 创建的嵌入式视图）现在会插入到锚点注释节点（例如 `<!--ng-for-of-->` ）的前面，而不是像之前一样插入到后面。在大多数情况下，这对渲染的 DOM 没有任何影响。
 
   When animations delay the removal of an embedded view, any new embedded views will be inserted after the embedded view that will be removed once the animation completes.
   This difference only lasts while the animation is active, and might alter the visual appearance of the animation.
   When the animation is finished, the resulting rendered DOM is identical to that rendered with View Engine.
 
+   动画会推迟删除嵌入式视图的时机，任何新的嵌入式视图都会插入到这个嵌入式视图的后面，并在这些动画完成时被删除。这种差异只会在动画处于活动状态时存在，并可能会改变动画的视觉外观。当动画完成后，渲染出的 DOM 与使用 View Engine 渲染的 DOM 完全相同。
+
   One additional exception is the `<select>` element with `<option>` elements dynamically rendered using `NgForOf`. If a [`trackBy`](api/common/NgForOf#ngForTrackBy) function is not provided, the selected `<option>` will not be preserved when the iterable used by the `NgForOf` changes.
   With View Engine, this programming error was obscured, and often not visible.
   To avoid this problem, provide the `trackBy` function to correctly associate the model with the rendered DOM elements.
->>>>>>> 08caeadd
+
+  但带有 `NgForOf` 渲染出来的 `<option>` 的 `<select>` 是一个例外。如果没有提供 [`trackBy`](api/common/NgForOf#ngForTrackBy) 函数，则当 `NgForOf` 使用的可迭代对象发生变化时，选中的 `<option>` 不会被保留。
+  对于 View Engine，这种程序错误被掩盖了，一般不会被看见。要避免此问题，请提供 `trackBy` 函数，以便正确关联模型和渲染出来的元素。