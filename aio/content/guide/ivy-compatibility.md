--- conflicted
+++ resolved
@@ -17,15 +17,11 @@
 
 If you're seeing errors, first temporarily [turn off Ivy](guide/ivy#opting-out-of-angular-ivy) in your `tsconfig.json` and re-start your app.
 
-<<<<<<< HEAD
 如果发现了错误，请先在 `tsconfig.json` 中[暂时关闭 Ivy](guide/ivy#opting-out-of-angular-ivy) ，然后重新启动你的应用程序。
 
-If you're still seeing the errors, they are not specific to Ivy. In this case, you may want to consult the [general update guide](guide/updating-to-version-11). If you've opted into any of the new, stricter type-checking settings, you may also want to check out the [template type-checking guide](guide/template-typecheck).
-=======
 If you're still seeing the errors, they are not specific to Ivy. In this case, you may want to consult the [general update guide](guide/updating-to-version-12). If you've opted into any of the new, stricter type-checking settings, you may also want to check out the [template type-checking guide](guide/template-typecheck).
->>>>>>> 53aa7945
 
-如果仍然有错，说要这些错误不是 Ivy 特有的。在这种情况下，你可能需要查阅[常规更新指南](guide/updating-to-version-11)。如果你选择了任何新的、更严格的类型检查设置，则可能还需要查看[模板类型检查指南](guide/template-typecheck)。
+如果仍然有错，说要这些错误不是 Ivy 特有的。在这种情况下，你可能需要查阅[常规更新指南](guide/updating-to-version-12)。如果你选择了任何新的、更严格的类型检查设置，则可能还需要查看[模板类型检查指南](guide/template-typecheck)。
 
 If the errors are gone, switch back to Ivy by removing the changes to the `tsconfig.json` and review the list of expected changes below.
 
