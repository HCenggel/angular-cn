# Angular elements overview

# Angular 元素（Elements）概览

_Angular elements_ are Angular components packaged as _custom elements_ (also called Web Components), a web standard for defining new HTML elements in a framework-agnostic way.

*Angular 元素*就是打包成*自定义元素*的 Angular 组件。所谓自定义元素就是一套与具体框架无关的用于定义新 HTML 元素的 Web 标准。

<div class="alert is-helpful">

  For the sample app that this page describes, see the <live-example></live-example>.

  这里所说的范例应用，请参见<live-example></live-example>。

</div>

[Custom elements](https://developer.mozilla.org/en-US/docs/Web/Web_Components/Using_custom_elements) are a Web Platform feature currently supported by Chrome, Edge (Chromium-based), Firefox, Opera, and Safari, and available in other browsers through polyfills (see [Browser Support](#browser-support)).
A custom element extends HTML by allowing you to define a tag whose content is created and controlled by JavaScript code.
The browser maintains a `CustomElementRegistry` of defined custom elements, which maps an instantiable JavaScript class to an HTML tag.

[自定义元素](https://developer.mozilla.org/en-US/docs/Web/Web_Components/Using_custom_elements)这项特性目前受到了 Chrome、Edge（基于 Chromium 的版本）、Opera 和 Safari 的支持，在其它浏览器中也能通过腻子脚本（参见[浏览器支持](#browser-support)）加以支持。
自定义元素扩展了 HTML，它允许你定义一个由 JavaScript 代码创建和控制的标签。
浏览器会维护一个自定义元素的注册表 `CustomElementRegistry`，它把一个可实例化的 JavaScript 类映射到 HTML 标签上。

The `@angular/elements` package exports a `createCustomElement()` API that provides a bridge from Angular's component interface and change detection functionality to the built-in DOM API.

`@angular/elements` 包导出了一个 `createCustomElement()` API，它在 Angular 组件接口与变更检测功能和内置 DOM API 之间建立了一个桥梁。

Transforming a component to a custom element makes all of the required Angular infrastructure available to the browser.
Creating a custom element is simple and straightforward, and automatically connects your component-defined view with change detection and data binding, mapping Angular functionality to the corresponding native HTML equivalents.

把组件转换成自定义元素可以让所有所需的 Angular 基础设施都在浏览器中可用。
创建自定义元素的方式简单直观，它会自动把你组件定义的视图连同变更检测与数据绑定等 Angular 的功能映射为相应的原生 HTML 等价物。

<div class="alert is-helpful">

    We are working on custom elements that can be used by web apps built on other frameworks.
    A minimal, self-contained version of the Angular framework will be injected as a service to support the component's change-detection and data-binding functionality.
    For more about the direction of development, check out this [video presentation](https://www.youtube.com/watch?v=Z1gLFPLVJjY&t=4s).

    我们正在持续开发自定义元素功能，让它们可以用在由其它框架所构建的 Web 应用中。
    Angular 框架的一个小型的、自包含的版本将会作为服务注入进去，以提供组件的变更检测和数据绑定功能。
    要了解这个开发方向的更多内容，参见[这个视频演讲](https://www.youtube.com/watch?v=Z1gLFPLVJjY&t=4s)。

</div>

## Using custom elements

## 使用自定义元素

Custom elements bootstrap themselves - they start automatically when they are added to the DOM, and are automatically destroyed when removed from the DOM. Once a custom element is added to the DOM for any page, it looks and behaves like any other HTML element, and does not require any special knowledge of Angular terms or usage conventions.

自定义元素会自举 —— 它们在添加到 DOM 中时就会自行启动自己，并在从 DOM 中移除时自行销毁自己。一旦自定义元素添加到了任何页面的 DOM 中，它的外观和行为就和其它的 HTML 元素一样了，不需要对 Angular 的术语或使用约定有任何特殊的了解。

- <b>Easy dynamic content in an Angular app</b>

   <b>Angular 应用中的简易动态内容</b>

  Transforming a component to a custom element provides an easy path to creating dynamic HTML content in your Angular app. HTML content that you add directly to the DOM in an Angular app is normally displayed without Angular processing, unless you define a _dynamic component_, adding your own code to connect the HTML tag to your app data, and participate in change detection. With a custom element, all of that wiring is taken care of automatically.

  把组件转换成自定义元素为你在 Angular 应用中创建动态 HTML 内容提供了一种简单的方式。
  在 Angular 应用中，你直接添加到 DOM 中的 HTML 内容是不会经过 Angular 处理的，除非你使用*动态组件*来借助自己的代码把 HTML 标签与你的应用数据关联起来并参与变更检测。而使用自定义组件，所有这些装配工作都是自动的。

- <b>Content-rich applications</b>

   <b>富内容应用</b>

  If you have a content-rich app, such as the Angular app that presents this documentation, custom elements let you give your content providers sophisticated Angular functionality without requiring knowledge of Angular. For example, an Angular guide like this one is added directly to the DOM by the Angular navigation tools, but can include special elements like `<code-snippet>` that perform complex operations. All you need to tell your content provider is the syntax of your custom element. They don't need to know anything about Angular, or anything about your component's data structures or implementation.

   如果你有一个富内容应用（比如正在展示本文档的这个），自定义元素能让你的内容提供者使用复杂的 Angular 功能，而不要求他了解 Angular 的知识。比如，像本文档这样的 Angular 指南是使用 Angular 导航工具直接添加到 DOM 中的，但是其中可以包含特殊的元素，比如 `<code-snippet>`，它可以执行复杂的操作。
   你所要告诉你的内容提供者的一切，就是这个自定义元素的语法。他们不需要了解关于 Angular 的任何知识，也不需要了解你的组件的数据结构或实现。

### How it works

### 工作原理

Use the `createCustomElement()` function to convert a component into a class that can be registered with the browser as a custom element.
After you register your configured class with the browser's custom-element registry, you can use the new element just like a built-in HTML element in content that you add directly into the DOM:

使用 `createCustomElement()` 函数来把组件转换成一个可注册成浏览器中自定义元素的类。
注册完这个配置好的类之后，你就可以在内容中像内置 HTML 元素一样使用这个新元素了，比如直接把它加到 DOM 中：

```

<my-popup message="Use Angular!"></my-popup>

```

When your custom element is placed on a page, the browser creates an instance of the registered class and adds it to the DOM. The content is provided by the component's template, which uses Angular template syntax, and is rendered using the component and DOM data. Input properties in the component correspond to input attributes for the element.

当你的自定义元素放进页面中时，浏览器会创建一个已注册类的实例。其内容是由组件模板提供的，它使用 Angular 模板语法，并且使用组件和 DOM 数据进行渲染。组件的输入属性（Property）对应于该元素的输入属性（Attribute）。

<div class="lightbox">
  <img src="generated/images/guide/elements/customElement1.png" alt="Custom element in browser" class="left">
</div>

<hr class="clear">

## Transforming components to custom elements

## 把组件转换成自定义元素

Angular provides the `createCustomElement()` function for converting an Angular component,
together with its dependencies, to a custom element. The function collects the component's
observable properties, along with the Angular functionality the browser needs to
create and destroy instances, and to detect and respond to changes.

Angular 提供了 `createCustomElement()` 函数，以支持把 Angular 组件及其依赖转换成自定义元素。该函数会收集该组件的 `Observable` 型属性，提供浏览器创建和销毁实例时所需的 Angular 功能，还会对变更进行检测并做出响应。

The conversion process implements the `NgElementConstructor` interface, and creates a
constructor class that is configured to produce a self-bootstrapping instance of your component.

这个转换过程实现了 `NgElementConstructor` 接口，并创建了一个构造器类，用于生成该组件的一个自举型实例。

Use a JavaScript function, `customElements.define()`,  to register the configured constructor
and its associated custom-element tag with the browser's `CustomElementRegistry`.
When the browser encounters the tag for the registered element, it uses the constructor to create a custom-element instance.

然后用 JavaScript 的 `customElements.define()` 函数把这个配置好的构造器和相关的自定义元素标签注册到浏览器的 `CustomElementRegistry` 中。
当浏览器遇到这个已注册元素的标签时，就会使用该构造器来创建一个自定义元素的实例。

<div class="lightbox">
  <img src="generated/images/guide/elements/createElement.png" alt="Transform a component to a custom element" class="left">
</div>

### Mapping

### 映射

A custom element _hosts_ an Angular component, providing a bridge between the data and logic defined in the component and standard DOM APIs. Component properties and logic maps directly into HTML attributes and the browser's event system.

*寄宿*着 Angular 组件的自定义元素在组件中定义的"数据及逻辑"和标准的 DOM API 之间建立了一座桥梁。组件的属性和逻辑会直接映射到 HTML 属性和浏览器的事件系统中。

- The creation API parses the component looking for input properties, and defines corresponding attributes for the custom element. It transforms the property names to make them compatible with custom elements, which do not recognize case distinctions. The resulting attribute names use dash-separated lowercase. For example, for a component with `@Input('myInputProp') inputProp`, the corresponding custom element defines an attribute `my-input-prop`.

   用于创建的 API 会解析该组件，以查找输入属性（Property），并在这个自定义元素上定义相应的属性（Attribute）。
   它把属性名转换成与自定义元素兼容的形式（自定义元素不区分大小写），生成的属性名会使用中线分隔的小写形式。
   比如，对于带有 `@Input('myInputProp') inputProp` 的组件，其对应的自定义元素会带有一个 `my-input-prop` 属性。

- Component outputs are dispatched as HTML [Custom Events](https://developer.mozilla.org/en-US/docs/Web/API/CustomEvent), with the name of the custom event matching the output name. For example, for a component with `@Output() valueChanged = new EventEmitter()`, the corresponding custom element will dispatch events with the name "valueChanged", and the emitted data will be stored on the event’s `detail` property. If you provide an alias, that value is used; for example, `@Output('myClick') clicks = new EventEmitter<string>();` results in dispatch events with the name "myClick".

   组件的输出属性会用 HTML [自定义事件](https://developer.mozilla.org/en-US/docs/Web/API/CustomEvent)的形式进行分发，自定义事件的名字就是这个输出属性的名字。
   比如，对于带有 `@Output() valueChanged = new EventEmitter()` 属性的组件，其相应的自定义元素将会分发名叫 "valueChanged" 的事件，事件中所携带的数据存储在该事件对象的 `detail` 属性中。
   如果你提供了别名，就改用这个别名。比如，`@Output('myClick') clicks = new EventEmitter<string>();` 会导致分发名为 "myClick" 事件。

For more information, see Web Component documentation for [Creating custom events](https://developer.mozilla.org/en-US/docs/Web/Guide/Events/Creating_and_triggering_events#Creating_custom_events).

要了解更多，请参见 Web Components 的文档：[Creating custom events](https://developer.mozilla.org/en-US/docs/Web/Guide/Events/Creating_and_triggering_events#Creating_custom_events)。

{@a browser-support}

## Browser support for custom elements

## 自定义元素的浏览器支持

The recently-developed [custom elements](https://developer.mozilla.org/en-US/docs/Web/Web_Components/Using_custom_elements) Web Platform feature is currently supported natively in a number of browsers.

最近开发的 Web 平台特性：[自定义元素](https://developer.mozilla.org/en-US/docs/Web/Web_Components/Using_custom_elements)目前在一些浏览器中实现了原生支持，而其它浏览器或者尚未决定，或者已经制订了计划。

<table>
<tr>

  <th>

      Browser

      浏览器

  </th>

  <th>

      Custom Element Support

      自定义元素支持

  </th>

</tr>
<tr>

  <td>

      Chrome

  </td>

  <td>

      Supported natively.

      原生支持。

  </td>

</tr>
<tr>

  <td>

      Edge (Chromium-based)

      Edge (基于 Chromium 的)

  </td>

  <td>

      Supported natively.

      原生支持。

  </td>
</tr>
<tr>

  <td>

      Firefox

  </td>

  <td>

      Supported natively.

      原生支持。

  </td>
</tr>
<tr>
  <td>Opera</td>
  <td>

  Supported natively.

  原生支持。

  </td>
</tr>
<tr>
  <td>Safari</td>
  <td>

  Supported natively.

  原生支持。

  </td>
</tr>
</table>

In browsers that support Custom Elements natively, the specification requires developers use ES2015 classes to define Custom Elements - developers can opt-in to this by setting the `target: "es2015"` property in their project's [TypeScript configuration file](/guide/typescript-configuration). As Custom Element and ES2015 support may not be available in all browsers, developers can instead choose to use a polyfill to support older browsers and ES5 code.

<<<<<<< HEAD
对于原生支持了自定义元素的浏览器，该规范要求开发人员使用 ES2016 的类来定义自定义元素 —— 开发人员可以在项目的 `tsconfig.json` 中设置 `target: "es2015"` 属性来满足这一要求。并不是所有浏览器都支持自定义元素和 ES2015，开发人员也可以选择使用腻子脚本来让它支持老式浏览器和 ES5 的代码。

Use the [Angular CLI](cli) to automatically set up your project with the correct polyfill: `ng add @angular/elements --name=*your_project_name*`.

使用 [Angular CLI](https://cli.angular.io/) 可以自动为你的项目添加正确的腻子脚本：`ng add @angular/elements --name=*your_project_name*`。

=======
Use the [Angular CLI](cli) to automatically set up your project with the correct polyfill: `ng add @angular/elements --project=*your_project_name*`.
>>>>>>> eee2fd22
- For more information about polyfills, see [polyfill documentation](https://www.webcomponents.org/polyfills).

   要了解关于腻子脚本的更多信息，参见[腻子脚本的相关文档](https://www.webcomponents.org/polyfills)。

- For more information about Angular browser support, see [Browser Support](guide/browser-support).

   要了解 Angular 浏览器支持的更多信息，参见[浏览器支持](guide/browser-support)。

## Example: A Popup Service

## 范例：弹窗服务

Previously, when you wanted to add a component to an app at runtime, you had to define a _dynamic component_. The app module would have to list your dynamic component under `entryComponents`, so that the app wouldn't expect it to be present at startup, and then you would have to load it, attach it to an element in the DOM, and wire up all of the dependencies, change detection, and event handling, as described in [Dynamic Component Loader](guide/dynamic-component-loader).

以前，如果你要在运行期间把一个组件添加到应用中，就不得不定义*动态组件*。你还要把动态组件添加到模块的 `entryComponents` 列表中，以便应用在启动时能找到它，然后还要加载它、把它附加到 DOM 中的元素上，并且装配所有的依赖、变更检测和事件处理，详见[动态组件加载器](guide/dynamic-component-loader)。

Using an Angular custom element makes the process much simpler and more transparent, by providing all of the infrastructure and framework automatically&mdash;all you have to do is define the kind of event handling you want. (You do still have to exclude the component from compilation, if you are not going to use it in your app.)

用 Angular 自定义组件会让这个过程更简单、更透明。它会自动提供所有基础设施和框架，而你要做的就是定义所需的各种事件处理逻辑。（如果你不准备在应用中直接用它，还要把该组件在编译时排除出去。）

The Popup Service example app (shown below) defines a component that you can either load dynamically or convert to a custom element.

这个弹窗服务的范例应用（见后面）定义了一个组件，你可以动态加载它也可以把它转换成自定义组件。

- `popup.component.ts`  defines a simple pop-up element that displays an input message, with some animation and styling. 

   `popup.component.ts` 定义了一个简单的弹窗元素，用于显示一条输入消息，附带一些动画和样式。
- `popup.service.ts` creates an injectable service that provides two different ways to invoke the PopupComponent; as a dynamic component, or as a custom element. Notice how much more setup is required for the dynamic-loading method.

   `popup.service.ts` 创建了一个可注入的服务，它提供了两种方式来执行 PopupComponent：作为动态组件或作为自定义元素。注意动态组件的方式需要更多的代码来做搭建工作。

- `app.module.ts` adds the PopupComponent in the module's `entryComponents` list, to exclude it from compilation and avoid startup warnings or errors.

   `app.module.ts` 把 PopupComponent 添加到模块的 `entryComponents` 列表中，而从编译过程中排除它，以消除启动时的警告和错误。

- `app.component.ts` defines the app's root component, which uses the PopupService to add the pop-up to the DOM at run time. When the app runs, the root component's constructor converts PopupComponent to a custom element.

   `app.component.ts` 定义了该应用的根组件，它借助 PopupService 在运行时把这个弹窗添加到 DOM 中。在应用运行期间，根组件的构造函数会把 PopupComponent 转换成自定义元素。

For comparison, the demo shows both methods. One button adds the popup using the dynamic-loading method, and the other uses the custom element. You can see that the result is the same; only the preparation is different.

为了对比，这个范例中同时演示了这两种方式。一个按钮使用动态加载的方式添加弹窗，另一个按钮使用自定义元素的方式。可以看到，两者的结果是一样的，其差别只是准备过程不同。

<code-tabs>

  <code-pane header="popup.component.ts" path="elements/src/app/popup.component.ts">

  </code-pane>

  <code-pane header="popup.service.ts" path="elements/src/app/popup.service.ts">

  </code-pane>

  <code-pane header="app.module.ts" path="elements/src/app/app.module.ts">

  </code-pane>

  <code-pane header="app.component.ts" path="elements/src/app/app.component.ts">

  </code-pane>
</code-tabs>

## Typings for custom elements

## 为自定义元素添加类型支持

Generic DOM APIs, such as `document.createElement()` or `document.querySelector()`, return an element type that is appropriate for the specified arguments. For example, calling `document.createElement('a')` will return an `HTMLAnchorElement`, which TypeScript knows has an `href` property. Similarly, `document.createElement('div')` will return an `HTMLDivElement`, which TypeScript knows has no `href` property.

一般的 DOM API，比如 `document.createElement()` 或 `document.querySelector()`，会返回一个与指定的参数相匹配的元素类型。比如，调用 `document.createElement('a')` 会返回 `HTMLAnchorElement`，这样 TypeScript 就会知道它有一个 `href` 属性，而 `document.createElement('div')` 会返回 `HTMLDivElement`，这样 TypeScript 就会知道它没有 `href` 属性。

When called with unknown elements, such as a custom element name (`popup-element` in our example), the methods will return a generic type, such as `HTMLElement`, since TypeScript can't infer the correct type of the returned element.

当调用未知元素（比如自定义的元素名 `popup-element`）时，该方法会返回泛化类型，比如 `HTMLELement`，这时候 TypeScript 就无法推断出所返回元素的正确类型。

Custom elements created with Angular extend `NgElement` (which in turn extends `HTMLElement`). Additionally, these custom elements will have a property for each input of the corresponding component. For example, our `popup-element` will have a `message` property of type `string`.

用 Angular 创建的自定义元素会扩展 `NgElement` 类型（而它扩展了 `HTMLElement`）。除此之外，这些自定义元素还拥有相应组件的每个输入属性。比如，`popup-element` 元素具有一个 `string` 型的 `message` 属性。

There are a few options if you want to get correct types for your custom elements. Let's assume you create a `my-dialog` custom element based on the following component:

如果你要让你的自定义元素获得正确的类型，还可使用一些选项。假设你要创建一个基于下列组件的自定义元素 `my-dialog`：

```ts
@Component(...)
class MyDialog {
  @Input() content: string;
}
```

The most straight forward way to get accurate typings is to cast the return value of the relevant DOM methods to the correct type. For that, you can use the `NgElement` and `WithProperties` types (both exported from `@angular/elements`):

获得精确类型的最简单方式是把相关 DOM 方法的返回值转换成正确的类型。要做到这一点，你可以使用 `NgElement` 和 `WithProperties` 类型（都导出自 `@angular/elements`）：

```ts
const aDialog = document.createElement('my-dialog') as NgElement & WithProperties<{content: string}>;
aDialog.content = 'Hello, world!';
aDialog.content = 123;  // <-- ERROR: TypeScript knows this should be a string.
aDialog.body = 'News';  // <-- ERROR: TypeScript knows there is no `body` property on `aDialog`.
```

This is a good way to quickly get TypeScript features, such as type checking and autocomplete support, for you custom element. But it can get cumbersome if you need it in several places, because you have to cast the return type on every occurrence.

这是一种让你的自定义元素快速获得 TypeScript 特性（比如类型检查和自动完成支持）的好办法，不过如果你要在多个地方使用它，可能会有点啰嗦，因为不得不在每个地方对返回类型做转换。

An alternative way, that only requires defining each custom element's type once, is augmenting the `HTMLElementTagNameMap`, which TypeScript uses to infer the type of a returned element based on its tag name (for DOM methods such as `document.createElement()`, `document.querySelector()`, etc.):

另一种方式可以对每个自定义元素的类型只声明一次。你可以扩展 `HTMLElementTagNameMap`，TypeScript 会在 DOM 方法（如 `document.createElement()`、`document.querySelector()` 等）中用它来根据标签名推断返回元素的类型。

```ts
declare global {
  interface HTMLElementTagNameMap {
    'my-dialog': NgElement & WithProperties<{content: string}>;
    'my-other-element': NgElement & WithProperties<{foo: 'bar'}>;
    ...
  }
}
```

Now, TypeScript can infer the correct type the same way it does for built-in elements:

现在，TypeScript 就可以像内置元素一样推断出它的正确类型了：

```ts
document.createElement('div')               //--> HTMLDivElement (built-in element)
document.querySelector('foo')               //--> Element        (unknown element)
document.createElement('my-dialog')         //--> NgElement & WithProperties<{content: string}> (custom element)
document.querySelector('my-other-element')  //--> NgElement & WithProperties<{foo: 'bar'}>      (custom element)
```<|MERGE_RESOLUTION|>--- conflicted
+++ resolved
@@ -252,16 +252,11 @@
 
 In browsers that support Custom Elements natively, the specification requires developers use ES2015 classes to define Custom Elements - developers can opt-in to this by setting the `target: "es2015"` property in their project's [TypeScript configuration file](/guide/typescript-configuration). As Custom Element and ES2015 support may not be available in all browsers, developers can instead choose to use a polyfill to support older browsers and ES5 code.
 
-<<<<<<< HEAD
-对于原生支持了自定义元素的浏览器，该规范要求开发人员使用 ES2016 的类来定义自定义元素 —— 开发人员可以在项目的 `tsconfig.json` 中设置 `target: "es2015"` 属性来满足这一要求。并不是所有浏览器都支持自定义元素和 ES2015，开发人员也可以选择使用腻子脚本来让它支持老式浏览器和 ES5 的代码。
-
-Use the [Angular CLI](cli) to automatically set up your project with the correct polyfill: `ng add @angular/elements --name=*your_project_name*`.
-
-使用 [Angular CLI](https://cli.angular.io/) 可以自动为你的项目添加正确的腻子脚本：`ng add @angular/elements --name=*your_project_name*`。
-
-=======
+对于原生支持了自定义元素的浏览器，该规范要求开发人员使用 ES2016 的类来定义自定义元素 —— 开发人员可以在项目的 [TypeScript 配置文件](/guide/typescript-configuration)中设置 `target: "es2015"` 属性来满足这一要求。并不是所有浏览器都支持自定义元素和 ES2015，开发人员也可以选择使用腻子脚本来让它支持老式浏览器和 ES5 的代码。
+
 Use the [Angular CLI](cli) to automatically set up your project with the correct polyfill: `ng add @angular/elements --project=*your_project_name*`.
->>>>>>> eee2fd22
+
+使用 [Angular CLI](https://cli.angular.io/) 可以自动为你的项目添加正确的腻子脚本：`ng add @angular/elements --project=*your_project_name*`。
 - For more information about polyfills, see [polyfill documentation](https://www.webcomponents.org/polyfills).
 
    要了解关于腻子脚本的更多信息，参见[腻子脚本的相关文档](https://www.webcomponents.org/polyfills)。
