# Service worker configuration

# Service Worker 配置

#### Prerequisites

#### 前提条件

A basic understanding of the following:

对下列知识有基本的了解：

* [Service Worker in Production](guide/service-worker-devops).

   [生产环境下的 Service Worker](guide/service-worker-devops)。

<hr />

The `ngsw-config.json` configuration file specifies which files and data URLs the Angular service
worker should cache and how it should update the cached files and data. The [Angular CLI](cli)
processes the configuration file during `ng build --prod`. Manually, you can process it with the
`ngsw-config` tool (where `<project-name>` is the name of the project being built):

配置文件 `ngsw-config.json` 指定了 Angular Service Worker 应该缓存哪些文件和数据的 URL，以及如何更新缓存的文件和数据。
[Angular CLI](cli) 会在 `ng build --prod` 期间处理配置文件。
如果想手动处理，你可以使用 `ngsw-config` 工具（这里的 `<project-name>` 就是要构建的项目名）：

<code-example language="sh">
./node_modules/.bin/ngsw-config ./dist/&lt;project-name&gt; ./ngsw-config.json [/base/href]
</code-example>

The configuration file uses the JSON format. All file paths must begin with `/`, which corresponds
to the deployment directory&mdash;usually `dist/<project-name>` in CLI projects.

该配置文件使用 JSON 格式。
所有文件路径都必须以 `/` 开头，也就是相应的部署目录 —— 在 CLI 项目中的它通常是 `dist/<project-name>`。

{@a glob-patterns}

Unless otherwise noted, patterns use a limited glob format:

如无特别说明，这些模式都使用受限的 glob 格式：

* `**` matches 0 or more path segments.

   `**` 匹配 0 到多段路径。

* `*` matches 0 or more characters excluding `/`.

  `*` 匹配 0 个或更多个除 `/` 之外的字符。

* `?` matches exactly one character excluding `/`.

  `?` 匹配除 `/` 之外的一个字符。

* The `!` prefix marks the pattern as being negative, meaning that only files that don't match the pattern will be included.

   `!` 前缀表示该模式是反的，也就是说只包含与该模式不匹配的文件。

Example patterns:

范例模式：

* `/**/*.html` specifies all HTML files.

   `/**/*.html` 指定所有 HTML 文件。

* `/*.html` specifies only HTML files in the root.

   `/*.html` 仅指定根目录下的 HTML 文件。

* `!/**/*.map` exclude all sourcemaps.

   `!/**/*.map` 排除了所有源码映射文件。

Each section of the configuration file is described below.

下面讲讲配置文件中的每一节。

## `appData`

This section enables you to pass any data you want that describes this particular version of the app.
The `SwUpdate` service includes that data in the update notifications. Many apps use this section to provide additional information for the display of UI popups, notifying users of the available update.

本节允许你传递用来描述这个特定应用版本的任何数据。
`SwUpdate` 服务会在更新通知中包含这些数据。
许多应用会使用本节来提供 UI 弹窗时要显示的附加信息，以通知用户有可用的更新。

{@a index-file}

## `index`

Specifies the file that serves as the index page to satisfy navigation requests. Usually this is `/index.html`.

指定用来充当索引页的文件以满足导航请求。通常是`/index.html`。

## `assetGroups`

*Assets* are resources that are part of the app version that update along with the app. They can include resources loaded from the page's origin as well as third-party resources loaded from CDNs and other external URLs. As not all such external URLs may be known at build time, URL patterns can be matched.

*资产（Assets）*是与应用一起更新的应用版本的一部分。
它们可以包含从页面的同源地址加载的资源以及从 CDN 和其它外部 URL 加载的第三方资源。
由于在构建时可能没法提前知道所有这些外部 URL，因此也可以指定 URL 的模式。

This field contains an array of asset groups, each of which defines a set of asset resources and the policy by which they are cached.

该字段包含一个资产组的数组，每个资产组中会定义一组资产资源和它们的缓存策略。

```json

{
  "assetGroups": [{
    ...
  }, {
    ...
  }]
}

```

Each asset group specifies both a group of resources and a policy that governs them. This policy determines when the resources are fetched and what happens when changes are detected.

每个资产组都会指定一组资源和一个管理它们的策略。
此策略用来决定何时获取资源以及当检测到更改时该怎么做。

Asset groups follow the Typescript interface shown here:

这些资产组会遵循下面的 Typescript 接口：

```typescript

interface AssetGroup {
  name: string;
  installMode?: 'prefetch' | 'lazy';
  updateMode?: 'prefetch' | 'lazy';
  resources: {
    files?: string[];
    urls?: string[];
  };
  cacheQueryOptions?: {
    ignoreSearch?: boolean;
  };
}

```

### `name`

A `name` is mandatory. It identifies this particular group of assets between versions of the configuration.

`name` 是强制性的。它用来标识该配置文件版本中这个特定的资产组。

### `installMode`

The `installMode` determines how these resources are initially cached. The `installMode` can be either of two values:

`installMode` 决定了这些资源最初的缓存方式。`installMode` 可以取如下两个值之一：

* `prefetch` tells the Angular service worker to fetch every single listed resource while it's caching the current version of the app. This is bandwidth-intensive but ensures resources are available whenever they're requested, even if the browser is currently offline.

   `prefetch` 告诉 Angular Service Worker 在缓存当前版本的应用时要获取每一个列出的资源。
  这是个带宽密集型的模式，但可以确保这些资源在请求时可用，即使浏览器正处于离线状态。

* `lazy` does not cache any of the resources up front. Instead, the Angular service worker only caches resources for which it receives requests. This is an on-demand caching mode. Resources that are never requested will not be cached. This is useful for things like images at different resolutions, so the service worker only caches the correct assets for the particular screen and orientation.

   `lazy` 不会预先缓存任何资源。相反，Angular Service Worker 只会缓存它收到请求的资源。
  这是一种按需缓存模式。永远不会请求的资源也永远不会被缓存。
  这对于像为不同分辨率提供的图片之类的资源很有用，那样 Service Worker 就只会为特定的屏幕和设备方向缓存正确的资源。

Defaults to `prefetch`.

默认为 `prefetch`。

### `updateMode`

For resources already in the cache, the `updateMode` determines the caching behavior when a new version of the app is discovered. Any resources in the group that have changed since the previous version are updated in accordance with `updateMode`.

对于已经存在于缓存中的资源，`updateMode` 会决定在发现了新版本应用后的缓存行为。
自上一版本以来更改过的所有组中资源都会根据 `updateMode` 进行更新。

* `prefetch` tells the service worker to download and cache the changed resources immediately.

   `prefetch` 会告诉 Service Worker 立即下载并缓存更新过的资源。

* `lazy` tells the service worker to not cache those resources. Instead, it treats them as unrequested and waits until they're requested again before updating them. An `updateMode` of `lazy` is only valid if the `installMode` is also `lazy`.

   `lazy` 告诉 Service Worker 不要缓存这些资源，而是先把它们看作未被请求的，等到它们再次被请求时才进行更新。
  `lazy` 这个 `updateMode` 只有在 `installMode` 也同样是 `lazy` 时才有效。

Defaults to the value `installMode` is set to.

其默认值为 `installMode` 的值。

### `resources`

This section describes the resources to cache, broken up into the following groups:

本节描述要缓存的资源，分为如下几组：

* `files` lists patterns that match files in the distribution directory. These can be single files or glob-like patterns that match a number of files.

   `files` 列出了与 `dist` 目录中的文件相匹配的模式。它们可以是单个文件也可以是能匹配多个文件的类似 glob 的模式。

* `urls` includes both URLs and URL patterns that will be matched at runtime. These resources are not fetched directly and do not have content hashes, but they will be cached according to their HTTP headers. This is most useful for CDNs such as the Google Fonts service.<br>
  _(Negative glob patterns are not supported and `?` will be matched literally; i.e. it will not match any character other than `?`.)_

<<<<<<< HEAD
   `urls` 包括要在运行时进行匹配的 URL 和 URL 模式。
  这些资源不是直接获取的，也没有内容散列，但它们会根据 HTTP 标头进行缓存。
  这对于像 Google Fonts 服务这样的 CDN 非常有用。<br>
  **（不支持 glob 的逆模式，`?` 将会按字面匹配；也就是说它不会匹配除了 `?` 之外的任何字符。）**
=======
### `cacheQueryOptions`

These options are used to modify the matching behavior of requests. They are passed to the browsers `Cache#match` function. See [MDN](https://developer.mozilla.org/en-US/docs/Web/API/Cache/match) for details. Currently, only the following options are supported:

* `ignoreSearch`: Ignore query parameters. Defaults to `false`.
>>>>>>> 4f3ac1d9

## `dataGroups`

Unlike asset resources, data requests are not versioned along with the app. They're cached according to manually-configured policies that are more useful for situations such as API requests and other data dependencies.

与这些资产性（asset）资源不同，数据请求不会随应用一起版本化。
它们会根据手动配置的策略进行缓存，这些策略对 API 请求和所依赖的其它数据等情况会更有用。

Data groups follow this Typescript interface:

数据组遵循下列 TypeScript 接口：

```typescript

export interface DataGroup {
  name: string;
  urls: string[];
  version?: number;
  cacheConfig: {
    maxSize: number;
    maxAge: string;
    timeout?: string;
    strategy?: 'freshness' | 'performance';
  };
  cacheQueryOptions?: {
    ignoreSearch?: boolean;
  };
}

```

### `name`

Similar to `assetGroups`, every data group has a `name` which uniquely identifies it.

和 `assetGroups` 下类似，每个数据组也都有一个 `name` ，用作它的唯一标识。

### `urls`

A list of URL patterns. URLs that match these patterns are cached according to this data group's policy. Only non-mutating requests (GET and HEAD) are cached.

一个 URL 模式的列表。匹配这些模式的 URL 将会根据该数据组的策略进行缓存。只有非修改型的请求（GET 和 HEAD）才会进行缓存。

 * Negative glob patterns are not supported.
 
   （不支持 glob 中的否定模式）。
 
 * `?` is matched literally; that is, it matches *only* the character `?`.

   `?` 只做字面匹配，也就是说，它*只*能匹配 `?` 字符。

### `version`

Occasionally APIs change formats in a way that is not backward-compatible. A new version of the app may not be compatible with the old API format and thus may not be compatible with existing cached resources from that API.

API 有时可能会以不向后兼容的方式更改格式。
新版本的应用可能与旧的 API 格式不兼容，因此也就与该 API 中目前已缓存的资源不兼容。

`version` provides a mechanism to indicate that the resources being cached have been updated in a backwards-incompatible way, and that the old cache entries&mdash;those from previous versions&mdash;should be discarded.

`version` 提供了一种机制，用于指出这些被缓存的资源已经通过不向后兼容的方式进行了更新，并且旧的缓存条目（即来自以前版本的缓存条目）应该被丢弃。

`version` is an integer field and defaults to `1`.

`version` 是个整型字段，默认为 `0`。

### `cacheConfig`

This section defines the policy by which matching requests will be cached.

本节定义了对匹配上的请求进行缓存时的策略。

#### `maxSize`

(required) The maximum number of entries, or responses, in the cache. Open-ended caches can grow in unbounded ways and eventually exceed storage quotas, calling for eviction.

（必需）缓存的最大条目数或响应数。开放式缓存可以无限增长，并最终超过存储配额，建议适时清理。

#### `maxAge`

(required) The `maxAge` parameter indicates how long responses are allowed to remain in the cache before being considered invalid and evicted. `maxAge` is a duration string, using the following unit suffixes:

（必需）`maxAge` 参数表示在响应因失效而要清除之前允许在缓存中留存的时间。`maxAge` 是一个表示持续时间的字符串，可使用以下单位作为后缀：

* `d`: days

   `d`：天数

* `h`: hours

   `h`：小时数

* `m`: minutes

   `m`：分钟数

* `s`: seconds

   `s`：秒数

* `u`: milliseconds

   `u`：微秒数

For example, the string `3d12h` will cache content for up to three and a half days.

比如，字符串 `3d12h` 规定此内容最多缓存三天半。

#### `timeout`

This duration string specifies the network timeout. The network timeout is how long the Angular service worker will wait for the network to respond before using a cached response, if configured to do so. `timeout` is a duration string, using the following unit suffixes:

这个表示持续时间的字符串用于指定网络超时时间。
如果配置了网络超时时间，Angular Service Worker 就会先等待这么长时间再使用缓存。`timeout` 是一个表示持续时间的字符串，使用下列后缀单位：

* `d`: days

  `d`：天

* `h`: hours

  `h`：小时

* `m`: minutes

  `m`：分钟

* `s`: seconds

  `s`：秒

* `u`: milliseconds

  `u`：毫秒

For example, the string `5s30u` will translate to five seconds and 30 milliseconds of network timeout.

比如，字符串 `5s30u` 将会被翻译成 5 秒零 30 毫秒的网络超时。

#### `strategy`

The Angular service worker can use either of two caching strategies for data resources.

Angular Service Worker 可以使用两种缓存策略之一来获取数据资源。

* `performance`, the default, optimizes for responses that are as fast as possible. If a resource exists in the cache, the cached version is used, and no network request is made. This allows for some staleness, depending on the `maxAge`, in exchange for better performance. This is suitable for resources that don't change often; for example, user avatar images.

   `performance`，默认值，为尽快给出响应而优化。如果缓存中存在某个资源，则使用这个缓存版本，而不再发起网络请求。
  它允许资源有一定的陈旧性（取决于 `maxAge`）以换取更好的性能。适用于那些不经常改变的资源，例如用户头像。

* `freshness` optimizes for currency of data, preferentially fetching requested data from the network. Only if the network times out, according to `timeout`, does the request fall back to the cache. This is useful for resources that change frequently; for example, account balances.

<<<<<<< HEAD
   `freshness` 为数据的即时性而优化，优先从网络获取请求的数据。只有当网络超时时，请求才会根据 `timeout` 的设置回退到缓存中。这对于那些频繁变化的资源很有用，例如账户余额。
=======
### `cacheQueryOptions`

See [assetGroups](#assetgroups) for details.
>>>>>>> 4f3ac1d9

## `navigationUrls`

This optional section enables you to specify a custom list of URLs that will be redirected to the index file.

这个可选节让你可以指定一个自定义的 URL 列表，它们都会被重定向到索引文件。

### Handling navigation requests

### 处理导航请求

The ServiceWorker will redirect navigation requests that don't match any `asset` or `data` group to the specified [index file](#index-file). A request is considered to be a navigation request if:

对于没有匹配上任何 `asset` 或 `data` 组的导航请求，ServiceWorker 会把它们重定向到指定的[索引文件](#index-file)。下列请求将会视为导航请求：

1. Its [mode](https://developer.mozilla.org/en-US/docs/Web/API/Request/mode) is `navigation`.

   它的[模式](https://developer.mozilla.org/en-US/docs/Web/API/Request/mode)是 `navigation`。

2. It accepts a `text/html` response (as determined by the value of the `Accept` header).

   它接受 `text/html` 响应（根据 `Accept` 头的值决定）。

3. Its URL matches certain criteria (see below).

   它的 URL 符合特定的条件（稍后讲）。

By default, these criteria are:

默认情况下，这些条件是：

1. The URL must not contain a file extension (i.e. a `.`) in the last path segment.

   URL 的最后一段路径中不能包含文件扩展名（比如 `.`）。

2. The URL must not contain `__`.

   URL 中不能包含 `__`。

### Matching navigation request URLs

### 匹配导航请求的 URL

While these default criteria are fine in most cases, it is sometimes desirable to configure different rules. For example, you may want to ignore specific routes (that are not part of the Angular app) and pass them through to the server.

虽然这些默认条件在大多数情况下都挺好用，不过有时还是要配置一些不同的规则。比如，你可能希望忽略一些特定的路由（它们可能不是 Angular 应用的一部分），而是把它们透传给服务器。

This field contains an array of URLs and [glob-like](#glob-patterns) URL patterns that will be matched at runtime. It can contain both negative patterns (i.e. patterns starting with `!`) and non-negative patterns and URLs.

该字段包含一个将要在运行期间匹配的 URL 和 [类似 glob 的](#glob-patterns) URL模式。
它既可以包含正向模式也可以包含反向模式（比如用 `!` 开头的模式）。

Only requests whose URLs match _any_ of the non-negative URLs/patterns and _none_ of the negative ones will be considered navigation requests. The URL query will be ignored when matching.

只有那些能匹配**任意**正向 URL 或 URL 模式并且**不匹配任何一个**反向模式的 URL 才会视为导航请求。当匹配时，这些 URL 查询将会被忽略。

If the field is omitted, it defaults to:

如果省略了该字段，它的默认值是：

```ts

[
  '/**',           // Include all URLs.
  '!/**/*.*',      // Exclude URLs to files.
  '!/**/*__*',     // Exclude URLs containing `__` in the last segment.
  '!/**/*__*/**',  // Exclude URLs containing `__` in any other segment.
]

```<|MERGE_RESOLUTION|>--- conflicted
+++ resolved
@@ -92,7 +92,7 @@
 
 Specifies the file that serves as the index page to satisfy navigation requests. Usually this is `/index.html`.
 
-指定用来充当索引页的文件以满足导航请求。通常是`/index.html`。
+指定用来充当索引页的文件以满足导航请求。通常是 `/index.html`。
 
 ## `assetGroups`
 
@@ -204,18 +204,20 @@
 * `urls` includes both URLs and URL patterns that will be matched at runtime. These resources are not fetched directly and do not have content hashes, but they will be cached according to their HTTP headers. This is most useful for CDNs such as the Google Fonts service.<br>
   _(Negative glob patterns are not supported and `?` will be matched literally; i.e. it will not match any character other than `?`.)_
 
-<<<<<<< HEAD
    `urls` 包括要在运行时进行匹配的 URL 和 URL 模式。
   这些资源不是直接获取的，也没有内容散列，但它们会根据 HTTP 标头进行缓存。
   这对于像 Google Fonts 服务这样的 CDN 非常有用。<br>
   **（不支持 glob 的逆模式，`?` 将会按字面匹配；也就是说它不会匹配除了 `?` 之外的任何字符。）**
-=======
+
 ### `cacheQueryOptions`
 
 These options are used to modify the matching behavior of requests. They are passed to the browsers `Cache#match` function. See [MDN](https://developer.mozilla.org/en-US/docs/Web/API/Cache/match) for details. Currently, only the following options are supported:
 
+这些选项用来修改对请求进行匹配的行为。它们会传给浏览器的 `Cache#match` 函数。详情参见 [MDN](https://developer.mozilla.org/en-US/docs/Web/API/Cache/match)。目前，只支持下列选项：
+
 * `ignoreSearch`: Ignore query parameters. Defaults to `false`.
->>>>>>> 4f3ac1d9
+
+  `ignoreSearch`: 忽略查询参数。默认为 `false`。
 
 ## `dataGroups`
 
@@ -251,7 +253,7 @@
 
 Similar to `assetGroups`, every data group has a `name` which uniquely identifies it.
 
-和 `assetGroups` 下类似，每个数据组也都有一个 `name` ，用作它的唯一标识。
+和 `assetGroups` 下类似，每个数据组也都有一个 `name`，用作它的唯一标识。
 
 ### `urls`
 
@@ -368,13 +370,13 @@
 
 * `freshness` optimizes for currency of data, preferentially fetching requested data from the network. Only if the network times out, according to `timeout`, does the request fall back to the cache. This is useful for resources that change frequently; for example, account balances.
 
-<<<<<<< HEAD
    `freshness` 为数据的即时性而优化，优先从网络获取请求的数据。只有当网络超时时，请求才会根据 `timeout` 的设置回退到缓存中。这对于那些频繁变化的资源很有用，例如账户余额。
-=======
+
 ### `cacheQueryOptions`
 
 See [assetGroups](#assetgroups) for details.
->>>>>>> 4f3ac1d9
+
+详情参见 [assetGroups](#assetgroups)。
 
 ## `navigationUrls`
 
@@ -424,7 +426,7 @@
 
 This field contains an array of URLs and [glob-like](#glob-patterns) URL patterns that will be matched at runtime. It can contain both negative patterns (i.e. patterns starting with `!`) and non-negative patterns and URLs.
 
-该字段包含一个将要在运行期间匹配的 URL 和 [类似 glob 的](#glob-patterns) URL模式。
+该字段包含一个将要在运行期间匹配的 URL 和 [类似 glob 的](#glob-patterns) URL 模式。
 它既可以包含正向模式也可以包含反向模式（比如用 `!` 开头的模式）。
 
 Only requests whose URLs match _any_ of the non-negative URLs/patterns and _none_ of the negative ones will be considered navigation requests. The URL query will be ignored when matching.
