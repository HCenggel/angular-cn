--- conflicted
+++ resolved
@@ -1,10 +1,8 @@
 # Service worker configuration
 
-<<<<<<< HEAD
 # Service Worker 配置
-=======
+
 This topic describes the properties of the service worker configuration file.
->>>>>>> cfd87027
 
 ## Prerequisites
 
@@ -12,16 +10,12 @@
 
 A basic understanding of the following:
 
-<<<<<<< HEAD
 对下列知识有基本的了解：
 
-* [Service Worker in Production](guide/service-worker-devops)
+* [Service worker overview](https://developer.chrome.com/docs/workbox/service-worker-overview/)
+*   [Service Worker in Production](guide/service-worker-devops)
 
   [生产环境下的 Service Worker](guide/service-worker-devops)。
-=======
-*   [Service worker overview](https://developer.chrome.com/docs/workbox/service-worker-overview/)
-*   [Service Worker in Production](guide/service-worker-devops)
->>>>>>> cfd87027
 
 The `ngsw-config.json` configuration file specifies which files and data URLs the Angular service worker should cache and how it should update the cached files and data.
 The [Angular CLI](cli) processes the configuration file during `ng build`.
@@ -112,13 +106,9 @@
 
 The following sections describe each property of the configuration file.
 
-<<<<<<< HEAD
 下面讲讲配置文件中的每个属性。
 
-## `appData`
-=======
 ### `appData`
->>>>>>> cfd87027
 
 This section enables you to pass any data you want that describes this particular version of the application.
 The `SwUpdate` service includes that data in the update notifications.
@@ -133,27 +123,21 @@
 Specifies the file that serves as the index page to satisfy navigation requests.
 Usually this is `/index.html`.
 
-<<<<<<< HEAD
 指定用来充当索引页的文件以满足导航请求。通常是 `/index.html`。
 
-## `assetGroups`
-=======
 ### `assetGroups`
->>>>>>> cfd87027
 
 *Assets* are resources that are part of the application version that update along with the application.
 They can include resources loaded from the page's origin as well as third-party resources loaded from CDNs and other external URLs.
 As not all such external URLs might be known at build time, URL patterns can be matched.
 
-<<<<<<< HEAD
 *资产（Assets）*是与应用一起更新的应用版本的一部分。它们可以包含从页面的同源地址加载的资源以及从 CDN 和其它外部 URL 加载的第三方资源。由于在构建时可能没法提前知道所有这些外部 URL，因此也可以指定 URL 的模式。
-=======
+
 <div class="alert is-important">
 
   For the service worker to handle resources that are loaded from different origins, make sure that [CORS][MozillaDeveloperDocsWebHttpCors] is correctly configured on each origin's server.
 
 </div>
->>>>>>> cfd87027
 
 This field contains an array of asset groups, each of which defines a set of asset resources and the policy by which they are cached.
 
@@ -221,13 +205,9 @@
 A `name` is mandatory.
 It identifies this particular group of assets between versions of the configuration.
 
-<<<<<<< HEAD
 `name` 是强制性的。它用来标识该配置文件版本中这个特定的资产组。
 
-### `installMode`
-=======
 #### `installMode`
->>>>>>> cfd87027
 
 The `installMode` determines how these resources are initially cached.
 The `installMode` can be either of two values:
@@ -244,13 +224,9 @@
 
 Defaults to `prefetch`.
 
-<<<<<<< HEAD
 默认为 `prefetch`。
 
-### `updateMode`
-=======
 #### `updateMode`
->>>>>>> cfd87027
 
 For resources already in the cache, the `updateMode` determines the caching behavior when a new version of the application is discovered.
 Any resources in the group that have changed since the previous version are updated in accordance with `updateMode`.
@@ -270,13 +246,9 @@
 
 Defaults to the value `installMode` is set to.
 
-<<<<<<< HEAD
 其默认值为 `installMode` 的值。
 
-### `resources`
-=======
 #### `resources`
->>>>>>> cfd87027
 
 This section describes the resources to cache, broken up into the following groups:
 
@@ -374,13 +346,9 @@
 
 Similar to `assetGroups`, every data group has a `name` which uniquely identifies it.
 
-<<<<<<< HEAD
 和 `assetGroups` 下类似，每个数据组也都有一个 `name`，用作它的唯一标识。
 
-### `urls`
-=======
 #### `urls`
->>>>>>> cfd87027
 
 A list of URL patterns.
 URLs that match these patterns are cached according to this data group's policy.
@@ -409,39 +377,28 @@
 
 `version` is an integer field and defaults to `1`.
 
-<<<<<<< HEAD
 `version` 是个整型字段，默认为 `1`。
 
-### `cacheConfig`
-=======
 #### `cacheConfig`
->>>>>>> cfd87027
 
 The following properties define the policy by which matching requests are cached.
 
-<<<<<<< HEAD
 本节定义了对匹配上的请求进行缓存时的策略。
 
-#### `maxSize`
-
-(required) The maximum number of entries, or responses, in the cache.
-Open-ended caches can grow in unbounded ways and eventually exceed storage quotas, calling for eviction.
-
-（必需）缓存的最大条目数或响应数。开放式缓存可以无限增长，并最终超过存储配额，建议适时清理。
-
-#### `maxAge`
-=======
 ##### `maxSize`
 
 **Required**
+
+**必要**
 
 The maximum number of entries, or responses, in the cache.
 Open-ended caches can grow in unbounded ways and eventually exceed storage quotas, calling for eviction.
 
+缓存的最大条目数或响应数。开放式缓存可以无限增长，并最终超过存储配额，建议适时清理。
+
 ##### `maxAge`
 
 **Required**
->>>>>>> cfd87027
 
 The `maxAge` parameter indicates how long responses are allowed to remain in the cache before being considered invalid and evicted.
 `maxAge` is a duration string, using the following unit suffixes:
@@ -464,13 +421,9 @@
 
 For example, the string `3d12h` caches content for up to three and a half days.
 
-<<<<<<< HEAD
 比如，字符串 `3d12h` 规定此内容最多缓存三天半。
 
-#### `timeout`
-=======
 ##### `timeout`
->>>>>>> cfd87027
 
 This duration string specifies the network timeout.
 The network timeout is how long the Angular service worker waits for the network to respond before using a cached response, if configured to do so.
@@ -497,13 +450,9 @@
 
 For example, the string `5s30u` translates to five seconds and 30 milliseconds of network timeout.
 
-<<<<<<< HEAD
 比如，字符串 `5s30u` 将会被翻译成 5 秒零 30 毫秒的网络超时。
 
-#### `strategy`
-=======
 ##### `strategy`
->>>>>>> cfd87027
 
 The Angular service worker can use either of two caching strategies for data resources.
 
@@ -519,41 +468,19 @@
 
 <div class="alert is-helpful">
 
-<<<<<<< HEAD
-You can also emulate a third strategy, [staleWhileRevalidate](https://developers.google.com/web/fundamentals/instant-and-offline/offline-cookbook/#stale-while-revalidate), which returns cached data (if available), but also fetches fresh data from the network in the background for next time.
-=======
 You can also emulate a third strategy, [staleWhileRevalidate](https://developers.google.com/web/fundamentals/instant-and-offline/offline-cookbook/#stale-while-revalidate), which returns cached data if it is available, but also fetches fresh data from the network in the background for next time.
->>>>>>> cfd87027
 To use this strategy set `strategy` to `freshness` and `timeout` to `0u` in `cacheConfig`.
 
 你还可以模拟第三种策略 [staleWhileRevalidate](https://developers.google.com/web/fundamentals/instant-and-offline/offline-cookbook/#stale-while-revalidate)，它会返回缓存的数据（如果可用），但是也会在后台从网络上获取新数据，以供下次使用。要使用本策略，请在 `cacheConfig` 中把 `strategy` 设置为 `freshness`，并且把 `timeout` 设置为 `0u`。
 
 This essentially does the following:
 
-<<<<<<< HEAD
-本质上说，它会做如下工作：
-
-1. Try to fetch from the network first.
-
-   首先尝试从网络上获取。
-
-1. If the network request does not complete after 0ms (that is, immediately), fall back to the cache (ignoring cache age).
-
-   如果网络请求没有在 0ms 内（也就是立刻）完成，就用缓存做为后备（忽略缓存有效期）。
-
-1. Once the network request completes, update the cache for future requests.
-
-   一旦网络请求完成，就更新缓存，以供将来的请求使用。
-
-1. If the resource does not exist in the cache, wait for the network request anyway.
-
-   如果指定的资源在缓存中不存在，总是等待网络请求。
-=======
 1.  Try to fetch from the network first.
 2.  If the network request does not complete immediately, that is after a timeout of 0&nbsp;ms, ignore the cache age and fall back to the cached value.
 3.  Once the network request completes, update the cache for future requests.
 4.  If the resource does not exist in the cache, wait for the network request anyway.
->>>>>>> cfd87027
+
+   如果指定的资源在缓存中不存在，总是等待网络请求。
 
 </div>
 
@@ -565,22 +492,10 @@
 
 If not specified, the default value depends on the data group's configured strategy:
 
-<<<<<<< HEAD
-如果未指定，则默认值取决于数据组的配置策略：
-
-| Strategies | Details |
-| :--------- | :------ |
-| Strategies | 详情 |
-| Groups with the `freshness` strategy | The default value is `true` (cache opaque responses). These groups will request the data anew every time, only falling back to the cached response when offline or on a slow network. Therefore, it doesn't matter if the service worker caches an error response. |
-| 使用 `freshness` 策略的组 | 默认值为 `true`（缓存不透明响应）。这些组每次都会重新请求数据，只有在脱机或在慢速网络上时才会回到缓存响应。因此，服务工作者是否缓存错误响应是无关紧要的。 |
-| Groups with the `performance` strategy | The default value is `false` (do not cache opaque responses). These groups would continue to return a cached response until `maxAge` expires, even if the error was due to a temporary network or server issue. Therefore, it would be problematic for the service worker to cache an error response. |
-| 具有 `performance` 策略的组 | 默认值为 `false`（不缓存不透明响应）。这些组将继续返回缓存响应，直到 `maxAge` 过期，即使错误是由于临时网络或服务器问题造成的。因此，服务工作者缓存错误响应将是有问题的。 |
-=======
 | Strategies                             | Details |
 |:---                                    |:---     |
 | Groups with the `freshness` strategy   | The default value is `true` and the service worker caches opaque responses. These groups will request the data every time and only fall back to the cached response when offline or on a slow network. Therefore, it doesn't matter if the service worker caches an error response.                                    |
 | Groups with the `performance` strategy | The default value is `false` and the service worker doesn't cache opaque responses. These groups would continue to return a cached response until `maxAge` expires, even if the error was due to a temporary network or server issue. Therefore, it would be problematic for the service worker to cache an error response. |
->>>>>>> cfd87027
 
 <div class="callout is-important">
 
@@ -604,63 +519,27 @@
 
 See [assetGroups](#assetgroups) for details.
 
-<<<<<<< HEAD
 详情参阅 [assetGroups](#assetgroups)。
 
-## `navigationUrls`
+### `navigationUrls`
 
 This optional section enables you to specify a custom list of URLs that will be redirected to the index file.
 
 这个可选节让你可以指定一个自定义的 URL 列表，它们都会被重定向到索引文件。
 
-### Handling navigation requests
-=======
-### `navigationUrls`
-
-This optional section enables you to specify a custom list of URLs that will be redirected to the index file.
-
 #### Handling navigation requests
->>>>>>> cfd87027
 
 ### 处理导航请求
 
 The ServiceWorker redirects navigation requests that don't match any `asset` or `data` group to the specified [index file](#index-file).
 A request is considered to be a navigation request if:
 
-<<<<<<< HEAD
-对于没有匹配上任何 `asset` 或 `data` 组的导航请求，ServiceWorker 会把它们重定向到指定的[索引文件](#index-file)。下列请求将会视为导航请求：
-
-* Its [mode](https://developer.mozilla.org/docs/Web/API/Request/mode) is `navigation`
-
-  它的[模式](https://developer.mozilla.org/docs/Web/API/Request/mode)是 `navigation`
-
-* It accepts a `text/html` response (as determined by the value of the `Accept` header)
-
-  它接受 `text/html` 响应（根据 `Accept` 头的值决定）
-
-* Its URL matches certain criteria (see the following)
-
-  它的 URL 符合特定的条件（稍后讲）
-
-By default, these criteria are:
-
-默认情况下，这些条件是：
-
-* The URL must not contain a file extension (that is, a `.`) in the last path segment
-
-  URL 的最后一段路径中不能包含文件扩展名（比如 `.`）
-
-* The URL must not contain `__`
-
-  URL 中不能包含 `__`
-=======
 *   Its [method](https://developer.mozilla.org/docs/Web/API/Request/method) is `GET`
 *   Its [mode](https://developer.mozilla.org/docs/Web/API/Request/mode) is `navigation`
 *   It accepts a `text/html` response as determined by the value of the `Accept` header
 *   Its URL matches the following criteria:
     *   The URL must not contain a file extension \(that is, a `.`\) in the last path segment
     *   The URL must not contain `__`
->>>>>>> cfd87027
 
 <div class="alert is-helpful">
 
@@ -675,13 +554,7 @@
 ### 匹配导航请求的 URL
 
 While these default criteria are fine in most cases, it is sometimes desirable to configure different rules.
-<<<<<<< HEAD
-For example, you might want to ignore specific routes (that are not part of the Angular app) and pass them through to the server.
-
-虽然这些默认条件在大多数情况下都挺好用，不过有时还是要配置一些不同的规则。比如，你可能希望忽略一些特定的路由（它们可能不是 Angular 应用的一部分），而是把它们透传给服务器。
-=======
 For example, you might want to ignore specific routes, such as those that are not part of the Angular app, and pass them through to the server.
->>>>>>> cfd87027
 
 This field contains an array of URLs and [glob-like](#glob-patterns) URL patterns that are matched at runtime.
 It can contain both negative patterns (that is, patterns starting with `!`) and non-negative patterns and URLs.
@@ -726,18 +599,12 @@
 </code-example>
 
 | Possible values | Details |
-<<<<<<< HEAD
 | :-------------- | :------ |
 | 可能的值 | 详情 |
 | `'performance'` | The default setting. Serves the specified [index file](#index-file), which is typically cached. |
 | `'performance'` | 默认设置。提供指定的[索引文件](#index-file)，它通常会被缓存。 |
-| `'freshness'` | Passes the requests through to the network and falls back to the `performance` behavior when offline. This value is useful when the server redirects the navigation requests elsewhere using an HTTP redirect (3xx status code). Reasons for using this value include: <ul> <li> Redirecting to an authentication website when authentication is not handled by the application </li> <li> Redirecting specific URLs to avoid breaking existing links/bookmarks after a website redesign </li> <li> Redirecting to a different website, such as a server-status page, while a page is temporarily down </li> </ul> |
-| `'freshness'` | 将请求透传到网络，并在脱机时回退到 `performance` 模式。当服务器在用 HTTP 重定向（3xx 状态代码）将导航请求重定向到其他位置时，此值很有用。使用此值的原因包括：<ul> <li> 当应用尚未处理身份验证时，重定向到身份验证网站。</li> <li> 重定向特定的 URL，以免在网站重新设计后破坏现有的链接/书签。</li> <li>  当页面暂时关闭时，重定向到其他网站，比如服务器状态页。</li> </ul> |
-=======
-|:---             |:---     |
-| `'performance'` | The default setting. Serves the specified [index file](#index-file), which is typically cached.                                                                                                                                                                                                                                                                                                                                                                                                                                                                                                                      |
-| `'freshness'`   | Passes the requests through to the network and falls back to the `performance` behavior when offline. This value is useful when the server redirects the navigation requests elsewhere using a `3xx` HTTP redirect status code. Reasons for using this value include: <ul> <li> Redirecting to an authentication website when authentication is not handled by the application </li> <li> Redirecting specific URLs to avoid breaking existing links/bookmarks after a website redesign </li> <li> Redirecting to a different website, such as a server-status page, while a page is temporarily down </li> </ul> |
->>>>>>> cfd87027
+| `'freshness'` | Passes the requests through to the network and falls back to the `performance` behavior when offline. This value is useful when the server redirects the navigation requests elsewhere using a `3xx` HTTP redirect status code. Reasons for using this value include: <ul> <li> Redirecting to an authentication website when authentication is not handled by the application </li> <li> Redirecting specific URLs to avoid breaking existing links/bookmarks after a website redesign </li> <li> Redirecting to a different website, such as a server-status page, while a page is temporarily down </li> </ul> |
+| `'freshness'` | 将请求透传到网络，并在脱机时回退到 `performance` 模式。当服务器在用 HTTP 重定向状态码 `3xx` 将导航请求重定向到其他位置时，此值很有用。使用此值的原因包括：<ul> <li> 当应用尚未处理身份验证时，重定向到身份验证网站。</li> <li> 重定向特定的 URL，以免在网站重新设计后破坏现有的链接/书签。</li> <li>  当页面暂时关闭时，重定向到其他网站，比如服务器状态页。</li> </ul> |
 
 <div class="alert is-important">
 
