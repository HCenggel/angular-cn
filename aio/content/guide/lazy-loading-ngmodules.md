# Lazy-loading feature modules

<<<<<<< HEAD
# 惰性加载的特性模块

## High level view

## 高层视角

By default, NgModules are eagerly loaded, which means that as soon as the app loads, so do all the NgModules, whether or not they are immediately necessary. For large apps with lots of routes, consider lazy loading&mdash;a design pattern that loads NgModules as needed. Lazy loading helps keep initial
bundle sizes smaller, which in turn helps decrease load times.

默认情况下，NgModule 都是急性加载的，也就是说它会在应用加载时尽快加载，所有模块都是如此，无论是否立即要用。对于带有很多路由的大型应用，考虑使用惰性加载 —— 一种按需加载 NgModule 的模式。惰性加载可以减小初始包的尺寸，从而减少加载时间。
=======
By default, NgModules are eagerly loaded, which means that as soon as the app loads, so do all the NgModules, whether or not they are immediately necessary. For large apps with lots of routes, consider lazy loading&mdash;a design pattern that loads NgModules as needed. Lazy loading helps keep initial
bundle sizes smaller, which in turn helps decrease load times.

<div class="alert is-helpful">
>>>>>>> eee2fd22

For the final sample app with two lazy-loaded modules that this page describes, see the
<live-example></live-example>.

<<<<<<< HEAD
如果需要本页描述的具有两个惰性加载模块的范例应用，参见<live-example></live-example>。
=======
</div>

{@a lazy-loading}

## Lazy loading basics

This section introduces the basic procedure for configuring a lazy-loaded route.
For a step-by-step example, see the [step-by-step setup](#step-by-step) section on this page.

To lazy load Angular modules, use `loadchildren` (instead of `component`) in your `AppRoutingModule` `routes` configuration as follows.

<code-example header="AppRoutingModule (excerpt)">

const routes: Routes = [
  {
    path: 'items',
    loadChildren: () => import('./items/items.module').then(m => m.ItemsModule)
  }
];

</code-example>

In the lazy-loaded module's routing module, add a route for the component.

<code-example header="Routing module for lazy loaded module (excerpt)">

const routes: Routes = [
  {
    path: '',
    component: ItemsComponent
  }
];

</code-example>

Also be sure to remove the `ItemsModule` from the `AppModule`.
For step-by-step instructions on lazy loading modules, continue with the following sections of this page.

{@a step-by-step}

## Step-by-step setup
>>>>>>> eee2fd22

There are two main steps to setting up a lazy-loaded feature module:

建立惰性加载的特性模块有两个主要步骤：

1. Create the feature module with the CLI, using the `--route` flag.

   使用 `--route` 标志，用 CLI 创建特性模块。

1. Configure the routes.

<<<<<<< HEAD
   配置相关路由。

## Set up an app
=======
### Set up an app
>>>>>>> eee2fd22

## 建立应用

If you don’t already have an app, you can follow the steps below to
create one with the CLI. If you already have an app, skip to
[Configure the routes](#config-routes). Enter the following command
where `customer-app` is the name of your app:

如果你还没有应用，可以遵循下面的步骤使用 CLI 创建一个。如果已经有了，可以直接跳到 [配置路由](#config-routes)部分。
输入下列命令，其中的 `customer-app` 表示你的应用名称：

<code-example language="bash">
ng new customer-app --routing

</code-example>

This creates an app called `customer-app` and the `--routing` flag
generates a file called `app-routing.module.ts`, which is one of
the files you need for setting up lazy loading for your feature module.
Navigate into the project by issuing the command `cd customer-app`.

这会创建一个名叫 `customer-app` 的应用，而 `--routing` 标识生成了一个名叫 `app-routing.module.ts` 的文件，它是你建立惰性加载的特性模块时所必须的。
输入命令 `cd customer-app` 进入该项目。

<div class="alert is-helpful">

The `--routing` option requires Angular/CLI version 8.1 or higher.
See [Keeping Up to Date](guide/updating).

`--routing` 选项需要 Angular/CLI 8.1 或更高版本。
请参阅[保持最新](guide/updating)。

</div>

### Create a feature module with routing

## 创建一个带路由的特性模块

Next, you’ll need a feature module with a component to route to.
To make one, enter the following command in the terminal, where `customers` is the name of the feature module. The path for loading the `customers` feature modules is also `customers` because it is specified with the `--route` option:

接下来，你将需要一个包含路由的目标组件的特性模块。
要创建它，在终端中输入如下命令，其中 `customers` 是特性模块的名称。加载 `customers` 特性模块的路径也是 `customers`，因为它是通过 `--route` 选项指定的：

<code-example language="bash">
ng generate module customers --route customers --module app.module
</code-example>

This creates a `customers` folder with the new lazy-loadable module `CustomersModule` defined in the `customers.module.ts` file. The command automatically declares the `CustomersComponent` inside the new feature module.

这将创建一个 `customers` 文件夹，在其 `customers.module.ts` 文件中定义了新的可惰性加载模块 `CustomersModule`。该命令会自动在新特性模块中声明 `CustomersComponent`。

Because the new module is meant to be lazy-loaded, the command does NOT add a reference to the new feature module in the application's root module file, `app.module.ts`.
Instead, it adds the declared route, `customers` to the `routes` array declared in the module provided as the `--module` option.

因为这个新模块想要惰性加载，所以该命令不会在应用的根模块 `app.module.ts` 中添加对新特性模块的引用。
相反，它将声明的路由 `customers` 添加到以 `--module` 选项指定的模块中声明的 `routes` 数组中。

<code-example
  header="src/app/app-routing.module.ts"
  path="lazy-loading-ngmodules/src/app/app-routing.module.ts"
  region="routes-customers">
</code-example>

Notice that the lazy-loading syntax uses `loadChildren` followed by a function that uses the browser's built-in `import('...')` syntax for dynamic imports.
The import path is the relative path to the module.

<<<<<<< HEAD
注意，惰性加载语法使用 `loadChildren`，其后是一个使用浏览器内置的 `import('...')` 语法进行动态导入的函数。
其导入路径是到当前模块的相对路径。

### Add another feature module
=======
#### Add another feature module
>>>>>>> eee2fd22

### 添加另一个特性模块

Use the same command to create a second lazy-loaded feature module with routing, along with its stub component.

使用同样的命令创建第二个带路由的惰性加载特性模块及其桩组件。

<code-example language="bash">
ng generate module orders --route orders --module app.module
</code-example>

This creates a new folder called `orders` containing the `OrdersModule` and `OrdersRoutingModule`, along with the new `OrdersComponent` source files.
The `orders` route, specified with the `--route` option, is added to the `routes` array inside the `app-routing.module.ts` file, using the lazy-loading syntax.

这将创建一个名为 `orders` 的新文件夹，其中包含 `OrdersModule` 和 `OrdersRoutingModule` 以及新的 `OrdersComponent` 源文件。
使用 `--route` 选项指定的 `orders` 路由，用惰性加载语法添加到了 `app-routing.module.ts` 文件内的 `routes` 数组中。

<code-example
  header="src/app/app-routing.module.ts"
  path="lazy-loading-ngmodules/src/app/app-routing.module.ts"
  region="routes-customers-orders">
</code-example>

### Set up the UI

## 建立 UI

Though you can type the URL into the address bar, a navigation UI is easier for the user and more common.
Replace the default placeholder markup in `app.component.html` with a custom nav
so you can easily navigate to your modules in the browser:

<<<<<<< HEAD
虽然你也可以在地址栏中输入 URL，不过导航 UI 会更好用，也更常见。
把 `app.component.html` 中的占位脚本替换成一个自定义的导航，以便你在浏览器中能轻松地在模块之间导航。

<code-example path="lazy-loading-ngmodules/src/app/app.component.html" header="app.component.html" region="app-component-template" header="src/app/app.component.html">

</code-example>

=======
<code-example path="lazy-loading-ngmodules/src/app/app.component.html" header="app.component.html" region="app-component-template" header="src/app/app.component.html"></code-example>

>>>>>>> eee2fd22
To see your app in the browser so far, enter the following command in the terminal window:

要想在浏览器中看到你的应用，就在终端窗口中输入下列命令：

<code-example language="bash">
ng serve

</code-example>

Then go to `localhost:4200` where you should see  `customer-app`  and three buttons.

然后，跳转到 `localhost:4200`，这时你应该看到  `customer-app`  和三个按钮。

<div class="lightbox">

  <img src="generated/images/guide/lazy-loading-ngmodules/three-buttons.png" width="300" alt="three buttons in the browser">

</div>

These buttons work, because the CLI automatically added the routes to the feature modules to the `routes` array in `app.module.ts`.

这些按钮生效了，因为 CLI 会自动将特性模块的路由添加到 `app.module.ts` 中的 `routes` 数组中。

{@a config-routes}

### Imports and route configuration

## 导入与路由配置

The CLI automatically added each feature module to the routes map at the application level.
Finish this off by adding the default route. In the `app-routing.module.ts` file, update the `routes` array with the following:

CLI 会将每个特性模块自动添加到应用级的路由映射表中。
通过添加默认路由来最终完成这些步骤。
在 `app-routing.module.ts` 文件中，使用如下命令更新 `routes` 数组：

<code-example path="lazy-loading-ngmodules/src/app/app-routing.module.ts" id="app-routing.module.ts" region="const-routes" header="src/app/app-routing.module.ts"></code-example>

The first two paths are the routes to the `CustomersModule` and the `OrdersModule`.
The final entry defines a default route. The empty path matches everything that doesn't match an earlier path.

前两个路径是到 `CustomersModule` 和 `OrdersModule` 的路由。
最后一个条目则定义了默认路由。空路径匹配所有不匹配先前路径的内容。

### Inside the feature module

### 特性模块内部

Next, take a look at the `customers.module.ts` file. If you’re using the CLI and following the steps outlined in this page, you don’t have to do anything here.

接下来，仔细看看 `customers.module.ts` 文件。如果你使用的是 CLI，并按照此页面中的步骤进行操作，则无需在此处执行任何操作。

<code-example path="lazy-loading-ngmodules/src/app/customers/customers.module.ts" id="customers.module.ts" region="customers-module" header="src/app/customers/customers.module.ts"></code-example>

The `customers.module.ts` file imports the `customers-routing.module.ts` and `customers.component.ts` files. `CustomersRoutingModule` is listed in the `@NgModule` `imports` array giving `CustomersModule` access to its own routing module. `CustomersComponent` is in the `declarations` array, which means `CustomersComponent` belongs to the `CustomersModule`.

`customers.module.ts` 文件导入了 `customers-routing.module.ts` 和 `customers.component.ts` 文件。`@NgModule` 的 `imports` 数组中列出了 `CustomersRoutingModule`，让 `CustomersModule` 可以访问它自己的路由模块。`CustomersComponent` 位于 `declarations` 数组中，这意味着 `CustomersComponent` 属于 `CustomersModule`。

The `app-routing.module.ts` then imports the feature module, `customers.module.ts` using JavaScript's dynamic import.

然后，`app-routing.module.ts` 会使用 JavaScript 的动态导入功能来导入特性模块 `customers.module.ts`。

The feature-specific route definition file `customers-routing.module.ts` imports its own feature component defined in the `customers.component.ts` file, along with the other JavaScript import statements. It then maps the empty path to the `CustomersComponent`.

专属于特性模块的路由定义文件 `customers-routing.module.ts` 将导入在 `customers.component.ts` 文件中定义的自有特性组件，以及其它 JavaScript 导入语句。然后将空路径映射到 `CustomersComponent`。

<code-example path="lazy-loading-ngmodules/src/app/customers/customers-routing.module.ts" id="customers-routing.module.ts" region="customers-routing-module" header="src/app/customers/customers-routing.module.ts"></code-example>

The `path` here is set to an empty string because the path in `AppRoutingModule` is already set to `customers`, so this route in the `CustomersRoutingModule`, is already within the `customers` context. Every route in this routing module is a child route.

这里的 `path` 设置为空字符串，因为 `AppRoutingModule` 中的路径已经设置为 `customers`，因此，`CustomersRoutingModule` 中的此路由已经位于 `customers` 这个上下文中。此路由模块中的每个路由都是其子路由。

The other feature module's routing module is configured similarly.

另一个特性模块中路由模块的配置也类似。

<code-example path="lazy-loading-ngmodules/src/app/orders/orders-routing.module.ts" id="orders-routing.module.ts" region="orders-routing-module-detail" header="src/app/orders/orders-routing.module.ts (excerpt)"></code-example>

### Verify lazy loading

## 确认它工作正常

You can check to see that a module is indeed being lazy loaded with the Chrome developer tools. In Chrome, open the dev tools by pressing `Cmd+Option+i` on a Mac or `Ctrl+Shift+j` on a PC and go to the Network Tab.

你可以使用 Chrome 开发者工具来确认一下这些模块真的是惰性加载的。
在 Chrome 中，按 `Cmd+Option+i`（Mac）或 `Ctrl+Shift+j`（PC），并选中 `Network` 页标签。

<div class="lightbox">

  <img src="generated/images/guide/lazy-loading-ngmodules/network-tab.png" width="600" alt="lazy loaded modules diagram">

</div>

Click on the Orders or Customers button. If you see a chunk appear, everything is wired up properly and the feature module is being lazy loaded. A chunk should appear for Orders and for Customers but will only appear once for each.

点击 Orders 或 Customers 按钮。如果你看到某个 chunk 文件出现了，就表示一切就绪，特性模块被惰性加载成功了。Orders 和 Customers 都应该出现一次 chunk，并且它们各自只应该出现一次。

<div class="lightbox">

  <img src="generated/images/guide/lazy-loading-ngmodules/chunk-arrow.png" width="600" alt="lazy loaded modules diagram">

</div>

To see it again, or to test after working in the project, clear everything out by clicking the circle with a line through it in the upper left of the Network Tab:

要想再次查看它或测试本项目后面的行为，只要点击 Network 页左上放的 ` 清除 ` 图标即可。

<div class="lightbox">

  <img src="generated/images/guide/lazy-loading-ngmodules/clear.gif" width="200" alt="lazy loaded modules diagram">

</div>

Then reload with `Cmd+r` or `Ctrl+r`, depending on your platform.

然后，使用 `Cmd+r`（Mac） 或 `Ctrl+r`（PC） 重新加载页面。

## `forRoot()` and `forChild()`

## `forRoot()` 与 `forChild()`

You might have noticed that the CLI adds `RouterModule.forRoot(routes)` to the `AppRoutingModule` `imports` array.
This lets Angular know that the `AppRoutingModule` is a routing module and `forRoot()` specifies that this is the root routing module.
It configures all the routes you pass to it, gives you access to the router directives, and registers the `Router` service.
Use `forRoot()` only once in the application, inside the `AppRoutingModule`.

你可能已经注意到了，CLI 会把 `RouterModule.forRoot(routes)` 添加到 `AppRoutingModule` 的 `imports` 数组中。
这会让 Angular 知道 `AppRoutingModule` 是一个路由模块，而 `forRoot()` 表示这是一个根路由模块。
它会配置你传入的所有路由、让你能访问路由器指令并注册 `Router`。
`forRoot()` 在应用中只应该使用一次，也就是这个 `AppRoutingModule` 中。

The CLI also adds `RouterModule.forChild(routes)` to feature routing modules.
This way, Angular knows that the route list is only responsible for providing additional routes and is intended for feature modules.
You can use `forChild()` in multiple modules.

CLI 还会把 `RouterModule.forChild(routes)` 添加到各个特性模块中。这种方式下 Angular 就会知道这个路由列表只负责提供额外的路由并且其设计意图是作为特性模块使用。你可以在多个模块中使用 `forChild()`。

The `forRoot()` method takes care of the *global* injector configuration for the Router.
The `forChild()` method has no injector configuration. It uses directives such as `RouterOutlet` and `RouterLink`.
For more information, see the [`forRoot()` pattern](guide/singleton-services#forRoot) section of the [Singleton Services](guide/singleton-services) guide.

<<<<<<< HEAD
`forRoot()` 方法为路由器管理*全局性的*注入器配置。
`forChild()` 方法中没有注入器配置，只有像 `RouterOutlet` 和 `RouterLink` 这样的指令。
欲知详情，参见[单例服务](guide/singleton-services)章的 [`forRoot()` 模式](guide/singleton-services#forRoot)小节。
=======
{@a preloading}

## Preloading

Preloading improves UX by loading parts of your app in the background.
You can preload modules or component data.

### Preloading modules

Preloading modules improves UX by loading parts of your app in the background so users don't have to wait for the elements to download when they activate a route.

To enable preloading of all lazy loaded modules, import the `PreloadAllModules` token from the Angular `router`.

<code-example header="AppRoutingModule (excerpt)">

import { PreloadAllModules } from '@angular/router';

</code-example>

Still in the `AppRoutingModule`, specify your preloading strategy in `forRoot()`.

<code-example header="AppRoutingModule (excerpt)">

RouterModule.forRoot(
  appRoutes,
  {
    preloadingStrategy: PreloadAllModules
  }
)

</code-example>

### Preloading component data

To preload component data, you can use a `resolver`.
Resolvers improve UX by blocking the page load until all necessary data is available to fully display the page.

#### Resolvers

Create a resolver service.
With the CLI, the command to generate a service is as follows:


<code-example language="none" class="code-shell">
  ng generate service <service-name>
</code-example>

In your service, import the following router members, implement `Resolve`, and inject the `Router` service:

<code-example header="Resolver service (excerpt)">

import { Resolve } from '@angular/router';

...

export class CrisisDetailResolverService implements Resolve<> {
  resolve(route: ActivatedRouteSnapshot, state: RouterStateSnapshot): Observable<> {
    // your logic goes here
  }
}

</code-example>

Import this resolver into your module's routing module.

<code-example header="Feature module's routing module (excerpt)">

import { YourResolverService }    from './your-resolver.service';

</code-example>

Add a `resolve` object to the component's `route` configuration.

<code-example header="Feature module's routing module (excerpt)">
{
  path: '/your-path',
  component: YourComponent,
  resolve: {
    crisis: YourResolverService
  }
}
</code-example>


In the component, use an `Observable` to get the data from the `ActivatedRoute`.


<code-example header="Component (excerpt)">
ngOnInit() {
  this.route.data
    .subscribe((your-parameters) => {
      // your data-specific code goes here
    });
}
</code-example>

For more information with a working example, see the [routing tutorial section on preloading](guide/router#preloading-background-loading-of-feature-areas).

>>>>>>> eee2fd22

<hr>

## More on NgModules and routing

## 更多关于 NgModule 和路由的知识

You may also be interested in the following:

你可能还对下列内容感兴趣：

* [Routing and Navigation](guide/router).

   [路由与导航](guide/router)。

* [Providers](guide/providers).

   [服务提供者](guide/providers)。

* [Types of Feature Modules](guide/module-types).

   [特性模块的分类](guide/module-types)。

* [Route-level code-splitting in Angular](https://web.dev/route-level-code-splitting-in-angular/)

  [Angular 中的路由级代码拆分](https://web.dev/route-level-code-splitting-in-angular/)

* [Route preloading strategies in Angular](https://web.dev/route-preloading-in-angular/)

  [Angular 中的路由预加载策略](https://web.dev/route-preloading-in-angular/)
<|MERGE_RESOLUTION|>--- conflicted
+++ resolved
@@ -1,39 +1,36 @@
 # Lazy-loading feature modules
 
-<<<<<<< HEAD
-# 惰性加载的特性模块
-
-## High level view
-
-## 高层视角
+# 惰性加载特性模块
 
 By default, NgModules are eagerly loaded, which means that as soon as the app loads, so do all the NgModules, whether or not they are immediately necessary. For large apps with lots of routes, consider lazy loading&mdash;a design pattern that loads NgModules as needed. Lazy loading helps keep initial
 bundle sizes smaller, which in turn helps decrease load times.
 
 默认情况下，NgModule 都是急性加载的，也就是说它会在应用加载时尽快加载，所有模块都是如此，无论是否立即要用。对于带有很多路由的大型应用，考虑使用惰性加载 —— 一种按需加载 NgModule 的模式。惰性加载可以减小初始包的尺寸，从而减少加载时间。
-=======
-By default, NgModules are eagerly loaded, which means that as soon as the app loads, so do all the NgModules, whether or not they are immediately necessary. For large apps with lots of routes, consider lazy loading&mdash;a design pattern that loads NgModules as needed. Lazy loading helps keep initial
-bundle sizes smaller, which in turn helps decrease load times.
 
 <div class="alert is-helpful">
->>>>>>> eee2fd22
 
 For the final sample app with two lazy-loaded modules that this page describes, see the
 <live-example></live-example>.
 
-<<<<<<< HEAD
 如果需要本页描述的具有两个惰性加载模块的范例应用，参见<live-example></live-example>。
-=======
+
 </div>
 
 {@a lazy-loading}
 
 ## Lazy loading basics
+
+## 惰性加载入门
 
 This section introduces the basic procedure for configuring a lazy-loaded route.
 For a step-by-step example, see the [step-by-step setup](#step-by-step) section on this page.
 
+本节会介绍配置惰性加载路由的基本过程。
+想要一个分步的范例，参见本页的[分步设置](#step-by-step)部分。
+
 To lazy load Angular modules, use `loadchildren` (instead of `component`) in your `AppRoutingModule` `routes` configuration as follows.
+
+要惰性加载 Angular 模块，请在 `AppRoutingModule` `routes` 中使用 `loadchildren` 代替 `component` 进行配置，代码如下。
 
 <code-example header="AppRoutingModule (excerpt)">
 
@@ -48,6 +45,8 @@
 
 In the lazy-loaded module's routing module, add a route for the component.
 
+在惰性加载模块的路由模块中，添加一个指向该组件的路由。
+
 <code-example header="Routing module for lazy loaded module (excerpt)">
 
 const routes: Routes = [
@@ -62,10 +61,14 @@
 Also be sure to remove the `ItemsModule` from the `AppModule`.
 For step-by-step instructions on lazy loading modules, continue with the following sections of this page.
 
+还要确保从 `AppModule` 中移除了 `ItemsModule`。
+想要一个关于惰性加载模块的分步操作指南，请继续查看本页的后续章节。
+
 {@a step-by-step}
 
 ## Step-by-step setup
->>>>>>> eee2fd22
+
+## 分步设置
 
 There are two main steps to setting up a lazy-loaded feature module:
 
@@ -77,15 +80,11 @@
 
 1. Configure the routes.
 
-<<<<<<< HEAD
    配置相关路由。
 
-## Set up an app
-=======
 ### Set up an app
->>>>>>> eee2fd22
-
-## 建立应用
+
+### 建立应用
 
 If you don’t already have an app, you can follow the steps below to
 create one with the CLI. If you already have an app, skip to
@@ -120,7 +119,7 @@
 
 ### Create a feature module with routing
 
-## 创建一个带路由的特性模块
+### 创建一个带路由的特性模块
 
 Next, you’ll need a feature module with a component to route to.
 To make one, enter the following command in the terminal, where `customers` is the name of the feature module. The path for loading the `customers` feature modules is also `customers` because it is specified with the `--route` option:
@@ -151,16 +150,12 @@
 Notice that the lazy-loading syntax uses `loadChildren` followed by a function that uses the browser's built-in `import('...')` syntax for dynamic imports.
 The import path is the relative path to the module.
 
-<<<<<<< HEAD
 注意，惰性加载语法使用 `loadChildren`，其后是一个使用浏览器内置的 `import('...')` 语法进行动态导入的函数。
 其导入路径是到当前模块的相对路径。
 
-### Add another feature module
-=======
 #### Add another feature module
->>>>>>> eee2fd22
-
-### 添加另一个特性模块
+
+#### 添加另一个特性模块
 
 Use the same command to create a second lazy-loaded feature module with routing, along with its stub component.
 
@@ -184,24 +179,17 @@
 
 ### Set up the UI
 
-## 建立 UI
+### 建立 UI
 
 Though you can type the URL into the address bar, a navigation UI is easier for the user and more common.
 Replace the default placeholder markup in `app.component.html` with a custom nav
 so you can easily navigate to your modules in the browser:
 
-<<<<<<< HEAD
 虽然你也可以在地址栏中输入 URL，不过导航 UI 会更好用，也更常见。
 把 `app.component.html` 中的占位脚本替换成一个自定义的导航，以便你在浏览器中能轻松地在模块之间导航。
 
-<code-example path="lazy-loading-ngmodules/src/app/app.component.html" header="app.component.html" region="app-component-template" header="src/app/app.component.html">
-
-</code-example>
-
-=======
 <code-example path="lazy-loading-ngmodules/src/app/app.component.html" header="app.component.html" region="app-component-template" header="src/app/app.component.html"></code-example>
 
->>>>>>> eee2fd22
 To see your app in the browser so far, enter the following command in the terminal window:
 
 要想在浏览器中看到你的应用，就在终端窗口中输入下列命令：
@@ -229,7 +217,7 @@
 
 ### Imports and route configuration
 
-## 导入与路由配置
+### 导入与路由配置
 
 The CLI automatically added each feature module to the routes map at the application level.
 Finish this off by adding the default route. In the `app-routing.module.ts` file, update the `routes` array with the following:
@@ -282,7 +270,7 @@
 
 ### Verify lazy loading
 
-## 确认它工作正常
+### 确认它工作正常
 
 You can check to see that a module is indeed being lazy loaded with the Chrome developer tools. In Chrome, open the dev tools by pressing `Cmd+Option+i` on a Mac or `Ctrl+Shift+j` on a PC and go to the Network Tab.
 
@@ -343,24 +331,33 @@
 The `forChild()` method has no injector configuration. It uses directives such as `RouterOutlet` and `RouterLink`.
 For more information, see the [`forRoot()` pattern](guide/singleton-services#forRoot) section of the [Singleton Services](guide/singleton-services) guide.
 
-<<<<<<< HEAD
 `forRoot()` 方法为路由器管理*全局性的*注入器配置。
 `forChild()` 方法中没有注入器配置，只有像 `RouterOutlet` 和 `RouterLink` 这样的指令。
 欲知详情，参见[单例服务](guide/singleton-services)章的 [`forRoot()` 模式](guide/singleton-services#forRoot)小节。
-=======
+
 {@a preloading}
 
 ## Preloading
+
+## 预加载
 
 Preloading improves UX by loading parts of your app in the background.
 You can preload modules or component data.
 
+预加载通过在后台加载部分应用来改进用户体验。你可以预加载模块或组件数据。
+
 ### Preloading modules
 
+### 预加载模块
+
 Preloading modules improves UX by loading parts of your app in the background so users don't have to wait for the elements to download when they activate a route.
 
+预加载模块通过在后台加载部分应用来改善用户体验，这样用户在激活路由时就无需等待下载这些元素。
+
 To enable preloading of all lazy loaded modules, import the `PreloadAllModules` token from the Angular `router`.
 
+要启用所有惰性加载模块的预加载， 请从 Angular 的 `router` 导入 `PreloadAllModules` 令牌。
+
 <code-example header="AppRoutingModule (excerpt)">
 
 import { PreloadAllModules } from '@angular/router';
@@ -368,6 +365,8 @@
 </code-example>
 
 Still in the `AppRoutingModule`, specify your preloading strategy in `forRoot()`.
+
+还是在 `AppRoutingModule` 中，通过 `forRoot()` 指定你的预加载策略。
 
 <code-example header="AppRoutingModule (excerpt)">
 
@@ -382,20 +381,31 @@
 
 ### Preloading component data
 
+### 预加载组件数据
+
 To preload component data, you can use a `resolver`.
 Resolvers improve UX by blocking the page load until all necessary data is available to fully display the page.
 
+要预加载组件数据，你可以使用 `resolver` 守卫。解析器通过阻止页面加载来改进用户体验，直到显示页面时的全部必要数据都可用。
+
 #### Resolvers
+
+#### 解析器
 
 Create a resolver service.
 With the CLI, the command to generate a service is as follows:
 
+创建一个解析器服务。通过 CLI，生成服务的命令如下：
+
 
 <code-example language="none" class="code-shell">
   ng generate service <service-name>
 </code-example>
 
 In your service, import the following router members, implement `Resolve`, and inject the `Router` service:
+
+在你的服务中，导入下列路由器成员，实现 `Resolve` 接口，并注入到 `Router` 服务中：
+
 
 <code-example header="Resolver service (excerpt)">
 
@@ -413,6 +423,8 @@
 
 Import this resolver into your module's routing module.
 
+把这个解析器导入此模块的路由模块。
+
 <code-example header="Feature module's routing module (excerpt)">
 
 import { YourResolverService }    from './your-resolver.service';
@@ -420,6 +432,8 @@
 </code-example>
 
 Add a `resolve` object to the component's `route` configuration.
+
+在组件的 `route` 配置中添加一个 `resolve` 对象。
 
 <code-example header="Feature module's routing module (excerpt)">
 {
@@ -431,9 +445,9 @@
 }
 </code-example>
 
-
 In the component, use an `Observable` to get the data from the `ActivatedRoute`.
 
+在此组件中，使用一个 `Observable` 来从 `ActivatedRoute` 获取数据。
 
 <code-example header="Component (excerpt)">
 ngOnInit() {
@@ -446,7 +460,8 @@
 
 For more information with a working example, see the [routing tutorial section on preloading](guide/router#preloading-background-loading-of-feature-areas).
 
->>>>>>> eee2fd22
+有关工作示例的更多信息，请参阅[路由教程的预加载部分](guide/router#preloading-background-loading-of-feature-areas) 。
+
 
 <hr>
 
