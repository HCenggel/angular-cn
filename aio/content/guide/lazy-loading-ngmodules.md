--- conflicted
+++ resolved
@@ -39,12 +39,12 @@
 
 ## High level view
 
-<<<<<<< HEAD
 ## 高层视角
-=======
+
 By default, NgModules are eagerly loaded, which means that as soon as the app loads, so do all the NgModules, whether or not they are immediately necessary. For large apps with lots of routes, consider lazy loading&mdash;a design pattern that loads NgModules as needed. Lazy loading helps keep initial
 bundle sizes smaller, which in turn helps decrease load times.
->>>>>>> cb6dea47
+
+默认情况下，NgModule 都是急性加载的，也就是说它会在应用加载时尽快加载，所有模块都是如此，无论是否立即要用。对于带有很多路由的大型应用，考虑使用惰性加载 —— 一种按需加载 NgModule 的模式。惰性加载可以减小初始包的尺寸，从而减少加载时间。
 
 There are three main steps to setting up a lazy loaded feature module:
 
@@ -136,14 +136,8 @@
 This creates a folder inside of `customers` called `customer-list`
 with the four files that make up the component.
 
-<<<<<<< HEAD
 这会在 `customers` 目录中创建一个名叫 `customer-list` 的文件夹，其中包含该组件的四个文件。
 
-<!-- For more information
-about components, see [Components](). -->
-
-=======
->>>>>>> cb6dea47
 Just like with the routing module, the CLI imports the
 `CustomerListComponent` into the `CustomersModule`.
 
@@ -300,13 +294,9 @@
 
 ## Confirm it’s working
 
-<<<<<<< HEAD
 ## 确认它工作正常
 
-You can check to see that a module is indeed being lazy loaded with the Chrome developer tools. In Chrome, open the dev tools by pressing `Cmd+Option+i` on a Mac or `Ctrl+Alt+i` on a PC and go to the Network Tab.
-=======
 You can check to see that a module is indeed being lazy loaded with the Chrome developer tools. In Chrome, open the dev tools by pressing `Cmd+Option+i` on a Mac or `Ctrl+Shift+j` on a PC and go to the Network Tab.
->>>>>>> cb6dea47
 
 你可以使用 Chrome 开发者工具来确认一下这些模块真的是惰性加载的。
 在 Chrome 中，按 `Cmd+Option+i`（Mac）或 `Ctrl+Alt+i`（PC），并选中 `Network` 页标签。
@@ -357,11 +347,11 @@
 
 `forRoot()` contains injector configuration which is global; such as configuring the Router. `forChild()` has no injector configuration, only directives such as `RouterOutlet` and `RouterLink`.
 
-<<<<<<< HEAD
 `forRoot()` 包含的注入器配置是全局性的，比如对路由器的配置。`forChild()` 中没有注入器配置，只有像 `RouterOutlet` 和 `RouterLink` 这样的指令。
-=======
+
 For more information, see the [`forRoot()` pattern](guide/singleton-services#forRoot) section of the [Singleton Services](guide/singleton-services) guide.
->>>>>>> cb6dea47
+
+欲知详情，参见[单例服务](guide/singleton-services)章的 [`forRoot()` 模式](guide/singleton-services#forRoot)小节。
 
 <hr>
 
