--- conflicted
+++ resolved
@@ -1,12 +1,8 @@
 # Service worker communication
 
-<<<<<<< HEAD
 # 与 Service Worker 通讯
 
-Importing `ServiceWorkerModule` into your `AppModule` doesn't just register the service worker, it also provides a few services you can use to interact with the service worker and control the caching of your app.
-=======
 Importing `ServiceWorkerModule` into your `AppModule` doesn't just register the service worker, it also provides a few services you can use to interact with the service worker and control the caching of your application.
->>>>>>> d7454a16
 
 把 `ServiceWorkerModule` 导入到你的 `AppModule` 中不仅会注册 Service Worker，还会提供一些服务，让你能和 Service Worker 通讯，并控制你的应用缓存。
 
@@ -24,40 +20,28 @@
 
 ## `SwUpdate` service
 
-<<<<<<< HEAD
 ## `SwUpdate` 服务
 
-The `SwUpdate` service gives you access to events that indicate when the service worker has discovered an available update for your app or when it has activated such an update&mdash;meaning it is now serving content from that update to your app.
-=======
 The `SwUpdate` service gives you access to events that indicate when the service worker has discovered an available update for your application or when it has activated such an update&mdash;meaning it is now serving content from that update to your application.
->>>>>>> d7454a16
 
 `SwUpdate` 服务让你能访问一些事件，这些事件会指出 Service Worker 何时发现了可用的更新或者一个更新何时可以被激活 —— 这意味着它现在可以通过更新后的版本提供服务了。
 
 The `SwUpdate` service supports four separate operations:
-<<<<<<< HEAD
 
 `SwUpdate` 服务支持四个独立的操作：
 
-* Getting notified of *available* updates. These are new versions of the app to be loaded if the page is refreshed.
+* Getting notified of *available* updates. These are new versions of the application to be loaded if the page is refreshed.
 
    获取出现*可用*更新的通知。如果要刷新页面，这些就是可加载的新版本。
 
-* Getting notified of update *activation*. This is when the service worker starts serving a new version of the app immediately.
+* Getting notified of update *activation*. This is when the service worker starts serving a new version of the application immediately.
 
    获取更新*被激活*的通知。这时候 Service Worker 就可以立即使用这些新版本提供服务了。
-
 * Asking the service worker to check the server for new updates.
 
    要求 Service Worker 向服务器查询是否有新版本。
 
-* Asking the service worker to activate the latest version of the app for the current tab.
-=======
-* Getting notified of *available* updates. These are new versions of the application to be loaded if the page is refreshed.
-* Getting notified of update *activation*. This is when the service worker starts serving a new version of the application immediately.
-* Asking the service worker to check the server for new updates.
 * Asking the service worker to activate the latest version of the application for the current tab.
->>>>>>> d7454a16
 
    要求 Service Worker 为当前标签页激活该应用的最新版本。
 
@@ -108,13 +92,9 @@
 Note that this is true for any kind of polling done by your application.
 Check the {@link ApplicationRef#isStable isStable} documentation for more information.
 
-<<<<<<< HEAD
 请注意，应用中所执行的各种轮询都会阻止它达到稳定态。欲知详情，参阅 {@link ApplicationRef#isStable isStable} 文档。
 
-You can avoid that delay by waiting for the app to stabilize first, before starting to poll for updates, as shown in the example above.
-=======
 You can avoid that delay by waiting for the application to stabilize first, before starting to poll for updates, as shown in the example above.
->>>>>>> d7454a16
 Alternatively, you might want to define a different {@link SwRegistrationOptions#registrationStrategy registration strategy} for the ServiceWorker.
 
 你可以通过在开始轮询更新之前先等应用达到稳定态来消除这种延迟，如下面的例子所示。
@@ -124,13 +104,9 @@
 
 ### Forcing update activation
 
-<<<<<<< HEAD
 ### 强制激活更新
 
-If the current tab needs to be updated to the latest app version immediately, it can ask to do so with the `activateUpdate()` method:
-=======
 If the current tab needs to be updated to the latest application version immediately, it can ask to do so with the `activateUpdate()` method:
->>>>>>> d7454a16
 
 如果当前标签页需要立即更新到最新的应用版本，可以通过 `activateUpdate()` 方法来要求立即这么做：
 
@@ -148,37 +124,26 @@
 
 ### Handling an unrecoverable state
 
-<<<<<<< HEAD
 ### 处理不可恢复的状态
 
-In some cases, the version of the app used by the service worker to serve a client might be in a broken state that cannot be recovered from without a full page reload.
-=======
 In some cases, the version of the application used by the service worker to serve a client might be in a broken state that cannot be recovered from without a full page reload.
->>>>>>> d7454a16
 
 在某些情况下，Service Worker 用来为客户端提供服务的应用版本可能处于损坏状态，如果不重新加载整个页面，则无法恢复该状态。
 
 For example, imagine the following scenario:
-<<<<<<< HEAD
 
 例如，设想以下情形：
 
-- A user opens the app for the first time and the service worker caches the latest version of the app.
-  Let's assume the app's cached assets include `index.html`, `main.<main-hash-1>.js` and `lazy-chunk.<lazy-hash-1>.js`.
+- A user opens the application for the first time and the service worker caches the latest version of the application.
+  Let's assume the application's cached assets include `index.html`, `main.<main-hash-1>.js` and `lazy-chunk.<lazy-hash-1>.js`.
 
   用户首次打开该应用，Service Worker 会缓存该应用的最新版本。假设应用要缓存的资源包括 `index.html`、`main.<main-hash-1>.js` 和 `lazy-chunk.<lazy-hash-1>.js` 。
 
-- The user closes the app and does not open it for a while.
+- The user closes the application and does not open it for a while.
 
   用户关闭该应用程序，并且有一段时间没有打开它。
 
-- After some time, a new version of the app is deployed to the server.
-=======
-- A user opens the application for the first time and the service worker caches the latest version of the application.
-  Let's assume the application's cached assets include `index.html`, `main.<main-hash-1>.js` and `lazy-chunk.<lazy-hash-1>.js`.
-- The user closes the application and does not open it for a while.
 - After some time, a new version of the application is deployed to the server.
->>>>>>> d7454a16
   This newer version includes the files `index.html`, `main.<main-hash-2>.js` and `lazy-chunk.<lazy-hash-2>.js` (note that the hashes are different now, because the content of the files has changed).
   The old version is no longer available on the server.
 
@@ -186,24 +151,17 @@
 
 - In the meantime, the user's browser decides to evict `lazy-chunk.<lazy-hash-1>.js` from its cache.
   Browsers may decide to evict specific (or all) resources from a cache in order to reclaim disk space.
-<<<<<<< HEAD
 
   同时，用户的浏览器决定从其缓存中清退 `lazy-chunk.<lazy-hash-1>.js` 浏览器可能决定从缓存中清退特定（或所有）资源，以便回收磁盘空间。
 
-- The user opens the app again.
+- The user opens the application again.
   The service worker serves the latest version known to it at this point, namely the old version (`index.html` and `main.<main-hash-1>.js`).
 
   用户再次打开本应用。此时，Service Worker 将提供它所知的最新版本，当然，实际上对我们是旧版本（ `index.html` 和 `main.<main-hash-1>.js` ）。
 
-- At some later point, the app requests the lazy bundle, `lazy-chunk.<lazy-hash-1>.js`.
+- At some later point, the application requests the lazy bundle, `lazy-chunk.<lazy-hash-1>.js`.
 
   在稍后的某个时刻，该应用程序请求惰性捆绑包 `lazy-chunk.<lazy-hash-1>.js` 。
-
-=======
-- The user opens the application again.
-  The service worker serves the latest version known to it at this point, namely the old version (`index.html` and `main.<main-hash-1>.js`).
-- At some later point, the application requests the lazy bundle, `lazy-chunk.<lazy-hash-1>.js`.
->>>>>>> d7454a16
 - The service worker is unable to find the asset in the cache (remember that the browser evicted it).
   Nor is it able to retrieve it from the server (since the server now only has `lazy-chunk.<lazy-hash-2>.js` from the newer version).
 
