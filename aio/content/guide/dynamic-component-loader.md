# Dynamic component loader

<<<<<<< HEAD
# 动态组件加载器

<div class="alert is-warning">

译注：本页讲的是一个用于显示广告的范例，而部分广告拦截器插件，比如 Chrome 的 AdGuard，可能会破坏其工作逻辑，因此，请在本页关闭那些插件。

</div>

Component templates are not always fixed. An application may need to load new components at runtime.
=======
Component templates are not always fixed. An application might need to load new components at runtime.
>>>>>>> 08caeadd

组件的模板不会永远是固定的。应用可能会需要在运行期间加载一些新的组件。

This cookbook shows you how to use `ComponentFactoryResolver` to add components dynamically.

这本烹饪书为你展示如何使用 `ComponentFactoryResolver` 来动态添加组件。

See the <live-example name="dynamic-component-loader"></live-example>
of the code in this cookbook.

到<live-example name="dynamic-component-loader"></live-example>查看本烹饪书的源码。

{@a dynamic-loading}

## Dynamic component loading

## 动态组件加载

The following example shows how to build a dynamic ad banner.

下面的例子展示了如何构建动态广告条。

The hero agency is planning an ad campaign with several different
ads cycling through the banner. New ad components are added
frequently by several different teams. This makes it impractical
to use a template with a static component structure.

英雄管理局正在计划一个广告活动，要在广告条中显示一系列不同的广告。几个不同的小组可能会频繁加入新的广告组件。
再用只支持静态组件结构的模板显然是不现实的。

Instead, you need a way to load a new component without a fixed
reference to the component in the ad banner's template.

你需要一种新的组件加载方式，它不需要在广告条组件的模板中引用固定的组件。

Angular comes with its own API for loading components dynamically.

Angular 自带的 API 就能支持动态加载组件。

{@a directive}

## The anchor directive

<<<<<<< HEAD
## 指令

Before you can add components you have to define an anchor point
=======
Before adding components, you have to define an anchor point
>>>>>>> 08caeadd
to tell Angular where to insert components.

在添加组件之前，先要定义一个锚点来告诉 Angular 要把组件插入到什么地方。

The ad banner uses a helper directive called `AdDirective` to
mark valid insertion points in the template.

广告条使用一个名叫 `AdDirective` 的辅助指令来在模板中标记出有效的插入点。

<code-example path="dynamic-component-loader/src/app/ad.directive.ts" header="src/app/ad.directive.ts"></code-example>

`AdDirective` injects `ViewContainerRef` to gain access to the view
container of the element that will host the dynamically added component.

`AdDirective` 注入了 `ViewContainerRef` 来获取对容器视图的访问权，这个容器就是那些动态加入的组件的宿主。

In the `@Directive` decorator, notice the selector name, `adHost`;
that's what you use to apply the directive to the element.
The next section shows you how.

在 `@Directive` 装饰器中，要注意选择器的名称：`ad-host`，它就是你将应用到元素上的指令。下一节会展示该如何做。

{@a loading-components}

## Loading components

## 加载组件

Most of the ad banner implementation is in `ad-banner.component.ts`.
To keep things simple in this example, the HTML is in the `@Component`
decorator's `template` property as a template string.

广告条的大部分实现代码都在 `ad-banner.component.ts` 中。
为了让这个例子简单点，HTML 被直接放在了 `@Component` 装饰器的 `template` 属性中。

The `<ng-template>` element is where you apply the directive you just made.
To apply the `AdDirective`, recall the selector from `ad.directive.ts`,
`[adHost]`. Apply that to `<ng-template>` without the square brackets. Now Angular knows
where to dynamically load components.

`<ng-template>` 元素就是刚才制作的指令将应用到的地方。
要应用 `AdDirective`，回忆一下来自 `ad.directive.ts` 的选择器 `ad-host`。把它应用到 `<ng-template>`（不用带方括号）。
这下，Angular 就知道该把组件动态加载到哪里了。

<code-example path="dynamic-component-loader/src/app/ad-banner.component.ts" region="ad-host" header="src/app/ad-banner.component.ts (template)"></code-example>

The `<ng-template>` element is a good choice for dynamic components
because it doesn't render any additional output.

`<ng-template>` 元素是动态加载组件的最佳选择，因为它不会渲染任何额外的输出。

{@a resolving-components}

## Resolving components

## 解析组件

Take a closer look at the methods in `ad-banner.component.ts`.

深入看看 `ad-banner.component.ts` 中的方法。

`AdBannerComponent` takes an array of `AdItem` objects as input,
which ultimately comes from `AdService`.  `AdItem` objects specify
the type of component to load and any data to bind to the
component.`AdService` returns the actual ads making up the ad campaign.

`AdBannerComponent` 接收一个 `AdItem` 对象的数组作为输入，它最终来自 `AdService`。
`AdItem` 对象指定要加载的组件类，以及绑定到该组件上的任意数据。
`AdService` 可以返回广告活动中的那些广告。

Passing an array of components to `AdBannerComponent` allows for a
dynamic list of ads without static elements in the template.

给 `AdBannerComponent` 传入一个组件数组可以在模板中放入一个广告的动态列表，而不用写死在模板中。

With its `getAds()` method, `AdBannerComponent` cycles through the array of `AdItems`
and loads a new component every 3 seconds by calling `loadComponent()`.

通过 `getAds()` 方法，`AdBannerComponent` 可以循环遍历 `AdItems` 的数组，并且每三秒调用一次 `loadComponent()` 来加载新组件。

<code-example path="dynamic-component-loader/src/app/ad-banner.component.ts" region="class" header="src/app/ad-banner.component.ts (excerpt)"></code-example>

The `loadComponent()` method is doing a lot of the heavy lifting here.
Take it step by step. First, it picks an ad.

这里的 `loadComponent()` 方法很重要。
来一步步看看。首先，它选取了一个广告。

<div class="alert is-helpful">

**How _loadComponent()_ chooses an ad**

**`loadComponent()` 如何选择广告**

The `loadComponent()` method chooses an ad using some math.

`loadComponent()` 方法使用某种算法选择了一个广告。

First, it sets the `currentAdIndex` by taking whatever it
currently is plus one, dividing that by the length of the `AdItem` array, and
using the _remainder_ as the new `currentAdIndex` value. Then, it uses that
value to select an `adItem` from the array.

（译注：循环选取算法）首先，它把 `currentAdIndex` 递增一，然后用它除以 `AdItem` 数组长度的*余数*作为新的 `currentAdIndex` 的值，
最后用这个值来从数组中选取一个 `adItem`。

</div>

After `loadComponent()` selects an ad, it uses `ComponentFactoryResolver`
to resolve a `ComponentFactory` for each specific component.
The `ComponentFactory` then creates an instance of each component.

在 `loadComponent()` 选取了一个广告之后，它使用 `ComponentFactoryResolver` 来为每个具体的组件解析出一个 `ComponentFactory`。
然后 `ComponentFactory` 会为每一个组件创建一个实例。

Next, you're targeting the `viewContainerRef` that
exists on this specific instance of the component. How do you know it's
this specific instance? Because it's referring to `adHost` and `adHost` is the
directive you set up earlier to tell Angular where to insert dynamic components.

接下来，你要把 `viewContainerRef` 指向这个组件的现有实例。但你怎么才能找到这个实例呢？
很简单，因为它指向了 `adHost`，而这个 `adHost` 就是你以前设置过的指令，用来告诉 Angular 该把动态组件插入到什么位置。

As you may recall, `AdDirective` injects `ViewContainerRef` into its constructor.
This is how the directive accesses the element that you want to use to host the dynamic component.

回忆一下，`AdDirective` 曾在它的构造函数中注入了一个 `ViewContainerRef`。
因此这个指令可以访问到这个你打算用作动态组件宿主的元素。

To add the component to the template, you call `createComponent()` on `ViewContainerRef`.

要把这个组件添加到模板中，你可以调用 `ViewContainerRef` 的 `createComponent()`。

The `createComponent()` method returns a reference to the loaded component.
Use that reference to interact with the component by assigning to its properties or calling its methods.

`createComponent()` 方法返回一个引用，指向这个刚刚加载的组件。
使用这个引用就可以与该组件进行交互，比如设置它的属性或调用它的方法。


{@a common-interface}

## The _AdComponent_ interface

## 公共的 `AdComponent` 接口

In the ad banner, all components implement a common `AdComponent` interface to
standardize the API for passing data to the components.

在广告条中，所有组件都实现了一个公共接口 `AdComponent`，它定义了一个标准化的 API，来把数据传给组件。

Here are two sample components and the `AdComponent` interface for reference:

下面就是两个范例组件及其 `AdComponent` 接口：

<code-tabs>

  <code-pane header="hero-job-ad.component.ts" path="dynamic-component-loader/src/app/hero-job-ad.component.ts">

  </code-pane>

  <code-pane header="hero-profile.component.ts" path="dynamic-component-loader/src/app/hero-profile.component.ts">

  </code-pane>

  <code-pane header="ad.component.ts" path="dynamic-component-loader/src/app/ad.component.ts">

  </code-pane>

</code-tabs>

{@a final-ad-baner}

## Final ad banner

## 最终的广告栏

 The final ad banner looks like this:

 最终的广告栏是这样的：

<div class="lightbox">
  <img src="generated/images/guide/dynamic-component-loader/ads-example.gif" alt="Ads">
</div>

See the <live-example name="dynamic-component-loader"></live-example>.

<<<<<<< HEAD
参阅<live-example name="dynamic-component-loader"></live-example>。
=======
@reviewed 2021-09-17
>>>>>>> 08caeadd
<|MERGE_RESOLUTION|>--- conflicted
+++ resolved
@@ -1,6 +1,5 @@
 # Dynamic component loader
 
-<<<<<<< HEAD
 # 动态组件加载器
 
 <div class="alert is-warning">
@@ -9,10 +8,7 @@
 
 </div>
 
-Component templates are not always fixed. An application may need to load new components at runtime.
-=======
 Component templates are not always fixed. An application might need to load new components at runtime.
->>>>>>> 08caeadd
 
 组件的模板不会永远是固定的。应用可能会需要在运行期间加载一些新的组件。
 
@@ -56,13 +52,9 @@
 
 ## The anchor directive
 
-<<<<<<< HEAD
 ## 指令
 
-Before you can add components you have to define an anchor point
-=======
 Before adding components, you have to define an anchor point
->>>>>>> 08caeadd
 to tell Angular where to insert components.
 
 在添加组件之前，先要定义一个锚点来告诉 Angular 要把组件插入到什么地方。
@@ -250,8 +242,6 @@
 
 See the <live-example name="dynamic-component-loader"></live-example>.
 
-<<<<<<< HEAD
 参阅<live-example name="dynamic-component-loader"></live-example>。
-=======
-@reviewed 2021-09-17
->>>>>>> 08caeadd
+
+@reviewed 2021-09-17