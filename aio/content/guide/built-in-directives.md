--- conflicted
+++ resolved
@@ -317,20 +317,15 @@
 
 Use the `NgFor` directive to present a list of items.
 
-<<<<<<< HEAD
 可以用 `NgFor` 来指令显示条目列表。
 
 1. Define a block of HTML that determines how Angular renders a single item.
 
    定义一个 HTML 块，该块会决定 Angular 如何渲染单个条目。
 
-1. To list your items, assign the short hand `let item of items` to `*ngFor`.
+1. To list your items, assign the shorthand `let item of items` to `*ngFor`.
 
    要列出你的条目，请把一个简写形式 `let item of items` 赋值给 `*ngFor`。
-=======
-1.  Define a block of HTML that determines how Angular renders a single item.
-1.  To list your items, assign the shorthand `let item of items` to `*ngFor`.
->>>>>>> cfd87027
 
 <code-example header="src/app/app.component.html" path="built-in-directives/src/app/app.component.html" region="NgFor-1"></code-example>
 
@@ -397,13 +392,9 @@
 
 Get the `index` of `*ngFor` in a template input variable and use it in the template.
 
-<<<<<<< HEAD
 可以获取 `*ngFor` 的 `index`，并在模板中使用它。
 
-In the `*ngFor`, add a semicolon and `let i=index` to the short hand.
-=======
 In the `*ngFor`, add a semicolon and `let i=index` to the shorthand.
->>>>>>> cfd87027
 The following example gets the `index` in a variable named `i` and displays it with the item name.
 
 在 `*ngFor` 中，添加一个分号和 `let i=index` 简写形式。下面的例子中把 `index` 取到一个名为 `i` 的变量中，并将其与条目名称一起显示。
@@ -452,11 +443,7 @@
 
    <code-example header="src/app/app.component.ts" path="built-in-directives/src/app/app.component.ts" region="trackByItems"></code-example>
 
-<<<<<<< HEAD
-1. In the short hand expression, set `trackBy` to the `trackByItems()` method.
-=======
-1.  In the shorthand expression, set `trackBy` to the `trackByItems()` method.
->>>>>>> cfd87027
+1. In the shorthand expression, set `trackBy` to the `trackByItems()` method.
 
    在简写表达式中，将 `trackBy` 设置为 `trackByItems()` 方法。
 
