--- conflicted
+++ resolved
@@ -3,13 +3,9 @@
 # Angular 的 Service Worker 简介
 
 Service workers augment the traditional web deployment model and empower applications to deliver a user experience with the reliability and performance on par with code that is written to run on your operating system and hardware.
-<<<<<<< HEAD
-Adding a service worker to an Angular application is one of the steps for turning an application into a [Progressive Web App](https://developers.google.com/web/progressive-web-apps) (also known as a PWA).
+Adding a service worker to an Angular application is one of the steps for turning an application into a [Progressive Web App](https://web.dev/progressive-web-apps/) (also known as a PWA).
 
 Service Worker 可以增强传统的 Web 发布模式，并使应用程序能够提供可与原生代码（它运行在你的操作系统和硬件层面）媲美的高可靠、高性能的用户体验。为 Angular 应用添加 Service Worker 是把应用转换成[渐进式应用（PWA）](https://developers.google.com/web/progressive-web-apps)的步骤之一。
-=======
-Adding a service worker to an Angular application is one of the steps for turning an application into a [Progressive Web App](https://web.dev/progressive-web-apps/) \(also known as a PWA\).
->>>>>>> cfd87027
 
 At its simplest, a service worker is a script that runs in the web browser and manages caching for an application.
 
