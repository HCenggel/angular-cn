# Angular service worker introduction

# Angular 的 Service Worker 简介

Service workers augment the traditional web deployment model and empower applications to deliver a user experience with the reliability and performance on par with natively-installed code. Adding a service worker to an Angular application is one of the steps for turning an application into a [Progressive Web App](https://developers.google.com/web/progressive-web-apps/) (also known as a PWA).

Service Worker 可以增强传统的 Web 发布模式，并使应用程序能够提供可与本机代码媲美的高可靠、高性能的用户体验。为 Angular 应用添加 Service Worker 是把应用转换成[渐进式应用（PWA）](https://developers.google.com/web/progressive-web-apps/)的步骤之一。

At its simplest, a service worker is a script that runs in the web browser and manages caching for an application.

简单来说，Service Worker 就是一段运行在 Web 浏览器中，并为应用管理缓存的脚本。

Service workers function as a network proxy. They intercept all outgoing HTTP requests made by the application and can choose how to respond to them. For example, they can query a local cache and deliver a cached response if one is available. Proxying isn't limited to requests made through programmatic APIs, such as `fetch`; it also includes resources referenced in HTML and even the initial request to `index.html`. Service worker-based caching is thus completely programmable and doesn't rely on server-specified caching headers.

<<<<<<< HEAD
Service Worker 的功能就像一个网络代理。它们会拦截所有由应用发出的 HTTP 请求，并选择如何给出响应。
比如，它们可以查询局部缓存，如果有缓存的响应数据，就用它做出响应。
这种代理行为不会局限于通过程序调用 API（比如`fetch`）发起的请求，还包括 HTML 中对资源的引用，甚至对 `index.html` 的首次请求。
 基于 Service Worker 的缓存是完全可编程的，并且不依赖于服务端指定的那些控制缓存策略的头。

Unlike the other scripts that make up an application, such as the Angular app bundle, the service worker is preserved after the user closes the tab. The next time that browser loads the application, the service worker loads first, and can intercept every request for resources to load the application. If the service worker is designed to do so, it can *completely satisfy the loading of the application, without the need for the network*. 

不像应用中的其它脚本（如 Angular 的应用包），Service Worker 在用户关闭浏览器页标签时仍然会被保留。
下次浏览器加载本应用时，Service Worker 会首先加载，然后拦截加载本应用时的对每一项资源的请求。
如果这个 Service Worker 就是为此而设计的，它就能*完全满足应用加载时的需求，而不需要依赖网络*。

Even across a fast reliable network, round-trip delays can introduce significant latency when loading the application. Using a service worker to reduce dependency on the network can significantly improve the user experience. 
=======
Unlike the other scripts that make up an application, such as the Angular app bundle, the service worker is preserved after the user closes the tab. The next time that browser loads the application, the service worker loads first, and can intercept every request for resources to load the application. If the service worker is designed to do so, it can *completely satisfy the loading of the application, without the need for the network*.

Even across a fast reliable network, round-trip delays can introduce significant latency when loading the application. Using a service worker to reduce dependency on the network can significantly improve the user experience.
>>>>>>> ef4a15bc

即使在快速可靠的网络中，往返延迟也可能在加载应用程序时产生显著的延迟。使用 Service Worker 来减少对网络的依赖可以显着改善用户体验。

## Service workers in Angular

## Angular 中的 Service Worker

Angular applications, as single-page applications, are in a prime position to benefit from the advantages of service workers. Starting with version 5.0.0, Angular ships with a service worker implementation. Angular developers can take advantage of this service worker and benefit from the increased reliability and performance it provides, without needing to code against low-level APIs.

<<<<<<< HEAD
作为单页面应用，Angular 应用可以受益于 Service Worker 的优势。
从 Angular v5.0.0 开始，Angular 提供了一份 Service Worker 的实现。
Angular 开发人员可以利用 Service Worker，并受益于其增强的可靠性和性能，而无需再针对底层 API 写代码。

Angular's service worker is designed to optimize the end user experience of using an application over a slow or unreliable network connection, while also minimizing the risks of serving outdated content. 
=======
Angular's service worker is designed to optimize the end user experience of using an application over a slow or unreliable network connection, while also minimizing the risks of serving outdated content.
>>>>>>> ef4a15bc

Angular 的 Service Worker 的设计目标是优化那些使用慢速、不可靠网络的最终用户的体验，同时还要尽可能减小提供过期内容的风险。

The Angular service worker's behavior follows that design goal:

Angular 的 Service Worker 的行为遵循下列设计目标：

* Caching an application is like installing a native application. The application is cached as one unit, and all files update together.

   像安装原生应用一样缓存应用。该应用作为整体被缓存，它的所有文件作为整体进行更新。

* A running application continues to run with the same version of all files. It does not suddenly start receiving cached files from a newer version, which are likely incompatible.

   正在运行的应用使用所有文件的同一版本继续运行。不要突然开始接收来自新版本的、可能不兼容的缓存文件。

* When users refresh the application, they see the latest fully cached version. New tabs load the latest cached code.

   当用户刷新本应用时，他们会看到最新的被完全缓存的版本。新的页标签中会加载最新的缓存代码。

* Updates happen in the background, relatively quickly after changes are published. The previous version of the application is served until an update is installed and ready.

   在更改发布之后，相对较快的在后台进行更新。在一次完整的更新完成之前，仍然使用应用的上一个版本。

* The service worker conserves bandwidth when possible. Resources are only downloaded if they've changed.

   只要有可能，Service Worker 就会尽量节省带宽。它只会下载那些发生了变化的资源。

To support these behaviors, the Angular service worker loads a *manifest* file from the server. The manifest describes the resources to cache and includes hashes of every file's contents. When an update to the application is deployed, the contents of the manifest change, informing the service worker that a new version of the application should be downloaded and cached. This manifest is generated from a CLI-generated configuration file called `ngsw-config.json`.

要支持这些行为，Angular 的 Service Worker 会从服务器上下载一个 `manifest` 文件。
这个 `manifest` 文件描述要缓存的资源，并包含每个文件内容的哈希值。
当发布了应用的一个新版本时，`manifest` 的内容就会改变，通知 Service Worker 应该下载并缓存应用的一个新版本了。
这个 manifest 是从 CLI 生成的一个名叫 `ngsw-config.json` 的文件中生成的。


Installing the Angular service worker is as simple as including an `NgModule`. In addition to registering the Angular service worker with the browser, this also makes a few services available for injection which interact with the service worker and can be used to control it. For example, an application can ask to be notified when a new update becomes available, or an application can ask the service worker to check the server for available updates.

安装 Angular 的 Service Worker 就像引入一个 `NgModule` 一样简单。
除了使用浏览器注册 Angular 的 Service Worker 之外，还要制作一些可供注入的服务，它们可以与 Service Worker 交互，并控制它。
比如，应用可以要求当新的更新已经就绪时通知自己，或要求 Service Worker 检查服务器，看是否有可用的更新。

## Prerequisites

## 前提条件

Your application must run in a web browser that supports service workers. Currently, service workers are supported in the latest versions of Chrome, Firefox, Edge, Safari, Opera, UC Browser (Android version) and Samsung Internet. Browsers like IE and Opera Mini do not provide the support. To learn more about other browsers that are service worker ready, see the [Can I Use](https://caniuse.com/#feat=serviceworkers) page and [MDN docs](https://developer.mozilla.org/en-US/docs/Web/API/Service_Worker_API).

<<<<<<< HEAD
你的应用必须运行在支持 Service Worker 的 Web 浏览器中。目前，Chrome 和 Firefox 的最新版本 都已经支持了。
要想知道其它浏览器是否支持，参见 [Can I Use](http://caniuse.com/#feat=serviceworkers) 页。

## Related resources

## 相关资源

For more information about service workers in general, see [Service Workers: an Introduction](https://developers.google.com/web/fundamentals/primers/service-workers/). 

要了解更多关于 Service Worker 的普遍性信息，参见 [Service Worker 简介](https://developers.google.com/web/fundamentals/primers/service-workers/)。

For more information about browser support, see the [browser support](https://developers.google.com/web/fundamentals/primers/service-workers/#browser_support) section of [Service Workers: an Introduction](https://developers.google.com/web/fundamentals/primers/service-workers/), Jake Archibald's [Is Serviceworker ready?](https://jakearchibald.github.io/isserviceworkerready/), and 
[Can I Use](http://caniuse.com/#feat=serviceworkers). 

要了解关于浏览器支持度的更多信息，参见 [Service Worker 简介](https://developers.google.com/web/fundamentals/primers/service-workers/) 中的[浏览器支持](https://developers.google.com/web/fundamentals/primers/service-workers/#browser_support)部分、Jake Archibald 写的[Serviceworker 好了吗？](https://jakearchibald.github.io/isserviceworkerready/)和 [Can I Use](http://caniuse.com/#feat=serviceworkers)。

The remainder of this Angular documentation specifically addresses the Angular implementation of service workers. 
=======
In addition, in order for service workers to be registered, the app must be accessed over HTTPS, not HTTP. Browsers will ignore service workers on pages that are served over an insecure connection. The reason is that service workers are quite powerful, so extra care needs to be taken to ensure the service worker script has not been tampered with.

There is one exception to this rule: To make local development easier, browsers do _not_ require a secure connection when accessing an app on `localhost`.

## Related resources

For more information about service workers in general, see [Service Workers: an Introduction](https://developers.google.com/web/fundamentals/primers/service-workers/).

For more information about browser support, see the [browser support](https://developers.google.com/web/fundamentals/primers/service-workers/#browser_support) section of [Service Workers: an Introduction](https://developers.google.com/web/fundamentals/primers/service-workers/), Jake Archibald's [Is Serviceworker ready?](https://jakearchibald.github.io/isserviceworkerready/), and
[Can I Use](http://caniuse.com/#feat=serviceworkers).

The remainder of this Angular documentation specifically addresses the Angular implementation of service workers.
>>>>>>> ef4a15bc

这份 Angular 文档的其它部分全都专注于讲 Angular 中的 Service Worker 实现。

## More on Angular service workers

## 关于 Angular Service Worker 的更多信息

You may also be interested in the following:

你可能还对下列内容感兴趣：

* [Getting Started with service workers](guide/service-worker-getting-started).

   [Service Worker 快速起步](guide/service-worker-getting-started)。<|MERGE_RESOLUTION|>--- conflicted
+++ resolved
@@ -12,24 +12,18 @@
 
 Service workers function as a network proxy. They intercept all outgoing HTTP requests made by the application and can choose how to respond to them. For example, they can query a local cache and deliver a cached response if one is available. Proxying isn't limited to requests made through programmatic APIs, such as `fetch`; it also includes resources referenced in HTML and even the initial request to `index.html`. Service worker-based caching is thus completely programmable and doesn't rely on server-specified caching headers.
 
-<<<<<<< HEAD
 Service Worker 的功能就像一个网络代理。它们会拦截所有由应用发出的 HTTP 请求，并选择如何给出响应。
 比如，它们可以查询局部缓存，如果有缓存的响应数据，就用它做出响应。
 这种代理行为不会局限于通过程序调用 API（比如`fetch`）发起的请求，还包括 HTML 中对资源的引用，甚至对 `index.html` 的首次请求。
  基于 Service Worker 的缓存是完全可编程的，并且不依赖于服务端指定的那些控制缓存策略的头。
 
-Unlike the other scripts that make up an application, such as the Angular app bundle, the service worker is preserved after the user closes the tab. The next time that browser loads the application, the service worker loads first, and can intercept every request for resources to load the application. If the service worker is designed to do so, it can *completely satisfy the loading of the application, without the need for the network*. 
+Unlike the other scripts that make up an application, such as the Angular app bundle, the service worker is preserved after the user closes the tab. The next time that browser loads the application, the service worker loads first, and can intercept every request for resources to load the application. If the service worker is designed to do so, it can *completely satisfy the loading of the application, without the need for the network*.
 
 不像应用中的其它脚本（如 Angular 的应用包），Service Worker 在用户关闭浏览器页标签时仍然会被保留。
 下次浏览器加载本应用时，Service Worker 会首先加载，然后拦截加载本应用时的对每一项资源的请求。
 如果这个 Service Worker 就是为此而设计的，它就能*完全满足应用加载时的需求，而不需要依赖网络*。
 
-Even across a fast reliable network, round-trip delays can introduce significant latency when loading the application. Using a service worker to reduce dependency on the network can significantly improve the user experience. 
-=======
-Unlike the other scripts that make up an application, such as the Angular app bundle, the service worker is preserved after the user closes the tab. The next time that browser loads the application, the service worker loads first, and can intercept every request for resources to load the application. If the service worker is designed to do so, it can *completely satisfy the loading of the application, without the need for the network*.
-
 Even across a fast reliable network, round-trip delays can introduce significant latency when loading the application. Using a service worker to reduce dependency on the network can significantly improve the user experience.
->>>>>>> ef4a15bc
 
 即使在快速可靠的网络中，往返延迟也可能在加载应用程序时产生显著的延迟。使用 Service Worker 来减少对网络的依赖可以显着改善用户体验。
 
@@ -39,15 +33,11 @@
 
 Angular applications, as single-page applications, are in a prime position to benefit from the advantages of service workers. Starting with version 5.0.0, Angular ships with a service worker implementation. Angular developers can take advantage of this service worker and benefit from the increased reliability and performance it provides, without needing to code against low-level APIs.
 
-<<<<<<< HEAD
 作为单页面应用，Angular 应用可以受益于 Service Worker 的优势。
 从 Angular v5.0.0 开始，Angular 提供了一份 Service Worker 的实现。
 Angular 开发人员可以利用 Service Worker，并受益于其增强的可靠性和性能，而无需再针对底层 API 写代码。
 
-Angular's service worker is designed to optimize the end user experience of using an application over a slow or unreliable network connection, while also minimizing the risks of serving outdated content. 
-=======
 Angular's service worker is designed to optimize the end user experience of using an application over a slow or unreliable network connection, while also minimizing the risks of serving outdated content.
->>>>>>> ef4a15bc
 
 Angular 的 Service Worker 的设计目标是优化那些使用慢速、不可靠网络的最终用户的体验，同时还要尽可能减小提供过期内容的风险。
 
@@ -95,38 +85,31 @@
 
 Your application must run in a web browser that supports service workers. Currently, service workers are supported in the latest versions of Chrome, Firefox, Edge, Safari, Opera, UC Browser (Android version) and Samsung Internet. Browsers like IE and Opera Mini do not provide the support. To learn more about other browsers that are service worker ready, see the [Can I Use](https://caniuse.com/#feat=serviceworkers) page and [MDN docs](https://developer.mozilla.org/en-US/docs/Web/API/Service_Worker_API).
 
-<<<<<<< HEAD
 你的应用必须运行在支持 Service Worker 的 Web 浏览器中。目前，Chrome 和 Firefox 的最新版本 都已经支持了。
 要想知道其它浏览器是否支持，参见 [Can I Use](http://caniuse.com/#feat=serviceworkers) 页。
+
+In addition, in order for service workers to be registered, the app must be accessed over HTTPS, not HTTP. Browsers will ignore service workers on pages that are served over an insecure connection. The reason is that service workers are quite powerful, so extra care needs to be taken to ensure the service worker script has not been tampered with.
+
+此外，为了注册 Service Worker，应用必须通过 HTTPS 进行访问，而不能通过 HTTP。浏览器会忽略那些通过不安全连接提供的页面上的 Service Worker。其原因在于 Service Worker 真的很强大，所以需要额外的安全保障来确保 Service Worker 脚本不会被中间人攻击所篡改。
+
+There is one exception to this rule: To make local development easier, browsers do _not_ require a secure connection when accessing an app on `localhost`.
+
+这条规则有一个例外：为了方便本地开发，当访问 `localhost` 上的应用时，浏览器*不*要求安全连接。
 
 ## Related resources
 
 ## 相关资源
 
-For more information about service workers in general, see [Service Workers: an Introduction](https://developers.google.com/web/fundamentals/primers/service-workers/). 
+For more information about service workers in general, see [Service Workers: an Introduction](https://developers.google.com/web/fundamentals/primers/service-workers/).
 
 要了解更多关于 Service Worker 的普遍性信息，参见 [Service Worker 简介](https://developers.google.com/web/fundamentals/primers/service-workers/)。
-
-For more information about browser support, see the [browser support](https://developers.google.com/web/fundamentals/primers/service-workers/#browser_support) section of [Service Workers: an Introduction](https://developers.google.com/web/fundamentals/primers/service-workers/), Jake Archibald's [Is Serviceworker ready?](https://jakearchibald.github.io/isserviceworkerready/), and 
-[Can I Use](http://caniuse.com/#feat=serviceworkers). 
-
-要了解关于浏览器支持度的更多信息，参见 [Service Worker 简介](https://developers.google.com/web/fundamentals/primers/service-workers/) 中的[浏览器支持](https://developers.google.com/web/fundamentals/primers/service-workers/#browser_support)部分、Jake Archibald 写的[Serviceworker 好了吗？](https://jakearchibald.github.io/isserviceworkerready/)和 [Can I Use](http://caniuse.com/#feat=serviceworkers)。
-
-The remainder of this Angular documentation specifically addresses the Angular implementation of service workers. 
-=======
-In addition, in order for service workers to be registered, the app must be accessed over HTTPS, not HTTP. Browsers will ignore service workers on pages that are served over an insecure connection. The reason is that service workers are quite powerful, so extra care needs to be taken to ensure the service worker script has not been tampered with.
-
-There is one exception to this rule: To make local development easier, browsers do _not_ require a secure connection when accessing an app on `localhost`.
-
-## Related resources
-
-For more information about service workers in general, see [Service Workers: an Introduction](https://developers.google.com/web/fundamentals/primers/service-workers/).
 
 For more information about browser support, see the [browser support](https://developers.google.com/web/fundamentals/primers/service-workers/#browser_support) section of [Service Workers: an Introduction](https://developers.google.com/web/fundamentals/primers/service-workers/), Jake Archibald's [Is Serviceworker ready?](https://jakearchibald.github.io/isserviceworkerready/), and
 [Can I Use](http://caniuse.com/#feat=serviceworkers).
 
+要了解关于浏览器支持度的更多信息，参见 [Service Worker 简介](https://developers.google.com/web/fundamentals/primers/service-workers/) 中的[浏览器支持](https://developers.google.com/web/fundamentals/primers/service-workers/#browser_support)部分、Jake Archibald 写的[Serviceworker 好了吗？](https://jakearchibald.github.io/isserviceworkerready/)和 [Can I Use](http://caniuse.com/#feat=serviceworkers)。
+
 The remainder of this Angular documentation specifically addresses the Angular implementation of service workers.
->>>>>>> ef4a15bc
 
 这份 Angular 文档的其它部分全都专注于讲 Angular 中的 Service Worker 实现。
 
