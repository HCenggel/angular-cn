--- conflicted
+++ resolved
@@ -1,50 +1,26 @@
 # Deprecated APIs and features
-
-# 已弃用的 API 和特性
 
 Angular strives to balance innovation and stability.
 Sometimes, APIs and features become obsolete and need to be removed or replaced so that Angular can stay current with new best practices, changing dependencies, or changes in the (web) platform itself.
 
-<<<<<<< HEAD
-Angular 力图兼顾创新与稳定。但有时，API 和特性已经过时，需要进行删除或替换，以便 Angular 可以及时跟上新的最佳实践、依赖项变更或者 Web 平台自身的变化。
-
-To make these transitions as easy as possible, we deprecate APIs and features for a period of time before removing them. This gives you time to update your applications to the latest APIs and best practices.
-=======
 To make these transitions as easy as possible, we deprecate APIs and features for a period of time before removing them.
 This gives you time to update your applications to the latest APIs and best practices.
->>>>>>> f25ac4ae
-
-为了使这些转换尽可能容易，我们在删除这些 API 和特性之前会弃用它们一段时间。这让你有时间将应用程序更新为最新的 API 和最佳实践。
 
 This guide contains a summary of all Angular APIs and features that are currently deprecated.
-
-本指南包含了当前已弃用的所有 Angular API 和特性的汇总表。
 
 <div class="alert is-helpful">
 
 Features and APIs that were deprecated in v6 or earlier are candidates for removal in version 9 or any later major version.
 For information about Angular's deprecation and removal practices, see [Angular Release Practices](guide/releases#deprecation-practices "Angular Release Practices: Deprecation practices").
 
-在 v6 或更早版本中已弃用的特性和 API 将在版本 9 或任何更高的主版本中移除。有关 Angular 弃用和移除实践的信息，请参阅[Angular 发布实践](guide/releases#deprecation-practices "Angular 发布实践：弃用实践")。
-
 For step-by-step instructions on how to update to the latest Angular release, use the interactive update guide at [update.angular.io](https://update.angular.io).
 
-关于如何更新到最新 Angular 版本的分步说明，参阅 [update.angular.io](https://update.angular.io) 上的交互式更新指南。
-
 </div>
 
 ## Index
 
-<<<<<<< HEAD
-## 索引
-
-To help you future-proof your projects, the following table lists all deprecated APIs and features, organized by the release in which they are candidates for removal. Each item is linked to the section later in this guide that describes the deprecation reason and replacement options.
-=======
 To help you future-proof your projects, the following table lists all deprecated APIs and features, organized by the release in which they are candidates for removal.
 Each item is linked to the section later in this guide that describes the deprecation reason and replacement options.
->>>>>>> f25ac4ae
-
-为帮助你的项目面向未来，下表列出了所有已弃用的 API 和特性，并按它们将被移除的候选版本进行组织。每个项目都链接到本指南后面描述弃用原因和替换选项的部分。
 
 <!--
 deprecation -> removal cheat sheet
@@ -63,62 +39,6 @@
 
 | Area | API or Feature | May be removed in |
 | :--- | :------------- | :---------------- |
-<<<<<<< HEAD
-| 特性区 | API 或特性 | 将移除于 |
-| `@angular/common` | [`ReflectiveInjector`](#reflectiveinjector) | <!--v8--> v11 |
-| `@angular/common` | [`CurrencyPipe` - `DEFAULT_CURRENCY_CODE`](api/common/CurrencyPipe#currency-code-deprecation) | <!--v9--> v11 |
-| `@angular/common/http` | [`XhrFactory`](api/common/http/XhrFactory) | <!--v12--> v15 |
-| `@angular/common/http/testing` | [`TestRequest` accepting `ErrorEvent` for error simulation](#testrequest-errorevent) | <!--v13--> v16 |
-| `@angular/common/http/testing` | `TestRequest` 接受 `ErrorEvent` 参数以进行错误模拟 | <!--v13--> v16 |
-| `@angular/core` | [`DefaultIterableDiffer`](#core) | <!--v7--> v11 |
-| `@angular/core` | [`ReflectiveKey`](#core) | <!--v8--> v11 |
-| `@angular/core` | [`RenderComponentType`](#core) | <!--v7--> v11 |
-| `@angular/core` | [Factory-based signature of `ApplicationRef.bootstrap`](#core) | <!--v13--> v15 |
-| `@angular/core` | [`ApplicationRef.bootstrap` 的基于工厂的签名](#core) | <!--v13--> v15 |
-| `@angular/core` | [`PlatformRef.bootstrapModuleFactory`](#core) | <!--v13--> v15 |
-| `@angular/core` | [`getModuleFactory`](#core) | <!--v13--> v16 |
-| `@angular/core` | [`ModuleWithComponentFactories`](#core) | <!--v13--> v16 |
-| `@angular/core` | [`Compiler`](#core) | <!--v13--> v16 |
-| `@angular/core` | [`CompilerFactory`](#core) | <!--v13--> v16 |
-| `@angular/core` | [`NgModuleFactory`](#core) | <!--v13--> v16 |
-| `@angular/platform-browser-dynamic` | [`JitCompilerFactory`](#platform-browser-dynamic) | <!--v13--> v16 |
-| `@angular/forms` | [`ngModel` with reactive forms](#ngmodel-reactive) | <!--v6--> v11 |
-| `@angular/forms` | [和响应式表单一起使用 `ngModel`](#ngmodel-reactive) | <!--v6--> v11 |
-| `@angular/upgrade` | [`@angular/upgrade`](#upgrade) | <!--v8--> v11 |
-| `@angular/upgrade` | [`getAngularLib`](#upgrade-static) | <!--v8--> v11 |
-| `@angular/upgrade` | [`setAngularLib`](#upgrade-static) | <!--v8--> v11 |
-| `@angular/upgrade` | [Factory-based signature of `downgradeModule`](#upgrade-static) | <!--v13--> v15 |
-| `@angular/upgrade` | [`downgradeModule` 基于工厂的签名](#upgrade-static) | <!--v13--> v15 |
-| template syntax | [`<template>`](#template-tag) | <!--v7--> v11 |
-| 模板语法 | [`<template>`](#template-tag) | <!--v7--> v11 |
-| polyfills | [reflect-metadata](#reflect-metadata) | <!--v8--> v11 |
-| 腻子脚本 | [reflect-metadata](#reflect-metadata) | <!--v8--> v11 |
-| `@angular/compiler-cli` | [Input setter coercion](#input-setter-coercion) | <!--v13--> v15 |
-| `@angular/compiler-cli` | [@Input setter 强制类型转换](#input-setter-coercion) | <!--v13--> v15 |
-| `@angular/compiler-cli` | [`fullTemplateTypeCheck`](#full-template-type-check) | <!--v13--> v15 |
-| `@angular/core` | [`defineInjectable`](#core) | <!--v8--> v11 |
-| `@angular/core` | [`entryComponents`](api/core/NgModule#entryComponents) | <!--v9--> v11 |
-| `@angular/core` | [`ANALYZE_FOR_ENTRY_COMPONENTS`](api/core/ANALYZE_FOR_ENTRY_COMPONENTS) | <!--v9--> v11 |
-| `@angular/core` | [Factory-based signature of `ViewContainerRef.createComponent`](api/core/ViewContainerRef#createComponent) | <!--v13--> v15 |
-| `@angular/core` | [`ViewContainerRef.createComponent` 基于工厂的签名](api/core/ViewContainerRef#createComponent) | <!--v13--> v15 |
-| `@angular/core/testing` | [`TestBed.get`](#testing) | <!--v9--> v12 |
-| `@angular/core/testing` | [`async`](#testing) | <!--v9--> v12 |
-| `@angular/core/testing` | [`aotSummaries` argument in `TestBed.initTestEnvironment`](#testing) | <!--v13--> v14 |
-| `@angular/core/testing` | [`aotSummaries` 中的 `TestBed.initTestEnvironment` 参数](#testing) | <!--v13--> v14 |
-| `@angular/core/testing` | [`aotSummaries` field of the `TestModuleMetadata` type](#testing) | <!--v13--> v14 |
-| `@angular/core/testing` | [`TestModuleMetadata` 类型的 `aotSummaries` 字段](#testing) | <!--v13--> v14 |
-| `@angular/forms` | [`FormBuilder.group` legacy options parameter](api/forms/FormBuilder#group) | <!--v11--> v14 |
-| `@angular/forms` | [`FormBuilder.group` 老式选项参数](api/forms/FormBuilder#group) | <!--v11--> v14 |
-| `@angular/platform-server` | [`renderModuleFactory`](#platform-server) | <!--v13--> v15 |
-| `@angular/service-worker` | [`SwUpdate#activated`](api/service-worker/SwUpdate#activated) | <!--v13--> v16 |
-| `@angular/service-worker` | [`SwUpdate#available`](api/service-worker/SwUpdate#available) | <!--v13--> v16 |
-| template syntax | [`/deep/`, `>>>`, and `::ng-deep`](#deep-component-style-selector) | <!--v7--> unspecified |
-| 模板语法 | [`/deep/`, `>>>` 和 `::ng-deep`](#deep-component-style-selector) | <!--v7--> 未指定 |
-| template syntax | [`bind-`, `on-`, `bindon-`, and `ref-`](#bind-syntax) | <!--v13--> v15 |
-| 模板语法 | [`bind-`, `on-`, `bindon-` 和 `ref-`](#bind-syntax) | <!--v13--> v15 |
-
-For information about Angular CDK and Angular Material deprecations, see the [changelog](https://github.com/angular/components/blob/master/CHANGELOG.md).
-=======
 | `@angular/common` | [`ReflectiveInjector`](#reflectiveinjector) | <!--  v8 --> v11 |
 | `@angular/common` | [`CurrencyPipe` - `DEFAULT_CURRENCY_CODE`](api/common/CurrencyPipe#currency-code-deprecation) | <!--  v9 --> v11 |
 | `@angular/common` | [`NgComponentOutlet.ngComponentOutletNgModuleFactory`](#common) | <!-- v14 --> v17 |
@@ -165,101 +85,39 @@
 | template syntax | [`bind-`, `on-`, `bindon-`, and `ref-`](#bind-syntax) | <!-- v13 --> v15 |
 
 For information about Angular CDK and Angular Material deprecations, see the [changelog](https://github.com/angular/components/blob/main/CHANGELOG.md).
->>>>>>> f25ac4ae
-
-要了解 Angular CDK 和 Angular Material 的弃用情况，参阅[变更记录](https://github.com/angular/components/blob/master/CHANGELOG.md)。
 
 ## Deprecated APIs
 
-## 已弃用的 API
-
 This section contains a complete list all of the currently-deprecated APIs, with details to help you plan your migration to a replacement.
-
-本节包含所有当前已弃用的 API 的完整列表，其中包含一些可帮助你规划如何迁移到其替代品的详细信息。
 
 <div class="alert is-helpful">
 
 **TIP**: <br />
 In the [API reference section](api) of this site, deprecated APIs are indicated by ~~strikethrough.~~ You can filter the API list by [Status: deprecated](api?status=deprecated).
 
-**提示**：在本站点的[API 参考手册部分](api)，已弃用的 API 带有~~删除线~~标志。你可以按[**状态: 已弃用**](api?status=deprecated)过滤 API 列表。
-
 </div>
 
 <a id="common"></a>
 
 ### @angular/common
 
-<<<<<<< HEAD
-| API | Replacement | Deprecation announced | Notes |
-| :-- | :---------- | :-------------------- | :---- |
-| API | 替代品 | 声明弃用于 | 备注 |
-| [`CurrencyPipe` - `DEFAULT_CURRENCY_CODE`](api/common/CurrencyPipe#currency-code-deprecation) | `{provide: DEFAULT_CURRENCY_CODE, useValue: 'USD'}` | v9 | From v11 the default code will be extracted from the locale data given by `LOCALE_ID`, rather than `USD`. |
-| [`CurrencyPipe` - `DEFAULT_CURRENCY_CODE`](api/common/CurrencyPipe#currency-code-deprecation) | `{provide: DEFAULT_CURRENCY_CODE, useValue: 'USD'}` | v9 | 从 v11 开始，默认代码将从 `LOCALE_ID` 给出的语言环境数据中提取，而不是 `USD` 。 |
-=======
 | API | Replacement | Deprecation announced | Details |
 | :-- | :---------- | :-------------------- | :------ |
 | [`CurrencyPipe` - `DEFAULT_CURRENCY_CODE`](api/common/CurrencyPipe#currency-code-deprecation) | `{provide: DEFAULT_CURRENCY_CODE, useValue: 'USD'}` | v9 | From v11 the default code will be extracted from the locale data given by `LOCALE_ID`, rather than `USD`. |
 | [`NgComponentOutlet.ngComponentOutletNgModuleFactory`](api/common/NgComponentOutlet) | `NgComponentOutlet.ngComponentOutletNgModule` | v14 | Use the `ngComponentOutletNgModule` input instead. This input doesn't require resolving NgModule factory. |
->>>>>>> f25ac4ae
 
 <a id="common-http"></a>
 
 ### @angular/common/http
 
-<<<<<<< HEAD
-| API | Replacement | Deprecation announced | Notes |
-| :-- | :---------- | :-------------------- | :---- |
-| API | 替代品 | 声明弃用于 | 备注 |
+| API | Replacement | Deprecation announced | Details |
+| :-- | :---------- | :-------------------- | :------ |
 | [`XhrFactory`](api/common/http/XhrFactory) | `XhrFactory` in `@angular/common` | v12 | The `XhrFactory` has moved from `@angular/common/http` to `@angular/common`. |
-| [`XhrFactory`](api/common/http/XhrFactory) | `@angular/common` 中的 `XhrFactory` | v12 | `XhrFactory` 已从 `@angular/common/http` 移到了 `@angular/common` 。 |
-=======
-| API | Replacement | Deprecation announced | Details |
-| :-- | :---------- | :-------------------- | :------ |
-| [`XhrFactory`](api/common/http/XhrFactory) | `XhrFactory` in `@angular/common` | v12 | The `XhrFactory` has moved from `@angular/common/http` to `@angular/common`. |
->>>>>>> f25ac4ae
 
 <a id="core"></a>
 
 ### @angular/core
 
-<<<<<<< HEAD
-| API | Replacement | Deprecation announced | Notes |
-| :-- | :---------- | :-------------------- | :---- |
-| API | 替代品 | 声明弃用于 | 备注 |
-| [`DefaultIterableDiffer`](api/core/DefaultIterableDiffer) | n/a | v4 | Not part of public API. |
-| [`DefaultIterableDiffer`](api/core/DefaultIterableDiffer) | n/a | v4 | 不再是公共 API。 |
-| [`ReflectiveInjector`](api/core/ReflectiveInjector) | `{@link Injector#create Injector.create()}` | v5 | See [`ReflectiveInjector`](#reflectiveinjector) |
-| [`ReflectiveInjector`](api/core/ReflectiveInjector) | `{@link Injector#create Injector.create()}` | v5 | 参见 [`ReflectiveInjector`](#reflectiveinjector) |
-| [`ReflectiveKey`](api/core/ReflectiveKey) | none | v5 | none |
-| [`ReflectiveKey`](api/core/ReflectiveKey) | 无 | v5 | 无 |
-| [`defineInjectable`](api/core/defineInjectable) | `ɵɵdefineInjectable` | v8 | Used only in generated code. No source code should depend on this API. |
-| [`defineInjectable`](api/core/defineInjectable) | `ɵɵdefineInjectable` | v8 | 仅在生成的代码中使用。任何源代码都不应依赖此 API。 |
-| [`entryComponents`](api/core/NgModule#entryComponents) | none | v9 | See [`entryComponents`](#entryComponents) |
-| [`entryComponents`](api/core/NgModule#entryComponents) | 无 | v9 | 参见 [`entryComponents`](#entryComponents) |
-| [`ANALYZE_FOR_ENTRY_COMPONENTS`](api/core/ANALYZE_FOR_ENTRY_COMPONENTS) | none | v9 | See [`ANALYZE_FOR_ENTRY_COMPONENTS`](#entryComponents) |
-| [`ANALYZE_FOR_ENTRY_COMPONENTS`](api/core/ANALYZE_FOR_ENTRY_COMPONENTS) | 无 | v9 | 参见 [`ANALYZE_FOR_ENTRY_COMPONENTS`](#entryComponents) |
-| [`async`](api/core/testing/async) | [`waitForAsync`](api/core/testing/waitForAsync) | v11 | The [`async`](api/core/testing/async) function from `@angular/core/testing` has been renamed to `waitForAsync` in order to avoid confusion with the native JavaScript <code class="no-auto-link">async</code> syntax. The existing function is deprecated and will be removed in a future version. |
-| [`async`](api/core/testing/async) | [`waitForAsync`](api/core/testing/waitForAsync) | v11 | 来自 `@angular/core/testing` 的[`async`](api/core/testing/async)函数已重命名为 `waitForAsync` 以避免与原生 JavaScript `async` 语法混淆。现有特性已弃用，将在未来版本中删除。 |
-| [`getModuleFactory`](api/core/getModuleFactory) | [`getNgModuleById`](api/core/getNgModuleById) | v13 | Ivy allows working with NgModule classes directly, without retrieving corresponding factories. |
-| [`getModuleFactory`](api/core/getModuleFactory) | [`getNgModuleById`](api/core/getNgModuleById) | v13 | Ivy 允许直接使用 NgModule 类，而无需检索相应的工厂。 |
-| `ViewChildren.emitDistinctChangesOnly` / `ContentChildren.emitDistinctChangesOnly` | none (was part of [issue #40091](https://github.com/angular/angular/issues/40091)) |  | This is a temporary flag introduced as part of bugfix of [issue #40091](https://github.com/angular/angular/issues/40091) and will be removed. |
-| `ViewChildren.emitDistinctChangesOnly` / `ContentChildren.emitDistinctChangesOnly` | 无（是[问题 #40091](https://github.com/angular/angular/issues/40091)的一部分） |  | 这是作为[问题 #40091](https://github.com/angular/angular/issues/40091)的错误修复的一部分引入的临时标志，将被删除。 |
-| Factory-based signature of [`ApplicationRef.bootstrap`](api/core/ApplicationRef#bootstrap) | Type-based signature of [`ApplicationRef.bootstrap`](api/core/ApplicationRef#bootstrap) | v13 | With Ivy, there is no need to resolve Component factory and Component Type can be provided directly. |
-| [`ApplicationRef.bootstrap`](api/core/ApplicationRef#bootstrap)的基于工厂的签名 | [`ApplicationRef.bootstrap`](api/core/ApplicationRef#bootstrap)的基于类型的签名 | v13 | 有了 ivy，不需要解析 Component factory，直接提供 Component Type 即可。 |
-| [`PlatformRef.bootstrapModuleFactory`](api/core/PlatformRef#bootstrapModuleFactory) | [`PlatformRef.bootstrapModule`](api/core/PlatformRef#bootstrapModule) | v13 | With Ivy, there is no need to resolve NgModule factory and NgModule Type can be provided directly. |
-| [`PlatformRef.bootstrapModuleFactory`](api/core/PlatformRef#bootstrapModuleFactory) | [`PlatformRef.bootstrapModule`](api/core/PlatformRef#bootstrapModule) | v13 | 有了 ivy，就不需要解析 NgModule factory，直接提供 NgModule Type 即可。 |
-| [`ModuleWithComponentFactories`](api/core/ModuleWithComponentFactories) | none | v13 | Ivy JIT mode doesn't require accessing this symbol. See [JIT API changes due to ViewEngine deprecation](#jit-api-changes) for additional context. |
-| [`ModuleWithComponentFactories`](api/core/ModuleWithComponentFactories) | 无 | v13 | Ivy JIT 模式不需要访问这个符号。有关其他上下文，请参阅[由于 ViewEngine 弃用而导致的 JIT API 更改](#jit-api-changes)。 |
-| [`Compiler`](api/core/Compiler) | none | v13 | Ivy JIT mode doesn't require accessing this symbol. See [JIT API changes due to ViewEngine deprecation](#jit-api-changes) for additional context. |
-| [`Compiler`](api/core/Compiler) | 无 | v13 | Ivy JIT 模式不需要访问这个符号。有关其他上下文，请参阅[由于 ViewEngine 弃用而导致的 JIT API 更改](#jit-api-changes)。 |
-| [`CompilerFactory`](api/core/CompilerFactory) | none | v13 | Ivy JIT mode doesn't require accessing this symbol. See [JIT API changes due to ViewEngine deprecation](#jit-api-changes) for additional context. |
-| [`CompilerFactory`](api/core/CompilerFactory) | 无 | v13 | Ivy JIT 模式不需要访问这个符号。有关其他上下文，请参阅[由于 ViewEngine 弃用而导致的 JIT API 更改](#jit-api-changes)。 |
-| [`NgModuleFactory`](api/core/NgModuleFactory) | Use non-factory based framework APIs like [PlatformRef.bootstrapModule](api/core/PlatformRef#bootstrapModule) and [createNgModuleRef](api/core/createNgModuleRef) | v13 | Ivy JIT mode doesn't require accessing this symbol. See [JIT API changes due to ViewEngine deprecation](#jit-api-changes) for additional context. |
-| [`NgModuleFactory`](api/core/NgModuleFactory) | 使用基于非工厂的框架 API，如[PlatformRef.bootstrapModule](api/core/PlatformRef#bootstrapModule)和[createNgModuleRef](api/core/createNgModuleRef) | v13 | Ivy JIT 模式不需要访问这个符号。有关其他上下文，请参阅[由于 ViewEngine 弃用而导致的 JIT API 更改](#jit-api-changes)。 |
-| [Factory-based signature of `ViewContainerRef.createComponent`](api/core/ViewContainerRef#createComponent) | [Type-based signature of `ViewContainerRef.createComponent`](api/core/ViewContainerRef#createComponent) | v13 | Angular no longer requires component factories to dynamically create components. Use different signature of the `createComponent` method, which allows passing Component class directly. |
-| [`ViewContainerRef.createComponent` 基于工厂的签名](api/core/ViewContainerRef#createComponent) | [`ViewContainerRef.createComponent` 基于类型的签名](api/core/ViewContainerRef#createComponent) | v13 | Angular 不再需要组件工厂来动态创建组件。使用 `createComponent` 方法的不同签名，允许直接传递 Component 类。 |
-=======
 | API | Replacement | Deprecation announced | Details |
 | :-- | :---------- | :-------------------- | :------ |
 | [`DefaultIterableDiffer`](api/core/DefaultIterableDiffer) | n/a | v4 | Not part of public API. |
@@ -281,26 +139,11 @@
 | [`ComponentFactory`](api/core/ComponentFactory) | Use non-factory based framework APIs. | v13 | Since Ivy, Component factories are not required. Angular provides other APIs where Component classes can be used directly. |
 | [`ComponentFactoryResolver`](api/core/ComponentFactoryResolver) | Use non-factory based framework APIs. | v13 | Since Ivy, Component factories are not required, thus there is no need to resolve them. |
 | [`CompilerOptions.useJit and CompilerOptions.missingTranslation config options`](api/core/CompilerOptions) | none | v13 | Since Ivy, those config options are unused, passing them has no effect. |
->>>>>>> f25ac4ae
 
 <a id="testing"></a>
 
 ### @angular/core/testing
 
-<<<<<<< HEAD
-| API | Replacement | Deprecation announced | Notes |
-| :-- | :---------- | :-------------------- | :---- |
-| API | 替代品 | 声明弃用于 | 备注 |
-| [`TestBed.get`](api/core/testing/TestBed#get) | [`TestBed.inject`](api/core/testing/TestBed#inject) | v9 | Same behavior, but type safe. |
-| [`TestBed.get`](api/core/testing/TestBed#get) | [`TestBed.inject`](api/core/testing/TestBed#inject) | v9 | 行为没变，但类型安全。 |
-| [`async`](api/core/testing/async) | [`waitForAsync`](api/core/testing/waitForAsync) | v10 | Same behavior, but rename to avoid confusion. |
-| [`async`](api/core/testing/async) | [`waitForAsync`](api/core/testing/waitForAsync) | v10 | 行为相同，只是改名以免混淆。 |
-| [`aotSummaries` argument in `TestBed.initTestEnvironment`](api/core/testing/TestBed#inittestenvironment) | No replacement needed | v13 | Summary files are unused in Ivy. |
-| [`aotSummaries` 中的 `TestBed.initTestEnvironment` 参数](api/core/testing/TestBed#inittestenvironment) | 无需更换 | v13 | Ivy 中不使用摘要文件。 |
-| [`aotSummaries` field of the `TestModuleMetadata` type](api/core/testing/TestModuleMetadata) | No replacement needed | v13 | Summary files are unused in Ivy. |
-| [`TestModuleMetadata` 类型的 `aotSummaries` 字段](api/core/testing/TestModuleMetadata) | 无需更换 | v13 | Ivy 中未使用摘要文件。 |
-
-=======
 | API | Replacement | Deprecation announced | Details |
 | :-- | :---------- | :-------------------- | :------ |
 | [`TestBed.get`](api/core/testing/TestBed#get) | [`TestBed.inject`](api/core/testing/TestBed#inject) | v9 | Same behavior, but type safe. |
@@ -315,220 +158,96 @@
 | [`resolver` argument in `RouterOutletContract.activateWith`](api/router/RouterOutletContract#activatewith) | No replacement needed | v14 | Component factories are not required to create an instance of a component dynamically. Passing a factory resolver via `resolver` argument is no longer needed. |
 | [`resolver` field of the `OutletContext` class](api/router/OutletContext#resolver) | No replacement needed | v14 | Component factories are not required to create an instance of a component dynamically. Passing a factory resolver via `resolver` class field is no longer needed. |
 
->>>>>>> f25ac4ae
 <a id="platform-browser-dynamic"></a>
 
 ### @angular/platform-browser-dynamic
 
-<<<<<<< HEAD
-| API | Replacement | Deprecation announced | Notes |
-| :-- | :---------- | :-------------------- | :---- |
-| API | 替代品 | 声明弃用于 | 备注 |
-| [`JitCompilerFactory`](api/platform-browser-dynamic/JitCompilerFactory) | none | v13 | This symbol is no longer necessary. See [JIT API changes due to ViewEngine deprecation](#jit-api-changes) for additional context. |
-| [`JitCompilerFactory`](api/platform-browser-dynamic/JitCompilerFactory) | 无 | v13 | 不再需要此符号。有关其他上下文，请参阅[由于 ViewEngine 弃用而导致的 JIT API 更改](#jit-api-changes)。 |
-=======
 | API | Replacement | Deprecation announced | Details |
 | :-- | :---------- | :-------------------- | :------ |
 | [`JitCompilerFactory`](api/platform-browser-dynamic/JitCompilerFactory) | none | v13 | This symbol is no longer necessary. See [JIT API changes due to ViewEngine deprecation](#jit-api-changes) for additional context. |
 | [`RESOURCE_CACHE_PROVIDER`](api/platform-browser-dynamic/RESOURCE_CACHE_PROVIDER) | none | v13 | This was previously necessary in some cases to test AOT-compiled components with View Engine, but is no longer since Ivy. |
->>>>>>> f25ac4ae
 
 <a id="platform-server"></a>
 
 ### @angular/platform-server
 
-<<<<<<< HEAD
-| API | Replacement | Deprecation announced | Notes |
-| :-- | :---------- | :-------------------- | :---- |
-| API | 替代品 | 声明弃用于 | 备注 |
+| API | Replacement | Deprecation announced | Details |
+| :-- | :---------- | :-------------------- | :------ |
 | [`renderModuleFactory`](api/platform-server/renderModuleFactory) | [`renderModule`](api/platform-server/renderModule) | v13 | This symbol is no longer necessary. See [JIT API changes due to ViewEngine deprecation](#jit-api-changes) for additional context. |
-| [`renderModuleFactory`](api/platform-server/renderModuleFactory) | [`renderModule`](api/platform-server/renderModule) | v13 | 不再需要此符号。有关其他上下文，请参阅[由于 ViewEngine 弃用而导致的 JIT API 更改](#jit-api-changes)。 |
-=======
-| API | Replacement | Deprecation announced | Details |
-| :-- | :---------- | :-------------------- | :------ |
-| [`renderModuleFactory`](api/platform-server/renderModuleFactory) | [`renderModule`](api/platform-server/renderModule) | v13 | This symbol is no longer necessary. See [JIT API changes due to ViewEngine deprecation](#jit-api-changes) for additional context. |
->>>>>>> f25ac4ae
 
 <a id="forms"></a>
 
 ### @angular/forms
 
-<<<<<<< HEAD
-| API | Replacement | Deprecation announced | Notes |
-| :-- | :---------- | :-------------------- | :---- |
-| API | 替代品 | 声明弃用于 | 备注 |
-| [`ngModel` with reactive forms](#ngmodel-reactive) | [`FormControlDirective`](api/forms/FormControlDirective) | v6 | none |
-| [`ngModel` 与响应式表单一起使用](#ngmodel-reactive) | [`FormControlDirective`](api/forms/FormControlDirective) | v6 | 无 |
-| [`FormBuilder.group` legacy options parameter](api/forms/FormBuilder#group) | [`AbstractControlOptions` parameter value](api/forms/AbstractControlOptions) | v11 | none |
-| [`FormBuilder.group` 老式选项参数](api/forms/FormBuilder#group) | [`AbstractControlOptions` 参数值](api/forms/AbstractControlOptions) | v11 | 无 |
-=======
 | API | Replacement | Deprecation announced | Details |
 | :-- | :---------- | :-------------------- | :------ |
 | [`ngModel` with reactive forms](#ngmodel-reactive) | [`FormControlDirective`](api/forms/FormControlDirective) | v6 | none |
 | [`FormBuilder.group` legacy options parameter](api/forms/FormBuilder#group) | [`AbstractControlOptions` parameter value](api/forms/AbstractControlOptions) | v11 | none |
->>>>>>> f25ac4ae
 
 <a id="service-worker"></a>
 
 ### @angular/service-worker
 
-<<<<<<< HEAD
-| API | Replacement | Deprecation announced | Notes |
-| :-- | :---------- | :-------------------- | :---- |
-| API | 替代品 | 声明弃用于 | 备注 |
-| [`SwUpdate#activated`](api/service-worker/SwUpdate#activated) | [`SwUpdate#activateUpdate()` return value](api/service-worker/SwUpdate#activateUpdate) | v13 | The return value of `SwUpdate#activateUpdate()` indicates whether an update was successfully activated. |
-| [`SwUpdate#activated`](api/service-worker/SwUpdate#activated) | [`SwUpdate#activateUpdate()` 的返回值](api/service-worker/SwUpdate#activateUpdate) | v13 | `SwUpdate#activateUpdate()` 的返回值指示更新是否成功激活。 |
-| [`SwUpdate#available`](api/service-worker/SwUpdate#available) | [`SwUpdate#versionUpdates`](api/service-worker/SwUpdate#versionUpdates) | v13 | The behavior of `SwUpdate#available` can be rebuilt by filtering for `VersionReadyEvent` events on [`SwUpdate#versionUpdates`](api/service-worker/SwUpdate#versionUpdates) |
-| [`SwUpdate#available`](api/service-worker/SwUpdate#available) | [`SwUpdate#versionUpdates`](api/service-worker/SwUpdate#versionUpdates) | v13 | `SwUpdate#available` 的行为可以通过过滤[`SwUpdate#versionUpdates`](api/service-worker/SwUpdate#versionUpdates)上的 `VersionReadyEvent` 事件来重建 |
-=======
 | API | Replacement | Deprecation announced | Details |
 | :-- | :---------- | :-------------------- | :------ |
 | [`SwUpdate#activated`](api/service-worker/SwUpdate#activated) | [`SwUpdate#activateUpdate()` return value](api/service-worker/SwUpdate#activateUpdate) | v13 | The return value of `SwUpdate#activateUpdate()` indicates whether an update was successfully activated. |
 | [`SwUpdate#available`](api/service-worker/SwUpdate#available) | [`SwUpdate#versionUpdates`](api/service-worker/SwUpdate#versionUpdates) | v13 | The behavior of `SwUpdate#available` can be rebuilt by filtering for `VersionReadyEvent` events on [`SwUpdate#versionUpdates`](api/service-worker/SwUpdate#versionUpdates) |
->>>>>>> f25ac4ae
 
 <a id="upgrade"></a>
 
 ### @angular/upgrade
 
-<<<<<<< HEAD
-| API | Replacement | Deprecation announced | Notes |
-| :-- | :---------- | :-------------------- | :---- |
-| API | 替代品 | 声明弃用于 | 备注 |
+| API | Replacement | Deprecation announced | Details |
+| :-- | :---------- | :-------------------- | :------ |
 | [All entry points](api/upgrade) | [`@angular/upgrade/static`](api/upgrade/static) | v5 | See [Upgrading from AngularJS](guide/upgrade). |
-| [所有入口点](api/upgrade) | [`@angular/upgrade/static`](api/upgrade/static) | v5 | 参阅[从 AngularJS 升级](guide/upgrade)。 |
-=======
-| API | Replacement | Deprecation announced | Details |
-| :-- | :---------- | :-------------------- | :------ |
-| [All entry points](api/upgrade) | [`@angular/upgrade/static`](api/upgrade/static) | v5 | See [Upgrading from AngularJS](guide/upgrade). |
->>>>>>> f25ac4ae
 
 <a id="upgrade-static"></a>
 
 ### @angular/upgrade/static
 
-<<<<<<< HEAD
-| API | Replacement | Deprecation announced | Notes |
-| :-- | :---------- | :-------------------- | :---- |
-| API | 替代品 | 声明弃用于 | 备注 |
-| [`getAngularLib`](api/upgrade/static/getAngularLib) | [`getAngularJSGlobal`](api/upgrade/static/getAngularJSGlobal) | v5 | See [Upgrading from AngularJS](guide/upgrade). |
-| [`getAngularLib`](api/upgrade/static/getAngularLib) | [`getAngularJSGlobal`](api/upgrade/static/getAngularJSGlobal) | v5 | 参阅[从 AngularJS 升级](guide/upgrade)。 |
-| [`setAngularLib`](api/upgrade/static/setAngularLib) | [`setAngularJSGlobal`](api/upgrade/static/setAngularJSGlobal) | v5 | See [Upgrading from AngularJS](guide/upgrade). |
-| [`setAngularLib`](api/upgrade/static/setAngularLib) | [`setAngularJSGlobal`](api/upgrade/static/setAngularJSGlobal) | v5 | 参阅[从 AngularJS 升级](guide/upgrade)。 |
-| [Factory-based signature of `downgradeModule`](api/upgrade/static/downgradeModule) | [NgModule-based signature of `downgradeModule`](api/upgrade/static/downgradeModule) | v13 | The `downgradeModule` supports more ergonomic NgModule-based API (vs NgModule factory based API). |
-| [`downgradeModule` 基于工厂的签名](api/upgrade/static/downgradeModule) | [`downgradeModule` 基于 NgModule 的签名](api/upgrade/static/downgradeModule) | v13 | `downgradeModule` 支持更符合人体工程学的基于 NgModule 的 API（相对于基于 NgModule 工厂的 API）。 |
-=======
 | API | Replacement | Deprecation announced | Details |
 | :-- | :---------- | :-------------------- | :------ |
 | [`getAngularLib`](api/upgrade/static/getAngularLib) | [`getAngularJSGlobal`](api/upgrade/static/getAngularJSGlobal) | v5 | See [Upgrading from AngularJS](guide/upgrade). |
 | [`setAngularLib`](api/upgrade/static/setAngularLib) | [`setAngularJSGlobal`](api/upgrade/static/setAngularJSGlobal) | v5 | See [Upgrading from AngularJS](guide/upgrade). |
 | [Factory-based signature of `downgradeModule`](api/upgrade/static/downgradeModule) | [NgModule-based signature of `downgradeModule`](api/upgrade/static/downgradeModule) | v13 | The `downgradeModule` supports more ergonomic NgModule-based API (versus NgModule factory based API). |
->>>>>>> f25ac4ae
 
 <a id="deprecated-features"></a>
 
 ## Deprecated features
 
-<<<<<<< HEAD
-## 已弃用的特性
-
-This section lists all of the currently-deprecated features, which includes template syntax, configuration options, and any other deprecations not listed in the [Deprecated APIs](#deprecated-apis) section above. It also includes deprecated API usage scenarios or API combinations, to augment the information above.
-
-本部分列出了所有当前已弃用的特性，其中包括模板语法、配置选项以及上述[已弃用 API](#deprecated-apis)部分中未列出的任何其他弃用特性。它还包括已弃用的 API 使用场景或 API 组合，以作为上述信息的补充。
-
-=======
 This section lists all of the currently-deprecated features, which includes template syntax, configuration options, and any other deprecations not listed in the [Deprecated APIs](#deprecated-apis) section above.
 It also includes deprecated API usage scenarios or API combinations, to augment the information above.
 
->>>>>>> f25ac4ae
 <a id="bazelbuilder"></a>
 
 ### Bazel builder and schematics
-
-### Bazel 构建器和原理图
 
 Bazel builder and schematics were introduced in Angular Labs to let users try out Bazel without having to manage Bazel version and BUILD files.
 This feature has been deprecated.
 For more information, please refer to the [migration doc](https://github.com/angular/angular/blob/main/packages/bazel/docs/BAZEL_SCHEMATICS.md).
 
-<<<<<<< HEAD
-Angular Labs 中引入了 Bazel 构建器和原理图，让用户无需管理 Bazel 版本和 BUILD 文件即可试用 Bazel。此特性已被弃用。有关更多信息，请参阅[迁移文档](https://github.com/angular/angular/blob/master/packages/bazel/docs/BAZEL_SCHEMATICS.md)。
-
-=======
->>>>>>> f25ac4ae
 <a id="wtf"></a>
 
 ### Web Tracing Framework integration
 
-<<<<<<< HEAD
-### Web 跟踪框架集成
-
-Angular previously supported an integration with the [Web Tracing Framework (WTF)](https://google.github.io/tracing-framework) for performance testing of Angular applications. This integration has not been maintained and is now defunct. As a result, the integration was deprecated in Angular version 8, and due to no evidence of any existing usage, removed in version 9.
-
-Angular 以前支持与[Web 跟踪框架 (WTF)](https://google.github.io/tracing-framework)集成，以对 Angular 应用程序进行性能测试。此集成未经维护，现已失效。因此，该集成在 Angular 版本 8 中被弃用，并且由于没有任何现有使用的证据，因此在版本 9 中被删除。
-
-=======
 Angular previously supported an integration with the [Web Tracing Framework (WTF)](https://google.github.io/tracing-framework) for performance testing of Angular applications.
 This integration has not been maintained and is now defunct.
 As a result, the integration was deprecated in Angular version 8, and due to no evidence of any existing usage, removed in version 9.
 
->>>>>>> f25ac4ae
 <a id="deep-component-style-selector"></a>
 
 ### `/deep/`, `>>>`, and `::ng-deep` component style selectors
 
-<<<<<<< HEAD
-### `/deep/` 、 `>>>` 和 `::ng-deep` 组件样式选择器
-
-The shadow-dom-piercing descendant combinator is deprecated and support is being [removed from major browsers and tools](https://developers.google.com/web/updates/2017/10/remove-shadow-piercing). As such, in v4 we deprecated support in Angular for all three of `/deep/`, `>>>`, and `::ng-deep`. Until removal, `::ng-deep` is preferred for broader compatibility with the tools.
-=======
 The shadow-dom-piercing descendant combinator is deprecated and support is being [removed from major browsers and tools](https://developers.google.com/web/updates/2017/10/remove-shadow-piercing).
 As such, in v4 we deprecated support in Angular for all three of `/deep/`, `>>>`, and `::ng-deep`.
 Until removal, `::ng-deep` is preferred for broader compatibility with the tools.
->>>>>>> f25ac4ae
-
-这类 shadow-dom-piercing 后代组合器已弃用，并且正在[从主要浏览器和工具](https://developers.google.com/web/updates/2017/10/remove-shadow-piercing)中删除支持。因此，在 v4 中，我们弃用了 Angular 对 `/deep/` 、 `>>>` 和 `::ng-deep` 三个的支持。在正式移除之前， `::ng-deep` 是首选，因为它与工具具有更广泛的兼容性。
 
 For more information, see [/deep/, >>>, and ::ng-deep](guide/component-styles#deprecated-deep--and-ng-deep "Component Styles guide, Deprecated deep and ngdeep") in the Component Styles guide.
 
-<<<<<<< HEAD
-有关更多信息，请参阅组件样式指南中的 [/deep/、>>> 和 ::ng-deep](guide/component-styles#deprecated-deep--and-ng-deep "组件样式指南，已弃用 deep 和 ngdeep") 。
-
-=======
->>>>>>> f25ac4ae
 <a id="bind-syntax"></a>
 
 ### `bind-`, `on-`, `bindon-`, and `ref-` prefixes
 
-<<<<<<< HEAD
-### `bind-` 、 `on-` 、 `bindon-` 和 `ref-` 前缀
-
-The template prefixes `bind-`, `on-`, `bindon-`, and `ref-` have been deprecated in v13. Templates
-should use the more widely documented syntaxes for binding and references:
-
-模板前缀 `bind-` 、 `on-` 、 `bindon-` 和 `ref-` 在 v13 中已被弃用。模板应该使用更广为人知的语法进行绑定和引用：
-
-- `[input]="value"` instead of `bind-input="value"`
-
-  `[input]="value"` 代替 `bind-input="value"`
-
-- `[@trigger]="value"` instead of	`bind-animate-trigger="value"`
-
-  `[@trigger]="value"` 代替 `bind-animate-trigger="value"`
-
-- `(click)="onClick()"` instead of `on-click="onClick()"`
-
-  `(click)="onClick()"` 代替 `on-click="onClick()"`
-
-- `[(ngModel)]="value"` instead of `bindon-ngModel="value"`
-
-  `[(ngModel)]="value"` 代替 `bindon-ngModel="value"`
-
-- `#templateRef` instead of `ref-templateRef`
-
-  `#templateRef` 代替 `ref-templateRef`
-
-=======
 The template prefixes `bind-`, `on-`, `bindon-`, and `ref-` have been deprecated in v13.
 Templates should use the more widely documented syntaxes for binding and references:
 
@@ -538,43 +257,23 @@
 * `[(ngModel)]="value"` instead of `bindon-ngModel="value"`
 * `#templateRef` instead of `ref-templateRef`
 
->>>>>>> f25ac4ae
 <a id="template-tag"></a>
 
 ### `<template>` tag
 
-<<<<<<< HEAD
-### `<template>` 标签
-
-The `<template>` tag was deprecated in v4 to avoid colliding with the DOM's element of the same name (such as when using web components). Use `<ng-template>` instead. For more information, see the [Ahead-of-Time Compilation](guide/aot-compiler) guide.
-
-`<template>` 标签在 v4 中已被弃用，以避免与 DOM 的同名元素发生冲突（例如在使用 Web 组件时）。使用 `<ng-template>` 代替。有关更多信息，请参阅[预先编译](guide/aot-compiler)指南。
-
-=======
 The `<template>` tag was deprecated in v4 to avoid colliding with the DOM's element of the same name (such as when using web components).
 Use `<ng-template>` instead.
 For more information, see the [Ahead-of-Time Compilation](guide/aot-compiler) guide.
 
->>>>>>> f25ac4ae
 <a id="ngmodel-reactive"></a>
 
 ### ngModel with reactive forms
 
-### 和响应式表单一起使用 ngModel
-
 Support for using the `ngModel` input property and `ngModelChange` event with reactive form directives has been deprecated in Angular v6 and will be removed in a future version of Angular.
 
-在 Angular v6 中已不推荐把 `ngModel` 输入属性、`ngModelChange` 事件与响应式表单指令一起使用，并将在 Angular 的未来版本中删除。
-
 Now deprecated:
 
-<<<<<<< HEAD
-现在已经弃用：
-
-<code-example path="deprecation-guide/src/app/app.component.html" region="deprecated-example" language="html"></code-example>
-=======
 <code-example path="deprecation-guide/src/app/app.component.html" region="deprecated-example"></code-example>
->>>>>>> f25ac4ae
 
 <code-example path="deprecation-guide/src/app/app.component.ts" region="deprecated-example"></code-example>
 
@@ -583,56 +282,31 @@
 It seems like the actual `ngModel` directive is being used, but in fact it's an input/output property named `ngModel` on the reactive form directive that approximates some, but not all, of the directive's behavior.
 It allows getting and setting a value and intercepting value events, but some of `ngModel`'s other features, such as delaying updates with`ngModelOptions` or exporting the directive, don't work.
 
-出于多种原因，此支持已被弃用。首先，开发人员发现这种模式令人困惑。似乎正在使用实际的 `ngModel` 指令，但实际上它是响应式表单指令上名为 `ngModel` 的输入/输出属性，它模拟了该指令的一些行为，但又不完全一样。它允许获取和设置值并拦截值事件，但 `ngModel` 的一些其他特性，例如使用 `ngModelOptions` 延迟更新或导出指令，不起作用。
-
 In addition, this pattern mixes template-driven and reactive forms strategies, which prevents taking advantage of the full benefits of either strategy.
 Setting the value in the template violates the template-agnostic principles behind reactive forms, whereas adding a `FormControl`/`FormGroup` layer in the class removes the convenience of defining forms in the template.
 
-另外，该模式混用了模板驱动和响应式这两种表单策略，这会妨碍我们获取任何一种策略的全部优点。 在模板中设置值的方式，也违反了响应式表单所遵循的“模板无关”原则；反之，在类中添加 `FormControl`/`FormGroup` 层也破坏了“在模板中定义表单”的约定。
-
 To update your code before support is removed, you'll want to decide whether to stick with reactive form directives (and get/set values using reactive forms patterns) or switch to template-driven directives.
 
-要在移除支持之前更新你的代码。你需要决定是坚持使用响应式表单指令（并使用响应式表单模式来获取/设置值）还是切换到模板驱动表单指令。
-
 **After** (choice 1 - use reactive forms):
 
-<<<<<<< HEAD
-**之后**（选择 1 - 使用响应式表单）：
-
-<code-example path="deprecation-guide/src/app/app.component.html" region="reactive-form-example" language="html"></code-example>
-=======
 <code-example path="deprecation-guide/src/app/app.component.html" region="reactive-form-example"></code-example>
->>>>>>> f25ac4ae
 
 <code-example path="deprecation-guide/src/app/app.component.ts" region="reactive-form-example"></code-example>
 
 **After** (choice 2 - use template-driven forms):
 
-<<<<<<< HEAD
-**之后**（选择 2 - 使用模板驱动表单）：
-
-<code-example path="deprecation-guide/src/app/app.component.html" region="template-driven-form-example" language="html"></code-example>
-=======
 <code-example path="deprecation-guide/src/app/app.component.html" region="template-driven-form-example"></code-example>
->>>>>>> f25ac4ae
 
 <code-example path="deprecation-guide/src/app/app.component.ts" region="template-driven-form-example"></code-example>
 
 By default, when you use this pattern, you will see a deprecation warning once in dev mode.
 You can choose to silence this warning by configuring `ReactiveFormsModule` at import time:
 
-默认情况下，当你使用此模式时，你将在开发模式下看到一次弃用警告。你可以通过在导入时配置 `ReactiveFormsModule` 来选择消除此警告：
-
 <code-example path="deprecation-guide/src/app/app.module.ts" region="reactive-form-no-warning"></code-example>
 
 Alternatively, you can choose to surface a separate warning for each instance of this pattern with a configuration value of `"always"`.
 This may help to track down where in the code the pattern is being used as the code is being updated.
 
-<<<<<<< HEAD
-或者，你可以选择为该模式的每个实例显示一个单独的警告，配置值为 `"always"` 。这可能有助于在更新代码时跟踪代码中使用模式的位置。
-
-=======
->>>>>>> f25ac4ae
 <a id="reflectiveinjector"></a>
 
 ### ReflectiveInjector
@@ -640,22 +314,14 @@
 In version 5, Angular replaced the `ReflectiveInjector` with the `StaticInjector`.
 The injector no longer requires the Reflect polyfill, reducing application size for most developers.
 
-在 v5 中，Angular 用 `StaticInjector` 代替了 `ReflectiveInjector`。该注入器不再需要 Reflect 的腻子脚本，对大部分开发人员来说都显著减小了应用的体积。
-
 **Before**:
 
-**之前**：
-
 <code-example path="deprecation-guide/src/app/app.component.ts" language="typescript" region="reflective-injector-deprecated-example"></code-example>
 
 **After**:
 
-**之后**：
-
 <code-example path="deprecation-guide/src/app/app.component.ts" language="typescript" region="static-injector-example"></code-example>
 
-<<<<<<< HEAD
-=======
 <a id="relativeLinkResolution"></a>
 
 The `relativeLinkResolution` option is deprecated and being removed.
@@ -664,36 +330,21 @@
 
 A dev mode warning was added in v14 to warn if a created `UrlTree` relies on the `relativeLinkResolution: 'legacy'` option.
 
->>>>>>> f25ac4ae
 <a id="loadChildren"></a>
 
 ### loadChildren string syntax
 
-<<<<<<< HEAD
-### loadChildren 字符串语法
-
-When Angular first introduced lazy routes, there wasn't browser support for dynamically loading additional JavaScript. Angular created our own scheme using the syntax `loadChildren: './lazy/lazy.module#LazyModule'` and built tooling to support it. Now that ECMAScript dynamic import is supported in many browsers, Angular is moving toward this new syntax.
-=======
 When Angular first introduced lazy routes, there wasn't browser support for dynamically loading additional JavaScript.
 Angular created our own scheme using the syntax `loadChildren: './lazy/lazy.module#LazyModule'` and built tooling to support it.
 Now that ECMAScript dynamic import is supported in many browsers, Angular is moving toward this new syntax.
->>>>>>> f25ac4ae
-
-当 Angular 第一次引入惰性路由时，还没有浏览器能支持动态加载额外的 JavaScript。因此 Angular 创建了自己的方案，所用的语法是 `loadChildren: './lazy/lazy.module#LazyModule'` 并且还构建了一些工具来支持它。现在，很多浏览器都已支持 ECMAScript 的动态导入，Angular 也正朝着这个新语法前进。
 
 In version 8, the string syntax for the [`loadChildren`](api/router/LoadChildren) route specification was deprecated, in favor of new syntax that uses `import()` syntax.
 
-在版本 8 中，不推荐使用 [`loadChildren`](api/router/LoadChildren) 路由规范的字符串语法，而是改用基于 `import()` 的新语法。
-
 **Before**:
 
-**之前**：
-
 <code-example path="deprecation-guide/src/app/app.module.ts" language="typescript" region="lazyload-deprecated-syntax"></code-example>
 
 **After**:
-
-**之后**：
 
 <code-example path="deprecation-guide/src/app/app.module.ts" language="typescript" region="lazyload-syntax"></code-example>
 
@@ -701,8 +352,6 @@
 
 **Version 8 update**: When you update to version 8, the [`ng update`](cli/update) command performs the transformation automatically.
 Prior to version 7, the `import()` syntax only works in JIT mode (with view engine).
-
-**版本 8 更新**：当你更新到版本 8 时， [`ng update`](cli/update) 命令会自动执行转换。在版本 7 之前， `import()` 语法仅适用于 JIT 模式（使用视图引擎）。
 
 </div>
 
@@ -713,33 +362,14 @@
 You can find the complete list of allowed syntax constructs [here](https://github.com/angular/angular-cli/blob/a491b09800b493fe01301387fa9a025f7c7d4808/packages/ngtools/webpack/src/transformers/import_factory.ts#L104-L113).
 These restrictions will be relaxed with the release of Ivy since it'll no longer use `NgFactories`.
 
-**声明语法**：遵循路由声明语法 `loadChildren: () => import('...').then(m => m.ModuleName)` 很重要，这样 `ngc` 才能发现惰性加载的模块和关联的 `NgModule` 。你可以在[此处](https://github.com/angular/angular-cli/blob/a491b09800b493fe01301387fa9a025f7c7d4808/packages/ngtools/webpack/src/transformers/import_factory.ts#L104-L113)找到允许的语法结构的完整列表。这些限制将随着 Ivy 的发布而放宽，因为它将不再使用 `NgFactories` 。
-
-<<<<<<< HEAD
 </div>
 
-=======
->>>>>>> f25ac4ae
 <a id="reflect-metadata"></a>
 
 ### Dependency on a reflect-metadata polyfill in JIT mode
 
-### JIT 模式下对反射元数据 polyfill 的依赖
-
 Angular applications, and specifically applications that relied on the JIT compiler, used to require a polyfill for the [reflect-metadata](https://github.com/rbuckton/reflect-metadata) APIs.
 
-<<<<<<< HEAD
-Angular 应用程序，特别是依赖于 JIT 编译器的应用程序，过去常常需要 [reflect-metadata](https://github.com/rbuckton/reflect-metadata) API 的腻子脚本。
-
-The need for this polyfill was removed in Angular version 8.0 ([see #14473](https://github.com/angular/angular-cli/pull/14473)), rendering the presence of the poylfill in most Angular applications unnecessary. Because the polyfill can be depended on by 3rd-party libraries, instead of removing it from all Angular projects, we are deprecating the requirement for this polyfill as of version 8.0. This should give library authors and application developers sufficient time to evaluate if they need the polyfill, and perform any refactoring necessary to remove the dependency on it.
-
-在 Angular 8.0 版（[见#14473](https://github.com/angular/angular-cli/pull/14473) ）中移除了对这个腻子脚本的需求，这将使得大多数 Angular 应用程序不再需要此腻子脚本。因为此腻子脚本可能被第三方库依赖，因此不能从所有 Angular 项目中删除它，我们从 8.0 版本开始弃用对这个腻子脚本的要求。这样可以给库作者和应用程序开发人员足够的时间来评估他们是否需要此腻子脚本，并执行任何必要的重构以消除对它的依赖。
-
-In a typical Angular project, the polyfill is not used in production builds, so removing it should not impact production applications. The goal behind this removal is overall simplification of the build setup and decrease in the number of external dependencies.
-
-在典型的 Angular 项目中，这个腻子脚本不用于生产版本，因此删除它不会影响生产环境的应用程序。删除它是为了从整体上上简化构建设置并减少外部依赖项的数量。
-
-=======
 The need for this polyfill was removed in Angular version 8.0 ([see #14473](https://github.com/angular/angular-cli/pull/14473)), rendering the presence of the poylfill in most Angular applications unnecessary.
 Because the polyfill can be depended on by 3rd-party libraries, instead of removing it from all Angular projects, we are deprecating the requirement for this polyfill as of version 8.0.
 This should give library authors and application developers sufficient time to evaluate if they need the polyfill, and perform any refactoring necessary to remove the dependency on it.
@@ -747,49 +377,31 @@
 In a typical Angular project, the polyfill is not used in production builds, so removing it should not impact production applications.
 The goal behind this removal is overall simplification of the build setup and decrease in the number of external dependencies.
 
->>>>>>> f25ac4ae
 <a id="static-query-resolution"></a>
 
 ### `@ViewChild()` / `@ContentChild()` static resolution as the default
 
-### `@ViewChild()` / `@ContentChild()` 默认使用静态解析
-
 See the [dedicated migration guide for static queries](guide/static-query-migration).
 
-<<<<<<< HEAD
-参阅[静态查询的专用迁移指南](guide/static-query-migration)。
-
-=======
->>>>>>> f25ac4ae
 <a id="contentchild-input-together"></a>
 
 ### `@ContentChild()` / `@Input()` used together
 
-### `@ContentChild()` / `@Input()` 一起使用
-
 The following pattern is deprecated:
-
-以下模式已弃用：
 
 <code-example path="deprecation-guide/src/app/app.component.ts" language="typescript" region="template-with-input-deprecated"></code-example>
 
 Rather than using this pattern, separate the two decorators into their own
 properties and add fallback logic as in the following example:
 
-不要再使用此模式，而应该将这两个装饰器分离到它们各自的属性中并添加回退逻辑，如下例所示：
-
 <code-example path="deprecation-guide/src/app/app.component.ts" language="typescript" region="template-with-input"></code-example>
 
 <a id="cant-assign-template-vars"></a>
 
 ### Cannot assign to template variables
-
-### 无法赋值给模板变量
 
 In the following example, the two-way binding means that `optionName`
 should be written when the `valueChange` event fires.
-
-在以下示例中，双向绑定意味着应在 `valueChange` 事件触发时写入 `optionName` 。
 
 <code-example path="deprecation-guide/src/app/app.component.1.html" region="two-way-template-deprecated"></code-example>
 
@@ -797,62 +409,32 @@
 Starting in version 8, attempting to write to template variables is deprecated.
 In a future version, we will throw to indicate that the write is not supported.
 
-然而，在实践中，Angular 忽略了对模板变量的双向绑定。从版本 8 开始，不推荐对模板变量赋值。在未来的版本中，我们将抛出错误以指出不支持写入。
-
 <code-example path="deprecation-guide/src/app/app.component.html" region="valid-template-bind"></code-example>
 
 <a id="binding-to-innertext"></a>
 
 ### Binding to `innerText` in `platform-server`
 
-### 在 `platform-server` 中绑定到 `innerText`
-
 [Domino](https://github.com/fgnass/domino), which is used in server-side rendering, doesn't support `innerText`, so in platform-server's "domino adapter", there was special code to fall back to `textContent` if you tried to bind to `innerText`.
 
-<<<<<<< HEAD
-在服务器端渲染中使用的 [Domino](https://github.com/fgnass/domino) 不支持 `innerText`，因此在平台服务器中的 “domino 适配器”中，如果尝试绑定到 `innerText`，则有一些特殊代码可以退回到 `textContent`。
-
-These two properties have subtle differences, so switching to `textContent` under the hood can be surprising to users. For this reason, we are deprecating this behavior. Going forward, users should explicitly bind to `textContent` when using Domino.
-
-这两个属性有细微的差别，因此在幕后切换到 `textContent` 可能会让用户感到惊讶。出于这个原因，我们弃用了这种行为。展望未来，用户应该在使用 Domino 时显式绑定到 `textContent` 。
-
-=======
 These two properties have subtle differences, so switching to `textContent` under the hood can be surprising to users.
 For this reason, we are deprecating this behavior.
 Going forward, users should explicitly bind to `textContent` when using Domino.
 
->>>>>>> f25ac4ae
 <a id="wtf-apis"></a>
 
 ### `wtfStartTimeRange` and all `wtf*` APIs
 
-### `wtfStartTimeRange` 和所有 `wtf*` API
-
 All of the `wtf*` APIs are deprecated and will be removed in a future version.
 
-<<<<<<< HEAD
-所有 `wtf*` API 均已弃用，并将在未来版本中删除。
-
-=======
->>>>>>> f25ac4ae
 <a id="entryComponents"></a>
 
 ### `entryComponents` and `ANALYZE_FOR_ENTRY_COMPONENTS` no longer required
-
-### 不再需要 `entryComponents` 和 `ANALYZE_FOR_ENTRY_COMPONENTS`
 
 Previously, the `entryComponents` array in the `NgModule` definition was used to tell the compiler which components would be created and inserted dynamically.
 With Ivy, this isn't a requirement anymore and the `entryComponents` array can be removed from existing module declarations.
 The same applies to the `ANALYZE_FOR_ENTRY_COMPONENTS` injection token.
 
-<<<<<<< HEAD
-以前， `NgModule` 定义中的 `entryComponents` 数组用于告诉编译器将动态创建和插入哪些组件。使用 Ivy 后，这不再是必需的，并且可以从现有模块声明中删除 `entryComponents` 数组。这同样适用于 `ANALYZE_FOR_ENTRY_COMPONENTS` 注入令牌。
-
-**NOTE**: You may still need to keep these if building a library that will be consumed by a View Engine application.
-
-**注意**：如果构建将由 View Engine 应用程序使用的库，你可能仍需要保留它们。
-
-=======
 <div class="alert is-helpful">
 
 **NOTE**: <br />
@@ -860,39 +442,24 @@
 
 </div>
 
->>>>>>> f25ac4ae
 <a id="moduleWithProviders"></a>
 
 ### `ModuleWithProviders` type without a generic
-
-### 不带泛型的 `ModuleWithProviders` 类型
 
 Some Angular libraries, such as `@angular/router` and `@ngrx/store`, implement APIs that return a type called `ModuleWithProviders` (typically using a method named `forRoot()`).
 This type represents an `NgModule` along with additional providers.
 Angular version 9 deprecates use of `ModuleWithProviders` without an explicitly generic type, where the generic type refers to the type of the `NgModule`.
 In a future version of Angular, the generic will no longer be optional.
 
-一些 Angular 库，例如 `@angular/router` 和 `@ngrx/store` ，实现的 API 返回名为 ModuleWithProviders 的类型（通常使用名为 `ModuleWithProviders` `forRoot()` 的方法）。这种类型代表一个 `NgModule` 以及其他提供者。 Angular 版本 9 已弃用没有明确泛型类型的 `NgModule` `ModuleWithProviders` 类型。在 Angular 的未来版本中，泛型将不再是可选的。
-
 If you're using the CLI, `ng update` should [migrate your code automatically](guide/migration-module-with-providers).
 If you're not using the CLI, you can add any missing generic types to your application manually.
 For example:
 
-<<<<<<< HEAD
-如果你使用的是 CLI，则 `ng update` 应该[会自动迁移代码](guide/migration-module-with-providers)。如果没有使用 CLI，则可以将任何缺失的泛型类型手动添加到应用程序中。例如：
-
-**Before**
-=======
 **Before**:
->>>>>>> f25ac4ae
-
-**之前**
 
 <code-example path="deprecation-guide/src/app/app.module.ts" language="typescript" region="ModuleWithProvidersNonGeneric"></code-example>
 
 **After**:
-
-**之后**：
 
 <code-example path="deprecation-guide/src/app/app.module.ts" language="typescript" region="ModuleWithProvidersGeneric"></code-example>
 
@@ -917,29 +484,19 @@
 
 ### Input setter coercion
 
-### 输入 setter 强制类型转换
-
 Since the `strictTemplates` flag has been introduced in Angular the compiler has been able to type-check input bindings to the declared input type of the corresponding directive.
 When a getter/setter pair is being used for the input it may be desirable to let the setter accept a broader set of types than what is returned by the getter, for example when the setter first converts the input value.
 However, until TypeScript 4.3 a getter/setter pair was required to have identical types so this pattern could not be accurately declared.
 
-由于在 Angular 中引入了 `strictTemplates` 标志，编译器已经能够根据相应指令的声明输入类型对输入绑定进行类型检查。当 “getter/setter 对”用于输入时，可能需要让 setter 接受比 getter 返回的类型更宽泛的类型集，例如当 setter 首次转换输入值时。然而，在 TypeScript 4.3 之前，需要 getter/setter 对具有相同的类型，因此无法准确地声明此模式。
-
 To mitigate this limitation, it was made possible to declare [input setter coercion fields](guide/template-typecheck#input-setter-coercion) in directives that are used when type-checking input bindings.
 However, since [TypeScript 4.3](https://www.typescriptlang.org/docs/handbook/release-notes/typescript-4-3.html#separate-write-types-on-properties) the limitation has been removed; setters can now accept a wider type than what is returned by the getter.
 This means that input coercion fields are no longer needed, as their effects can be achieved by widening the type of the setter.
 
-为了减轻这种限制，可以在对输入绑定进行类型检查时用到的指令中声明[输入 setter 强制类型转换字段](guide/template-typecheck#input-setter-coercion)。但是，从 [TypeScript 4.3](https://www.typescriptlang.org/docs/handbook/release-notes/typescript-4-3.html#separate-write-types-on-properties) 开始，此限制已被移除； setter 现在可以接受比 getter 返回的类型更宽泛的类型。这意味着不再需要输入强制类型转换字段，因为它们的效果可以通过拓宽 setter 的类型来实现。
-
 For example, the following directive:
 
-例如，以下指令：
-
 <code-example path="deprecation-guide/src/app/submit-button/submit-button.component.ts" language="typescript" region="submitButtonNarrow"></code-example>
 
 can be refactored as follows:
-
-可以重构如下：
 
 <code-example path="deprecation-guide/src/app/submit-button/submit-button.component.ts" language="typescript" region="submitButton"></code-example>
 
@@ -951,12 +508,8 @@
 Before Angular 9 there existed only two strictness levels of template type checking as determined by [the `fullTemplateTypeCheck` compiler option](guide/angular-compiler-options).
 In version 9 the `strictTemplates` family of compiler options has been introduced as a more fine-grained approach to configuring how strict your templates are being type-checked.
 
-使用 AOT 编译器编译你的应用程序时，你的模板会根据特定的严格级别进行类型检查。在 Angular 9 之前，[`fullTemplateTypeCheck` 编译器选项](guide/angular-compiler-options)只支持两个严格级别的模板类型检查。在版本 9 中引入了 `strictTemplates` 系列编译器选项，作为一种更细粒度的方法来配置模板的类型检查的严格程度。
-
 The `fullTemplateTypeCheck` flag is being deprecated in favor of the new `strictTemplates` option and its related compiler options.
 Projects that currently have `fullTemplateTypeCheck: true` configured can migrate to the following set of compiler options to achieve the same level of type-checking:
-
-`fullTemplateTypeCheck` 标志已被弃用，取代它的是新的 `strictTemplates` 选项及其相关的编译器选项。当前已配置为 `fullTemplateTypeCheck: true` 的项目可以迁移到以下编译器选项集以实现相同级别的类型检查：
 
 <code-example language="json" header="tsconfig.app.json">
 
@@ -982,17 +535,6 @@
 
 ## JIT API changes due to ViewEngine deprecation
 
-<<<<<<< HEAD
-## 由于 ViewEngine 弃用而导致的 JIT API 更改
-
-In ViewEngine, [JIT compilation](https://angular.io/guide/glossary#jit) required special providers (like `Compiler`, `CompilerFactory`, etc) to be injected in the app and corresponding methods to be invoked. With Ivy, JIT compilation takes place implicitly if the Component, NgModule, etc have not already been [AOT compiled](https://angular.io/guide/glossary#aot). Those special providers were made available in Ivy for backwards-compatibility with ViewEngine to make the transition to Ivy smoother. Since ViewEngine is deprecated and will soon be removed, those symbols are now deprecated as well.
-
-在 ViewEngine 中， [JIT 编译](https://angular.io/guide/glossary#jit)需要在应用程序中注入特殊的提供者（如 `Compiler`、`CompilerFactory` 等）并调用相应的方法。使用 Ivy，如果 Component、NgModule 等尚未进行 [AOT 编译](https://angular.io/guide/glossary#aot) ，则 JIT 编译会隐式进行。这些特殊的提供者在 Ivy 中仍然可用，以便与 ViewEngine 向后兼容，从而使向 Ivy 的过渡更加顺畅。由于 ViewEngine 已被弃用并将很快被删除，因此这些符号现在也已被弃用。
-
-Important note: this deprecation doesn't affect JIT mode in Ivy (JIT remains available with Ivy, however we are exploring a possibility of deprecating it in the future. See [RFC: Exploration of use-cases for Angular JIT compilation mode](https://github.com/angular/angular/issues/43133)).
-
-重要说明：此弃用不会影响 Ivy 中的 JIT 模式（JIT 在 Ivy 中仍然可用，但是我们正在探索将来弃用它的可能性。请参阅 [RFC：Angular JIT 编译模式的用例探索](https://github.com/angular/angular/issues/43133)）。
-=======
 In ViewEngine, [JIT compilation](https://angular.io/guide/glossary#jit) required special providers (like `Compiler`, `CompilerFactory`, etc.) to be injected in the app and corresponding methods to be invoked.
 With Ivy, JIT compilation takes place implicitly if the Component, NgModule, etc have not already been [AOT compiled](https://angular.io/guide/glossary#aot).
 Those special providers were made available in Ivy for backwards-compatibility with ViewEngine to make the transition to Ivy smoother.
@@ -1005,88 +547,37 @@
 See [RFC: Exploration of use-cases for Angular JIT compilation mode](https://github.com/angular/angular/issues/43133)).
 
 </div>
->>>>>>> f25ac4ae
 
 <a id="testrequest-errorevent"></a>
 
 ### `TestRequest` accepting `ErrorEvent`
 
-<<<<<<< HEAD
-### `TestRequest` 接受 `ErrorEvent` 参数
-
-Angular provides utilities for testing `HttpClient`. The `TestRequest` class from
-`@angular/common/http/testing` mocks HTTP request objects for use with `HttpTestingController`.
-
-Angular 提供了一些用于测试 `HttpClient` 的实用工具。 `@angular/common/http/testing` 中的 `TestRequest` 类会模拟 HTTP 请求对象以与 `HttpTestingController` 一起使用。
-
-`TestRequest` provides an API for simulating an HTTP response with an error. In earlier versions
-of Angular, this API accepted objects of type `ErrorEvent`, which does not match the type of
-error event that browsers return natively. If you use `ErrorEvent` with `TestRequest`,
-you should switch to `ProgressEvent`.
-=======
 Angular provides utilities for testing `HttpClient`.
 The `TestRequest` class from `@angular/common/http/testing` mocks HTTP request objects for use with `HttpTestingController`.
 
 `TestRequest` provides an API for simulating an HTTP response with an error.
 In earlier versions of Angular, this API accepted objects of type `ErrorEvent`, which does not match the type of error event that browsers return natively.
 If you use `ErrorEvent` with `TestRequest`, you should switch to `ProgressEvent`.
->>>>>>> f25ac4ae
-
-`TestRequest` 提供了一个 API 来模拟带有错误的 HTTP 响应。在早期版本的 Angular 中，此 API 接受 `ErrorEvent` 类型的对象，这与浏览器本机返回的错误事件类型不匹配。如果你要将 `ErrorEvent` 与 `TestRequest` 一起使用，就应该切换到 `ProgressEvent` 。
 
 Here is an example using a `ProgressEvent`:
 
-<<<<<<< HEAD
-这是使用 `ProgressEvent` 的示例：
-
-```ts
-=======
 <code-example format="typescript" language="typescript">
 
->>>>>>> f25ac4ae
 const mockError = new ProgressEvent('error');
 const mockRequest = httpTestingController.expectOne(..);
 
 mockRequest.error(mockError);
 
-<<<<<<< HEAD
-=======
 </code-example>
 
->>>>>>> f25ac4ae
 <a id="deprecated-cli-flags"></a>
 
 ## Deprecated CLI APIs and Options
 
-## 弃用的 CLI API 和选项
-
 This section contains a complete list all of the currently deprecated CLI flags.
 
-本节包含所有当前已弃用的 CLI 标志的完整列表。
-
 ### @angular/cli
 
-<<<<<<< HEAD
-| API/Option | May be removed in | Notes |
-| ---------- | ----------------- | ----- |
-| API/选项 | 可能移除于 | 备注 |
-| `--prod` | <!--v12--> v14 | Use `--configuration production` instead. |
-| `--prod` | <!--v12--> v14 | 改用 `--configuration production` 。 |
-| `ng update --all` | <!--v11--> v14 | No longer has an effect. |
-| `ng update --all` | <!--v11--> v14 | 已无效果。 |
-
-### @angular-devkit/build-angular
-
-| API/Option | May be removed in | Notes |
-| ---------- | ----------------- | ----- |
-| API/选项 | 可能移除于 | 备注 |
-| `deployUrl` | <!--v13--> v15 | Use `baseHref` option, `APP_BASE_HREF` DI token or a combination of both instead. For more information, see [the deploy url](guide/deployment#the-deploy-url). |
-| `deployUrl` | <!--v13--> v15 | 使用 `baseHref` 选项、 `APP_BASE_HREF` DI 令牌或两者的组合。有关更多信息，请参阅[部署 url](guide/deployment#the-deploy-url) 。 |
-| `showCircularDependencies` | <!--v12--> v14 | The recommended method to detect circular dependencies in project code is to use either a lint rule or other external tooling. |
-| `showCircularDependencies` | <!--v12--> v14 | 在项目代码中检测循环依赖的推荐方法是使用 lint 规则或其他外部工具。 |
-| Protractor builder | <!--v12--> v14 | Deprecate as part of the Protractor deprecation. |
-| Protractor 构建器 | <!--v12--> v14 | 作为 Protractor 弃用的一部分而弃用。 |
-=======
 | API/Option | May be removed in | Details |
 | :--------- | :---------------- | :------ |
 | `--prod` | <!--v12--> v14 | Use `--configuration production` instead. |
@@ -1099,7 +590,6 @@
 | `deployUrl` | <!--v13--> v15 | Use `baseHref` option, `APP_BASE_HREF` DI token or a combination of both instead. For more information, see [the deploy url](guide/deployment#the-deploy-url). |
 | `showCircularDependencies` | <!--v12--> v14 | The recommended method to detect circular dependencies in project code is to use either a lint rule or other external tooling. |
 | Protractor builder | <!--v12--> v14 | Deprecate as part of the Protractor deprecation. |
->>>>>>> f25ac4ae
 
 ### @angular-devkit/build-optimizer
 
@@ -1109,96 +599,46 @@
 All the relevant functionality has been moved to
 `@angular-devkit/build-angular`
 
-<<<<<<< HEAD
-整个 NPM 包已弃用。它一直是实验性的（从未达到 `1.0.0` ）并且一直是 Angular CLI 的内部包。所有相关特性都已移至 `@angular-devkit/build-angular` 。
-
-=======
->>>>>>> f25ac4ae
 <a id="removed"></a>
 
 ## Removed APIs
 
-## 删除的 API
-
 The following APIs have been removed starting with version 11.0.0\*:
 
-<<<<<<< HEAD
-从 11.0.0\*开始，已经移除了以下 API：
-
-| Package | API | Replacement | Notes |
-| ------- | --- | ----------- | ----- |
-| 包 | API | 替代品 | 备注 |
-=======
 | Package | API | Replacement | Details |
 | :------ | :-- | :---------- | :------ |
->>>>>>> f25ac4ae
 | `@angular/router` | `preserveQueryParams` | [`queryParamsHandling`](api/router/UrlCreationOptions#queryParamsHandling) |  |
 
 \* To see APIs removed in version 10, check out this guide on the [version 10 docs site](https://v10.angular.io/guide/deprecations#removed).
 
-<<<<<<< HEAD
-\* 要查看版本 10 中移除的 API，请查看 [版本 10 文档站点](https://v10.angular.cn/guide/deprecations#removed)上的本指南。
-
-=======
->>>>>>> f25ac4ae
 <a id="style-sanitization"></a>
 
 ### Style Sanitization for `[style]` and `[style.prop]` bindings
 
-<<<<<<< HEAD
-### `[style]` 和 `[style.prop]` 绑定的样式清理
-
-Angular used to sanitize `[style]` and `[style.prop]` bindings to prevent malicious code from being inserted through `javascript:` expressions in CSS `url()` entries. However, most modern browsers no longer support the usage of these expressions, so sanitization was only maintained for the sake of IE 6 and 7. Given that Angular does not support either IE 6 or 7 and sanitization has a performance cost, we will no longer sanitize style bindings as of version 10 of Angular.
-=======
 Angular used to sanitize `[style]` and `[style.prop]` bindings to prevent malicious code from being inserted through `javascript:` expressions in CSS `url()` entries.
 However, most modern browsers no longer support the usage of these expressions, so sanitization was only maintained for the sake of IE 6 and 7.
 Given that Angular does not support either IE 6 or 7 and sanitization has a performance cost, we will no longer sanitize style bindings as of version 10 of Angular.
->>>>>>> f25ac4ae
-
-Angular 会清理 `[style]` 和 `[style.prop]` 绑定，以防止恶意代码通过 CSS `url()` 条目中的 `javascript:` 表达式进行插入。但是，大多数现代浏览器都已不再支持这些表达式的使用，所以这种清理只对 IE 6 和 7 才有意义。鉴于 Angular 不支持 IE 6 或 7，并且这种清理有性能代价，因此我们将不再清理 Angular 版本 10 中的样式绑定。
 
 ### `loadChildren` string syntax in `@angular/router`
-
-### `@angular/router` 中的 `loadChildren` 字符串语法
 
 It is no longer possible to use the `loadChildren` string syntax to configure lazy routes.
 The string syntax has been replaced with dynamic import statements.
 The `DeprecatedLoadChildren` type was removed from `@angular/router`.
 Find more information about the replacement in the [`LoadChildrenCallback` documentation](api/router/LoadChildrenCallback).
 
-不能再用 `loadChildren` 字符串语法来配置惰性路由。字符串语法已替换为动态导入语句。 `DeprecatedLoadChildren` 类型已从 `@angular/router` 中删除。在 [`LoadChildrenCallback` 文档](api/router/LoadChildrenCallback)中查找有关本替换的更多信息。
-
 The supporting classes `NgModuleFactoryLoader`, `SystemJsNgModuleLoader` and `SystemJsNgModuleLoaderConfig` classes were removed from `@angular/core`, as well as `SpyNgModuleFactoryLoader` from `@angular/router`.
-
-支持类 `NgModuleFactoryLoader` 、 `SystemJsNgModuleLoader` 和 `SystemJsNgModuleLoaderConfig` 类已从 `@angular/core` 中删除，并且 `SpyNgModuleFactoryLoader` 已从 `@angular/router` 中删除。
 
 ### `WrappedValue`
 
 The purpose of `WrappedValue` was to allow the same object instance to be treated as different for the purposes of change detection.
 It was commonly used with the `async` pipe in the case where the `Observable` produces the same instance of the value.
 
-`WrappedValue` 是为了供变更检测用的，它允许将相同的对象实例视为不同的。在 `Observable` 产生相同值实例的情况下，它通常与 `async` 管道一起使用。
-
 Given that this use case is relatively rare and special handling impacted application performance, the `WrappedValue` API has been removed in Angular 13.
 
-鉴于此用例相对较少且特殊处理会影响应用程序性能， `WrappedValue` API 已在 Angular 13 中删除。
-
 If you rely on the behavior that the same object instance should cause change detection, you have two options:
 
-<<<<<<< HEAD
-如果你依赖同一个对象实例应该引起更改检测的行为，你有两个选择：
-
-- Clone the resulting value so that it has a new identity.
-
-  克隆结果值，使其具有新的标识。
-
-- Explicitly call [`ChangeDetectorRef.detectChanges()`](api/core/ChangeDetectorRef#detectchanges) to force the update.
-=======
 * Clone the resulting value so that it has a new identity
 * Explicitly call [`ChangeDetectorRef.detectChanges()`](api/core/ChangeDetectorRef#detectchanges) to force the update
->>>>>>> f25ac4ae
-
-  显式调用[`ChangeDetectorRef.detectChanges()`](api/core/ChangeDetectorRef#detectchanges)已强制更新。
 
 <!-- links -->
 
