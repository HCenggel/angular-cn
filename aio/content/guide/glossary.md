--- conflicted
+++ resolved
@@ -51,17 +51,21 @@
 
 Learn more in [Angular Elements Overview](guide/elements).
 
-<<<<<<< HEAD
 参阅 [*Angular 元素*](guide/elements) 一文。
-=======
+
 {@a apf}
 
 ## Angular package format (APF)
 
+## Angular 包格式 (APF)
+
 An Angular specific specification for layout of npm packages that is used by all first-party Angular packages, and most third-party Angular libraries.
 
+所有第一方 Angular 包和大多数第三方 Angular 库都在使用的 npm 包布局的 Angular 专有规范。
+
 Learn more in the [Angular Package Format specification](guide/angular-package-format).
->>>>>>> 8ebc946c
+
+在 [Angular 包格式规范](guide/angular-package-format)中了解更多信息。
 
 {@a annotation}
 
@@ -765,13 +769,9 @@
 
 ## immutability
 
-<<<<<<< HEAD
 ## 不可变性（immutability）
 
-The ability to alter the state of a value after its creation. [Reactive forms](#reactive-forms) perform immutable changes in that
-=======
 The inability to alter the state of a value after its creation. [Reactive forms](#reactive-forms) perform immutable changes in that
->>>>>>> 8ebc946c
 each change to the data model produces a new data model rather than modifying the existing one. [Template-driven forms](#template-driven-forms) perform mutable changes with `NgModel` and [two-way data binding](#data-binding) to modify the existing data model in place.
 
 是否能够在创建之后修改值的状态。[响应式表单](#reactive-forms)会执行不可变性的更改，每次更改数据模型都会生成一个新的数据模型，而不是修改现有的数据模型。
@@ -862,22 +862,11 @@
 
 ## Ivy
 
-<<<<<<< HEAD
-## 常春藤引擎（Ivy）
-
-Ivy is the code name for Angular's [next-generation compilation and rendering pipeline](https://blog.angular.io/a-plan-for-version-8-0-and-ivy-b3318dfc19f7).
-With the version 9 release of Angular, the new compiler and runtime instructions are used by default instead of the older compiler and runtime, known as [View Engine](#ve).
-
-Ivy 是 Angular 的[下一代编译和渲染管道](https://blog.angular.io/a-plan-for-version-8-0-and-ivy-b3318dfc19f7)的代号。在 Angular 的版本 9 中，默认情况下使用新的编译器和运行时，而不再用旧的编译器和运行时，也就是 [View Engine](#ve)。
-
-See [Angular Ivy](guide/ivy).
-=======
 Ivy is the historical code name for Angular's current
 [compilation and rendering pipeline](https://blog.angular.io/a-plan-for-version-8-0-and-ivy-b3318dfc19f7).
 It is now the only supported engine, so everything uses Ivy.
->>>>>>> 8ebc946c
-
-参阅 [Angular Ivy](guide/ivy)。
+
+Ivy 是 Angular 当前[编译和渲染管道](https://blog.angular.io/a-plan-for-version-8-0-and-ivy-b3318dfc19f7)的历史代号。它现在是唯一受支持的引擎，所以，一切都在使用 Ivy。
 
 {@a J}
 
@@ -1821,17 +1810,13 @@
 
 ## View Engine
 
-<<<<<<< HEAD
 ## 视图引擎（View Engine）
 
-The compilation and rendering pipeline used by Angular before version 9. Compare [Ivy](#ivy).
-=======
 A previous compilation and rendering pipeline used by Angular. It has since been replaced by
 [Ivy](#ivy) and is no longer in use. View Engine was deprecated in version 9 and removed in version
 13.
->>>>>>> 8ebc946c
-
-Angular 9 之前的版本使用的编译和渲染管道。可对比 [Ivy](#ivy)。
+
+Angular 曾经用过的编译和渲染管道。它已被 [Ivy](#ivy) 取代，不再使用了。View Engine 在版本 9 中已弃用，并在版本 13 中删除。
 
 {@a view-tree}
 
