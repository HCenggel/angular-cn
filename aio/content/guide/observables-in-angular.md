--- conflicted
+++ resolved
@@ -26,15 +26,11 @@
 `EventEmitter` extends [RxJS `Subject`](https://rxjs.dev/api/index/class/Subject), adding an `emit()` method so it can send arbitrary values.
 When you call `emit()`, it passes the emitted value to the `next()` method of any subscribed observer.
 
-<<<<<<< HEAD
 Angular 提供了一个 `EventEmitter` 类，它用来通过组件的 [`@Output()` 装饰器](guide/template-syntax#how-to-use-output) 发送一些值。`EventEmitter` 扩展了 [RxJS `Subject`](https://rxjs.dev/api/index/class/Subject)，并添加了一个 `emit()` 方法，这样它就可以发送任意值了。当你调用 `emit()` 时，就会把所发送的值传给订阅上来的观察者的 `next()` 方法。
 
-A good example of usage can be found in the [EventEmitter](https://angular.io/api/core/EventEmitter) documentation. Here is the example component that listens for open and close events:
-=======
 A good example of usage can be found in the [EventEmitter](api/core/EventEmitter) documentation. Here is the example component that listens for open and close events:
->>>>>>> eee2fd22
 
-这种用法的例子参见 [EventEmitter](https://angular.cn/api/core/EventEmitter) 文档。下面这个范例组件监听了 `open` 和 `close` 事件：
+这种用法的例子参见 [EventEmitter](api/core/EventEmitter) 文档。下面这个范例组件监听了 `open` 和 `close` 事件：
 
 `<zippy (open)="onOpen($event)" (close)="onClose($event)"></zippy>`
 
@@ -68,15 +64,11 @@
 
 ## Async pipe
 
-<<<<<<< HEAD
 ## Async 管道
 
-The [AsyncPipe](https://angular.io/api/common/AsyncPipe) subscribes to an observable or promise and returns the latest value it has emitted. When a new value is emitted, the pipe marks the component to be checked for changes.
-=======
 The [AsyncPipe](api/common/AsyncPipe) subscribes to an observable or promise and returns the latest value it has emitted. When a new value is emitted, the pipe marks the component to be checked for changes.
->>>>>>> eee2fd22
 
-[AsyncPipe](https://angular.cn/api/common/AsyncPipe) 会订阅一个可观察对象或承诺，并返回其发出的最后一个值。当发出新值时，该管道就会把这个组件标记为需要进行变更检查的（译注：因此可能导致刷新界面）。
+[AsyncPipe](api/common/AsyncPipe) 会订阅一个可观察对象或承诺，并返回其发出的最后一个值。当发出新值时，该管道就会把这个组件标记为需要进行变更检查的（译注：因此可能导致刷新界面）。
 
 The following example binds the `time` observable to the component's view. The observable continuously updates the view with the current time.
 
@@ -86,15 +78,11 @@
 
 ## Router
 
-<<<<<<< HEAD
 ## 路由器 (router)
 
-[`Router.events`](https://angular.io/api/router/Router#events) provides events as observables. You can use the `filter()` operator from RxJS to look for events of interest, and subscribe to them in order to make decisions based on the sequence of events in the navigation process. Here's an example:
-=======
 [`Router.events`](api/router/Router#events) provides events as observables. You can use the `filter()` operator from RxJS to look for events of interest, and subscribe to them in order to make decisions based on the sequence of events in the navigation process. Here's an example:
->>>>>>> eee2fd22
 
-[`Router.events`](https://angular.cn/api/router/Router#events) 以可观察对象的形式提供了其事件。
+[`Router.events`](api/router/Router#events) 以可观察对象的形式提供了其事件。
 你可以使用 RxJS 中的 `filter()` 操作符来找到感兴趣的事件，并且订阅它们，以便根据浏览过程中产生的事件序列作出决定。
 例子如下：
 
@@ -102,21 +90,17 @@
 
 The [ActivatedRoute](api/router/ActivatedRoute) is an injected router service that makes use of observables to get information about a route path and parameters. For example, `ActivatedRoute.url` contains an observable that reports the route path or paths. Here's an example:
 
-[ActivatedRoute](https://angular.cn/api/router/ActivatedRoute) 是一个可注入的路由器服务，它使用可观察对象来获取关于路由路径和路由参数的信息。比如，`ActivatedRoute.url` 包含一个用于汇报路由路径的可观察对象。例子如下：
+[ActivatedRoute](api/router/ActivatedRoute) 是一个可注入的路由器服务，它使用可观察对象来获取关于路由路径和路由参数的信息。比如，`ActivatedRoute.url` 包含一个用于汇报路由路径的可观察对象。例子如下：
 
 <code-example path="observables-in-angular/src/main.ts" header="ActivatedRoute" region="activated_route"></code-example>
 
 ## Reactive forms
 
-<<<<<<< HEAD
 ## 响应式表单 (reactive forms)
 
-Reactive forms have properties that use observables to monitor form control values. The [`FormControl`](https://angular.io/api/forms/FormControl) properties `valueChanges` and `statusChanges` contain observables that raise change events. Subscribing to an observable form-control property is a way of triggering application logic within the component class. For example:
-=======
 Reactive forms have properties that use observables to monitor form control values. The [`FormControl`](api/forms/FormControl) properties `valueChanges` and `statusChanges` contain observables that raise change events. Subscribing to an observable form-control property is a way of triggering application logic within the component class. For example:
->>>>>>> eee2fd22
 
 响应式表单具有一些属性，它们使用可观察对象来监听表单控件的值。
-[`FormControl`](https://angular.cn/api/forms/FormControl) 的 `valueChanges` 属性和 `statusChanges` 属性包含了会发出变更事件的可观察对象。订阅可观察的表单控件属性是在组件类中触发应用逻辑的途径之一。比如：
+[`FormControl`](api/forms/FormControl) 的 `valueChanges` 属性和 `statusChanges` 属性包含了会发出变更事件的可观察对象。订阅可观察的表单控件属性是在组件类中触发应用逻辑的途径之一。比如：
 
 <code-example path="observables-in-angular/src/main.ts" header="Reactive forms" region="forms"></code-example>