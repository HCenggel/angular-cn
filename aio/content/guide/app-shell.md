--- conflicted
+++ resolved
@@ -1,67 +1,37 @@
 # App shell
-
-# 应用外壳
 
 Application shell is a way to render a portion of your application using a route at build time.
 It can improve the user experience by quickly launching a static rendered page (a skeleton common to all pages) while the browser downloads the full client version and switches to it automatically after the code loads.
 
-应用外壳是一种在构建期间借助路由渲染部分应用的方法。它可以通过快速启动一个静态渲染页面（所有页面的公共骨架）来改善用户体验。与此同时，浏览器会下载完整的客户端版本，并在代码加载后自动切换到完整版。
-
 This gives users a meaningful first paint of your application that appears quickly because the browser can render the HTML and CSS without the need to initialize any JavaScript.
-
-这能让用户快速看到应用中第一个有意义的画面，因为浏览器可以渲染出 HTML 和 CSS，而无需初始化任何 JavaScript。
 
 Learn more in [The App Shell Model](https://developers.google.com/web/fundamentals/architecture/app-shell).
 
-欲知详情，参阅[应用外壳模型](https://developers.google.com/web/fundamentals/architecture/app-shell)。
-
 ## Step 1: Prepare the application
-
-## 第 1 步：准备本应用
 
 Do this with the following CLI command:
 
-<<<<<<< HEAD
-可以用下列 CLI 命令来执行本操作：
-
-<code-example language="bash">
-=======
 <code-example format="shell" language="shell">
 
->>>>>>> f25ac4ae
 ng new my-app --routing
 
 </code-example>
 
 For an existing application, you have to manually add the `RouterModule` and defining a `<router-outlet>` within your application.
 
-对于既有应用，你必须手动添加 `RouterModule` 并在应用中定义 `<router-outlet>`。
-
 ## Step 2: Create the app shell
-
-## 第 2 步：创建应用外壳
 
 Use the CLI to automatically create the application shell.
 
-<<<<<<< HEAD
-使用 CLI 自动创建一个应用外壳。
-
-<code-example language="bash">
-=======
 <code-example format="shell" language="shell">
 
->>>>>>> f25ac4ae
 ng generate app-shell
 
 </code-example>
 
 For more information about this command, see [App shell command](cli/generate#app-shell-command).
 
-要了解关于本命令的更多信息，参见 [app-shell 命令](cli/generate#app-shell-command)。
-
 After running this command you can see that the `angular.json` configuration file has been updated to add two new targets, with a few other changes.
-
-执行完这个命令，你会发现 `angular.json` 配置文件中已经增加了两个新目标，并做了一些其它更改。
 
 <code-example language="json">
 
@@ -112,41 +82,22 @@
 
 ## Step 3: Verify the app is built with the shell content
 
-## 第 3 步：验证该应用是使用应用外壳的内容构建的
-
 Use the CLI to build the `app-shell` target.
 
-<<<<<<< HEAD
-使用 CLI 构建目标 `app-shell`。
-
-<code-example language="bash">
-=======
 <code-example format="shell" language="shell">
 
->>>>>>> f25ac4ae
 ng run my-app:app-shell:development
 
 </code-example>
 
 Or to use the production configuration.
 
-<<<<<<< HEAD
-或使用产品环境配置。
-
-<code-example language="bash">
-=======
 <code-example format="shell" language="shell">
 
->>>>>>> f25ac4ae
 ng run my-app:app-shell:production
 
 </code-example>
 
-<<<<<<< HEAD
-To verify the build output, open <code class="no-auto-link">dist/my-app/browser/index.html</code>. Look for default text `app-shell works!` to show that the application shell route was rendered as part of the output.
-
-要验证构建的输出，请打开 `dist/my-app/browser/index.html`。寻找默认的文本 `app-shell works!` 就可以验证这个应用外壳路由确实是作为输出的一部分渲染出来的。
-=======
 To verify the build output, open <code class="no-auto-link">dist/my-app/browser/index.html</code>.
 Look for default text `app-shell works!` to show that the application shell route was rendered as part of the output.
 
@@ -156,5 +107,4 @@
 
 <!-- end links -->
 
-@reviewed 2022-02-28
->>>>>>> f25ac4ae
+@reviewed 2022-02-28