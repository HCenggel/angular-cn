--- conflicted
+++ resolved
@@ -5,13 +5,9 @@
 _Angular_ is the name for the Angular of today and tomorrow.<br />
 _AngularJS_ is the name for all 1.x versions of Angular.
 
-<<<<<<< HEAD
 *Angular* 这个名字专指现在和未来的 Angular 版本，而 *AngularJS* 专指 Angular 的所有 1.x 版本。
 
-AngularJS apps are great.
-=======
 AngularJS applications are great.
->>>>>>> 08caeadd
 Always consider the business case before moving to Angular.
 An important part of that case is the time and effort to get there.
 This guide describes the built-in tools for efficiently migrating AngularJS projects over to the
@@ -334,17 +330,19 @@
 since there's a natural coexistence between the two frameworks during the
 transition period.
 
-<<<<<<< HEAD
 不管要升级什么，Angular 中的 `ngUpgrade` 库都会是一个非常有用的工具 —— 除非是小到没功能的应用。
 借助它，你可以在同一个应用程序中混用并匹配 AngularJS 和 Angular 的组件，并让它们实现无缝的互操作。
 这意味着你不用被迫一次性做完所有的升级工作，因为在整个演进过程中，这两个框架可以很自然的和睦相处。
-=======
+
 <div class="alert is-helpful">
+
 With the <a href="https://blog.angular.io/finding-a-path-forward-with-angularjs-7e186fdd4429">
 deprecation of AngularJS</a>, ngUpgrade is now in a feature complete state. We will continue
 publishing security and bug fixes until December 31st, 2022.
+
+由于 <a href="https://blog.angular.io/finding-a-path-forward-with-angularjs-7e186fdd4429">AngularJS 已弃用</a>，ngUpgrade 现在处于特性开发完毕的状态。我们将会继续发布安全补丁和 BUG 修复，直到 2022-12-31。
+
 </div>
->>>>>>> 08caeadd
 
 ### How ngUpgrade Works
 
@@ -705,14 +703,10 @@
 To begin converting your AngularJS application to a hybrid, you need to load the Angular framework.
 You can see how this can be done with SystemJS by following the instructions in [Setup for Upgrading to AngularJS](guide/upgrade-setup) for selectively copying code from the [QuickStart github repository](https://github.com/angular/quickstart).
 
-<<<<<<< HEAD
 要想把 AngularJS 应用变成 Hybrid 应用，就要先加载 Angular 框架。
 根据[准备升级到 AngularJS](guide/upgrade-setup) 中给出的步骤，选择性的把<a href="https://github.com/angular/quickstart" target="_blank">“快速上手”的 Github 仓库</a>中的代码复制过来。
 
-You also need to install the `@angular/upgrade` package via `npm install @angular/upgrade --save`
-=======
 You also need to install the `@angular/upgrade` package using `npm install @angular/upgrade --save`
->>>>>>> 08caeadd
 and add a mapping for the `@angular/upgrade/static` package:
 
 也可以通过 `npm install @angular/upgrade --save` 命令来安装 `@angular/upgrade` 包，并给它添加一个到 `@angular/upgrade/static` 包的映射。
@@ -773,14 +767,10 @@
 in an AngularJS context. This could be a completely new component or one that was
 previously AngularJS but has been rewritten for Angular.
 
-<<<<<<< HEAD
 一旦你开始运行混合式应用，你就可以开始逐渐升级代码了。一种更常见的工作模式就是在 AngularJS 的上下文中使用 Angular 的组件。
 该组件可能是全新的，也可能是把原本 AngularJS 的组件用 Angular 重写而成的。
 
-Say you have a simple Angular component that shows information about a hero:
-=======
 Say you have an Angular component that shows information about a hero:
->>>>>>> 08caeadd
 
 假设你有一个简单的用来显示英雄信息的 Angular 组件：
 
@@ -948,14 +938,10 @@
 [component API](https://docs.angularjs.org/api/ng/type/angular.Module)
 introduced in AngularJS 1.5.
 
-<<<<<<< HEAD
 不是所有种类的 AngularJS 指令都能升级。该指令必须是一个严格的*组件型指令*，具有[上面的准备指南中描述的](guide/upgrade#using-component-directives)那些特征。
 确保兼容性的最安全的方式是 AngularJS 1.5 中引入的[组件 API](https://docs.angularjs.org/api/ng/type/angular.Module)。
 
-A simple example of an upgradable component is one that just has a template
-=======
 An example of an upgradeable component is one that just has a template
->>>>>>> 08caeadd
 and a controller:
 
 可升级组件的简单例子是只有一个模板和一个控制器的指令：
@@ -1360,13 +1346,9 @@
 
 Overall application performance is affected in cases where the user stays on Angular-rendered pages because the AngularJS framework and application are still loaded and running, even if they are never accessed.
 
-<<<<<<< HEAD
 当用户停留在由 Angular 渲染的页面上时，应用的整体性能也会受到影响。这是因为 AngularJS 的框架和应用仍然被加载并运行了 —— 即使它们从未被访问过。
 
-You can take steps to mitigate both bundle size and performance issues. By isolating your AngularJS app to a separate bundle, you can take advantage of [lazy loading](guide/glossary#lazy-loading) to load, bootstrap, and render the AngularJS application only when needed. This strategy reduces your initial bundle size, defers any potential impact from loading both frameworks until absolutely necessary, and keeps your application running as efficiently as possible.
-=======
 You can take steps to mitigate both bundle size and performance issues. By isolating your AngularJS application to a separate bundle, you can take advantage of [lazy loading](guide/glossary#lazy-loading) to load, bootstrap, and render the AngularJS application only when needed. This strategy reduces your initial bundle size, defers any potential impact from loading both frameworks until absolutely necessary, and keeps your application running as efficiently as possible.
->>>>>>> 08caeadd
 
 你可以采取一些措施来缓解这些包的大小和性能问题。通过把 AngularJS 应用程序分离到一个单独的发布包中，你就可以利用[惰性加载](guide/glossary#lazy-loading)技术来只在必要的时候才加载、引导和渲染这个 AngularJS 应用。这种策略减少了你的初始发布包大小，推迟了同时加载两个框架的潜在影响 —— 直到绝对必要时才加载，以便让你的应用尽可能高效地运行。
 
@@ -1392,13 +1374,9 @@
 
 ### Create a service to lazy load AngularJS
 
-<<<<<<< HEAD
 ### 为惰性加载 AngularJS 创建一个服务
 
-As of Angular version 8, lazy loading code can be accomplished simply by using the dynamic import syntax `import('...')`. In your application, you create a new service that uses dynamic imports to lazy load AngularJS.
-=======
 As of Angular version 8, lazy loading code can be accomplished by using the dynamic import syntax `import('...')`. In your application, you create a new service that uses dynamic imports to lazy load AngularJS.
->>>>>>> 08caeadd
 
 在 Angular 的版本 8 中，惰性加载代码只需使用动态导入语法 `import('...')` 即可。在这个应用中，你创建了一个新服务，它使用动态导入技术来惰性加载 AngularJS。
 
@@ -1430,13 +1408,9 @@
 
 ### Create a component to render AngularJS content
 
-<<<<<<< HEAD
 ### 创建一个用来渲染 AngularJS 内容的组件
 
-In your Angular application, you need a component as a placeholder for your AngularJS content. This component uses the service you create to load and bootstrap your AngularJS app after the component is initialized.
-=======
 In your Angular application, you need a component as a placeholder for your AngularJS content. This component uses the service you create to load and bootstrap your AngularJS application after the component is initialized.
->>>>>>> 08caeadd
 
 在 Angular 应用中，你需要一个组件作为 AngularJS 内容的占位符。该组件使用你创建的服务，并在组件初始化完成后加载并引导你的 AngularJS 应用。
 
@@ -2004,13 +1978,9 @@
 Now that you have TypeScript though, you can start benefiting from some of its
 features. There's a lot of value the language can provide to AngularJS applications.
 
-<<<<<<< HEAD
 有了 TypeScript，你就可以从它的一些特性中获益了。此语言可以为 AngularJS 应用提供很多价值。
 
-For one thing, TypeScript is a superset of ES2015. Any app that has previously
-=======
 For one thing, TypeScript is a superset of ES2015. Any application that has previously
->>>>>>> 08caeadd
 been written in ES5 - like the PhoneCat example has - can with TypeScript
 start incorporating all of the JavaScript features that are new to ES2015.
 These include things like `let`s and `const`s, arrow functions, default function
@@ -2238,13 +2208,9 @@
 Point the browser to the project root when loading things through SystemJS,
 instead of using the `<base>` URL.
 
-<<<<<<< HEAD
 在 SystemJS 加载期间为浏览器指出项目的根在哪里，而不再使用 `<base>` URL。
 
-Install the `upgrade` package via `npm install @angular/upgrade --save`
-=======
 Install the `upgrade` package using `npm install @angular/upgrade --save`
->>>>>>> 08caeadd
 and add a mapping for the `@angular/upgrade/static` package.
 
 再通过 `npm install @angular/upgrade --save` 安装 `upgrade` 包，并为 `@angular/upgrade/static` 包添加一个映射。
@@ -2760,13 +2726,9 @@
 These files need to be copied together with the polyfills. The files the application
 needs at runtime, like the `.json` phone lists and images, also need to be copied.
 
-<<<<<<< HEAD
 这些文件要带着相应的腻子脚本复制到一起。应用运行时需要的文件，比如电话列表 `.json` 和图片，也需要复制过去。
 
-Install `fs-extra` via `npm install fs-extra --save-dev` for better file copying, and change
-=======
 Install `fs-extra` using `npm install fs-extra --save-dev` for better file copying, and change
->>>>>>> 08caeadd
 `copy-dist-files.js` to the following:
 
 通过 `npm install fs-extra --save-dev` 安装 `fs-extra` 可以更好的复制文件，并且把 `copy-dist-files.js` 文件改成这样：
@@ -2799,14 +2761,10 @@
 For Angular that's the `<router-outlet>` and it belongs in a *root component*
 at the top of the applications component tree.
 
-<<<<<<< HEAD
 像所有的路由器一样，它需要在 UI 中指定一个位置来显示路由的视图。
 在 Angular 中，它是 `<router-outlet>`，并位于应用组件树顶部的*根组件*中。
 
-You don't yet have such a root component, because the app is still managed as an AngularJS app.
-=======
 You don't yet have such a root component, because the application is still managed as an AngularJS app.
->>>>>>> 08caeadd
 Create a new `app.component.ts` file with the following `AppComponent` class:
 
 你还没有这样一个根组件，因为该应用仍然是像一个 AngularJS 应用那样被管理的。
@@ -3043,14 +3001,10 @@
 working. But when you change the bootstrap to that of a Hybrid app,
 you must make a few changes.
 
-<<<<<<< HEAD
 在转成 TypeScript 期间，你不用做什么就能让 E2E 测试正常工作。
 但是当你想改成按照混合式应用进行引导时，必须做一些修改。
 
-Update the `protractor-conf.js` to sync with hybrid apps:
-=======
 Update the `protractor-conf.js` to sync with hybrid applications:
->>>>>>> 08caeadd
 
 再对 `protractor-conf.js` 做下列修改，与混合应用同步：
 
