# User input

# 用户输入

<div class="callout is-critical">

<header>Marked for archiving</header>

To ensure that you have the best experience possible, this topic is marked for archiving until we determine that it clearly conveys the most accurate information possible.

In the meantime, this topic might be helpful:
[Event binding](guide/event-binding).

If you think this content should not be archived, please file a [GitHub issue](https://github.com/angular/angular/issues/new?template=3-docs-bug.md).

</div>

User actions such as clicking a link, pushing a button, and entering text raise DOM events.
This page explains how to bind those events to component event handlers using the Angular event binding syntax.

当用户点击链接、按下按钮或者输入文字时，这些用户动作都会产生 DOM 事件。
本章解释如何使用 Angular 事件绑定语法把这些事件绑定到事件处理器。

Run the <live-example></live-example>.

<<<<<<< HEAD
运行<live-example></live-example>

## Binding to user input events

## 绑定到用户输入事件

You can use [Angular event bindings](guide/event-binding)
to respond to any [DOM event](https://developer.mozilla.org/en-US/docs/Web/Events).
Many DOM events are triggered by user input. Binding to these events provides a way to
get input from the user.

你可以使用 [Angular 事件绑定](guide/event-binding)机制来响应任何 [DOM 事件](https://developer.mozilla.org/en-US/docs/Web/Events)。
许多 DOM 事件是由用户输入触发的。绑定这些事件可以获取用户输入。

To bind to a DOM event, surround the DOM event name in parentheses and assign a quoted
[template statement](guide/template-statements) to it.
=======
## Binding to user input events

You can use [Angular event bindings](guide/event-binding) to respond to any [DOM event](https://developer.mozilla.org/docs/Web/Events).
Many DOM events are triggered by user input.
Binding to these events provides a way to get input from the user.

To bind to a DOM event, surround the DOM event name in parentheses and assign a quoted [template statement](guide/template-statements) to it.
>>>>>>> f25ac4ae

要绑定 DOM 事件，只要把 DOM 事件的名字包裹在圆括号中，然后用放在引号中的[模板语句](guide/template-statements)对它赋值就可以了。

The following example shows an event binding that implements a click handler:

<<<<<<< HEAD
下例展示了一个事件绑定，它实现了一个点击事件处理器：

<code-example path="user-input/src/app/click-me.component.ts" region="click-me-button" header="src/app/click-me.component.ts"></code-example>
=======
<code-example header="src/app/click-me.component.ts" path="user-input/src/app/click-me.component.ts" region="click-me-button"></code-example>
>>>>>>> f25ac4ae

<a id="click"></a>

The `(click)` to the left of the equals sign identifies the button's click event as the **target of the binding**.
The text in quotes to the right of the equals sign is the **template statement**, which responds to the click event by calling the component's `onClickMe` method.

等号左边的 `(click)` 表示把按钮的点击事件作为**绑定目标**。
等号右边引号中的文本是**模板语句**，通过调用组件的 `onClickMe` 方法来响应这个点击事件。

When writing a binding, be aware of a template statement's **execution context**.
The identifiers in a template statement belong to a specific context object, usually the Angular component controlling the template.
The example above shows a single line of HTML, but that HTML belongs to a larger component:

<<<<<<< HEAD
写绑定时，需要知道模板语句的**执行上下文**。
出现在模板语句中的每个标识符都属于特定的上下文对象。
这个对象通常都是控制此模板的 Angular 组件。
上例中只显示了一行 HTML，那段 HTML 片段属于下面这个组件：

<code-example path="user-input/src/app/click-me.component.ts" region="click-me-component" header="src/app/click-me.component.ts"></code-example>

When the user clicks the button, Angular calls the `onClickMe` method from `ClickMeComponent`.

当用户点击按钮时，Angular 调用 `ClickMeComponent` 的 `onClickMe` 方法。

## Get user input from the $event object

## 通过 $event 对象取得用户输入

=======
<code-example header="src/app/click-me.component.ts" path="user-input/src/app/click-me.component.ts" region="click-me-component"></code-example>

When the user clicks the button, Angular calls the `onClickMe` method from `ClickMeComponent`.

## Get user input from the $event object

>>>>>>> f25ac4ae
DOM events carry a payload of information that may be useful to the component.
This section shows how to bind to the `keyup` event of an input box to get the user's input after each keystroke.

DOM 事件可以携带可能对组件有用的信息。
本节将展示如何绑定输入框的 `keyup` 事件，在每个敲按键盘时获取用户输入。

<<<<<<< HEAD
The following code listens to the `keyup` event and passes the entire event payload (`$event`) to the component event handler.

下面的代码监听 `keyup` 事件，并将整个事件载荷 (`$event`) 传给组件的事件处理器。

<code-example path="user-input/src/app/keyup.components.ts" region="key-up-component-1-template" header="src/app/keyup.components.ts (template v.1)"></code-example>
=======
<code-example header="src/app/keyup.components.ts (template v.1)" path="user-input/src/app/keyup.components.ts" region="key-up-component-1-template"></code-example>

When a user presses and releases a key, the `keyup` event occurs, and Angular provides a corresponding DOM event object in the `$event` variable which this code passes as a parameter to the component's `onKey()` method.
>>>>>>> f25ac4ae

<code-example header="src/app/keyup.components.ts (class v.1)" path="user-input/src/app/keyup.components.ts" region="key-up-component-1-class-no-type"></code-example>

<<<<<<< HEAD
当用户按下并释放一个按键时，触发 `keyup` 事件，Angular 在 `$event` 变量提供一个相应的 DOM
事件对象，上面的代码将它作为参数传给 `onKey()` 方法。

<code-example path="user-input/src/app/keyup.components.ts" region="key-up-component-1-class-no-type" header="src/app/keyup.components.ts (class v.1)"></code-example>

The properties of an `$event` object vary depending on the type of DOM event. For example,
a mouse event includes different information than an input box editing event.

`$event` 对象的属性取决于 DOM 事件的类型。例如，鼠标事件与输入框编辑事件包含了不同的信息。

All [standard DOM event objects](https://developer.mozilla.org/en-US/docs/Web/API/Event)
have a `target` property, a reference to the element that raised the event.
In this case, `target` refers to the [`<input>` element](https://developer.mozilla.org/en-US/docs/Web/API/HTMLInputElement) and
`event.target.value` returns the current contents of that element.

所有[标准 DOM 事件对象](https://developer.mozilla.org/en-US/docs/Web/API/Event)都有一个 `target` 属性，
引用触发该事件的元素。
在本例中，`target` 是[`<input>` 元素](https://developer.mozilla.org/en-US/docs/Web/API/HTMLInputElement)，
`event.target.value` 返回该元素的当前内容。

After each call, the `onKey()` method appends the contents of the input box value to the list
in the component's `values` property, followed by a separator character (|).
The [interpolation](guide/interpolation)
displays the accumulating input box changes from the `values` property.
=======
The properties of an `$event` object vary depending on the type of DOM event.
For example, a mouse event includes different information than an input box editing event.

All [standard DOM event objects](https://developer.mozilla.org/docs/Web/API/Event) have a `target` property, a reference to the element that raised the event.
In this case, `target` refers to the [`<input>` element](https://developer.mozilla.org/docs/Web/API/HTMLInputElement) and `event.target.value` returns the current contents of that element.

After each call, the `onKey()` method appends the contents of the input box value to the list in the component's `values` property, followed by a separator character (`|`).
The [interpolation](guide/interpolation) displays the accumulating input box changes from the `values` property.
>>>>>>> f25ac4ae

在组件的 `onKey()` 方法中，把输入框的值和分隔符 (|) 追加组件的 `values` 属性。
使用[插值](guide/interpolation)来把存放累加结果的 `values` 属性回显到屏幕上。

Suppose the user enters the letters "abc", and then backspaces to remove them one by one.
Here's what the UI displays:

假设用户输入字母“abc”，然后用退格键一个一个删除它们。
用户界面将显示：

<code-example>

<<<<<<< HEAD
=======
a &verbar; ab &verbar; abc &verbar; ab &verbar; a &verbar; &verbar;

</code-example>

>>>>>>> f25ac4ae
<div class="lightbox">

<<<<<<< HEAD
<div class="alert is-helpful">

Alternatively, you could accumulate the individual keys themselves by substituting `event.key`
for `event.target.value` in which case the same user input would produce:
=======
<img alt="key up 1" src="generated/images/guide/user-input/keyup1-anim.gif">

</div>

<div class="alert is-helpful">

Alternatively, you could accumulate the individual keys themselves by substituting `event.key` for `event.target.value` in which case the same user input would produce:
>>>>>>> f25ac4ae

或者，你可以用 `event.key` 替代 `event.target.value`，积累各个按键本身，这样同样的用户输入可以产生：

<code-example>

<<<<<<< HEAD
=======
a &verbar; b &verbar; c &verbar; backspace &verbar; backspace &verbar; backspace &verbar;

</code-example>

>>>>>>> f25ac4ae
</div>

<a id="keyup1"></a>

<<<<<<< HEAD
### Type the _$event_
=======
### Type the `$event`
>>>>>>> f25ac4ae

### *$event*的类型

The example above casts the `$event` as an `any` type.
That simplifies the code at a cost.
There is no type information that could reveal properties of the event object and prevent silly mistakes.

上例将 `$event` 转换为 `any` 类型。
这样简化了代码，但是有成本。
没有任何类型信息能够揭示事件对象的属性，防止简单的错误。

<<<<<<< HEAD
The following example rewrites the method with types:

下面的例子，使用了带类型方法：

<code-example path="user-input/src/app/keyup.components.ts" region="key-up-component-1-class" header="src/app/keyup.components.ts (class v.1 - typed )"></code-example>
=======
<code-example header="src/app/keyup.components.ts (class v.1 - typed )" path="user-input/src/app/keyup.components.ts" region="key-up-component-1-class"></code-example>
>>>>>>> f25ac4ae

The `$event` is now a specific `KeyboardEvent`.
Not all elements have a `value` property so it casts `target` to an input element.
The `OnKey` method more clearly expresses what it expects from the template and how it interprets the event.

<<<<<<< HEAD
`$event` 的类型现在是 `KeyboardEvent`。
不是所有的元素都有 `value` 属性，所以它将 `target` 转换为输入元素。
`OnKey` 方法更加清晰地表达了它期望从模板得到什么，以及它是如何解析事件的。

### Passing _$event_ is a dubious practice

### 传入 *$event* 是靠不住的做法
=======
### Passing `$event` is a dubious practice
>>>>>>> f25ac4ae

Typing the event object reveals a significant objection to passing the entire DOM event into the method:
The component has too much awareness of the template details.
It can't extract information without knowing more than it should about the HTML implementation.
That breaks the separation of concerns between the template (*what the user sees*) and the component (*how the application processes user data*).

类型化事件对象揭露了重要的一点，即反对把整个 DOM 事件传到方法中，因为这样组件会知道太多模板的信息。
只有当它知道更多它本不应了解的 HTML 实现细节时，它才能提取信息。
这就违反了模板（*用户看到的*）和组件（*应用如何处理用户数据*）之间的分离关注原则。

<<<<<<< HEAD
The next section shows how to use template reference variables to address this problem.

下面将介绍如何用模板引用变量来解决这个问题。

## Get user input from a template reference variable

## 从一个模板引用变量中获得用户输入

There's another way to get the user data: use Angular
[**template reference variables**](guide/template-reference-variables).
These variables provide direct access to an element from within the template.
To declare a template reference variable, precede an identifier with a hash (or pound) character (#).

还有另一种获取用户数据的方式：使用 Angular 的[**模板引用变量**](guide/template-reference-variables)。
这些变量提供了从模块中直接访问元素的能力。
在标识符前加上井号 (#) 就能声明一个模板引用变量。

The following example uses a template reference variable
to implement a keystroke loopback in a simple template.

下面的例子使用了局部模板变量，在一个超简单的模板中实现按键反馈功能。

<code-example path="user-input/src/app/loop-back.component.ts" region="loop-back-component" header="src/app/loop-back.component.ts"></code-example>
=======
## Get user input from a template reference variable

There's another way to get the user data:
Use Angular [**template reference variables**](guide/template-reference-variables).
These variables provide direct access to an element from within the template.
To declare a template reference variable, precede an identifier with a hash (or pound) character (`#`).

The following example uses a template reference variable to implement a keystroke loopback in a simple template.

<code-example header="src/app/loop-back.component.ts" path="user-input/src/app/loop-back.component.ts" region="loop-back-component"></code-example>
>>>>>>> f25ac4ae

The template reference variable named `box`, declared on the `<input>` element, refers to the `<input>` element itself.
The code uses the `box` variable to get the input element's `value` and display it with interpolation between `<p>` tags.

<<<<<<< HEAD
这个模板引用变量名叫 `box`，在 `<input>` 元素声明，它引用 `<input>` 元素本身。
代码使用 `box` 获得输入元素的 `value` 值，并通过插值把它显示在 `<p>` 标签中。

The template is completely self contained. It doesn't bind to the component,
and the component does nothing.
=======
The template is completely self contained.
It doesn't bind to the component, and the component does nothing.
>>>>>>> f25ac4ae

这个模板完全是完全自包含的。它没有绑定到组件，组件也没做任何事情。

Type something in the input box, and watch the display update with each keystroke.

<<<<<<< HEAD
在输入框中输入，就会看到每次按键时，显示也随之更新了。

=======
>>>>>>> f25ac4ae
<div class="lightbox">

<<<<<<< HEAD
<div class="alert is-helpful">

**This won't work at all unless you bind to an event**.

**除非你绑定一个事件，否则这将完全无法工作。**

Angular updates the bindings (and therefore the screen)
only if the app does something in response to asynchronous events, such as keystrokes.
This example code binds the `keyup` event
to the number 0, the shortest template statement possible.
While the statement does nothing useful,
it satisfies Angular's requirement so that Angular will update the screen.

只有在应用做了些异步事件（如按键），Angular 才更新绑定（并最终影响到屏幕）。
本例代码将 `keyup` 事件绑定到了数字 0，这可能是最短的模板语句了。
虽然这个语句不做什么，但它满足 Angular 的要求，所以 Angular 将更新屏幕。

</div>

It's easier to get to the input box with the template reference
variable than to go through the `$event` object. Here's a rewrite of the previous
`keyup` example that uses a template reference variable to get the user's input.

从模板变量获得输入框比通过 `$event` 对象更加简单。
下面的代码重写了之前 `keyup` 范例，它使用变量来获得用户输入。

<code-example path="user-input/src/app/keyup.components.ts" region="key-up-component-2" header="src/app/keyup.components.ts (v2)"></code-example>
=======
<img alt="loop back" src="generated/images/guide/user-input/keyup-loop-back-anim.gif">

</div>

<div class="alert is-helpful">

<header>This won't work at all unless you bind to an event.</header>

Angular updates the bindings (and therefore the screen) only if the app does something in response to asynchronous events, such as keystrokes.
This example code binds the `keyup` event to the number 0, the shortest template statement possible.
While the statement does nothing useful, it satisfies Angular's requirement so that Angular will update the screen.

</div>

It's easier to get to the input box with the template reference variable than to go through the `$event` object.
Here's a rewrite of the previous `keyup` example that uses a template reference variable to get the user's input.

<code-example header="src/app/keyup.components.ts (v2)" path="user-input/src/app/keyup.components.ts" region="key-up-component-2"></code-example>
>>>>>>> f25ac4ae

A nice aspect of this approach is that the component gets clean data values from the view.
It no longer requires knowledge of the `$event` and its structure.

<<<<<<< HEAD
这个方法最漂亮的一点是：组件代码从视图中获得了干净的数据值。再也不用了解 `$event` 变量及其结构了。

<a id="key-event"></a>

## Key event filtering (with `key.enter`)

## 按键事件过滤（通过 `key.enter`）

The `(keyup)` event handler hears *every keystroke*.
Sometimes only the _Enter_ key matters, because it signals that the user has finished typing.
One way to reduce the noise would be to examine every `$event.keyCode` and take action only when the key is _Enter_.

`(keyup)` 事件处理器监听*每一次按键*。
有时只在意*回车*键，因为它标志着用户结束输入。
解决这个问题的一种方法是检查每个 `$event.keyCode`，只有键值是*回车*键时才采取行动。

There's an easier way: bind to Angular's `keyup.enter` pseudo-event.
Then Angular calls the event handler only when the user presses _Enter_.

更简单的方法是：绑定到 Angular 的 `keyup.enter` 模拟事件。
然后，只有当用户敲*回车*键时，Angular 才会调用事件处理器。

<code-example path="user-input/src/app/keyup.components.ts" region="key-up-component-3" header="src/app/keyup.components.ts (v3)"></code-example>
=======
<a id="key-event"></a>

## Key event filtering (with `key.enter`)

The `(keyup)` event handler hears *every keystroke*.
Sometimes only the *Enter* key matters, because it signals that the user has finished typing.
One way to reduce the noise would be to examine every `$event.keyCode` and take action only when the key is *Enter*.

There's an easier way:
Bind to Angular's `keyup.enter` pseudo-event.
Then Angular calls the event handler only when the user presses *Enter*.

<code-example header="src/app/keyup.components.ts (v3)" path="user-input/src/app/keyup.components.ts" region="key-up-component-3"></code-example>
>>>>>>> f25ac4ae

Here's how it works.

下面展示了它的工作原理。

<div class="lightbox">
<<<<<<< HEAD
  <img src='generated/images/guide/user-input/keyup3-anim.gif' alt="key up 3">
=======

<img alt="key up 3" src="generated/images/guide/user-input/keyup3-anim.gif">

>>>>>>> f25ac4ae
</div>

## On blur

<<<<<<< HEAD
## 失去焦点事件 (blur)

In the previous example, the current state of the input box
is lost if the user mouses away and clicks elsewhere on the page
without first pressing _Enter_.
The component's `value` property is updated only when the user presses _Enter_.

前上例中，如果用户没有先按回车键，而是移开了鼠标，点击了页面中其它地方，输入框的当前值就会丢失。
只有当用户按下了回车键候，组件的 `values` 属性才能更新。

To fix this issue, listen to both the _Enter_ key and the _blur_ event.

下面通过同时监听输入框的回车键和失去焦点事件来修正这个问题。

<code-example path="user-input/src/app/keyup.components.ts" region="key-up-component-4" header="src/app/keyup.components.ts (v4)"></code-example>
=======
In the previous example, the current state of the input box is lost if the user mouses away and clicks elsewhere on the page without first pressing *Enter*.
The component's `value` property is updated only when the user presses *Enter*.

To fix this issue, listen to both the *Enter* key and the `blur` event.

<code-example header="src/app/keyup.components.ts (v4)" path="user-input/src/app/keyup.components.ts" region="key-up-component-4"></code-example>
>>>>>>> f25ac4ae

## Put it all together

## 把它们放在一起

This page demonstrated several event binding techniques.

<<<<<<< HEAD
本章展示了一些事件绑定技术。

Now, put it all together in a micro-app
that can display a list of heroes and add new heroes to the list.
The user can add a hero by typing the hero's name in the input box and
clicking **Add**.

现在，在一个微型应用中一起使用它们，应用能显示一个英雄列表，并把新的英雄加到列表中。
用户可以通过输入英雄名和点击“添加”按钮来添加英雄。

<div class="lightbox">
  <img src='generated/images/guide/user-input/little-tour-anim.gif' alt="Little Tour of Heroes">
</div>

Below is the "Little Tour of Heroes"  component.

下面就是“简版英雄之旅”组件。

<code-example path="user-input/src/app/little-tour.component.ts" region="little-tour" header="src/app/little-tour.component.ts"></code-example>

### Observations

### 小结
=======
Now, put it all together in a micro-app that can display a list of heroes and add new heroes to the list.
The user can add a hero by typing the hero's name in the input box and clicking **Add**.

<div class="lightbox">

<img alt="Little Tour of Heroes" src="generated/images/guide/user-input/little-tour-anim.gif">

</div>

Below is the "Little Tour of Heroes" component.

<code-example header="src/app/little-tour.component.ts" path="user-input/src/app/little-tour.component.ts" region="little-tour"></code-example>
>>>>>>> f25ac4ae

* **Use template variables to refer to elements** —
  The `newHero` template variable refers to the `<input>` element.
  You can reference `newHero` from any sibling or child of the `<input>` element.

<<<<<<< HEAD
     **使用模板变量来引用元素** — `newHero` 模板变量引用了 `<input>` 元素。
  你可以在 `<input>` 的任何兄弟或子级元素中引用 `newHero`。

* **Pass values, not elements** —
  Instead of passing the `newHero` into the component's `addHero` method,
  get the input box value and pass *that* to `addHero`.

     **传递数值，而非元素** —
  获取输入框的值并将*它*传给组件的 `addHero`，而不要传递 `newHero`。

* **Keep template statements simple** —
  The `(blur)` event is bound to two JavaScript statements.
  The first statement calls `addHero`. The second statement, `newHero.value=''`,
  clears the input box after a new hero is added to the list.

     **保持模板语句简单** —
  `(blur)` 事件被绑定到两个 JavaScript 语句。
  第一句调用 `addHero`。第二句 `newHero.value=''` 在添加新英雄到列表中后清除输入框。
=======
| Observations | Details |
| :----------- | :------ |
| Use template variables to refer to elements | The `newHero` template variable refers to the `<input>` element. You can reference `newHero` from any sibling or child of the `<input>` element. |
| Pass values, not elements | Instead of passing the `newHero` into the component's `addHero` method, get the input box value and pass *that* to `addHero`. |
| Keep template statements simple | The `(blur)` event is bound to two JavaScript statements. The first statement calls `addHero`. The second statement, `newHero.value=''`, clears the input box after a new hero is added to the list. |
>>>>>>> f25ac4ae

## Source code

## 源代码

Following is all the code discussed in this page.

下面是本章讨论过的所有源码。

<code-tabs>
    <code-pane header="click-me.component.ts" path="user-input/src/app/click-me.component.ts"></code-pane>
    <code-pane header="keyup.components.ts" path="user-input/src/app/keyup.components.ts"></code-pane>
    <code-pane header="loop-back.component.ts" path="user-input/src/app/loop-back.component.ts"></code-pane>
    <code-pane header="little-tour.component.ts" path="user-input/src/app/little-tour.component.ts"></code-pane>
</code-tabs>

Angular also supports passive event listeners.
For example, you can use the following steps to make the scroll event passive.

1. Create a file `zone-flags.ts` under `src` directory.

1. Add the following line into this file.

   <code-example format="typescript" language="typescript">

   (window as any)['__zone_symbol__PASSIVE_EVENTS'] = ['scroll'];

   </code-example>

1. In the `src/polyfills.ts` file, before importing zone.js, import the newly created `zone-flags`.

   <code-example format="typescript" language="typescript">

<<<<<<< HEAD
Angular also supports passive event listeners. For example, you can use the following steps to make the scroll event passive.

Angular 还支持被动事件监听器。例如，你可以使用以下步骤使滚动事件变为被动监听。

1. Create a file `zone-flags.ts` under `src` directory.

   在 `src` 目录下创建一个 `zone-flags.ts` 文件。

2. Add the following line into this file.

   往这个文件中添加如下语句。

```
(window as any)['__zone_symbol__PASSIVE_EVENTS'] = ['scroll'];
```
=======
   import './zone-flags';
   import 'zone.js';  // Included with Angular CLI.

   </code-example>

After those steps, if you add event listeners for the `scroll` event, the listeners will be `passive`.

## Summary
>>>>>>> f25ac4ae

You have mastered the basic primitives for responding to user input and gestures.

<<<<<<< HEAD
   在 `src/polyfills.ts` 文件中，导入 `zone.js` 之前，先导入新创建的 `zone-flags` 文件。

```
import './zone-flags';
import 'zone.js';  // Included with Angular CLI.
```
=======
These techniques are useful for small-scale demonstrations, but they quickly become verbose and clumsy when handling large amounts of user input.
Two-way data binding is a more elegant and compact way to move values between data entry fields and model properties.
The [`Forms`](guide/forms-overview) page explains how to write two-way bindings with `NgModel`.
>>>>>>> f25ac4ae

<!-- links -->

<<<<<<< HEAD
经过这些步骤，你添加 `scroll` 事件的监听器时，它就是被动（`passive`）的。

## Summary

## 小结

You have mastered the basic primitives for responding to user input and gestures.

你已经掌握了响应用户输入和操作的基础技术。

These techniques are useful for small-scale demonstrations, but they
quickly become verbose and clumsy when handling large amounts of user input.
Two-way data binding is a more elegant and compact way to move
values between data entry fields and model properties.
The [`Forms`](guide/forms-overview) page explains how to write
two-way bindings with `NgModel`.

这些技术对小规模演示很实用，但是在处理大量用户输入时，很容易变得累赘和笨拙。
要在数据录入字段和模型属性之间传递数据，双向数据绑定是更加优雅和简洁的方式。
下一章 `表单` 解释了如何用 `NgModel` 来进行双向绑定。
=======
<!-- external links -->

<!-- end links -->

@reviewed 2022-02-28
>>>>>>> f25ac4ae
<|MERGE_RESOLUTION|>--- conflicted
+++ resolved
@@ -1,6 +1,4 @@
 # User input
-
-# 用户输入
 
 <div class="callout is-critical">
 
@@ -18,29 +16,8 @@
 User actions such as clicking a link, pushing a button, and entering text raise DOM events.
 This page explains how to bind those events to component event handlers using the Angular event binding syntax.
 
-当用户点击链接、按下按钮或者输入文字时，这些用户动作都会产生 DOM 事件。
-本章解释如何使用 Angular 事件绑定语法把这些事件绑定到事件处理器。
-
 Run the <live-example></live-example>.
 
-<<<<<<< HEAD
-运行<live-example></live-example>
-
-## Binding to user input events
-
-## 绑定到用户输入事件
-
-You can use [Angular event bindings](guide/event-binding)
-to respond to any [DOM event](https://developer.mozilla.org/en-US/docs/Web/Events).
-Many DOM events are triggered by user input. Binding to these events provides a way to
-get input from the user.
-
-你可以使用 [Angular 事件绑定](guide/event-binding)机制来响应任何 [DOM 事件](https://developer.mozilla.org/en-US/docs/Web/Events)。
-许多 DOM 事件是由用户输入触发的。绑定这些事件可以获取用户输入。
-
-To bind to a DOM event, surround the DOM event name in parentheses and assign a quoted
-[template statement](guide/template-statements) to it.
-=======
 ## Binding to user input events
 
 You can use [Angular event bindings](guide/event-binding) to respond to any [DOM event](https://developer.mozilla.org/docs/Web/Events).
@@ -48,102 +25,37 @@
 Binding to these events provides a way to get input from the user.
 
 To bind to a DOM event, surround the DOM event name in parentheses and assign a quoted [template statement](guide/template-statements) to it.
->>>>>>> f25ac4ae
-
-要绑定 DOM 事件，只要把 DOM 事件的名字包裹在圆括号中，然后用放在引号中的[模板语句](guide/template-statements)对它赋值就可以了。
 
 The following example shows an event binding that implements a click handler:
 
-<<<<<<< HEAD
-下例展示了一个事件绑定，它实现了一个点击事件处理器：
-
-<code-example path="user-input/src/app/click-me.component.ts" region="click-me-button" header="src/app/click-me.component.ts"></code-example>
-=======
 <code-example header="src/app/click-me.component.ts" path="user-input/src/app/click-me.component.ts" region="click-me-button"></code-example>
->>>>>>> f25ac4ae
 
 <a id="click"></a>
 
 The `(click)` to the left of the equals sign identifies the button's click event as the **target of the binding**.
 The text in quotes to the right of the equals sign is the **template statement**, which responds to the click event by calling the component's `onClickMe` method.
-
-等号左边的 `(click)` 表示把按钮的点击事件作为**绑定目标**。
-等号右边引号中的文本是**模板语句**，通过调用组件的 `onClickMe` 方法来响应这个点击事件。
 
 When writing a binding, be aware of a template statement's **execution context**.
 The identifiers in a template statement belong to a specific context object, usually the Angular component controlling the template.
 The example above shows a single line of HTML, but that HTML belongs to a larger component:
 
-<<<<<<< HEAD
-写绑定时，需要知道模板语句的**执行上下文**。
-出现在模板语句中的每个标识符都属于特定的上下文对象。
-这个对象通常都是控制此模板的 Angular 组件。
-上例中只显示了一行 HTML，那段 HTML 片段属于下面这个组件：
-
-<code-example path="user-input/src/app/click-me.component.ts" region="click-me-component" header="src/app/click-me.component.ts"></code-example>
+<code-example header="src/app/click-me.component.ts" path="user-input/src/app/click-me.component.ts" region="click-me-component"></code-example>
 
 When the user clicks the button, Angular calls the `onClickMe` method from `ClickMeComponent`.
 
-当用户点击按钮时，Angular 调用 `ClickMeComponent` 的 `onClickMe` 方法。
-
 ## Get user input from the $event object
 
-## 通过 $event 对象取得用户输入
-
-=======
-<code-example header="src/app/click-me.component.ts" path="user-input/src/app/click-me.component.ts" region="click-me-component"></code-example>
-
-When the user clicks the button, Angular calls the `onClickMe` method from `ClickMeComponent`.
-
-## Get user input from the $event object
-
->>>>>>> f25ac4ae
 DOM events carry a payload of information that may be useful to the component.
 This section shows how to bind to the `keyup` event of an input box to get the user's input after each keystroke.
 
-DOM 事件可以携带可能对组件有用的信息。
-本节将展示如何绑定输入框的 `keyup` 事件，在每个敲按键盘时获取用户输入。
-
-<<<<<<< HEAD
 The following code listens to the `keyup` event and passes the entire event payload (`$event`) to the component event handler.
 
-下面的代码监听 `keyup` 事件，并将整个事件载荷 (`$event`) 传给组件的事件处理器。
-
-<code-example path="user-input/src/app/keyup.components.ts" region="key-up-component-1-template" header="src/app/keyup.components.ts (template v.1)"></code-example>
-=======
 <code-example header="src/app/keyup.components.ts (template v.1)" path="user-input/src/app/keyup.components.ts" region="key-up-component-1-template"></code-example>
 
 When a user presses and releases a key, the `keyup` event occurs, and Angular provides a corresponding DOM event object in the `$event` variable which this code passes as a parameter to the component's `onKey()` method.
->>>>>>> f25ac4ae
 
 <code-example header="src/app/keyup.components.ts (class v.1)" path="user-input/src/app/keyup.components.ts" region="key-up-component-1-class-no-type"></code-example>
 
-<<<<<<< HEAD
-当用户按下并释放一个按键时，触发 `keyup` 事件，Angular 在 `$event` 变量提供一个相应的 DOM
-事件对象，上面的代码将它作为参数传给 `onKey()` 方法。
-
-<code-example path="user-input/src/app/keyup.components.ts" region="key-up-component-1-class-no-type" header="src/app/keyup.components.ts (class v.1)"></code-example>
-
-The properties of an `$event` object vary depending on the type of DOM event. For example,
-a mouse event includes different information than an input box editing event.
-
-`$event` 对象的属性取决于 DOM 事件的类型。例如，鼠标事件与输入框编辑事件包含了不同的信息。
-
-All [standard DOM event objects](https://developer.mozilla.org/en-US/docs/Web/API/Event)
-have a `target` property, a reference to the element that raised the event.
-In this case, `target` refers to the [`<input>` element](https://developer.mozilla.org/en-US/docs/Web/API/HTMLInputElement) and
-`event.target.value` returns the current contents of that element.
-
-所有[标准 DOM 事件对象](https://developer.mozilla.org/en-US/docs/Web/API/Event)都有一个 `target` 属性，
-引用触发该事件的元素。
-在本例中，`target` 是[`<input>` 元素](https://developer.mozilla.org/en-US/docs/Web/API/HTMLInputElement)，
-`event.target.value` 返回该元素的当前内容。
-
-After each call, the `onKey()` method appends the contents of the input box value to the list
-in the component's `values` property, followed by a separator character (|).
-The [interpolation](guide/interpolation)
-displays the accumulating input box changes from the `values` property.
-=======
 The properties of an `$event` object vary depending on the type of DOM event.
 For example, a mouse event includes different information than an input box editing event.
 
@@ -152,134 +64,59 @@
 
 After each call, the `onKey()` method appends the contents of the input box value to the list in the component's `values` property, followed by a separator character (`|`).
 The [interpolation](guide/interpolation) displays the accumulating input box changes from the `values` property.
->>>>>>> f25ac4ae
-
-在组件的 `onKey()` 方法中，把输入框的值和分隔符 (|) 追加组件的 `values` 属性。
-使用[插值](guide/interpolation)来把存放累加结果的 `values` 属性回显到屏幕上。
 
 Suppose the user enters the letters "abc", and then backspaces to remove them one by one.
 Here's what the UI displays:
 
-假设用户输入字母“abc”，然后用退格键一个一个删除它们。
-用户界面将显示：
-
 <code-example>
 
-<<<<<<< HEAD
-=======
 a &verbar; ab &verbar; abc &verbar; ab &verbar; a &verbar; &verbar;
 
 </code-example>
 
->>>>>>> f25ac4ae
-<div class="lightbox">
-
-<<<<<<< HEAD
+<div class="lightbox">
+
+<img alt="key up 1" src="generated/images/guide/user-input/keyup1-anim.gif">
+
+</div>
+
 <div class="alert is-helpful">
 
-Alternatively, you could accumulate the individual keys themselves by substituting `event.key`
-for `event.target.value` in which case the same user input would produce:
-=======
-<img alt="key up 1" src="generated/images/guide/user-input/keyup1-anim.gif">
-
-</div>
-
-<div class="alert is-helpful">
-
 Alternatively, you could accumulate the individual keys themselves by substituting `event.key` for `event.target.value` in which case the same user input would produce:
->>>>>>> f25ac4ae
-
-或者，你可以用 `event.key` 替代 `event.target.value`，积累各个按键本身，这样同样的用户输入可以产生：
 
 <code-example>
 
-<<<<<<< HEAD
-=======
 a &verbar; b &verbar; c &verbar; backspace &verbar; backspace &verbar; backspace &verbar;
 
 </code-example>
 
->>>>>>> f25ac4ae
 </div>
 
 <a id="keyup1"></a>
 
-<<<<<<< HEAD
-### Type the _$event_
-=======
 ### Type the `$event`
->>>>>>> f25ac4ae
-
-### *$event*的类型
 
 The example above casts the `$event` as an `any` type.
 That simplifies the code at a cost.
 There is no type information that could reveal properties of the event object and prevent silly mistakes.
 
-上例将 `$event` 转换为 `any` 类型。
-这样简化了代码，但是有成本。
-没有任何类型信息能够揭示事件对象的属性，防止简单的错误。
-
-<<<<<<< HEAD
 The following example rewrites the method with types:
 
-下面的例子，使用了带类型方法：
-
-<code-example path="user-input/src/app/keyup.components.ts" region="key-up-component-1-class" header="src/app/keyup.components.ts (class v.1 - typed )"></code-example>
-=======
 <code-example header="src/app/keyup.components.ts (class v.1 - typed )" path="user-input/src/app/keyup.components.ts" region="key-up-component-1-class"></code-example>
->>>>>>> f25ac4ae
 
 The `$event` is now a specific `KeyboardEvent`.
 Not all elements have a `value` property so it casts `target` to an input element.
 The `OnKey` method more clearly expresses what it expects from the template and how it interprets the event.
 
-<<<<<<< HEAD
-`$event` 的类型现在是 `KeyboardEvent`。
-不是所有的元素都有 `value` 属性，所以它将 `target` 转换为输入元素。
-`OnKey` 方法更加清晰地表达了它期望从模板得到什么，以及它是如何解析事件的。
-
-### Passing _$event_ is a dubious practice
-
-### 传入 *$event* 是靠不住的做法
-=======
 ### Passing `$event` is a dubious practice
->>>>>>> f25ac4ae
 
 Typing the event object reveals a significant objection to passing the entire DOM event into the method:
 The component has too much awareness of the template details.
 It can't extract information without knowing more than it should about the HTML implementation.
 That breaks the separation of concerns between the template (*what the user sees*) and the component (*how the application processes user data*).
 
-类型化事件对象揭露了重要的一点，即反对把整个 DOM 事件传到方法中，因为这样组件会知道太多模板的信息。
-只有当它知道更多它本不应了解的 HTML 实现细节时，它才能提取信息。
-这就违反了模板（*用户看到的*）和组件（*应用如何处理用户数据*）之间的分离关注原则。
-
-<<<<<<< HEAD
 The next section shows how to use template reference variables to address this problem.
 
-下面将介绍如何用模板引用变量来解决这个问题。
-
-## Get user input from a template reference variable
-
-## 从一个模板引用变量中获得用户输入
-
-There's another way to get the user data: use Angular
-[**template reference variables**](guide/template-reference-variables).
-These variables provide direct access to an element from within the template.
-To declare a template reference variable, precede an identifier with a hash (or pound) character (#).
-
-还有另一种获取用户数据的方式：使用 Angular 的[**模板引用变量**](guide/template-reference-variables)。
-这些变量提供了从模块中直接访问元素的能力。
-在标识符前加上井号 (#) 就能声明一个模板引用变量。
-
-The following example uses a template reference variable
-to implement a keystroke loopback in a simple template.
-
-下面的例子使用了局部模板变量，在一个超简单的模板中实现按键反馈功能。
-
-<code-example path="user-input/src/app/loop-back.component.ts" region="loop-back-component" header="src/app/loop-back.component.ts"></code-example>
-=======
 ## Get user input from a template reference variable
 
 There's another way to get the user data:
@@ -290,62 +127,17 @@
 The following example uses a template reference variable to implement a keystroke loopback in a simple template.
 
 <code-example header="src/app/loop-back.component.ts" path="user-input/src/app/loop-back.component.ts" region="loop-back-component"></code-example>
->>>>>>> f25ac4ae
 
 The template reference variable named `box`, declared on the `<input>` element, refers to the `<input>` element itself.
 The code uses the `box` variable to get the input element's `value` and display it with interpolation between `<p>` tags.
 
-<<<<<<< HEAD
-这个模板引用变量名叫 `box`，在 `<input>` 元素声明，它引用 `<input>` 元素本身。
-代码使用 `box` 获得输入元素的 `value` 值，并通过插值把它显示在 `<p>` 标签中。
-
-The template is completely self contained. It doesn't bind to the component,
-and the component does nothing.
-=======
 The template is completely self contained.
 It doesn't bind to the component, and the component does nothing.
->>>>>>> f25ac4ae
-
-这个模板完全是完全自包含的。它没有绑定到组件，组件也没做任何事情。
 
 Type something in the input box, and watch the display update with each keystroke.
 
-<<<<<<< HEAD
-在输入框中输入，就会看到每次按键时，显示也随之更新了。
-
-=======
->>>>>>> f25ac4ae
-<div class="lightbox">
-
-<<<<<<< HEAD
-<div class="alert is-helpful">
-
-**This won't work at all unless you bind to an event**.
-
-**除非你绑定一个事件，否则这将完全无法工作。**
-
-Angular updates the bindings (and therefore the screen)
-only if the app does something in response to asynchronous events, such as keystrokes.
-This example code binds the `keyup` event
-to the number 0, the shortest template statement possible.
-While the statement does nothing useful,
-it satisfies Angular's requirement so that Angular will update the screen.
-
-只有在应用做了些异步事件（如按键），Angular 才更新绑定（并最终影响到屏幕）。
-本例代码将 `keyup` 事件绑定到了数字 0，这可能是最短的模板语句了。
-虽然这个语句不做什么，但它满足 Angular 的要求，所以 Angular 将更新屏幕。
-
-</div>
-
-It's easier to get to the input box with the template reference
-variable than to go through the `$event` object. Here's a rewrite of the previous
-`keyup` example that uses a template reference variable to get the user's input.
-
-从模板变量获得输入框比通过 `$event` 对象更加简单。
-下面的代码重写了之前 `keyup` 范例，它使用变量来获得用户输入。
-
-<code-example path="user-input/src/app/keyup.components.ts" region="key-up-component-2" header="src/app/keyup.components.ts (v2)"></code-example>
-=======
+<div class="lightbox">
+
 <img alt="loop back" src="generated/images/guide/user-input/keyup-loop-back-anim.gif">
 
 </div>
@@ -364,36 +156,10 @@
 Here's a rewrite of the previous `keyup` example that uses a template reference variable to get the user's input.
 
 <code-example header="src/app/keyup.components.ts (v2)" path="user-input/src/app/keyup.components.ts" region="key-up-component-2"></code-example>
->>>>>>> f25ac4ae
 
 A nice aspect of this approach is that the component gets clean data values from the view.
 It no longer requires knowledge of the `$event` and its structure.
 
-<<<<<<< HEAD
-这个方法最漂亮的一点是：组件代码从视图中获得了干净的数据值。再也不用了解 `$event` 变量及其结构了。
-
-<a id="key-event"></a>
-
-## Key event filtering (with `key.enter`)
-
-## 按键事件过滤（通过 `key.enter`）
-
-The `(keyup)` event handler hears *every keystroke*.
-Sometimes only the _Enter_ key matters, because it signals that the user has finished typing.
-One way to reduce the noise would be to examine every `$event.keyCode` and take action only when the key is _Enter_.
-
-`(keyup)` 事件处理器监听*每一次按键*。
-有时只在意*回车*键，因为它标志着用户结束输入。
-解决这个问题的一种方法是检查每个 `$event.keyCode`，只有键值是*回车*键时才采取行动。
-
-There's an easier way: bind to Angular's `keyup.enter` pseudo-event.
-Then Angular calls the event handler only when the user presses _Enter_.
-
-更简单的方法是：绑定到 Angular 的 `keyup.enter` 模拟事件。
-然后，只有当用户敲*回车*键时，Angular 才会调用事件处理器。
-
-<code-example path="user-input/src/app/keyup.components.ts" region="key-up-component-3" header="src/app/keyup.components.ts (v3)"></code-example>
-=======
 <a id="key-event"></a>
 
 ## Key event filtering (with `key.enter`)
@@ -407,80 +173,28 @@
 Then Angular calls the event handler only when the user presses *Enter*.
 
 <code-example header="src/app/keyup.components.ts (v3)" path="user-input/src/app/keyup.components.ts" region="key-up-component-3"></code-example>
->>>>>>> f25ac4ae
 
 Here's how it works.
 
-下面展示了它的工作原理。
-
-<div class="lightbox">
-<<<<<<< HEAD
-  <img src='generated/images/guide/user-input/keyup3-anim.gif' alt="key up 3">
-=======
+<div class="lightbox">
 
 <img alt="key up 3" src="generated/images/guide/user-input/keyup3-anim.gif">
 
->>>>>>> f25ac4ae
 </div>
 
 ## On blur
 
-<<<<<<< HEAD
-## 失去焦点事件 (blur)
-
-In the previous example, the current state of the input box
-is lost if the user mouses away and clicks elsewhere on the page
-without first pressing _Enter_.
-The component's `value` property is updated only when the user presses _Enter_.
-
-前上例中，如果用户没有先按回车键，而是移开了鼠标，点击了页面中其它地方，输入框的当前值就会丢失。
-只有当用户按下了回车键候，组件的 `values` 属性才能更新。
-
-To fix this issue, listen to both the _Enter_ key and the _blur_ event.
-
-下面通过同时监听输入框的回车键和失去焦点事件来修正这个问题。
-
-<code-example path="user-input/src/app/keyup.components.ts" region="key-up-component-4" header="src/app/keyup.components.ts (v4)"></code-example>
-=======
 In the previous example, the current state of the input box is lost if the user mouses away and clicks elsewhere on the page without first pressing *Enter*.
 The component's `value` property is updated only when the user presses *Enter*.
 
 To fix this issue, listen to both the *Enter* key and the `blur` event.
 
 <code-example header="src/app/keyup.components.ts (v4)" path="user-input/src/app/keyup.components.ts" region="key-up-component-4"></code-example>
->>>>>>> f25ac4ae
 
 ## Put it all together
 
-## 把它们放在一起
-
 This page demonstrated several event binding techniques.
 
-<<<<<<< HEAD
-本章展示了一些事件绑定技术。
-
-Now, put it all together in a micro-app
-that can display a list of heroes and add new heroes to the list.
-The user can add a hero by typing the hero's name in the input box and
-clicking **Add**.
-
-现在，在一个微型应用中一起使用它们，应用能显示一个英雄列表，并把新的英雄加到列表中。
-用户可以通过输入英雄名和点击“添加”按钮来添加英雄。
-
-<div class="lightbox">
-  <img src='generated/images/guide/user-input/little-tour-anim.gif' alt="Little Tour of Heroes">
-</div>
-
-Below is the "Little Tour of Heroes"  component.
-
-下面就是“简版英雄之旅”组件。
-
-<code-example path="user-input/src/app/little-tour.component.ts" region="little-tour" header="src/app/little-tour.component.ts"></code-example>
-
-### Observations
-
-### 小结
-=======
 Now, put it all together in a micro-app that can display a list of heroes and add new heroes to the list.
 The user can add a hero by typing the hero's name in the input box and clicking **Add**.
 
@@ -493,46 +207,18 @@
 Below is the "Little Tour of Heroes" component.
 
 <code-example header="src/app/little-tour.component.ts" path="user-input/src/app/little-tour.component.ts" region="little-tour"></code-example>
->>>>>>> f25ac4ae
-
-* **Use template variables to refer to elements** —
-  The `newHero` template variable refers to the `<input>` element.
-  You can reference `newHero` from any sibling or child of the `<input>` element.
-
-<<<<<<< HEAD
-     **使用模板变量来引用元素** — `newHero` 模板变量引用了 `<input>` 元素。
-  你可以在 `<input>` 的任何兄弟或子级元素中引用 `newHero`。
-
-* **Pass values, not elements** —
-  Instead of passing the `newHero` into the component's `addHero` method,
-  get the input box value and pass *that* to `addHero`.
-
-     **传递数值，而非元素** —
-  获取输入框的值并将*它*传给组件的 `addHero`，而不要传递 `newHero`。
-
-* **Keep template statements simple** —
-  The `(blur)` event is bound to two JavaScript statements.
-  The first statement calls `addHero`. The second statement, `newHero.value=''`,
-  clears the input box after a new hero is added to the list.
-
-     **保持模板语句简单** —
-  `(blur)` 事件被绑定到两个 JavaScript 语句。
-  第一句调用 `addHero`。第二句 `newHero.value=''` 在添加新英雄到列表中后清除输入框。
-=======
+
+### Observations
+
 | Observations | Details |
 | :----------- | :------ |
 | Use template variables to refer to elements | The `newHero` template variable refers to the `<input>` element. You can reference `newHero` from any sibling or child of the `<input>` element. |
 | Pass values, not elements | Instead of passing the `newHero` into the component's `addHero` method, get the input box value and pass *that* to `addHero`. |
 | Keep template statements simple | The `(blur)` event is bound to two JavaScript statements. The first statement calls `addHero`. The second statement, `newHero.value=''`, clears the input box after a new hero is added to the list. |
->>>>>>> f25ac4ae
 
 ## Source code
 
-## 源代码
-
 Following is all the code discussed in this page.
-
-下面是本章讨论过的所有源码。
 
 <code-tabs>
     <code-pane header="click-me.component.ts" path="user-input/src/app/click-me.component.ts"></code-pane>
@@ -558,23 +244,6 @@
 
    <code-example format="typescript" language="typescript">
 
-<<<<<<< HEAD
-Angular also supports passive event listeners. For example, you can use the following steps to make the scroll event passive.
-
-Angular 还支持被动事件监听器。例如，你可以使用以下步骤使滚动事件变为被动监听。
-
-1. Create a file `zone-flags.ts` under `src` directory.
-
-   在 `src` 目录下创建一个 `zone-flags.ts` 文件。
-
-2. Add the following line into this file.
-
-   往这个文件中添加如下语句。
-
-```
-(window as any)['__zone_symbol__PASSIVE_EVENTS'] = ['scroll'];
-```
-=======
    import './zone-flags';
    import 'zone.js';  // Included with Angular CLI.
 
@@ -583,50 +252,17 @@
 After those steps, if you add event listeners for the `scroll` event, the listeners will be `passive`.
 
 ## Summary
->>>>>>> f25ac4ae
 
 You have mastered the basic primitives for responding to user input and gestures.
 
-<<<<<<< HEAD
-   在 `src/polyfills.ts` 文件中，导入 `zone.js` 之前，先导入新创建的 `zone-flags` 文件。
-
-```
-import './zone-flags';
-import 'zone.js';  // Included with Angular CLI.
-```
-=======
 These techniques are useful for small-scale demonstrations, but they quickly become verbose and clumsy when handling large amounts of user input.
 Two-way data binding is a more elegant and compact way to move values between data entry fields and model properties.
 The [`Forms`](guide/forms-overview) page explains how to write two-way bindings with `NgModel`.
->>>>>>> f25ac4ae
 
 <!-- links -->
 
-<<<<<<< HEAD
-经过这些步骤，你添加 `scroll` 事件的监听器时，它就是被动（`passive`）的。
-
-## Summary
-
-## 小结
-
-You have mastered the basic primitives for responding to user input and gestures.
-
-你已经掌握了响应用户输入和操作的基础技术。
-
-These techniques are useful for small-scale demonstrations, but they
-quickly become verbose and clumsy when handling large amounts of user input.
-Two-way data binding is a more elegant and compact way to move
-values between data entry fields and model properties.
-The [`Forms`](guide/forms-overview) page explains how to write
-two-way bindings with `NgModel`.
-
-这些技术对小规模演示很实用，但是在处理大量用户输入时，很容易变得累赘和笨拙。
-要在数据录入字段和模型属性之间传递数据，双向数据绑定是更加优雅和简洁的方式。
-下一章 `表单` 解释了如何用 `NgModel` 来进行双向绑定。
-=======
 <!-- external links -->
 
 <!-- end links -->
 
-@reviewed 2022-02-28
->>>>>>> f25ac4ae
+@reviewed 2022-02-28