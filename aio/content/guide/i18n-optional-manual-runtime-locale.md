--- conflicted
+++ resolved
@@ -1,6 +1,4 @@
 # Set the runtime locale manually
-
-# 手动设置运行时语言环境
 
 <!--todo: The Angular CLI sets the locale ID token as part of the translation. -->
 
@@ -9,34 +7,14 @@
 The initial installation of Angular already contains locale data for English in the United States (`en-US`).
 The [Angular CLI][AioCliMain] automatically includes the locale data and sets the `LOCALE_ID` value when you use the `--localize` option with [`ng build`][AioCliBuild] command.
 
-Angular 的初始安装中已经包含了美国英语 (`en-US`) 的语言环境数据。当你将 `--localize` 选项与 [`ng build`][AioCliBuild] 命令一起使用时，[Angular CLI][AioCliMain] 会自动包含语言环境数据并设置 `LOCALE_ID` 值。
-
 To manually set the runtime locale of an application to one other than the automatic value, complete the following actions.
 
-<<<<<<< HEAD
-要将应用程序的运行时语言环境手动设置为自动值以外的一种，请完成以下操作。
-
-1. Search for the Unicode locale ID in the language-locale combination in [the Angular repository][GithubAngularAngularTreeMasterPackagesCommonLocales].
-
-   在 [Angular 代码仓][GithubAngularAngularTreeMasterPackagesCommonLocales] 中的 language-locale 环境组合中搜索 Unicode 语言环境 ID。
-
-1. Set the [`LOCALE_ID`][AioApiCoreLocaleId] token.
-
-   设置 [ `LOCALE_ID` ][AioApiCoreLocaleId] 令牌。
-
-The following example sets the value of `LOCALE_ID` to `fr` for French.
-
-以下示例将 `LOCALE_ID` 的值设置为法语的 `fr` 。
-
-<code-example path="i18n/doc-files/app.module.ts" header="src/app/app.module.ts" region="locale-id"></code-example>
-=======
 1. Search for the Unicode locale ID in the language-locale combination in the [`@angular/common/locales/`][UnpkgBrowseAngularCommonLocales] directory.
 1. Set the [`LOCALE_ID`][AioApiCoreLocaleId] token.
 
 The following example sets the value of `LOCALE_ID` to `fr` for French.
 
 <code-example header="src/app/app.module.ts" path="i18n/doc-files/app.module.ts" region="locale-id"></code-example>
->>>>>>> f25ac4ae
 
 <!-- links -->
 
