--- conflicted
+++ resolved
@@ -1,155 +1,56 @@
 # Template syntax
-
-# 模板语法
 
 In Angular, a *template* is a chunk of HTML.
 Use special syntax within a template to build on many of Angular's features.
 
-<<<<<<< HEAD
-在 Angular 中，*模板*就是一块 HTML。你可以在模板中通过一种特殊的语法来使用 Angular 的诸多特性。
-
-=======
->>>>>>> f25ac4ae
 ## Prerequisites
-
-## 先决条件
 
 Before learning template syntax, you should be familiar with the following:
 
-在学习模板语法之前，你应该熟悉下列内容：
-
 * [Angular concepts](guide/architecture)
-
-  [Angular 的概念](guide/architecture)
-
 * JavaScript
-
 * HTML
-
-<<<<<<< HEAD
 * CSS
 
-<!-- Do we still need the following section? It seems more relevant to those coming from AngularJS, which is now 7 versions ago. -->
-
-=======
 <!--todo: Do we still need the following section? It seems more relevant to those coming from AngularJS, which is now 7 versions ago. -->
 
->>>>>>> f25ac4ae
 <!-- You may be familiar with the component/template duality from your experience with model-view-controller (MVC) or model-view-viewmodel (MVVM).
 In Angular, the component plays the part of the controller/viewmodel, and the template represents the view. -->
 
 Each Angular template in your application is a section of HTML to include as a part of the page that the browser displays.
 An Angular HTML template renders a view, or user interface, in the browser, just like regular HTML, but with a lot more functionality.
 
-应用程序中的每个 Angular 模板都是一块 HTML，你可以将其包含在浏览器显示的页面中。 Angular 中的 HTML 模板与常规 HTML 一样，可以在浏览器中渲染视图或用户界面，但功能要多得多。
-
 When you generate an Angular application with the Angular CLI, the `app.component.html` file is the default template containing placeholder HTML.
 
-使用 Angular CLI 生成 Angular 应用时， `app.component.html` 文件是一个包含占位符 HTML 的默认模板。
-
 The template syntax guides show you how to control the UX/UI by coordinating data between the class and the template.
-
-本模板语法指南向你展示了如何通过协调类和模板之间的数据来控制 UX/UI。
 
 <div class="is-helpful alert">
 
 Most of the Template Syntax guides have dedicated working example applications that demonstrate the individual topic of each guide.
 To see all of them working together in one application, see the comprehensive <live-example title="Template Syntax Live Code"></live-example>.
 
-大多数模板语法指南都有专门的可工作的范例应用，这些应用程序演示了每个指南中的各个主题。要查看把所有应用合在一起时的工作情况，请参阅综合<live-example title="Template Syntax Live Code"></live-example>。
-
-<<<<<<< HEAD
 </div>
 
-=======
->>>>>>> f25ac4ae
 ## Empower your HTML
-
-## 为你的 HTML 赋能
 
 Extend the HTML vocabulary of your applications With special Angular syntax in your templates.
 For example, Angular helps you get and set DOM (Document Object Model) values dynamically with features such as built-in template functions, variables, event listening, and data binding.
 
-在模板中使用 Angular 的特有语法来扩展应用程序的 HTML 词汇表。例如，Angular 可以通过内置的模板函数、变量、事件监听和数据绑定等功能来帮助你动态获取和设置 DOM（文档对象模型）中的值。
-
 Almost all HTML syntax is valid template syntax.
 However, because an Angular template is part of an overall webpage, and not the entire page, you don't need to include elements such as `<html>`, `<body>`, or `<base>`, and can focus exclusively on the part of the page you are developing.
 
-<<<<<<< HEAD
-几乎所有的 HTML 语法都是有效的模板语法。但是，由于 Angular 模板只是整个网页的一部分，而不是整个网页，因此你不需要包含诸如 `<html>` ， `<body>` 或 `<base>` 元素。这样你可以专注于正在开发的那部分页面。
-
-=======
->>>>>>> f25ac4ae
 <div class="alert is-important">
 
 To eliminate the risk of script injection attacks, Angular does not support the `<script>` element in templates.
 Angular ignores the `<script>` tag and outputs a warning to the browser console.
 For more information, see the [Security](guide/security) page.
 
-为了消除脚本注入攻击的风险，Angular 不支持模板中使用 `<script>` 元素。Angular 会忽略 `<script>` 标记，并向浏览器控制台输出一条警告。欲知详情，参阅[“安全性”](guide/security)页面。
-
-<<<<<<< HEAD
 </div>
 
-=======
->>>>>>> f25ac4ae
 ## More on template syntax
-
-## 关于模板语法的更多信息
 
 You might also be interested in the following:
 
-<<<<<<< HEAD
-你可能也对以下内容感兴趣：
-
-* [Interpolation](guide/interpolation)—learn how to use interpolation and expressions in HTML.
-
-  [插值](guide/interpolation) - 学习如何在 HTML 中使用插值和表达式。
-
-* [Template statements](guide/template-statements)—respond to events in your templates.
-
-  [模板语句](guide/template-statements) - 响应模板中的事件。
-
-* [Binding syntax](guide/binding-syntax)—use binding to coordinate values in your application.
-
-  [绑定语法](guide/binding-syntax) - 使用绑定来协调应用程序中的值。
-
-* [Property binding](guide/property-binding)—set properties of target elements or directive `@Input()` decorators.
-
-  [属性绑定](guide/property-binding) - 设置目标元素的属性或指令中带 `@Input()` 装饰器的属性。
-
-* [Attribute, class, and style bindings](guide/attribute-binding)—set the value of attributes, classes, and styles.
-
-  [属性（Attribute），类和样式绑定](guide/attribute-binding) - 设置属性、类和样式的值。
-
-* [Event binding](guide/event-binding)—listen for events and your HTML.
-
-  [事件绑定](guide/event-binding) - 监听事件和 HTML。
-
-* [Two-way binding](guide/two-way-binding)—share data between a class and its template.
-
-  [双向绑定](guide/two-way-binding) - 在类及其模板之间共享数据。
-
-* [Built-in directives](guide/built-in-directives)—listen to and modify the behavior and layout of HTML.
-
-  [内置指令](guide/built-in-directives) - 监听和修改 HTML 的行为和布局。
-
-* [Template reference variables](guide/template-reference-variables)—use special variables to reference a DOM element within a template.
-
-  [模板引用变量](guide/template-reference-variables) - 使用特殊变量来引用模板中的 DOM 元素。
-
-* [Inputs and Outputs](guide/inputs-outputs)—share data between the parent context and child directives or components
-
-  [输入和输出](guide/inputs-outputs) - 在父级上下文和子指令或组件之间共享数据
-
-* [Template expression operators](guide/template-expression-operators)—learn about the pipe operator, `|`, and protect against `null` or `undefined` values in your HTML.
-
-  [模板表达式运算符](guide/template-expression-operators) - 了解管道运算符 `|` ，以及如何防范空值 `null` 或 `undefined`。
-
-* [SVG in templates](guide/svg-in-templates)—dynamically generate interactive graphics.
-
-  [模板中的 SVG](guide/svg-in-templates) - 动态生成交互式图形。
-=======
 | Topics | Details |
 | :----- | :------ |
 | [Interpolation](guide/interpolation) | Learn how to use interpolation and expressions in HTML. |
@@ -171,5 +72,4 @@
 
 <!-- end links -->
 
-@reviewed 2022-02-28
->>>>>>> f25ac4ae
+@reviewed 2022-02-28