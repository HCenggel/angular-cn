--- conflicted
+++ resolved
@@ -68,15 +68,6 @@
 
 ## Interpolation and Template Expressions
 
-<<<<<<< HEAD
-## 插值表达式 ( <span class="syntax">{&#xfeff;{...}}</span> )
-
-You met the double-curly braces of interpolation, `{{` and `}}`, early in your Angular education.
-
-在以前的 Angular 教程中，你遇到过由双花括号括起来的插值表达式，`{{` 和 `}}`。
-
-<code-example path="template-syntax/src/app/app.component.html" region="first-interpolation" header="src/app/app.component.html" linenums="false">
-=======
 Interpolation allows you to incorporate calculated strings into the text
 between HTML element tags and within attribute assignments. Template
 expressions are what you use to calculate those strings.
@@ -86,62 +77,53 @@
 
 ### Interpolation `{{...}}`
 
+### 插值表达式 `{{...}}`
+
 Interpolation refers to embedding expressions into marked up text.
 By default, interpolation uses as its delimiter the double curly braces, `{{` and `}}`.
 
+所谓 "插值" 是指将表达式嵌入到标记文本中。
+默认情况下，插值表达式会用双花括号 `{{`和 `}}` 作为分隔符。
+
 In the following snippet, `{{ currentCustomer }}` is an example of interpolation.
 
+在下面的代码片段中，`{{ currentCustomer }}` 就是插值表达式的例子。
+
 <code-example path="interpolation/src/app/app.component.html" region="interpolation-example1" header="src/app/app.component.html" linenums="false">
->>>>>>> 6fcf2863
 </code-example>
 
 The text between the braces is often the name of a component
 property. Angular replaces that name with the
 string value of the corresponding component property.
 
-<<<<<<< HEAD
 插值表达式可以把计算后的字符串插入到 HTML 元素标签内的文本或对标签的属性进行赋值。
 
-<code-example path="template-syntax/src/app/app.component.html" region="title+image" header="src/app/app.component.html" linenums="false">
-=======
 <code-example path="interpolation/src/app/app.component.html" region="component-property" header="src/app/app.component.html" linenums="false">
->>>>>>> 6fcf2863
 </code-example>
 
 In the example above, Angular evaluates the `title` and `itemImageUrl` properties
 and fills in the blanks, first displaying some title text and then an image.
 
-<<<<<<< HEAD
 在括号之间的“素材”，通常是组件属性的名字。Angular 会用组件中相应属性的字符串值，替换这个名字。
   上例中，Angular 计算 `title` 和 `heroImageUrl` 属性的值，并把它们填在空白处。
   首先显示粗体的应用标题，然后显示英雄的图片。
 
-More generally, the text between the braces is a **template expression** that Angular first **evaluates**
-and then **converts to a string**. The following interpolation illustrates the point by adding the two numbers:
-
-一般来说，括号间的素材是一个**模板表达式**，Angular 先**对它求值**，再把它**转换成字符串**。
-  下列插值表达式通过把括号中的两个数字相加说明了这一点：
-
-<code-example path="template-syntax/src/app/app.component.html" region="sum-1" header="src/app/app.component.html" linenums="false">
-=======
 More generally, the text between the braces is a **template expression**
 that Angular first **evaluates** and then **converts to a string**.
 The following interpolation illustrates the point by adding two numbers:
 
+一般来说，括号间的素材是一个**模板表达式**，Angular 先**对它求值**，再把它**转换成字符串**。
+  下列插值表达式通过把括号中的两个数字相加说明了这一点：
+
 <code-example path="interpolation/src/app/app.component.html" region="convert-string" header="src/app/app.component.html" linenums="false">
->>>>>>> 6fcf2863
 </code-example>
 
 The expression can invoke methods of the host component such as `getVal()` in
 the following example:
 
-<<<<<<< HEAD
 这个表达式可以调用宿主组件的方法，就像下面用的 `getVal()`：
 
-<code-example path="template-syntax/src/app/app.component.html" region="sum-2" header="src/app/app.component.html" linenums="false">
-=======
 <code-example path="interpolation/src/app/app.component.html" region="invoke-method" header="src/app/app.component.html" linenums="false">
->>>>>>> 6fcf2863
 </code-example>
 
 Angular evaluates all expressions in double curly braces,
@@ -151,116 +133,87 @@
 Angular 对所有双花括号中的表达式求值，把求值的结果转换成字符串，并把它们跟相邻的字符串字面量连接起来。最后，把这个组合出来的插值结果赋给**元素或指令的属性**。
 
 You appear to be inserting the result between element tags and assigning it to attributes.
-<<<<<<< HEAD
-It's convenient to think so, and you rarely suffer for this mistake.
-Though this is not exactly true. Interpolation is a special syntax that Angular converts into a
-[property binding](guide/template-syntax#property-binding), as is explained [below](guide/template-syntax#property-binding-or-interpolation).
-
-表面上看，你在元素标签之间插入了结果和对标签的属性进行了赋值。
-这样思考起来很方便，并且这个误解很少给你带来麻烦。
-但严格来讲，这是不对的。插值表达式是一个特殊的语法，Angular 把它转换成了[属性绑定](guide/template-syntax#property-binding)，[后面](guide/template-syntax#property-binding-or-interpolation)将会解释这一点。
-
-But first, let's take a closer look at template expressions and statements.
-
-讲解属性绑定之前，先深入了解一下模板表达式和模板语句。
-=======
+
+从表面上看，你就像是在元素标签之间插入了结果并对标签的属性进行了赋值。
 
 <div class="alert is-helpful">
 
 However, interpolation is a special syntax that Angular converts into a
 property binding.
->>>>>>> 6fcf2863
+
+但是，插值表达式其实是一个特殊语法，Angular 会把它转换为属性绑定。
 
 If you'd like to use something other than `{{` and `}}`, you can
 configure the interpolation delimiter via the
 [interpolation](api/core/Component#interpolation)
 option in the `Component` metadata.
 
+如果你想用别的分隔符来代替 `{{` 和 `}}`，也可以通过 `Component` 元数据中的 [interpolation](api/core/Component#interpolation) 选项来配置插值分隔符。
+
 </div>
 
 ### Template expressions
 
-<<<<<<< HEAD
-## 模板表达式
-
-A template **expression** produces a value.
-=======
-A template **expression** produces a value and appears within the double
+### 模板表达式
+
+a template **expression** produces a value and appears within the double
 curly braces, `{{ }}`.
->>>>>>> 6fcf2863
 Angular executes the expression and assigns it to a property of a binding target;
 the target could be an HTML element, a component, or a directive.
 
-模板**表达式**产生一个值。
+模板**表达式**会产生一个值，并出现在双花括号 `{{ }}` 中。
   Angular 执行这个表达式，并把它赋值给绑定目标的属性，这个绑定目标可能是 HTML 元素、组件或指令。
 
 The interpolation braces in `{{1 + 1}}` surround the template expression `1 + 1`.
 In the property binding,
 a template expression appears in quotes to the right of the&nbsp;`=` symbol as in `[property]="expression"`.
 
-<<<<<<< HEAD
 `{{1 + 1}}` 中所包含的模板表达式是 `1 + 1`。
-  在[属性绑定](guide/template-syntax#property-binding)中会再次看到模板表达式，它出现在 `=` 右侧的引号中，就像这样：`[property]="expression"`。
-
-You write these template expressions in a language that looks like JavaScript.
-Many JavaScript expressions are legal template expressions, but not all.
-
-编写模板表达式所用的语言看起来很像 JavaScript。
-  很多 JavaScript 表达式也是合法的模板表达式，但不是全部。
-
-JavaScript expressions that have or promote side effects are prohibited,
-including:
-
-JavaScript 中那些具有或可能引发副作用的表达式是被禁止的，包括：
-
-* assignments (`=`, `+=`, `-=`, ...)
-
-   赋值 (`=`, `+=`, `-=`, ...)
-
-* <code>new</code>
-
-   `new` 运算符
-
-* chaining expressions with <code>;</code> or <code>,</code>
-
-   使用 `;` 或 `,` 的链式表达式
-
-* increment and decrement operators (`++` and `--`)
-=======
+  在属性绑定中会再次看到模板表达式，它出现在 `=` 右侧的引号中，就像这样：`[property]="expression"`。
+
 In terms of syntax, template expressions are similar to JavaScript.
 Many JavaScript expressions are legal template expressions, with a few exceptions.
 
+在语法上，模板表达式与 JavaScript 很像。很多 JavaScript 表达式都是合法的模板表达式，但也有一些例外。
+
 You can't use JavaScript expressions that have or promote side effects,
 including:
 
+你不能使用那些具有或可能引发副作用的 JavaScript 表达式，包括： 
+
 * Assignments (`=`, `+=`, `-=`, `...`)
+
+  赋值 (`=`, `+=`, `-=`, `...`)
+
 * Operators such as `new`, `typeof`, `instanceof`, etc.
+
+  `new`、`typeof`、`instanceof` 等操作符。
+
 * Chaining expressions with <code>;</code> or <code>,</code>
+
+  使用 <code>;</code> 或 <code>,</code> 串联起来的表达式
+
 * The increment and decrement operators `++` and `--`
+
+  自增和自减运算符：`++` 和 `--`
+
 * Some of the ES2015+ operators
->>>>>>> 6fcf2863
-
-   自增和自减运算符：`++` 和 `--`
+
+  一些 ES2015+ 版本的操作符
 
 Other notable differences from JavaScript syntax include:
 
-<<<<<<< HEAD
-和 JavaScript 语 法的其它显著不同包括：
-
-* no support for the bitwise operators `|` and `&`
-
-   不支持位运算 `|` 和 `&`
-
-* new [template expression operators](guide/template-syntax#expression-operators), such as `|`, `?.` and `!`.
-
-   具有新的[模板表达式运算符](guide/template-syntax#expression-operators)，比如 `|`、`?.` 和 `!`。
-
-{@a expression-context}
-=======
+和 JavaScript 语法的其它显著差异包括：
+
 * No support for the bitwise operators such as `|` and `&`
+
+  不支持位运算，比如 `|` 和 `&`
+
 * New template expression operators, such as `|`, `?.` and `!`
+
+  新的[模板表达式运算符](guide/template-syntax#expression-operators)，比如 `|`、`?.` 和 `!`。
+
 <!-- link to: guide/template-syntax#expression-operators -->
->>>>>>> 6fcf2863
 
 ### Expression context
 
@@ -270,14 +223,10 @@
 In the following snippets, the `recommended` within double curly braces and the
 `itemImageUrl2` in quotes refer to properties of the `AppComponent`.
 
-<<<<<<< HEAD
 典型的*表达式上下文*就是这个**组件实例**，它是各种绑定值的来源。
 在下面的代码片段中，双花括号中的 `title` 和引号中的 `isUnchanged` 所引用的都是 `AppComponent` 中的属性。
 
-<code-example path="template-syntax/src/app/app.component.html" region="context-component-expression" header="src/app/app.component.html" linenums="false">
-=======
 <code-example path="interpolation/src/app/app.component.html" region="component-context" header="src/app/app.component.html" linenums="false">
->>>>>>> 6fcf2863
 </code-example>
 
 An expression may also refer to properties of the _template's_ context
@@ -286,17 +235,13 @@
 `let customer`, or a template reference variable, `#customerInput`.
 <!-- link to guide/template-ref-variables -->
 
-<code-example path="interpolation/src/app/app.component.html" region="template-input-variable" header="src/app/app.component.html (template input variable)" linenums="false">
-</code-example>
-
-<<<<<<< HEAD
 表达式的上下文可以包括组件之外的对象。
   比如[模板输入变量](guide/template-syntax#template-input-variable) (`let hero`)和[模板引用变量](guide/template-syntax#ref-vars)(`#heroInput`)就是备选的上下文对象之一。
 
-<code-example path="template-syntax/src/app/app.component.html" region="context-var" header="src/app/app.component.html" linenums="false">
-=======
+<code-example path="interpolation/src/app/app.component.html" region="template-input-variable" header="src/app/app.component.html (template input variable)" linenums="false">
+</code-example>
+
 <code-example path="interpolation/src/app/app.component.html" region="template-reference-variable" header="src/app/app.component.html (template reference variable)" linenums="false">
->>>>>>> 6fcf2863
 </code-example>
 
 The context for terms in an expression is a blend of the _template variables_,
@@ -305,21 +250,15 @@
 the template variable name takes precedence, followed by a name in the directive's _context_,
 and, lastly, the component's member names.
 
-<<<<<<< HEAD
 表达式中的上下文变量是由*模板变量*、指令的*上下文变量*（如果有）和组件的*成员*叠加而成的。
 如果你要引用的变量名存在于一个以上的命名空间中，那么，模板变量是最优先的，其次是指令的上下文变量，最后是组件的成员。
 
-The previous example presents such a name collision. The component has a `hero`
-property and the `*ngFor` defines a `hero` template variable.
-The `hero` in `{{hero.name}}`
-=======
 The previous example presents such a name collision. The component has a `customer`
 property and the `*ngFor` defines a `customer` template variable.
 
 <div class="alert is-helpful">
 
 The `customer` in `{{customer.name}}`
->>>>>>> 6fcf2863
 refers to the template input variable, not the component's property.
 
 上一个例子中就体现了这种命名冲突。组件具有一个名叫 `hero` 的属性，而 `*ngFor` 声明了一个也叫 `hero` 的模板变量。
@@ -331,29 +270,18 @@
 can't call `console.log()` or `Math.max()` and they are restricted to referencing
 members of the expression context.
 
-<<<<<<< HEAD
 模板表达式不能引用全局命名空间中的任何东西，比如 `window` 或 `document`。它们也不能调用 `console.log` 或 `Math.max`。
 它们只能引用表达式上下文中的成员。
 
-{@a no-side-effects}
-
-{@a expression-guidelines}
+</div>
 
 ### Expression guidelines
 
-### 表达式指南
-
-Template expressions can make or break an application.
-Please follow these guidelines:
-=======
-</div>
-
-### Expression guidelines
+### 表达式使用指南
 
 When using template expressions follow these guidelines:
->>>>>>> 6fcf2863
-
-模板表达式能成就或毁掉一个应用。请遵循下列指南：
+
+当使用模板表达式时，请遵循下列指南：
 
 * [No visible side effects](guide/template-syntax#no-visible-side-effects)
 
@@ -364,24 +292,10 @@
    [执行迅速](guide/template-syntax#quick-execution)
 
 * [Simplicity](guide/template-syntax#simplicity)
-<<<<<<< HEAD
 
    [非常简单](guide/template-syntax#simplicity)
 
-* [Idempotence](guide/template-syntax#idempotence)
-
-   [幂等性](guide/template-syntax#idempotence)
-
-The only exceptions to these guidelines should be in specific circumstances that you thoroughly understand.
-
-超出上面指南外的情况应该只出现在那些你确信自己已经彻底理解的特定场景中。
-
-#### No visible side effects
-=======
-
-
 ### No visible side effects
->>>>>>> 6fcf2863
 
 #### 没有可见的副作用
 
@@ -394,105 +308,74 @@
 You should never worry that reading a component value might change some other displayed value.
 The view should be stable throughout a single rendering pass.
 
-<<<<<<< HEAD
 这条规则是 Angular “单向数据流”策略的基础。
 永远不用担心读取组件值可能改变另外的显示值。
 在一次单独的渲染过程中，视图应该总是稳定的。
 
-#### Quick execution
-
-#### 执行迅速
-
-Angular executes template expressions after every change detection cycle.
-Change detection cycles are triggered by many asynchronous activities such as
-promise resolutions, http results, timer events, keypresses and mouse moves.
-
-Angular 会在每个变更检测周期后执行模板表达式。
-变更检测周期会被多种异步活动触发，比如 Promise 解析、HTTP 结果、定时器时间、按键或鼠标移动。
-
-Expressions should finish quickly or the user experience may drag, especially on slower devices.
-Consider caching values when their computation is expensive.
-
-表达式应该快速结束，否则用户就会感到拖沓，特别是在较慢的设备上。
-当计算代价较高时，应该考虑缓存那些从其它值计算得出的值。
-
-#### Simplicity
-
-#### 非常简单
-
-Although it's possible to write quite complex template expressions, you should avoid them.
-
-虽然也可以写出相当复杂的模板表达式，但不要那么写。
-
-A property name or method call should be the norm.
-An occasional Boolean negation (`!`) is OK.
-Otherwise, confine application and business logic to the component itself,
-where it will be easier to develop and test.
-
-常规是属性名或方法调用。偶尔的逻辑取反 (`!`) 也还凑合。
-其它情况下，应在组件中实现应用和业务逻辑，使开发和测试变得更容易。
-
-#### Idempotence
-
-#### 幂等性
-
 An [idempotent](https://en.wikipedia.org/wiki/Idempotence) expression is ideal because
 it is free of side effects and improves Angular's change detection performance.
 
 最好使用[幂等的](https://en.wikipedia.org/wiki/Idempotence)表达式，因为它没有副作用，并且能提升 Angular 变更检测的性能。
 
-In Angular terms, an idempotent expression always returns *exactly the same thing* until
+In Angular terms, an idempotent expression always returns
+*exactly the same thing* until
 one of its dependent values changes.
 
 在 Angular 的术语中，幂等的表达式应该总是返回*完全相同的东西*，直到某个依赖值发生改变。
 
 Dependent values should not change during a single turn of the event loop.
-If an idempotent expression returns a string or a number, it returns the same string or number
-when called twice in a row. If the expression returns an object (including an `array`),
-it returns the same object *reference* when called twice in a row.
+If an idempotent expression returns a string or a number, it returns the same string or number when called twice in a row. If the expression returns an object, including an `array`, it returns the same object *reference* when called twice in a row.
 
 在单独的一次事件循环中，被依赖的值不应该改变。
   如果幂等的表达式返回一个字符串或数字，连续调用它两次，也应该返回相同的字符串或数字。
   如果幂等的表达式返回一个对象（包括 `Date` 或 `Array`），连续调用它两次，也应该返回同一个对象的*引用*。
-=======
-An [idempotent](https://en.wikipedia.org/wiki/Idempotence) expression is ideal because
-it is free of side effects and improves Angular's change detection performance.
-
-In Angular terms, an idempotent expression always returns
-*exactly the same thing* until
-one of its dependent values changes.
-
-Dependent values should not change during a single turn of the event loop.
-If an idempotent expression returns a string or a number, it returns the same string or number when called twice in a row. If the expression returns an object, including an `array`, it returns the same object *reference* when called twice in a row.
 
 <div class="alert is-helpful">
 
 There is one exception to this behavior that applies to `*ngFor`. `*ngFor` has `trackBy` functionality that can deal with referential inequality of objects that when iterating over them.
 
+当用于 `*ngFor` 时，这种行为有一个例外。`*ngFor` 具有一个 `trackBy` 功能，它可以在迭代时把两个引用不等的对象视作同一个。
+
 For more information, see the [*ngFor with `trackBy`](guide/template-syntax#ngfor-with-trackby) section of this guide.
 
+欲知详情，参见[带 `trackBy` 的 *ngFor](guide/template-syntax#ngfor-with-trackby) 部分。
+
 </div>
 
 ### Quick execution
+
+### 执行迅速
 
 Angular executes template expressions after every change detection cycle.
 Change detection cycles are triggered by many asynchronous activities such as
 promise resolutions, HTTP results, timer events, key presses and mouse moves.
 
+Angular 会在每个变更检测周期后执行模板表达式。
+变更检测周期会被多种异步活动触发，比如 Promise 解析、HTTP 结果、定时器时间、按键或鼠标移动。
+
 Expressions should finish quickly or the user experience may drag, especially on slower devices.
 Consider caching values when their computation is expensive.
 
+表达式应该快速结束，否则用户就会感到拖沓，特别是在较慢的设备上。
+当计算代价较高时，应该考虑缓存那些从其它值计算得出的值。
+
 ### Simplicity
+
+### 非常简单
 
 Although it's possible to write complex template expressions, it's a better
 practice to avoid them.
+
+虽然也可以写复杂的模板表达式，不过最好避免那样做。
 
 A property name or method call should be the norm, but an occasional Boolean negation, `!`, is OK.
 Otherwise, confine application and business logic to the component,
 where it is easier to develop and test.
 
+属性名或方法调用应该是常态，但偶然使用逻辑取反 `!` 也是可以的。
+其它情况下，应该把应用程序和业务逻辑限制在组件中，这样它才能更容易开发和测试。
+
 <!-- end of Interpolation doc -->
->>>>>>> 6fcf2863
 
 <hr/>
 
@@ -1735,111 +1618,57 @@
 
 ## Event binding `(event)`
 
-<<<<<<< HEAD
-## 事件绑定  ( <span class="syntax">(事件名)</span> )
-
-The bindings directives you've met so far flow data in one direction: **from a component to an element**.
-
-前面遇到的绑定的数据流都是单向的：**从组件到元素**。
-
-Users don't just stare at the screen. They enter text into input boxes. They pick items from lists.
-They click buttons. Such user actions may result in a flow of data in the opposite direction:
-**from an element to a component**.
-
-但用户不会只盯着屏幕看。他们会在输入框中输入文本。他们会从列表中选取条目。
-他们会点击按钮。这类用户动作可能导致反向的数据流：*从元素到组件*。
-
-The only way to know about a user action is to listen for certain events such as
-keystrokes, mouse movements, clicks, and touches.
-You declare your interest in user actions through Angular event binding.
-
-知道用户动作的唯一方式是监听某些事件，如按键、鼠标移动、点击和触摸屏幕。
-可以通过 Angular 事件绑定来声明对哪些用户动作感兴趣。
-
-Event binding syntax consists of a **target event** name
-=======
+## 事件绑定 `(event)`
+
 Event binding allows you to listen for certain events such as
 keystrokes, mouse movements, clicks, and touches. For an example
 demonstrating all of the points in this section, see the <live-example name="event-binding">event binding example</live-example>.
 
+事件绑定允许你侦听某些事件，比如按键、鼠标移动、点击和触屏。要查看本节中所有要点的演示，请参见<live-example name="event-binding">事件绑定范例</live-example>。
+
 Angular event binding syntax consists of a **target event** name
->>>>>>> 6fcf2863
 within parentheses on the left of an equal sign, and a quoted
 template statement on the right.
 The following event binding listens for the button's click events, calling
 the component's `onSave()` method whenever a click occurs:
 
-<<<<<<< HEAD
-事件绑定语法由等号左侧带圆括号的**目标事件**和右侧引号中的[模板语句](guide/template-syntax#template-statements)组成。
+Angular 的事件绑定语法由等号左侧带圆括号的**目标事件**和右侧引号中的[模板语句](guide/template-syntax#template-statements)组成。
 下面事件绑定监听按钮的点击事件。每当点击发生时，都会调用组件的 `onSave()` 方法。
 
-<code-example path="template-syntax/src/app/app.component.html" region="event-binding-1" header="src/app/app.component.html" linenums="false">
-</code-example>
-
-### Target event
-
-### 目标事件
-
-A **name between parentheses** &mdash; for example, `(click)` &mdash;
-identifies the target event. In the following example, the target is the button's click event.
-
-**圆括号中的名称** —— 比如 `(click)` —— 标记出目标事件。在下面例子中，目标是按钮的 click 事件。
-
-<code-example path="template-syntax/src/app/app.component.html" region="event-binding-1" header="src/app/app.component.html" linenums="false">
-=======
 <figure>
   <img src='generated/images/guide/event-binding/syntax-diagram.svg' alt="Syntax diagram">
 </figure>
 
 ### Target event
 
+### 目标事件
+
 As above, the target is the button's click event.
 
+如前所述，其目标就是此按钮的单击事件。
+
 <code-example path="event-binding/src/app/app.component.html" region="event-binding-1" header="src/app/app.component.html" linenums="false">
->>>>>>> 6fcf2863
 </code-example>
 
 Alternatively, use the `on-` prefix, known as the canonical form:
 
-<<<<<<< HEAD
 有些人更喜欢带 `on-` 前缀的备选形式，称之为**规范形式**：
 
-<code-example path="template-syntax/src/app/app.component.html" region="event-binding-2" header="src/app/app.component.html" linenums="false">
-=======
 <code-example path="event-binding/src/app/app.component.html" region="event-binding-2" header="src/app/app.component.html" linenums="false">
->>>>>>> 6fcf2863
 </code-example>
 
 Element events may be the more common targets, but Angular looks first to see if the name matches an event property
 of a known directive, as it does in the following example:
 
-<<<<<<< HEAD
 元素事件可能是更常见的目标，但 Angular 会先看这个名字是否能匹配上已知指令的事件属性，就像下面这个例子：
 
-<code-example path="template-syntax/src/app/app.component.html" region="event-binding-3" header="src/app/app.component.html" linenums="false">
-</code-example>
-
-<div class="alert is-helpful">
-
-The `myClick` directive is further described in the section
-on [aliasing input/output properties](guide/template-syntax#aliasing-io).
-
-更多关于该 `myClick` 指令的解释，见[给输入/输出属性起别名](guide/template-syntax#aliasing-io)。
-
-</div>
+<code-example path="event-binding/src/app/app.component.html" region="custom-directive" header="src/app/app.component.html" linenums="false">
+</code-example>
 
 If the name fails to match an element event or an output property of a known directive,
 Angular reports an “unknown directive” error.
 
 如果这个名字没能匹配到元素事件或已知指令的输出属性，Angular 就会报“未知指令”错误。
-=======
-<code-example path="event-binding/src/app/app.component.html" region="custom-directive" header="src/app/app.component.html" linenums="false">
-</code-example>
-
-If the name fails to match an element event or an output property of a known directive,
-Angular reports an “unknown directive” error.
-
->>>>>>> 6fcf2863
 
 ### *$event* and event handling statements
 
@@ -1854,21 +1683,14 @@
 in response to the event, such as storing a value from the HTML control
 into a model.
 
-<<<<<<< HEAD
 当事件发生时，这个处理器会执行模板语句。
 典型的模板语句通常涉及到响应事件执行动作的接收器，例如从 HTML 控件中取得值，并存入模型。
 
-The binding conveys information about the event, including data values, through
-an **event object named `$event`**.
+The binding conveys information about the event. This information can include data values such as an event object, string, or number named `$event`.
 
 绑定会通过**名叫 `$event` 的事件对象**传递关于此事件的信息（包括数据值）。
 
-The shape of the event object is determined by the target event.
-=======
-The binding conveys information about the event. This information can include data values such as an event object, string, or number named `$event`.
-
 The target event determines the shape of the `$event` object.
->>>>>>> 6fcf2863
 If the target event is a native DOM element event, then `$event` is a
 [DOM event object](https://developer.mozilla.org/en-US/docs/Web/Events),
 with properties such as `target` and `target.value`.
@@ -1878,13 +1700,9 @@
 
 Consider this example:
 
-<<<<<<< HEAD
 考虑这个范例：
 
-<code-example path="template-syntax/src/app/app.component.html" region="without-NgModel" header="src/app/app.component.html" linenums="false">
-=======
 <code-example path="event-binding/src/app/app.component.html" region="event-binding-3" header="src/app/app.component.html" linenums="false">
->>>>>>> 6fcf2863
 </code-example>
 
 This code sets the `<input>` `value` property by binding to the `name` property.
@@ -1899,58 +1717,40 @@
 
 To update the `name` property, the changed text is retrieved by following the path `$event.target.value`.
 
-<<<<<<< HEAD
 要更新 `name` 属性，就要通过路径 `$event.target.value` 来获取更改后的值。
 
-If the event belongs to a directive (recall that components are directives),
-`$event` has whatever shape the directive decides to produce.
-
-如果事件属于指令（回想一下，组件是指令的一种），那么 `$event` 具体是什么由指令决定。
-
-{@a eventemitter}
-=======
 If the event belongs to a directive&mdash;recall that components
 are directives&mdash;`$event` has whatever shape the directive produces.
 
->>>>>>> 6fcf2863
+如果事件属于指令（回想一下，组件是指令的一种），那么 `$event` 具体是什么由指令决定。
 
 ### Custom events with `EventEmitter`
 
-### 使用 <span class="syntax">EventEmitter</span> 实现自定义事件
+### 使用 `EventEmitter` 实现自定义事件
 
 Directives typically raise custom events with an Angular [EventEmitter](api/core/EventEmitter).
 The directive creates an `EventEmitter` and exposes it as a property.
 The directive calls `EventEmitter.emit(payload)` to fire an event, passing in a message payload, which can be anything.
 Parent directives listen for the event by binding to this property and accessing the payload through the `$event` object.
 
-<<<<<<< HEAD
 通常，指令使用 Angular [EventEmitter](api/core/EventEmitter) 来触发自定义事件。
 指令创建一个 `EventEmitter` 实例，并且把它作为属性暴露出来。
 指令调用 `EventEmitter.emit(payload)` 来触发事件，可以传入任何东西作为消息载荷。
 父指令通过绑定到这个属性来监听事件，并通过 `$event` 对象来访问载荷。
 
-Consider a `HeroDetailComponent` that presents hero information and responds to user actions.
-Although the `HeroDetailComponent` has a delete button it doesn't know how to delete the hero itself.
-The best it can do is raise an event reporting the user's delete request.
+Consider an `ItemDetailComponent` that presents item information and responds to user actions.
+Although the `ItemDetailComponent` has a delete button, it doesn't know how to delete the hero. It can only raise an event reporting the user's delete request.
 
 假设 `HeroDetailComponent` 用于显示英雄的信息，并响应用户的动作。
 虽然 `HeroDetailComponent` 包含删除按钮，但它自己并不知道该如何删除这个英雄。
 最好的做法是触发事件来报告“删除用户”的请求。
 
-Here are the pertinent excerpts from that `HeroDetailComponent`:
+Here are the pertinent excerpts from that `ItemDetailComponent`:
+
 
 下面的代码节选自 `HeroDetailComponent`：
 
-<code-example path="template-syntax/src/app/hero-detail.component.ts" linenums="false" header="src/app/hero-detail.component.ts (template)" region="template-1">
-=======
-Consider an `ItemDetailComponent` that presents item information and responds to user actions.
-Although the `ItemDetailComponent` has a delete button, it doesn't know how to delete the hero. It can only raise an event reporting the user's delete request.
-
-Here are the pertinent excerpts from that `ItemDetailComponent`:
-
-
 <code-example path="event-binding/src/app/item-detail/item-detail.component.html" linenums="false" header="src/app/item-detail/item-detail.component.ts (template)" region="line-through">
->>>>>>> 6fcf2863
 </code-example>
 
 <code-example path="event-binding/src/app/item-detail/item-detail.component.ts" linenums="false" header="src/app/item-detail/item-detail.component.ts (deleteRequest)" region="deleteRequest">
@@ -1961,21 +1761,15 @@
 When the user clicks *delete*, the component invokes the `delete()` method,
 telling the `EventEmitter` to emit an `Item` object.
 
-<<<<<<< HEAD
 组件定义了 `deleteRequest` 属性，它是 `EventEmitter` 实例。
 当用户点击*删除*时，组件会调用 `delete()` 方法，让 `EventEmitter` 发出一个 `Hero` 对象。
 
-Now imagine a hosting parent component that binds to the `HeroDetailComponent`'s `deleteRequest` event.
-
-现在，假设有个宿主的父组件，它绑定了 `HeroDetailComponent` 的 `deleteRequest` 事件。
-
-<code-example path="template-syntax/src/app/app.component.html" linenums="false" header="src/app/app.component.html (event-binding-to-component)" region="event-binding-to-component">
-=======
 Now imagine a hosting parent component that binds to the `deleteRequest` event
 of the `ItemDetailComponent`.
 
+现在，假设有个宿主的父组件，它绑定了 `HeroDetailComponent` 的 `deleteRequest` 事件。
+
 <code-example path="event-binding/src/app/app.component.html" linenums="false" header="src/app/app.component.html (event-binding-to-component)" region="event-binding-to-component">
->>>>>>> 6fcf2863
 </code-example>
 
 When the `deleteRequest` event fires, Angular calls the parent component's
@@ -1987,27 +1781,17 @@
 
 ### Template statements have side effects
 
-<<<<<<< HEAD
 ### 模板语句有副作用
 
-The `deleteHero` method has a side effect: it deletes a hero.
-Template statement side effects are not just OK, but expected.
-
-`deleteHero` 方法有副作用：它删除了一个英雄。
-模板语句的副作用不仅没问题，反而正是所期望的。
-
-Deleting the hero updates the model, perhaps triggering other changes
-including queries and saves to a remote server.
-These changes percolate through the system and are ultimately displayed in this and other views.
-=======
 Though [template expressions](guide/template-syntax#template-expressions) shouldn't have [side effects](guide/template-syntax#avoid-side-effects), template
 statements usually do. The `deleteItem()` method does have
 a side effect: it deletes an item.
 
+虽然[模板表达式](guide/template-syntax#template-expressions)不应该有[副作用](guide/template-syntax#avoid-side-effects)，但是模板语句通常会有。这里的 `deleteItem()` 方法就有一个副作用：它删除了一个条目。
+
 Deleting an item updates the model, and depending on your code, triggers
 other changes including queries and saving to a remote server.
 These changes propagate through the system and ultimately display in this and other views.
->>>>>>> 6fcf2863
 
 删除这个英雄会更新模型，还可能触发其它修改，包括向远端服务器的查询和保存。
 这些变更通过系统进行扩散，并最终显示到当前以及其它视图中。
@@ -2991,18 +2775,12 @@
 
 Remember that all **components** are **directives**.
 
-<<<<<<< HEAD
 记住，所有的**组件**都是**指令**。
 
 The following discussion refers to _components_ for brevity and 
 because this topic is mostly a concern for component authors. 
 
 为简洁起见，以下讨论会涉及到**组件**，因为这个主题主要是组件作者所关心的问题。
-
-=======
-The following discussion refers to _components_ for brevity and
-because this topic is mostly a concern for component authors.
->>>>>>> 6fcf2863
 </div>
 
 <h3 class="no-toc">Discussion</h3>
