# Template-driven forms

# 表单

Forms are the mainstay of business applications.
You use forms to log in, submit a help request, place an order, book a flight,
schedule a meeting, and perform countless other data-entry tasks.

表单是商业应用的支柱，你用它来执行登录、求助、下单、预订机票、安排会议，以及不计其数的其它数据录入任务。

In developing a form, it's important to create a data-entry experience that guides the
user efficiently and effectively through the workflow.

<<<<<<< HEAD
在开发表单时，创建数据方面的体验是非常重要的，它能指引用户明晰、高效的完成工作流程。
=======
<div class="alert is-helpful">

  For the sample app that this page describes, see the <live-example></live-example>.

</div>
>>>>>>> 4f3ac1d9

## Introduction to Template-driven forms

## 模板驱动表单简介

Developing forms requires design skills (which are out of scope for this page), as well as framework support for
*two-way data binding, change tracking, validation, and error handling*,
which you'll learn about on this page.

开发表单需要设计能力（那超出了本章的范围），而框架支持*双向数据绑定、变更检测、验证和错误处理*，而本章你将会学到它们。

This page shows you how to build a simple form from scratch. Along the way you'll learn how to:

这个页面演示了如何从草稿构建一个简单的表单。这个过程中你将学会如何：

* Build an Angular form with a component and template.

   用组件和模板构建 Angular 表单

* Use `ngModel` to create two-way data bindings for reading and writing input-control values.

   用 `ngModel` 创建双向数据绑定，以读取和写入输入控件的值

* Track state changes and the validity of form controls.

   跟踪状态的变化，并验证表单控件

* Provide visual feedback using special CSS classes that track the state of the controls.

   使用特殊的 CSS 类来跟踪控件的状态并给出视觉反馈

* Display validation errors to users and enable/disable form controls.

   向用户显示验证错误提示，以及启用/禁用表单控件

* Share information across HTML elements using template reference variables.

<<<<<<< HEAD
   使用模板引用变量在 HTML 元素之间共享信息

You can run the <live-example></live-example> in Stackblitz and download the code from there.

你可以运行<live-example></live-example>，在 Stackblitz 中试用并下载本页的代码。

=======
>>>>>>> 4f3ac1d9
{@a template-driven}

## Template-driven forms

## 模板驱动表单

You can build forms by writing templates in the Angular [template syntax](guide/template-syntax) with
the form-specific directives and techniques described in this page.

通常，使用 Angular [模板语法](guide/template-syntax)编写模板，结合本章所描述的表单专用指令和技术来构建表单。

<div class="alert is-helpful">

  You can also use a reactive (or model-driven) approach to build forms.
  However, this page focuses on template-driven forms.

  你还可以使用响应式（也叫模型驱动）的方式来构建表单。不过本章中只介绍模板驱动表单。

</div>

You can build almost any form with an Angular template&mdash;login forms, contact forms, and pretty much any business form.
You can lay out the controls creatively, bind them to data, specify validation rules and display validation errors,
conditionally enable or disable specific controls, trigger built-in visual feedback, and much more.

利用 Angular 模板，可以构建几乎所有表单 &mdash; 登录表单、联系人表单…… 以及任何的商务表单。
  可以创造性地摆放各种控件、把它们绑定到数据、指定校验规则、显示校验错误、有条件的禁用或
  启用特定的控件、触发内置的视觉反馈等等，不胜枚举。

Angular makes the process easy by handling many of the repetitive, boilerplate tasks you'd
otherwise wrestle with yourself.

它用起来很简单，这是因为 Angular 处理了大多数重复、单调的任务，这让你可以不必亲自操刀、身陷其中。

You'll learn to build a template-driven form that looks like this:

你将学习构建如下的“模板驱动”表单：

<div class="lightbox">
  <img src="generated/images/guide/forms/hero-form-1.png" alt="Clean Form">
</div>

The *Hero Employment Agency* uses this form to maintain personal information about heroes.
Every hero needs a job. It's the company mission to match the right hero with the right crisis.

这里是*英雄职业介绍所*，使用这个表单来维护候选英雄们的个人信息。每个英雄都需要一份工作。
公司的使命就是让合适的英雄去应对恰当的危机！

Two of the three fields on this form are required. Required fields have a green bar on the left to make them easy to spot.

表单中的三个字段，其中两个是必填的。必填的字段在左侧有个绿色的竖条，方便用户分辨哪些是必填项。

If you delete the hero name, the form displays a validation error in an attention-grabbing style:

如果删除了英雄的名字，表单就会用醒目的样式把验证错误显示出来。

<div class="lightbox">
  <img src="generated/images/guide/forms/hero-form-2.png" alt="Invalid, Name Required">
</div>

Note that the *Submit* button is disabled, and the "required" bar to the left of the input control changes from green to red.

注意，提交按钮被禁用了，而且输入控件左侧的“必填”条从绿色变为了红色。

<div class="alert is-helpful">

  You can customize the colors and location of the "required" bar with standard CSS.

  稍后，会使用标准 CSS 来定制“必填”条的颜色和位置。

</div>

You'll build this form in small steps:

你将一点点构建出此表单：

1. Create the `Hero` model class.

   创建 `Hero` 模型类

1. Create the component that controls the form.

   创建控制此表单的组件。

1. Create a template with the initial form layout.

   创建具有初始表单布局的模板。

1. Bind data properties to each form control using the `ngModel` two-way data-binding syntax.

   使用 `ngModel` 双向数据绑定语法把数据属性绑定到每个表单输入控件。

1. Add a `name` attribute to each form-input control.

   往每个表单输入控件上添加 `name` 属性 (attribute)。

1. Add custom CSS to provide visual feedback.

   添加自定义 CSS 来提供视觉反馈。

1. Show and hide validation-error messages.

   显示和隐藏有效性验证的错误信息。

1. Handle form submission with *ngSubmit*.

   使用 **ngSubmit** 处理表单提交。

1. Disable the form’s *Submit* button until the form is valid.

   禁用此表单的提交按钮，直到表单变为有效。

## Setup

## 准备工作

Create a new project named <code>angular-forms</code>:

创建一个名为 <code>angular-forms</code> 的新项目：

<code-example language="sh" class="code-shell">

  ng new angular-forms

</code-example>

## Create the Hero model class

## 创建 Hero 模型类

As users enter form data, you'll capture their changes and update an instance of a model.
You can't lay out the form until you know what the model looks like.

当用户输入表单数据时，需要捕获它们的变化，并更新到模型的实例中。
除非知道模型里有什么，否则无法设计表单的布局。

A model can be as simple as a "property bag" that holds facts about a thing of application importance.
That describes well the `Hero` class with its three required fields (`id`, `name`, `power`)
and one optional field (`alterEgo`).

最简单的模型是个“属性包”，用来存放应用中一件事物的事实。
这里使用三个必备字段 (`id`、`name`、`power`)，和一个可选字段 (`alterEgo`，译注：中文含义是第二人格，例如 X 战警中的 Jean / 黑凤凰)。

Using the Angular CLI command [`ng generate class`](cli/generate), generate a new class named `Hero`:

使用 Angular CLI 命令 [`ng generate class`](cli/generate) 生成一个名叫 `Hero` 的新类：

<code-example language="sh" class="code-shell">

  ng generate class Hero

</code-example>

With this content:

内容如下：

<code-example path="forms/src/app/hero.ts" header="src/app/hero.ts"></code-example>

It's an anemic model with few requirements and no behavior. Perfect for the demo.

这是一个少量需求和零行为的贫血模型。对演示来说很完美。

The TypeScript compiler generates a public field for each `public` constructor parameter and
automatically assigns the parameter’s value to that field when you create heroes.

TypeScript 编译器为每个 `public` 构造函数参数生成一个公共字段，在创建新的英雄实例时，自动把参数值赋给这些公共字段。

The `alterEgo` is optional, so the constructor lets you omit it; note the question mark (?) in `alterEgo?`.

`alterEgo` 是可选的，调用构造函数时可省略，注意 `alterEgo?` 中的问号 (?)。

You can create a new hero like this:

可以这样创建新英雄：

<code-example path="forms/src/app/hero-form/hero-form.component.ts" region="SkyDog"></code-example>

## Create a form component

## 创建表单组件

An Angular form has two parts: an HTML-based _template_ and a component _class_
to handle data and user interactions programmatically.
Begin with the class because it states, in brief, what the hero editor can do.

Angular 表单分为两部分：基于 HTML 的*模板*和组件*类*，用来程序处理数据和用户交互。
先从组件类开始，是因为它可以简要说明英雄编辑器能做什么。

Using the Angular CLI command [`ng generate component`](cli/generate), generate a new component named `HeroForm`:

使用 Angular CLI 命令 [`ng generate component`](cli/generate) 生成一个名叫 `HeroForm` 的新组件：

<code-example language="sh" class="code-shell">

  ng generate component HeroForm

</code-example>

With this content:

内容如下：

<code-example path="forms/src/app/hero-form/hero-form.component.ts" header="src/app/hero-form/hero-form.component.ts (v1)" region="v1"></code-example>

There’s nothing special about this component, nothing form-specific,
nothing to distinguish it from any component you've written before.

这个组件没有什么特别的地方，没有表单相关的东西，与之前写过的组件没什么不同。

Understanding this component requires only the Angular concepts covered in previous pages.

只要用前面章节中学过的 Angular 概念，就可以完全理解这个组件：

* The code imports the Angular core library and the `Hero` model you just created.

   这段代码导入了 Angular 核心库以及你刚刚创建的 `Hero` 模型。

* The `@Component` selector value of "app-hero-form" means you can drop this form in a parent
template with a `<app-hero-form>` tag.

   `@Component` 选择器“hero-form”表示可以用 `<app-hero-form>` 标签把这个表单放进父模板。

* The `templateUrl` property points to a separate file for the template HTML.

   `templateUrl` 属性指向一个独立的 HTML 模板文件。

* You defined dummy data for `model` and `powers`, as befits a demo.

   你定义了一些用来演示的，关于 `model` 和 `powers` 的模拟数据。

Down the road, you can inject a data service to get and save real data
or perhaps expose these properties as inputs and outputs
(see [Input and output properties](guide/template-syntax#inputs-outputs) on the
[Template Syntax](guide/template-syntax) page) for binding to a
parent component. This is not a concern now and these future changes won't affect the form.

接下来，你可以注入一个数据服务，以获取或保存真实的数据，或者把这些属性暴露为输入属性和输出属性（参见[Template Syntax](guide/template-syntax)中的[输入和输出属性](guide/template-syntax#inputs-outputs)）来绑定到一个父组件。这不是现在需要关心的问题，未来的更改不会影响到这个表单。

* You added a `diagnostic` property to return a JSON representation of the model.
It'll help you see what you're doing during development; you've left yourself a cleanup note to discard it later.

   你添加一个 `diagnostic` 属性，以返回这个模型的 JSON 形式。在开发过程中，它用于调试，最后清理时会丢弃它。

## Revise *app.module.ts*

## 修改 *app.module.ts*

`app.module.ts` defines the application's root module. In it you identify the external modules you'll use in the application
and declare the components that belong to this module, such as the `HeroFormComponent`.

`app.module.ts` 定义了应用的根模块。其中标识即将用到的外部模块，以及声明属于本模块中的组件，例如 `HeroFormComponent`。

Because template-driven forms are in their own module, you need to add the `FormsModule` to the array of
`imports` for the application module before you can use forms.

因为模板驱动的表单位于它们自己的模块，所以在使用表单之前，需要将 `FormsModule` 添加到应用模块的 `imports` 数组中。

Update it with the following:

对它做如下修改：

<code-example path="forms/src/app/app.module.ts" header="src/app/app.module.ts"></code-example>

<div class="alert is-helpful">

  There are two changes:

  有两处更改

  1. You import `FormsModule`.

     导入 `FormsModule`。

  1. You add the `FormsModule` to the list of `imports` defined in the `@NgModule` decorator. This gives the application
  access to all of the template-driven forms features, including `ngModel`.

     把 `FormsModule` 添加到 `ngModule` 装饰器的 `imports` 列表中，这样应用就能访问模板驱动表单的所有特性，包括 `ngModel`。

</div>

<div class="alert is-important">

  If a component, directive, or pipe belongs to a module in the `imports` array, ​_don't_​ re-declare it in the `declarations` array.
  If you wrote it and it should belong to this module, ​_do_​ declare it in the `declarations` array.

  如果某个组件、指令或管道是属于 `imports` 中所导入的某个模块的，那就*不能再*把它再声明到本模块的 `declarations` 数组中。
如果它是你自己写的，并且确实属于当前模块，*才应该*把它声明在 `declarations` 数组中。

</div>

## Revise *app.component.html*

## 修改 *app.component.html*

`AppComponent` is the application's root component. It will host the new `HeroFormComponent`.

`AppComponent` 是应用的根组件，`HeroFormComponent` 将被放在其中。

Replace the contents of its template with the following:

把模板中的内容替换成如下代码：

<code-example path="forms/src/app/app.component.html" header="src/app/app.component.html"></code-example>

<div class="alert is-helpful">

  There are only two changes.
  The `template` is simply the new element tag identified by the component's `selector` property.
  This displays the hero form when the application component is loaded.
  Don't forget to remove the `name` field from the class body as well.

  这里只做了两处修改。
`template` 中只剩下这个新的元素标签，即组件的 `selector` 属性。这样当应用组件被加载时，就会显示这个英雄表单。
同样别忘了从类中移除了 `name` 字段。

</div>

## Create an initial HTML form template

## 创建初始 HTML 表单模板

Update the template file with the following contents:

修改模板文件，内容如下：

<code-example path="forms/src/app/hero-form/hero-form.component.html" region="start" header="src/app/hero-form/hero-form.component.html"></code-example>

The language is simply HTML5. You're presenting two of the `Hero` fields, `name` and `alterEgo`, and
opening them up for user input in input boxes.

这只是一段普通的旧式 HTML 5 代码。这里有两个 `Hero` 字段，`name` 和 `alterEgo`，供用户输入。

The *Name* `<input>` control has the HTML5 `required` attribute;
the *Alter Ego* `<input>` control does not because `alterEgo` is optional.

*Name* `<input>` 控件具有 HTML5 的 `required` 属性；但 *Alter Ego* `<input>` 控件没有，因为 `alterEgo` 字段是可选的。

You added a *Submit* button at the bottom with some classes on it for styling.

在底部添加个 *Submit* 按钮，它还带一些 CSS 样式类。

*You're not using Angular yet*. There are no bindings or extra directives, just layout.

**你还没有真正用到 Angular**。没有绑定，没有额外的指令，只有布局。

<div class="alert is-helpful">

  In template driven forms, if you've imported `FormsModule`, you don't have to do anything
  to the `<form>` tag in order to make use of `FormsModule`. Continue on to see how this works.

  在模板驱动表单中，你只要导入了 `FormsModule` 就不用对 `<form>` 做任何改动来使用 `FormsModule`。接下来你会看到它的原理。

</div>

The `container`, `form-group`, `form-control`, and `btn` classes
come from [Twitter Bootstrap](http://getbootstrap.com/css/). These classes are purely cosmetic.
Bootstrap gives the form a little style.

`container`、`form-group`、`form-control` 和 `btn` 类来自 [Twitter Bootstrap](http://getbootstrap.com/css/)。这些类纯粹是装饰品。
Bootstrap 为这个表单提供了一些样式。

<div class="callout is-important">

  <header>Angular forms don't require a style library</header>

  <header>Angular 表单不需要任何样式库</header>

  Angular makes no use of the `container`, `form-group`, `form-control`, and `btn` classes or
  the styles of any external library. Angular apps can use any CSS library or none at all.

  Angular 不需要 `container`、`form-group`、`form-control` 和 `btn` 类，
或者外部库的任何样式。Angular 应用可以使用任何 CSS 库…… ，或者啥都不用。

</div>

To add the stylesheet, open `styles.css` and add the following import line at the top:

要添加样式表，就打开 `styles.css`，并把下列代码添加到顶部：

<code-example path="forms/src/styles.1.css" header="src/styles.css"></code-example>

## Add powers with _*ngFor_

## 用 ***ngFor*** 添加超能力

The hero must choose one superpower from a fixed list of agency-approved powers.
You maintain that list internally (in `HeroFormComponent`).

英雄必须从认证过的固定列表中选择一项超能力。
  这个列表位于 `HeroFormComponent` 中。

You'll add a `select` to the
form and bind the options to the `powers` list using `ngFor`,
a technique seen previously in the [Displaying Data](guide/displaying-data) page.

在表单中添加 `select`，用 `ngFor` 把 `powers` 列表绑定到列表选项。
之前的[显示数据](guide/displaying-data)一章中见过 `ngFor`。

Add the following HTML *immediately below* the *Alter Ego* group:

在 *Alter Ego* 的紧下方添加如下 HTML：

<code-example path="forms/src/app/hero-form/hero-form.component.html" header="src/app/hero-form/hero-form.component.html (powers)" region="powers"></code-example>

This code repeats the `<option>` tag for each power in the list of powers.
The `pow` template input variable is a different power in each iteration;
you display its name using the interpolation syntax.

列表中的每一项超能力都会渲染成 `<option>` 标签。
模板输入变量 `pow` 在每个迭代指向不同的超能力，使用双花括号插值语法来显示它的名称。

{@a ngModel}

## Two-way data binding with _ngModel_

## 使用 *ngModel* 进行双向数据绑定

Running the app right now would be disappointing.

如果立即运行此应用，你将会失望。

<div class="lightbox">
  <img src="generated/images/guide/forms/hero-form-3.png" alt="Early form with no binding">
</div>

You don't see hero data because you're not binding to the `Hero` yet.
You know how to do that from earlier pages.
[Displaying Data](guide/displaying-data) teaches property binding.
[User Input](guide/user-input) shows how to listen for DOM events with an
event binding and how to update a component property with the displayed value.

因为还没有绑定到某个英雄，所以看不到任何数据。
解决方案见前面的章节。
[显示数据](guide/displaying-data)介绍了属性绑定。
[用户输入](guide/user-input)介绍了如何通过事件绑定来监听 DOM 事件，以及如何用显示值更新组件的属性。

Now you need to display, listen, and extract at the same time.

现在，需要同时进行显示、监听和提取。

You could use the techniques you already know, but
instead you'll use the new `[(ngModel)]` syntax, which
makes binding the form to the model easy.

虽然可以在表单中再次使用这些技术。
但是，这里将介绍个新东西，`[(ngModel)]` 语法，使表单绑定到模型的工作变得超级简单。

Find the `<input>` tag for *Name* and update it like this:

找到 *Name* 对应的 `<input>` 标签，并且像这样修改它：

<code-example path="forms/src/app/hero-form/hero-form.component.html" header="src/app/hero-form/hero-form.component.html (excerpt)" region="ngModelName-1"></code-example>

<div class="alert is-helpful">

  You added a diagnostic interpolation after the input tag
  so you can see what you're doing.
  You left yourself a note to throw it away when you're done.

  在 input 标签后添加用于诊断的插值，以看清正在发生什么事。
给自己留个备注，提醒你完成后移除它。

</div>

Focus on the binding syntax: `[(ngModel)]="..."`.

聚焦到绑定语法 `[(ngModel)]="..."` 上。

You need one more addition to display the data. Declare
a template variable for the form. Update the `<form>` tag with
`#heroForm="ngForm"` as follows:

你需要更多的工作来显示数据。在表单中声明一个模板变量。往 `<form>` 标签中加入 `#heroForm="ngForm"`，代码如下：

<code-example path="forms/src/app/hero-form/hero-form.component.html" header="src/app/hero-form/hero-form.component.html (excerpt)" region="template-variable"></code-example>

The variable `heroForm` is now a reference to the `NgForm` directive that governs the form as a whole.

`heroForm` 变量是一个到 `NgForm` 指令的引用，它代表该表单的整体。

<div class="alert is-helpful">

  {@a ngForm}

  ### The _NgForm_ directive

  ### *NgForm* 指令

  What `NgForm` directive?
  You didn't add an [NgForm](api/forms/NgForm) directive.

  什么是 `NgForm` 指令？
但你明明没有添加过[NgForm](api/forms/NgForm)指令啊！

  Angular did. Angular automatically creates and attaches an `NgForm` directive to the `<form>` tag.

  Angular 替你做了。Angular 会在 `<form>` 标签上自动创建并附加一个 `NgForm` 指令。

  The `NgForm` directive supplements the `form` element with additional features.
  It holds the controls you created for the elements with an `ngModel` directive
  and `name` attribute, and monitors their properties, including their validity.
  It also has its own `valid` property which is true only *if every contained
  control* is valid.

  `NgForm` 指令为 `form` 增补了一些额外特性。
它会控制那些带有 `ngModel` 指令和 `name` 属性的元素，监听他们的属性（包括其有效性）。
它还有自己的 `valid` 属性，这个属性只有在*它包含的每个控件*都有效时才是真。

</div>

If you ran the app now and started typing in the *Name* input box,
adding and deleting characters, you'd see them appear and disappear
from the interpolated text.
At some point it might look like this:

如果现在运行这个应用，开始在*姓名*输入框中键入，添加和删除字符，将看到它们从插值结果中显示和消失。
某一瞬间，它可能是这样的：

<div class="lightbox">
  <img src="generated/images/guide/forms/ng-model-in-action.png" alt="ngModel in action">
</div>

The diagnostic is evidence that values really are flowing from the input box to the model and
back again.

诊断信息可以证明，数据确实从输入框流动到模型，再反向流动回来。

<div class="alert is-helpful">

  That's *two-way data binding*.
  For more information, see
  [Two-way binding with NgModel](guide/template-syntax#ngModel) on the
  the [Template Syntax](guide/template-syntax) page.

  **这就是双向数据绑定！**要了解更多信息，参见[模板语法](guide/template-syntax)页的[使用 NgModel 进行双向绑定](guide/template-syntax#ngModel)。

</div>

Notice that you also added a `name` attribute to the `<input>` tag and set it to "name",
which makes sense for the hero's name. Any unique value will do, but using a descriptive name is helpful.
Defining a `name` attribute is a requirement when using `[(ngModel)]` in combination with a form.

注意，`<input>` 标签还添加了 `name` 属性 (attribute)，并设置为 "name"，表示英雄的名字。
使用任何唯一的值都可以，但使用具有描述性的名字会更有帮助。
当在表单中使用 `[(ngModel)]` 时，必须要定义 `name` 属性。

<div class="alert is-helpful">

  Internally, Angular creates `FormControl` instances and
  registers them with an `NgForm` directive that Angular attached to the `<form>` tag.
  Each `FormControl` is registered under the name you assigned to the `name` attribute.
  Read more in the previous section, [The NgForm directive](guide/forms#ngForm).

  在内部，Angular 创建了一些 `FormControl`，并把它们注册到 Angular 附加到 `<form>` 标签上的 `NgForm` 指令。
注册每个 `FormControl` 时，使用 `name` 属性值作为键值。欲知详情，参见前面的 [NgForm 指令](guide/forms#ngForm)。

</div>

Add similar `[(ngModel)]` bindings and `name` attributes to *Alter Ego* and *Hero Power*.
You'll ditch the input box binding message
and add a new binding (at the top) to the component's `diagnostic` property.
Then you can confirm that two-way data binding works *for the entire hero model*.

为*第二人格*和*超能力*属性添加类似的 `[(ngModel)]` 绑定和 `name` 属性。
抛弃输入框的绑定消息，在组件顶部添加到 `diagnostic` 属性的新绑定。
这样就能确认双向数据绑定*在整个 Hero 模型上*都能正常工作了。

After revision, the core of the form should look like this:

修改之后，这个表单的核心是这样的：

<code-example path="forms/src/app/hero-form/hero-form.component.html" header="src/app/hero-form/hero-form.component.html (excerpt)" region="ngModel-2"></code-example>

<div class="alert is-helpful">

  * Each input element has an `id` property that is used by the `label` element's `for` attribute
  to match the label to its input control.

     每个 input 元素都有 `id` 属性，`label` 元素的 `for` 属性用它来匹配到对应的输入控件。

  * Each input element has a `name` property that is required by Angular forms to register the control with the form.

     每个 input 元素都有 `name` 属性，Angular 表单用它注册控件。

</div>

If you run the app now and change every hero model property, the form might display like this:

如果现在运行本应用，修改 Hero 模型的每个属性，表单是这样的：

<div class="lightbox">
  <img src="generated/images/guide/forms/ng-model-in-action-2.png" alt="ngModel in action">
</div>

The diagnostic near the top of the form
confirms that all of your changes are reflected in the model.

表单顶部的诊断信息反映出所做的一切更改。

*Delete* the `{{diagnostic}}` binding at the top as it has served its purpose.

表单顶部的 `{{diagnostic}}` 绑定已经完成了它的使命，**删除**它。

## Track control state and validity with _ngModel_

## 通过 **ngModel** 跟踪修改状态与有效性验证

Using `ngModel` in a form gives you more than just two-way data binding. It also tells
you if the user touched the control, if the value changed, or if the value became invalid.

在表单中使用 `ngModel` 可以获得比仅使用双向数据绑定更多的控制权。它还会告诉你很多信息：用户碰过此控件吗？它的值变化了吗？数据变得无效了吗？

The *NgModel* directive doesn't just track state; it updates the control with special Angular CSS classes that reflect the state.
You can leverage those class names to change the appearance of the control.

*NgModel* 指令不仅仅跟踪状态。它还使用特定的 Angular CSS 类来更新控件，以反映当前状态。
可以利用这些 CSS 类来修改控件的外观，显示或隐藏消息。

<table>

  <tr>

    <th>

      State

      状态

    </th>

    <th>

      Class if true

      为真时的 CSS 类

    </th>

    <th>

      Class if false

      为假时的 CSS 类

    </th>

  </tr>

  <tr>

    <td>

      The control has been visited.

      控件被访问过。

    </td>

    <td>

      <code>ng-touched</code>

    </td>

    <td>

      <code>ng-untouched</code>

    </td>

  </tr>

  <tr>

    <td>

      The control's value has changed.

      控件的值变化了。

    </td>

    <td>

      <code>ng-dirty</code>

    </td>

    <td>

      <code>ng-pristine</code>

    </td>

  </tr>

  <tr>

    <td>

      The control's value is valid.

      控件的值有效。

    </td>

    <td>

      <code>ng-valid</code>

    </td>

    <td>

      <code>ng-invalid</code>

    </td>

  </tr>

</table>

Temporarily add a [template reference variable](guide/template-syntax#ref-vars) named `spy`
to the _Name_ `<input>` tag and use it to display the input's CSS classes.

往姓名 `<input>` 标签上添加名叫 `spy` 的临时[模板引用变量](guide/template-syntax#ref-vars)，
然后用这个 spy 来显示它上面的所有 CSS 类。

<code-example path="forms/src/app/hero-form/hero-form.component.html" header="src/app/hero-form/hero-form.component.html (excerpt)" region="ngModelName-2"></code-example>

Now run the app and look at the _Name_ input box.
Follow these steps *precisely*:

现在，运行本应用，并让*姓名*输入框获得焦点。
然后严格按照下面四个步骤来做：

1. Look but don't touch.

   查看输入框，但别碰它。

1. Click inside the name box, then click outside it.

   点击输入框，然后点击输入框外面。

1. Add slashes to the end of the name.

   在名字的末尾添加些斜杠。

1. Erase the name.

   删除名字。

The actions and effects are as follows:

动作和它对应的效果如下：

<div class="lightbox">
  <img src="generated/images/guide/forms/control-state-transitions-anim.gif" alt="Control State Transition">
</div>

You should see the following transitions and class names:

你会看到下列转换及其类名：

<div class="lightbox">
  <img src="generated/images/guide/forms/ng-control-class-changes.png" alt="Control state transitions">
</div>

The `ng-valid`/`ng-invalid` pair is the most interesting, because you want to send a
strong visual signal when the values are invalid. You also want to mark required fields.
To create such visual feedback, add definitions for the `ng-*` CSS classes.

(`ng-valid` | `ng-invalid`)这一对是最有趣的部分，因为当数据变得无效时，你希望发出强力的视觉信号，
还想要标记出必填字段。可以通过加入自定义 CSS 来提供视觉反馈。

*Delete* the `#spy` template reference variable and the `TODO` as they have served their purpose.

**删除**模板引用变量 `#spy` 和 `TODO`，因为它们已经完成了使命。

## Add custom CSS for visual feedback

## 添加用于视觉反馈的自定义 CSS

You can mark required fields and invalid data at the same time with a colored bar
on the left of the input box:

可以在输入框的左侧添加带颜色的竖条，用于标记必填字段和无效输入：

<div class="lightbox">
  <img src="generated/images/guide/forms/validity-required-indicator.png" alt="Invalid Form">
</div>

You achieve this effect by adding these class definitions to a new `forms.css` file
that you add to the project as a sibling to `index.html`:

在新建的 `forms.css` 文件中，添加两个样式来实现这一效果。把这个文件添加到项目中，与 `index.html` 相邻。

<code-example path="forms/src/assets/forms.css" header="src/assets/forms.css"></code-example>

Update the `<head>` of `index.html` to include this style sheet:

修改 `index.html` 中的 `<head>`，以包含这个样式表：

<code-example path="forms/src/index.html" header="src/index.html (styles)" region="styles"></code-example>

## Show and hide validation error messages

## 显示和隐藏验证错误信息

You can improve the form. The _Name_ input box is required and clearing it turns the bar red.
That says something is wrong but the user doesn't know *what* is wrong or what to do about it.
Leverage the control's state to reveal a helpful message.

你还能做的更好。“Name” 输入框是必填的，清空它会让左侧的条变红。这表示*某些东西*是错的，但用户不知道错在哪里，或者如何纠正。
  可以借助 `ng-invalid` 类来给出有用的提示。

When the user deletes the name, the form should look like this:

当用户删除姓名时，应该是这样的：

<div class="lightbox">
  <img src="generated/images/guide/forms/name-required-error.png" alt="Name required">
</div>

To achieve this effect, extend the `<input>` tag with the following:

要达到这个效果，在 `<input>` 标签中添加：

* A [template reference variable](guide/template-syntax#ref-vars).

   [模板引用变量](guide/template-syntax#ref-vars)

* The "*is required*" message in a nearby `<div>`, which you'll display only if the control is invalid.

   “is required”消息，放在邻近的 `<div>` 元素中，只有当控件无效时，才显示它。

Here's an example of an error message added to the _name_ input box:

下面这个例子中把一条错误信息添加到了 `name` 输入框中：

<code-example path="forms/src/app/hero-form/hero-form.component.html" header="src/app/hero-form/hero-form.component.html (excerpt)" region="name-with-error-msg"></code-example>

You need a template reference variable to access the input box's Angular control from within the template.
Here you created a variable called `name` and gave it the value "ngModel".

模板引用变量可以访问模板中输入框的 Angular 控件。
这里，创建了名叫 `name` 的变量，并且赋值为 "ngModel"。

<div class="alert is-helpful">

  Why "ngModel"?
  A directive's [exportAs](api/core/Directive) property
  tells Angular how to link the reference variable to the directive.
  You set `name` to `ngModel` because the `ngModel` directive's `exportAs` property happens to be "ngModel".

  为什么是 “ngModel”？
指令的 [exportAs](api/core/Directive) 属性告诉 Angular 如何链接模板引用变量到指令。
这里把 `name` 设置为 `ngModel` 是因为 `ngModel` 指令的 `exportAs` 属性设置成了 “ngModel”。

</div>

You control visibility of the name error message by binding properties of the `name`
control to the message `<div>` element's `hidden` property.

你把 `div` 元素的 `hidden` 属性绑定到 `name` 控件的属性，这样就可以控制“姓名”字段错误信息的可见性了。

<code-example path="forms/src/app/hero-form/hero-form.component.html" header="src/app/hero-form/hero-form.component.html (hidden-error-msg)" region="hidden-error-msg"></code-example>

In this example, you hide the message when the control is valid or pristine;
"pristine" means the user hasn't changed the value since it was displayed in this form.

上例中，当控件是有效的 (valid) 或全新的 (pristine) 时，隐藏消息。
“全新的”意味着从它显示在表单中开始，用户还从未修改过它的值。

This user experience is the developer's choice. Some developers want the message to display at all times.
If you ignore the `pristine` state, you would hide the message only when the value is valid.
If you arrive in this component with a new (blank) hero or an invalid hero,
you'll see the error message immediately, before you've done anything.

这种用户体验取决于开发人员的选择。有些人会希望任何时候都显示这条消息。
如果忽略了 `pristine` 状态，就会只在值有效时隐藏此消息。
如果往这个组件中传入全新（空）的英雄，或者无效的英雄，将立刻看到错误信息 —— 虽然你还啥都没做。

Some developers want the message to display only when the user makes an invalid change.
Hiding the message while the control is "pristine" achieves that goal.
You'll see the significance of this choice when you add a new hero to the form.

有些人会为这种行为感到不安。它们希望只有在用户做出无效的更改时才显示这个消息。
如果当控件是“全新”状态时也隐藏消息，就能达到这个目的。
在往表单中添加新英雄时，将看到这种选择的重要性。

The hero *Alter Ego* is optional so you can leave that be.

英雄的*第二人格*是可选项，所以不用改它。

Hero *Power* selection is required.
You can add the same kind of error handling to the `<select>` if you want,
but it's not imperative because the selection box already constrains the
power to valid values.

英雄的*超能力*选项是必填的。
  只要愿意，可以往 `<select>` 上添加相同的错误处理。
  但没有必要，这个选择框已经限制了“超能力”只能选有效值。

Now you'll add a new hero in this form.
Place a *New Hero* button at the bottom of the form and bind its click event to a `newHero` component method.

现在，你要在这个表单中添加新的英雄。
  在表单的底部放置“New Hero（新增英雄）”按钮，并把它的点击事件绑定到组件上的 `newHero` 方法。

<code-example path="forms/src/app/hero-form/hero-form.component.html" region="new-hero-button-no-reset" header="src/app/hero-form/hero-form.component.html (New Hero button)"></code-example>

<code-example path="forms/src/app/hero-form/hero-form.component.ts" region="new-hero" header="src/app/hero-form/hero-form.component.ts (New Hero method)"></code-example>

Run the application again, click the *New Hero* button, and the form clears.
The *required* bars to the left of the input box are red, indicating invalid `name` and `power` properties.
That's understandable as these are required fields.
The error messages are hidden because the form is pristine; you haven't changed anything yet.

再次运行应用，点击 *New Hero* 按钮，表单被清空了。
输入框左侧的*必填项*竖条是红色的，表示 `name` 和 `power` 属性是无效的。
这可以理解，因为有一些必填字段。
错误信息是隐藏的，因为表单还是全新的，还没有修改任何东西。

Enter a name and click *New Hero* again.
The app displays a _Name is required_ error message.
You don't want error messages when you create a new (empty) hero.
Why are you getting one now?

输入名字，再次点击 *New Hero* 按钮。
这次，出现了错误信息！为什么？你不希望显示新（空）的英雄时，出现错误信息。

Inspecting the element in the browser tools reveals that the *name* input box is _no longer pristine_.
The form remembers that you entered a name before clicking *New Hero*.
Replacing the hero object *did not restore the pristine state* of the form controls.

使用浏览器工具审查这个元素就会发现，这个 *name* 输入框并不是全新的。
表单记得你在点击 *New Hero* 前输入的名字。
更换了英雄对象*并不会重置控件的“全新”状态*。

You have to clear all of the flags imperatively, which you can do
by calling the form's `reset()` method after calling the `newHero()` method.

你必须清除所有标记，在调用 `newHero()` 方法后调用表单的 `reset()` 方法即可。

<code-example path="forms/src/app/hero-form/hero-form.component.html" region="new-hero-button-form-reset" header="src/app/hero-form/hero-form.component.html (Reset the form)"></code-example>

Now clicking "New Hero" resets both the form and its control flags.

现在点击“New Hero”重设表单和它的控制标记。

## Submit the form with _ngSubmit_

## 使用 *ngSubmit* 提交该表单

The user should be able to submit this form after filling it in.
The *Submit* button at the bottom of the form
does nothing on its own, but it will
trigger a form submit because of its type (`type="submit"`).

在填表完成之后，用户还应该能提交这个表单。
“Submit（提交）”按钮位于表单的底部，它自己不做任何事，但因为有特殊的 type 值 (`type="submit"`)，所以会触发表单提交。

A "form submit" is useless at the moment.
To make it useful, bind the form's `ngSubmit` event property
to the hero form component's `onSubmit()` method:

现在这样仅仅触发“表单提交”是没用的。
要让它有用，就要把该表单的 `ngSubmit` 事件属性绑定到英雄表单组件的 `onSubmit()` 方法上：

<code-example path="forms/src/app/hero-form/hero-form.component.html" header="src/app/hero-form/hero-form.component.html (ngSubmit)" region="ngSubmit"></code-example>

You'd already defined a template reference variable,
`#heroForm`, and initialized it with the value "ngForm".
Now, use that variable to access the form with the Submit button.

你已经定义了一个模板引用变量 `#heroForm`，并且把赋值为“ngForm”。
现在，就可以在“Submit”按钮中访问这个表单了。

You'll bind the form's overall validity via
the `heroForm` variable to the button's `disabled` property
using an event binding. Here's the code:

你要把表单的总体有效性通过 `heroForm` 变量绑定到此按钮的 `disabled` 属性上，代码如下：

<code-example path="forms/src/app/hero-form/hero-form.component.html" header="src/app/hero-form/hero-form.component.html (submit-button)" region="submit-button"></code-example>

If you run the application now, you find that the button is enabled&mdash;although
it doesn't do anything useful yet.

重新运行应用。表单打开时，状态是有效的，按钮是可用的。

Now if you delete the Name, you violate the "required" rule, which
is duly noted in the error message.
The *Submit* button is also disabled.

现在，如果你删除*姓名*，就会违反“必填姓名”规则，就会像以前那样显示出错误信息。同时，Submit 按钮也被禁用了。

Not impressed?  Think about it for a moment. What would you have to do to
wire the button's enable/disabled state to the form's validity without Angular's help?

没感觉吗？再想一会儿。如果没有 Angular `NgForm` 的帮助，又该怎么让按钮的禁用/启用状态和表单的有效性关联起来呢？

For you, it was as simple as this:

对你来说，它就是这么简单：

1. Define a template reference variable on the (enhanced) form element.

   定义模板引用变量，放在（强化过的）form 元素上

2. Refer to that variable in a button many lines away.

   从很多行之外的按钮上引用这个变量。

## Toggle two form regions (extra credit)

## 切换两个表单区域（额外的奖励）

Submitting the form isn't terribly dramatic at the moment.

提交表单还是不够激动人心。

<div class="alert is-helpful">

  An unsurprising observation for a demo. To be honest,
  jazzing it up won't teach you anything new about forms.
  But this is an opportunity to exercise some of your newly won
  binding skills.
  If you aren't interested, skip to this page's conclusion.

  对演示来说，这个收场很平淡的。老实说，即使让它更出彩，也无法教给你任何关于表单的新知识。
但这是练习新学到的绑定技能的好机会。
如果你不感兴趣，可以跳到本章的总结部分。

</div>

For a more strikingly visual effect,
hide the data entry area and display something else.

来实现一些更炫的视觉效果吧。
隐藏掉数据输入框，显示一些别的东西。

Wrap the form in a `<div>` and bind
its `hidden` property to the `HeroFormComponent.submitted` property.

先把表单包裹进 `<div>` 中，再把它的 `hidden` 属性绑定到 `HeroFormComponent.submitted` 属性。

<code-example path="forms/src/app/hero-form/hero-form.component.html" header="src/app/hero-form/hero-form.component.html (excerpt)" region="edit-div"></code-example>

The main form is visible from the start because the
`submitted` property is false until you submit the form,
as this fragment from the `HeroFormComponent` shows:

主表单从一开始就是可见的，因为 `submitted` 属性是 false，直到提交了这个表单。
来自 `HeroFormComponent` 的代码片段证实了这一点：

<code-example path="forms/src/app/hero-form/hero-form.component.ts" header="src/app/hero-form/hero-form.component.ts (submitted)" region="submitted"></code-example>

When you click the *Submit* button, the `submitted` flag becomes true and the form disappears
as planned.

当点击 Submit 按钮时，`submitted` 标志会变成 true，并且表单像预想中一样消失了。

Now the app needs to show something else while the form is in the submitted state.
Add the following HTML below the `<div>` wrapper you just wrote:

现在，当表单处于已提交状态时，需要显示一些别的东西。
在刚刚写的 `<div>` 包装下方，添加下列 HTML 语句：

<code-example path="forms/src/app/hero-form/hero-form.component.html" header="src/app/hero-form/hero-form.component.html (excerpt)" region="submitted"></code-example>

There's the hero again, displayed read-only with interpolation bindings.
This `<div>` appears only while the component is in the submitted state.

英雄又出现了，它通过插值绑定显示为只读内容。
这一小段 HTML 只在组件处于已提交状态时才会显示。

The HTML includes an *Edit* button whose click event is bound to an expression
that clears the `submitted` flag.

这段 HTML 包含一个 “Edit（编辑）”按钮，它的 click 事件绑定到了一个用于清除 `submitted` 标志的表达式。

When you click the *Edit* button, this block disappears and the editable form reappears.

当点 *Edit* 按钮时，这个只读块消失了，可编辑的表单重新出现了。

## Summary

## 小结

The Angular form discussed in this page takes advantage of the following
framework features to provide support for data modification, validation, and more:

本章讨论的 Angular 表单技术利用了下列框架特性来支持数据修改、验证和更多操作：

* An Angular HTML form template.

   Angular HTML 表单模板。

* A form component class with a `@Component` decorator.

   带有 `@Component` 装饰器的表单组件类。

* Handling form submission by binding to the `NgForm.ngSubmit` event property.

   通过绑定到 `NgForm.ngSubmit` 事件属性来处理表单提交。

* Template-reference variables such as `#heroForm` and `#name`.

   模板引用变量，例如 `#heroForm` 和 `#name`。

* `[(ngModel)]` syntax for two-way data binding.

   `[(ngModel)]` 语法用来实现双向数据绑定。

* The use of `name` attributes for validation and form-element change tracking.

   `name` 属性的用途是有效性验证和对表单元素的变更进行追踪。

* The reference variable’s `valid` property on input controls to check if a control is valid and show/hide error messages.

   指向 input 控件的引用变量上的 `valid` 属性，可用于检查控件是否有效、是否显示/隐藏错误信息。

* Controlling the *Submit* button's enabled state by binding to `NgForm` validity.

   通过绑定到 `NgForm` 的有效性状态，控制 *Submit* 按钮的禁用状态。

* Custom CSS classes that provide visual feedback to users about invalid controls.

   定制 CSS 类来给用户提供无效控件的视觉反馈。

Here’s the code for the final version of the application:

下面是该应用最终版本的代码：

<code-tabs>

  <code-pane header="hero-form/hero-form.component.ts" path="forms/src/app/hero-form/hero-form.component.ts" region="final">

  </code-pane>

  <code-pane header="hero-form/hero-form.component.html" path="forms/src/app/hero-form/hero-form.component.html" region="final">

  </code-pane>

  <code-pane header="hero.ts" path="forms/src/app/hero.ts">

  </code-pane>

  <code-pane header="app.module.ts" path="forms/src/app/app.module.ts">

  </code-pane>

  <code-pane header="app.component.html" path="forms/src/app/app.component.html">

  </code-pane>

  <code-pane header="app.component.ts" path="forms/src/app/app.component.ts">

  </code-pane>

  <code-pane header="main.ts" path="forms/src/main.ts">

  </code-pane>

  <code-pane header="forms.css" path="forms/src/assets/forms.css">

  </code-pane>

</code-tabs><|MERGE_RESOLUTION|>--- conflicted
+++ resolved
@@ -11,15 +11,15 @@
 In developing a form, it's important to create a data-entry experience that guides the
 user efficiently and effectively through the workflow.
 
-<<<<<<< HEAD
 在开发表单时，创建数据方面的体验是非常重要的，它能指引用户明晰、高效的完成工作流程。
-=======
+
 <div class="alert is-helpful">
 
   For the sample app that this page describes, see the <live-example></live-example>.
 
-</div>
->>>>>>> 4f3ac1d9
+  这里所说的范例应用，参见<live-example></live-example>。
+
+</div>
 
 ## Introduction to Template-driven forms
 
@@ -57,15 +57,8 @@
 
 * Share information across HTML elements using template reference variables.
 
-<<<<<<< HEAD
    使用模板引用变量在 HTML 元素之间共享信息
 
-You can run the <live-example></live-example> in Stackblitz and download the code from there.
-
-你可以运行<live-example></live-example>，在 Stackblitz 中试用并下载本页的代码。
-
-=======
->>>>>>> 4f3ac1d9
 {@a template-driven}
 
 ## Template-driven forms
@@ -437,7 +430,7 @@
   the styles of any external library. Angular apps can use any CSS library or none at all.
 
   Angular 不需要 `container`、`form-group`、`form-control` 和 `btn` 类，
-或者外部库的任何样式。Angular 应用可以使用任何 CSS 库…… ，或者啥都不用。
+或者外部库的任何样式。Angular 应用可以使用任何 CSS 库……，或者啥都不用。
 
 </div>
 
