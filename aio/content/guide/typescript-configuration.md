# TypeScript configuration

# TypeScript 配置

TypeScript is a primary language for Angular application development.
It is a superset of JavaScript with design-time support for type safety and tooling.

<<<<<<< HEAD
TypeScript 是 Angular 应用开发中使用的主语言。
它是 JavaScript 的“方言”之一，为类型安全和工具化而做了设计期支持。

Browsers can't execute TypeScript directly. Typescript must be "transpiled" into JavaScript using the *tsc* compiler,
which requires some configuration.
=======
Browsers can't execute TypeScript directly.
Typescript must be "transpiled" into JavaScript using the *tsc* compiler, which requires some configuration.
>>>>>>> 6d28a209

浏览器不能直接执行 TypeScript。它得先用 *tsc* 编译器转译(transpile)成 JavaScript，而且编译器需要进行一些配置。

This page covers some aspects of TypeScript configuration and the TypeScript environment
that are important to Angular developers, including details about the following files:

本页面会涵盖 TypeScript 配置与环境的某些方面，这些对 Angular 开发者是很重要的。具体来说包括下列文件：

* [tsconfig.json](guide/typescript-configuration#tsconfig)&mdash;TypeScript compiler configuration.

   [tsconfig.json](guide/typescript-configuration#tsconfig) - TypeScript 编译器配置。

* [typings](guide/typescript-configuration#typings)&mdash;TypesScript declaration files.

   [typings](guide/typescript-configuration#typings) - TypesScript 类型声明文件。

{@a tsconfig}

<<<<<<< HEAD
## *tsconfig.json*

## *tsconfig.json* 文件

Typically, you add a TypeScript configuration file called `tsconfig.json` to your project to
guide the compiler as it generates JavaScript files.

你通常会往项目中加入一个 TypeScript 配置文件(`tsconfig.json`)，来指导编译器如何生成 JavaScript 文件。

=======
## TypeScript configuration

A TypeScript configuration file called `tsconfig.json` guides the compiler as it generates JavaScript files for a project.
This file contains options and flags that are essential for Angular applications.
Typically, the file is found at the [root level of the workspace](guide/file-structure).

>>>>>>> 6d28a209
<div class="alert is-helpful">

For details about `tsconfig.json`, see the official
[TypeScript wiki](http://www.typescriptlang.org/docs/handbook/tsconfig-json.html).

<<<<<<< HEAD
要了解关于 `tsconfig.json` 的详情，请参阅官方提供的
[TypeScript wiki](http://www.typescriptlang.org/docs/handbook/tsconfig-json.html)。

</div>

The [Setup](guide/setup) guide uses the following `tsconfig.json`:
=======
</div>

The initial `tsconfig.json` for an Angular app typically looks like the following example.
>>>>>>> 6d28a209

在[搭建本地开发环境](guide/setup)中创建过如下的 `tsconfig.json`：

<code-example lang="json" header="tsconfig.json" linenums="false">
{
  "compileOnSave": false,
  "compilerOptions": {
    "baseUrl": "./",
    "outDir": "./dist/out-tsc",
    "sourceMap": true,
    "declaration": false,
    "downlevelIteration": true,
    "experimentalDecorators": true,
    "module": "esnext",
    "moduleResolution": "node",
    "importHelpers": true,
    "target": "es2015",
    "typeRoots": [
      "node_modules/@types"
    ],
    "lib": [
      "es2018",
      "dom"
    ]
  },
  "angularCompilerOptions": {
    "fullTemplateTypeCheck": true,
    "strictInjectionParameters": true
  }
}
</code-example>

<<<<<<< HEAD
This file contains options and flags that are essential for Angular applications.

该文件中的选项和标志是写 Angular 应用程序的基础。
=======
>>>>>>> 6d28a209

{@a noImplicitAny}

### *noImplicitAny* and *suppressImplicitAnyIndexErrors*

### *noImplicitAny* 与 *suppressImplicitAnyIndexErrors*

TypeScript developers disagree about whether the `noImplicitAny` flag should be `true` or `false`.
There is no correct answer and you can change the flag later.
But your choice now can make a difference in larger projects, so it merits discussion.

TypeScript 开发者们在 `noImplicitAny` 标志应该是 `true` 还是 `false` 上存在分歧。
这没有标准答案，你以后还可以修改这个标志。
但是你的选择会在大项目中产生显著差异，所以它值得讨论一番。

When the `noImplicitAny` flag is `false` (the default), and if
the compiler cannot infer the variable type based on how it's used,
the compiler silently defaults the type to `any`. That's what is meant by *implicit `any`*.

<<<<<<< HEAD
当 `noImplicitAny` 标志是 `false`(默认值)时，
如果编译器无法根据变量的用途推断出变量的类型，它就会悄悄的把变量类型默认为 `any`。这就是*隐式 `any`*的含义。

The documentation setup sets the `noImplicitAny` flag to `true`.
=======
>>>>>>> 6d28a209
When the `noImplicitAny` flag is `true` and the TypeScript compiler cannot infer
the type, it still generates the JavaScript files, but it also **reports an error**.
Many seasoned developers prefer this stricter setting because type checking catches more
unintentional errors at compile time.

本文档在环境搭建时将 `noImplicitAny` 标志设置为 `true`。
当 `noImplicitAny` 标志是 `true` 并且 TypeScript 编译器无法推断出类型时，它仍然会生成 JavaScript 文件。
但是它也会**报告一个错误**。
很多饱经沧桑的程序员更喜欢这种严格的设置，因为类型检查能在编译期间捕获更多意外错误。

You can set a variable's type to `any` even when the `noImplicitAny` flag is `true`.

即使 `noImplicitAny` 标志被设置成了 `true`，你也可以把变量的类型设置为 `any`。

When the `noImplicitAny` flag is `true`, you may get *implicit index errors* as well.
Most developers feel that *this particular error* is more annoying than helpful.
You can suppress them with the following additional flag:

<<<<<<< HEAD
如果把 `noImplicitAny` 标志设置为了 `true`，你可能会得到*隐式索引错*。
大多数程序员可能觉得*这种错误*是个烦恼而不是助力。
你可以使用另一个标志来禁止它们。

<code-example format=".">
  "suppressImplicitAnyIndexErrors":true
=======
<code-example>
>>>>>>> 6d28a209

  "suppressImplicitAnyIndexErrors": true

<<<<<<< HEAD
The documentation setup sets this flag to `true` as well.

本文档在环境搭建时将 `noImplicitAny` 标志设置为 `true`。

{@a typings}

## TypeScript Typings

## TypeScript 类型定义(typings)

=======
</code-example>

<div class="alert is-helpful">

For more information about how the TypeScript configuration affects compilation, see [Angular Compiler Options](guide/angular-compiler-options) and [Template Type Checking](guide/template-typecheck).

</div>

{@a typings}

## TypeScript typings

>>>>>>> 6d28a209
Many JavaScript libraries, such as jQuery, the Jasmine testing library, and Angular,
extend the JavaScript environment with features and syntax
that the TypeScript compiler doesn't recognize natively.
When the compiler doesn't recognize something, it throws an error.

很多 JavaScript 库，比如 jQuery、Jasmine 测试库和 Angular，会通过新的特性和语法来扩展 JavaScript 环境。
而 TypeScript 编译器并不能原生的识别它们。
当编译器不能识别时，它就会抛出一个错误。

Use [TypeScript type definition files](https://www.typescriptlang.org/docs/handbook/writing-declaration-files.html)&mdash;`d.ts files`&mdash;to tell the compiler about the libraries you load.

可以使用[TypeScript 类型定义文件](https://www.typescriptlang.org/docs/handbook/writing-declaration-files.html)
—— `.d.ts` 文件 —— 来告诉编译器你要加载的库的类型定义。

TypeScript-aware editors leverage these same definition files to display type information about library features.

TypeScript 敏感的编辑器借助这些定义文件来显示这些库中各个特性的类型定义。

Many libraries include definition files in their npm packages where both the TypeScript compiler and editors
can find them. Angular is one such library.
The `node_modules/@angular/core/` folder of any Angular application contains several `d.ts` files that describe parts of Angular.

<<<<<<< HEAD
很多库在自己的 npm 包中都包含了它们的类型定义文件，TypeScript 编译器和编辑器都能找到它们。Angular 库也是这样的。
任何 Angular 应用程序的 `node_modules/@angular/core/` 目录下，都包含几个 `d.ts` 文件，它们描述了 Angular 的各个部分。

**You don't need to do anything to get *typings* files for library packages that include `d.ts` files.
Angular packages include them already.**
=======
<div class="alert is-helpful">

You don't need to do anything to get *typings* files for library packages that include `d.ts` files.
Angular packages include them already.

</div>
>>>>>>> 6d28a209

**你不需要为那些包含了 `d.ts` 文件的库获取*类型定义*文件 —— Angular 的所有包都是如此。**

### lib.d.ts

### lib.d.ts 文件

TypeScript includes a special declaration file called `lib.d.ts`. This file contains the ambient declarations for various common JavaScript constructs present in JavaScript runtimes and the DOM.

TypeScript 带有一个特殊的声明文件，名为 `lib.d.ts`。该文件包含了 JavaScript 运行库和 DOM 的各种常用 JavaScript 环境声明。

Based on the `--target`, TypeScript adds _additional_ ambient declarations
like `Promise` if the target is `es6`.

<<<<<<< HEAD
基于 `--target`，TypeScript 添加*额外*的环境声明，例如如果目标为 `es6` 时将添加 `Promise`。

Since the QuickStart is targeting `es5`, you can override the
list of declaration files to be included:

因为《快速上手》的目标为 `es5`，所以你可以重写声明文件列表来包含：

<code-example format=".">
  "lib": ["es2015", "dom"]

</code-example>

Thanks to that, you have all the `es6` typings even when targeting `es5`.
=======
By default, the target is `es2015`. If you are targeting `es5`, you still have newer type declarations due to the list of declaration files included:

<code-example path="getting-started/tsconfig.0.json" header="tsconfig.json (lib excerpt)" region="lib"></code-example>
>>>>>>> 6d28a209

得益于这项设置，即使编译目标设置为 `es5`，你也能获得所有的 `es6` 类型信息。

### Installable typings files

<<<<<<< HEAD
### 安装类型定义文件

=======
>>>>>>> 6d28a209
Many libraries&mdash;jQuery, Jasmine, and Lodash among them&mdash;do *not* include `d.ts` files in their npm packages.
Fortunately, either their authors or community contributors have created separate `d.ts` files for these libraries and
published them in well-known locations.

遗憾的是，很多库 —— jQuery、Jasmine 和 Lodash 等库 —— 都*没有*在它们自己的 npm 包中包含 `d.ts` 文件。
  幸运的是，它们的作者或社区中的贡献者已经为这些库创建了独立的 `d.ts` 文件，并且把它们发布到了一个众所周知的位置。

You can install these typings via `npm` using the
[`@types/*` scoped package](http://www.typescriptlang.org/docs/handbook/declaration-files/consumption.html)
and Typescript, starting at 2.0, automatically recognizes them.

<<<<<<< HEAD
你还可以通过 `npm` 来使用[`@types/*` 范围化包](http://www.typescriptlang.org/docs/handbook/declaration-files/consumption.html)来安装这些类型信息，
而 TypeScript 自从 2.0 开始，可以自动识别它们。

For instance, to install typings for `jasmine` you could do `npm install @types/jasmine --save-dev`.

比如，要安装 `jasmine` 的类型信息，你可以执行 `npm install @types/jasmine --save-dev`。

QuickStart identifies two *typings*, or `d.ts`, files:

在“快速上手”中曾指定过两个*类型定义*文件（`d.ts`）：

* [jasmine](http://jasmine.github.io/) typings for the Jasmine test framework.

   [jasmine](http://jasmine.github.io/)是 Jasmine 测试框架的类型定义

* [node](https://www.npmjs.com/package/@types/node) for code that references objects in the *Node.js®* environment;

   [node](https://www.npmjs.com/package/@types/node)是为了在 *Node.js®* 环境中引用对象的代码提供的类型定义。

QuickStart doesn't require these typings but many of the samples do.
=======
For instance, to install typings for `jasmine` you run `npm install @types/jasmine --save-dev`.
>>>>>>> 6d28a209

“快速上手”本身不需要这些类型定义，但是文档中的很多例子都需要。

{@a target}

### *target*

<<<<<<< HEAD
### *编译目标（target）*

By default, the target is `es5`, you can configure the target to `es6` if you only want to deploy the application to
es6 compatible browser. But if you configure the target to `es6` in some old browser such as `IE`, `Syntax Error` will be thrown.

默认情况下，编译目标是 `es5`，如果你只想发布到兼容 es6 的浏览器中，也可以把它配置为 `es6`。
不过，如果配置为 `es6`，那么一些老的浏览器（如 `IE` ）中就会抛出 `Syntax Error` 错误。
=======
By default, the target is `es2015`, which is supported only in modern browsers. You can configure the target to `es5` to specifically support legacy browsers. [Differential loading](guide/deployment#differential-loading) is also provided by the Angular CLI to support modern, and legacy browsers with separate bundles.
>>>>>>> 6d28a209
<|MERGE_RESOLUTION|>--- conflicted
+++ resolved
@@ -5,16 +5,11 @@
 TypeScript is a primary language for Angular application development.
 It is a superset of JavaScript with design-time support for type safety and tooling.
 
-<<<<<<< HEAD
 TypeScript 是 Angular 应用开发中使用的主语言。
 它是 JavaScript 的“方言”之一，为类型安全和工具化而做了设计期支持。
 
-Browsers can't execute TypeScript directly. Typescript must be "transpiled" into JavaScript using the *tsc* compiler,
-which requires some configuration.
-=======
 Browsers can't execute TypeScript directly.
 Typescript must be "transpiled" into JavaScript using the *tsc* compiler, which requires some configuration.
->>>>>>> 6d28a209
 
 浏览器不能直接执行 TypeScript。它得先用 *tsc* 编译器转译(transpile)成 JavaScript，而且编译器需要进行一些配置。
 
@@ -33,43 +28,31 @@
 
 {@a tsconfig}
 
-<<<<<<< HEAD
-## *tsconfig.json*
-
-## *tsconfig.json* 文件
-
-Typically, you add a TypeScript configuration file called `tsconfig.json` to your project to
-guide the compiler as it generates JavaScript files.
-
-你通常会往项目中加入一个 TypeScript 配置文件(`tsconfig.json`)，来指导编译器如何生成 JavaScript 文件。
-
-=======
 ## TypeScript configuration
+
+## TypeScript 配置
 
 A TypeScript configuration file called `tsconfig.json` guides the compiler as it generates JavaScript files for a project.
 This file contains options and flags that are essential for Angular applications.
 Typically, the file is found at the [root level of the workspace](guide/file-structure).
 
->>>>>>> 6d28a209
+一个名为 `tsconfig.json` 的 TypeScript 配置文件会指导编译器如何为项目生成 JavaScript 文件。
+该文件包含对 Angular 应用程序必不可少的选项和标志。
+通常，该文件位于[工作区的根目录](guide/file-structure)中。
+
 <div class="alert is-helpful">
 
 For details about `tsconfig.json`, see the official
 [TypeScript wiki](http://www.typescriptlang.org/docs/handbook/tsconfig-json.html).
 
-<<<<<<< HEAD
 要了解关于 `tsconfig.json` 的详情，请参阅官方提供的
 [TypeScript wiki](http://www.typescriptlang.org/docs/handbook/tsconfig-json.html)。
 
 </div>
 
-The [Setup](guide/setup) guide uses the following `tsconfig.json`:
-=======
-</div>
-
 The initial `tsconfig.json` for an Angular app typically looks like the following example.
->>>>>>> 6d28a209
-
-在[搭建本地开发环境](guide/setup)中创建过如下的 `tsconfig.json`：
+
+Angular 应用的初始 `tsconfig.json` 通常是这样的。
 
 <code-example lang="json" header="tsconfig.json" linenums="false">
 {
@@ -100,12 +83,6 @@
 }
 </code-example>
 
-<<<<<<< HEAD
-This file contains options and flags that are essential for Angular applications.
-
-该文件中的选项和标志是写 Angular 应用程序的基础。
-=======
->>>>>>> 6d28a209
 
 {@a noImplicitAny}
 
@@ -125,19 +102,14 @@
 the compiler cannot infer the variable type based on how it's used,
 the compiler silently defaults the type to `any`. That's what is meant by *implicit `any`*.
 
-<<<<<<< HEAD
 当 `noImplicitAny` 标志是 `false`(默认值)时，
 如果编译器无法根据变量的用途推断出变量的类型，它就会悄悄的把变量类型默认为 `any`。这就是*隐式 `any`*的含义。
 
-The documentation setup sets the `noImplicitAny` flag to `true`.
-=======
->>>>>>> 6d28a209
 When the `noImplicitAny` flag is `true` and the TypeScript compiler cannot infer
 the type, it still generates the JavaScript files, but it also **reports an error**.
 Many seasoned developers prefer this stricter setting because type checking catches more
 unintentional errors at compile time.
 
-本文档在环境搭建时将 `noImplicitAny` 标志设置为 `true`。
 当 `noImplicitAny` 标志是 `true` 并且 TypeScript 编译器无法推断出类型时，它仍然会生成 JavaScript 文件。
 但是它也会**报告一个错误**。
 很多饱经沧桑的程序员更喜欢这种严格的设置，因为类型检查能在编译期间捕获更多意外错误。
@@ -150,44 +122,30 @@
 Most developers feel that *this particular error* is more annoying than helpful.
 You can suppress them with the following additional flag:
 
-<<<<<<< HEAD
 如果把 `noImplicitAny` 标志设置为了 `true`，你可能会得到*隐式索引错*。
 大多数程序员可能觉得*这种错误*是个烦恼而不是助力。
 你可以使用另一个标志来禁止它们。
 
-<code-example format=".">
-  "suppressImplicitAnyIndexErrors":true
-=======
 <code-example>
->>>>>>> 6d28a209
 
   "suppressImplicitAnyIndexErrors": true
 
-<<<<<<< HEAD
-The documentation setup sets this flag to `true` as well.
-
-本文档在环境搭建时将 `noImplicitAny` 标志设置为 `true`。
+</code-example>
+
+<div class="alert is-helpful">
+
+For more information about how the TypeScript configuration affects compilation, see [Angular Compiler Options](guide/angular-compiler-options) and [Template Type Checking](guide/template-typecheck).
+
+要了解 TypeScript 配置如何影响编译的更多信息，请参见 [Angular 编译器选项](guide/angular-compiler-options)和[模板类型检查](guide/template-typecheck) 两章。
+
+</div>
 
 {@a typings}
 
-## TypeScript Typings
+## TypeScript typings
 
 ## TypeScript 类型定义(typings)
 
-=======
-</code-example>
-
-<div class="alert is-helpful">
-
-For more information about how the TypeScript configuration affects compilation, see [Angular Compiler Options](guide/angular-compiler-options) and [Template Type Checking](guide/template-typecheck).
-
-</div>
-
-{@a typings}
-
-## TypeScript typings
-
->>>>>>> 6d28a209
 Many JavaScript libraries, such as jQuery, the Jasmine testing library, and Angular,
 extend the JavaScript environment with features and syntax
 that the TypeScript compiler doesn't recognize natively.
@@ -210,22 +168,17 @@
 can find them. Angular is one such library.
 The `node_modules/@angular/core/` folder of any Angular application contains several `d.ts` files that describe parts of Angular.
 
-<<<<<<< HEAD
 很多库在自己的 npm 包中都包含了它们的类型定义文件，TypeScript 编译器和编辑器都能找到它们。Angular 库也是这样的。
 任何 Angular 应用程序的 `node_modules/@angular/core/` 目录下，都包含几个 `d.ts` 文件，它们描述了 Angular 的各个部分。
 
-**You don't need to do anything to get *typings* files for library packages that include `d.ts` files.
-Angular packages include them already.**
-=======
 <div class="alert is-helpful">
 
 You don't need to do anything to get *typings* files for library packages that include `d.ts` files.
 Angular packages include them already.
 
+你不需要为那些包含了 `d.ts` 文件的库获取*类型定义*文件 —— Angular 的所有包都是如此。
+
 </div>
->>>>>>> 6d28a209
-
-**你不需要为那些包含了 `d.ts` 文件的库获取*类型定义*文件 —— Angular 的所有包都是如此。**
 
 ### lib.d.ts
 
@@ -238,35 +191,20 @@
 Based on the `--target`, TypeScript adds _additional_ ambient declarations
 like `Promise` if the target is `es6`.
 
-<<<<<<< HEAD
 基于 `--target`，TypeScript 添加*额外*的环境声明，例如如果目标为 `es6` 时将添加 `Promise`。
 
-Since the QuickStart is targeting `es5`, you can override the
-list of declaration files to be included:
-
-因为《快速上手》的目标为 `es5`，所以你可以重写声明文件列表来包含：
-
-<code-example format=".">
-  "lib": ["es2015", "dom"]
+By default, the target is `es2015`. If you are targeting `es5`, you still have newer type declarations due to the list of declaration files included:
+
+默认情况下，目标是 `es2015`。如果你把目标改为 `es5`，那么由于包含了声明文件列表，你仍然拥有较新的类型声明：
+
+<code-example path="getting-started/tsconfig.0.json" header="tsconfig.json (lib excerpt)" region="lib">
 
 </code-example>
 
-Thanks to that, you have all the `es6` typings even when targeting `es5`.
-=======
-By default, the target is `es2015`. If you are targeting `es5`, you still have newer type declarations due to the list of declaration files included:
-
-<code-example path="getting-started/tsconfig.0.json" header="tsconfig.json (lib excerpt)" region="lib"></code-example>
->>>>>>> 6d28a209
-
-得益于这项设置，即使编译目标设置为 `es5`，你也能获得所有的 `es6` 类型信息。
-
 ### Installable typings files
 
-<<<<<<< HEAD
 ### 安装类型定义文件
 
-=======
->>>>>>> 6d28a209
 Many libraries&mdash;jQuery, Jasmine, and Lodash among them&mdash;do *not* include `d.ts` files in their npm packages.
 Fortunately, either their authors or community contributors have created separate `d.ts` files for these libraries and
 published them in well-known locations.
@@ -278,45 +216,21 @@
 [`@types/*` scoped package](http://www.typescriptlang.org/docs/handbook/declaration-files/consumption.html)
 and Typescript, starting at 2.0, automatically recognizes them.
 
-<<<<<<< HEAD
 你还可以通过 `npm` 来使用[`@types/*` 范围化包](http://www.typescriptlang.org/docs/handbook/declaration-files/consumption.html)来安装这些类型信息，
 而 TypeScript 自从 2.0 开始，可以自动识别它们。
 
-For instance, to install typings for `jasmine` you could do `npm install @types/jasmine --save-dev`.
+For instance, to install typings for `jasmine` you run `npm install @types/jasmine --save-dev`.
 
 比如，要安装 `jasmine` 的类型信息，你可以执行 `npm install @types/jasmine --save-dev`。
 
-QuickStart identifies two *typings*, or `d.ts`, files:
-
-在“快速上手”中曾指定过两个*类型定义*文件（`d.ts`）：
-
-* [jasmine](http://jasmine.github.io/) typings for the Jasmine test framework.
-
-   [jasmine](http://jasmine.github.io/)是 Jasmine 测试框架的类型定义
-
-* [node](https://www.npmjs.com/package/@types/node) for code that references objects in the *Node.js®* environment;
-
-   [node](https://www.npmjs.com/package/@types/node)是为了在 *Node.js®* 环境中引用对象的代码提供的类型定义。
-
-QuickStart doesn't require these typings but many of the samples do.
-=======
-For instance, to install typings for `jasmine` you run `npm install @types/jasmine --save-dev`.
->>>>>>> 6d28a209
-
-“快速上手”本身不需要这些类型定义，但是文档中的很多例子都需要。
-
 {@a target}
 
 ### *target*
 
-<<<<<<< HEAD
 ### *编译目标（target）*
 
-By default, the target is `es5`, you can configure the target to `es6` if you only want to deploy the application to
-es6 compatible browser. But if you configure the target to `es6` in some old browser such as `IE`, `Syntax Error` will be thrown.
-
-默认情况下，编译目标是 `es5`，如果你只想发布到兼容 es6 的浏览器中，也可以把它配置为 `es6`。
-不过，如果配置为 `es6`，那么一些老的浏览器（如 `IE` ）中就会抛出 `Syntax Error` 错误。
-=======
 By default, the target is `es2015`, which is supported only in modern browsers. You can configure the target to `es5` to specifically support legacy browsers. [Differential loading](guide/deployment#differential-loading) is also provided by the Angular CLI to support modern, and legacy browsers with separate bundles.
->>>>>>> 6d28a209
+
+默认情况下，编译目标是 `es2015`，只有现代浏览器才支持它。
+你可以把编译目标配置为 `es5` 以指定支持老式浏览器。
+Angular CLI 还提供了[差异化加载](guide/deployment#differential-loading)功能，以便使用不同的包来分别支持现代浏览器和老式浏览器。