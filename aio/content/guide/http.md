# Communicating with backend services using HTTP

# 使用 HTTP 与后端服务进行通信

Most front-end applications need to communicate with a server over the HTTP protocol, in order to download or upload data and access other back-end services.
Angular provides a client HTTP API for Angular applications, the `HttpClient` service class in `@angular/common/http`.

大多数前端应用都要通过 HTTP 协议与服务器通讯，才能下载或上传数据并访问其它后端服务。Angular 给应用提供了一个简化的 HTTP 客户端 API，也就是 `@angular/common/http` 中的 `HttpClient` 服务类。

The HTTP client service offers the following major features.

HTTP 客户端服务提供了以下主要功能。

* The ability to request [typed response objects](#typed-response).

  请求[类型化响应对象](#typed-response)的能力。

* Streamlined [error handling](#error-handling).

  简化的[错误处理](#error-handling)。

* [Testability](#testing-requests) features.

  各种特性的[可测试性](#testing-requests)。

* Request and response [interception](#intercepting-requests-and-responses).

  请求和响应的[拦截机制](#intercepting-requests-and-responses)。

##### Prerequisites

##### 先决条件

Before working with the `HttpClientModule`, you should have a basic understanding of the following:

在使用 `HttpClientModule` 之前，你应该对下列内容有基本的了解：

* TypeScript programming

  TypeScript 编程

* Usage of the HTTP protocol

  HTTP 协议的用法

* Angular app-design fundamentals, as described in [Angular Concepts](guide/architecture)

  Angular 的应用设计基础，就像[Angular 基本概念](guide/architecture)中描述的那样

* Observable techniques and operators. See the [Observables](guide/observables) guide.

  Observable 相关技术和操作符。参阅[可观察对象](guide/observables)部分。

## Setup for server communication

## 服务器通讯的准备工作

Before you can use `HttpClient`, you need to import the Angular `HttpClientModule`.
Most apps do so in the root `AppModule`.

要想使用 `HttpClient`，就要先导入 Angular 的 `HttpClientModule`。大多数应用都会在根模块 `AppModule` 中导入它。

<code-example
  path="http/src/app/app.module.ts"
  region="sketch"
  header="app/app.module.ts (excerpt)">
</code-example>

You can then inject the `HttpClient` service as a dependency of an application class, as shown in the following `ConfigService` example.

然后，你可以把 `HttpClient` 服务注入成一个应用类的依赖项，如下面的 `ConfigService` 例子所示。

<code-example
  path="http/src/app/config/config.service.ts"
  region="proto"
  header="app/config/config.service.ts (excerpt)">
</code-example>

The `HttpClient` service makes use of [observables](guide/glossary#observable "Observable definition") for all transactions. You must import the RxJS observable and operator symbols that appear in the example snippets. These `ConfigService` imports are typical.

`HttpClient` 服务为所有工作都使用了[可观察对象](guide/glossary#observable "可观察的定义")。你必须导入范例代码片段中出现的 RxJS 可观察对象和操作符。比如 `ConfigService` 中的这些导入就很典型。

<code-example
  path="http/src/app/config/config.service.ts"
  region="rxjs-imports"
  header="app/config/config.service.ts (RxJS imports)">
</code-example>

<div class="alert is-helpful">

You can run the <live-example></live-example> that accompanies this guide.

你可以运行本指南附带的<live-example></live-example>。

The sample app does not require a data server.
It relies on the
[Angular _in-memory-web-api_](https://github.com/angular/angular/tree/master/packages/misc/angular-in-memory-web-api),
which replaces the _HttpClient_ module's `HttpBackend`.
The replacement service simulates the behavior of a REST-like backend.

该范例应用不需要数据服务器。它依赖于 [Angular _in-memory-web-api_](https://github.com/angular/angular/tree/master/packages/misc/angular-in-memory-web-api)，它替代了 *HttpClient* 模块中的 `HttpBackend`。这个替代服务会模拟 REST 式的后端的行为。

Look at the `AppModule` _imports_ to see how it is configured.

看一下 `AppModule` 的这些*导入*，看看它的配置方式。

</div>

## Requesting data from a server

## 从服务器请求数据

Use the [`HttpClient.get()`](api/common/http/HttpClient#get) method to fetch data from a server.
The asynchronous method sends an HTTP request, and returns an Observable that emits the requested data when the response is received.
The return type varies based on the `observe` and `responseType` values that you pass to the call.

使用 [`HttpClient.get()`](api/common/http/HttpClient#get) 方法从服务器获取数据。该异步方法会发送一个 HTTP 请求，并返回一个 Observable，它会在收到响应时发出所请求到的数据。返回的类型取决于你调用时传入的 `observe` 和 `responseType` 参数。

The `get()` method takes two arguments; the endpoint URL from which to fetch, and an *options* object that you can use to configure the request.

`get()` 方法有两个参数。要获取的端点 URL，以及一个可以用来配置请求的*选项*对象。

```
options: {
    headers?: HttpHeaders | {[header: string]: string | string[]},
    observe?: 'body' | 'events' | 'response',
    params?: HttpParams|{[param: string]: string | number | boolean | ReadonlyArray<string | number | boolean>},
    reportProgress?: boolean,
    responseType?: 'arraybuffer'|'blob'|'json'|'text',
    withCredentials?: boolean,
  }
```

Important options include the *observe* and *responseType* properties.

这些重要的选项包括 *observe* 和 *responseType* 属性。

* The *observe* option specifies how much of the response to return.

  *observe* 选项用于指定要返回的响应内容。

* The *responseType* option specifies the format in which to return data.

  *responseType* 选项指定返回数据的格式。

<div class="alert is-helpful">

You can use the `options` object to configure various other aspects of an outgoing request.
In [Adding headers](#adding-headers), for example, the service set the default headers using the `headers` option property.

你可以使用 `options` 对象来配置传出请求的各个方面。例如，在[Adding headers 中](#adding-headers)，该服务使用 `headers` 选项属性设置默认头。

Use the `params` property to configure a request with [HTTP URL parameters](#url-params), and the `reportProgress` option to [listen for progress events](#report-progress) when transferring large amounts of data.

使用 `params` 属性可以配置带[HTTP URL 参数](#url-params)的请求，“ `reportProgress` 选项可以在传输大量数据时[监听进度事件](#report-progress)。

</div>

Applications often request JSON data from a server.
In the `ConfigService` example, the app needs a configuration file on the server, `config.json`,
that specifies resource URLs.

应用经常会从服务器请求 JSON 数据。在 `ConfigService` 例子中，该应用需要服务器 `config.json` 上的一个配置文件来指定资源的 URL。

<code-example
  path="http/src/assets/config.json"
  header="assets/config.json">
</code-example>

To fetch this kind of data, the `get()` call needs the following options: `{observe: 'body', responseType: 'json'}`.
These are the default values for those options, so the following examples do not pass the options object.
Later sections show some of the additional option possibilities.

要获取这类数据，`get()` 调用需要以下几个选项： `{observe: 'body', responseType: 'json'}`。这些是这些选项的默认值，所以下面的例子不会传递 options 对象。后面几节展示了一些额外的选项。

{@a config-service}

The example conforms to the best practices for creating scalable solutions by defining a re-usable [injectable service](guide/glossary#service "service definition") to perform the data-handling functionality.
In addition to fetching data, the service can post-process the data, add error handling, and add retry logic.

这个例子符合通过定义一个可复用的可[注入服务](guide/glossary#service "服务定义")来执行数据处理功能来创建可伸缩解决方案的最佳实践。除了提取数据外，该服务还可以对数据进行后处理，添加错误处理，并添加重试逻辑。

The `ConfigService` fetches this file using the `HttpClient.get()` method.

`ConfigService` 使用 `HttpClient.get()` 方法获取这个文件。

<code-example
  path="http/src/app/config/config.service.ts"
  region="getConfig_1"
  header="app/config/config.service.ts (getConfig v.1)">
</code-example>

The `ConfigComponent` injects the `ConfigService` and calls
the `getConfig` service method.

`ConfigComponent` 注入了 `ConfigService` 并调用了 `getConfig` 服务方法。

Because the service method returns an `Observable` of configuration data,
the component *subscribes* to the method's return value.
The subscription callback performs minimal post-processing.
It copies the data fields into the component's `config` object, which is data-bound in the component template for display.

由于该服务方法返回了一个 `Observable` 配置数据，该组件会*订阅*该方法的返回值。订阅回调只会对后处理进行最少量的处理。它会把数据字段复制到组件的 `config` 对象中，该对象在组件模板中是数据绑定的，用于显示。

<code-example
  path="http/src/app/config/config.component.ts"
  region="v1"
  header="app/config/config.component.ts (showConfig v.1)">
</code-example>

{@a typed-response}

### Requesting a typed response

### 请求输入一个类型的响应

You can structure your `HttpClient` request to declare the type of the response object, to make consuming the output easier and more obvious.
Specifying the response type acts as a type assertion at compile time.

你可以构造自己的 `HttpClient` 请求来声明响应对象的类型，以便让输出更容易、更明确。所指定的响应类型会在编译时充当类型断言。

<div class="alert is-important">

Specifying the response type is a declaration to TypeScript that it should treat your response as being of the given type.
This is a build-time check and doesn't guarantee that the server will actually respond with an object of this type. It is up to the server to ensure that the type specified by the server API is returned.

指定响应类型是在向 TypeScript 声明，它应该把你的响应对象当做给定类型来使用。这是一种构建期检查，它并不能保证服务器会实际给出这种类型的响应对象。该服务器需要自己确保返回服务器 API 中指定的类型。

</div>

To specify the response object type, first define an interface with the required properties.
Use an interface rather than a class, because the response is a plain object that cannot be automatically converted to an instance of a class.

要指定响应对象类型，首先要定义一个具有必需属性的接口。这里要使用接口而不是类，因为响应对象是普通对象，无法自动转换成类的实例。

<code-example
  path="http/src/app/config/config.service.ts"
  region="config-interface">
</code-example>

Next, specify that interface as the `HttpClient.get()` call's type parameter in the service.

接下来，在服务器中把该接口指定为 `HttpClient.get()` 调用的类型参数。

<code-example
  path="http/src/app/config/config.service.ts"
  region="getConfig_2"
  header="app/config/config.service.ts (getConfig v.2)">
</code-example>

<div class="alert is-helpful">

 When you pass an interface as a type parameter to the `HttpClient.get()` method, you can use the [RxJS `map` operator](guide/rx-library#operators) to transform the response data as needed by the UI. You can then pass the transformed data to the [async pipe](api/common/AsyncPipe).

当把接口作为类型参数传给 `HttpClient.get()` 方法时，你可以使用[RxJS `map` 操作符](guide/rx-library#operators)来根据 UI 的需求转换响应数据。然后，把转换后的数据传给[异步管道](api/common/AsyncPipe)。

</div>

The callback in the updated component method receives a typed data object, which is
easier and safer to consume:

修改后的组件方法，其回调函数中获取一个带类型的对象，它易于使用，且消费起来更安全：

<code-example
  path="http/src/app/config/config.component.ts"
  region="v2"
  header="app/config/config.component.ts (showConfig v.2)">
</code-example>

To access properties that are defined in an interface, you must explicitly convert the plain object you get from the JSON to the required response type.
For example, the following `subscribe` callback receives `data` as an Object, and then type-casts it in order to access the properties.

要访问接口中定义的属性，必须将从 JSON 获得的普通对象显式转换为所需的响应类型。例如，以下 `subscribe` 回调会将 `data` 作为对象接收，然后进行类型转换以访问属性。

<code-example>
   .subscribe(data => this.config = {
     heroesUrl: (data as any).heroesUrl,
     textfile:  (data as any).textfile,
   });
</code-example>

{@a string-union-types}

<div class="callout is-important">

<header>*observe* and *response* types</header>

<header>*observe* 和 *response* 的类型</header>

The types of the `observe` and `response` options are *string unions*, rather than plain strings.

`observe` 和 `response` 选项的类型是*字符串的联合类型*，而不是普通的字符串。

```
options: {
    ...
    observe?: 'body' | 'events' | 'response',
    ...
    responseType?: 'arraybuffer'|'blob'|'json'|'text',
    ...
  }
```

This can cause confusion. For example:

这会引起混乱。例如：

```typescript
// this works
client.get('/foo', {responseType: 'text'})

// but this does NOT work
const options = {
  responseType: 'text',
};
client.get('/foo', options)
```

In the second case, TypeScript infers the type of `options` to be `{responseType: string}`.
The type is too wide to pass to `HttpClient.get` which is expecting the type of `responseType` to be one of the _specific_ strings.
`HttpClient` is typed explicitly this way so that the compiler can report the correct return type based on the options you provided.

在第二种情况下，TypeScript 会把 `options` 的类型推断为 `{responseType: string}`。该类型的 `HttpClient.get` 太宽泛，无法传给 `HttpClient.get`，它希望 `responseType` 的类型是*特定的*字符串之一。而 `HttpClient` 就是以这种方式显式输入的，因此编译器可以根据你提供的选项报告正确的返回类型。

Use `as const` to let TypeScript know that you really do mean to use a constant string type:

使用 `as const`，可以让 TypeScript 知道你并不是真的要使用字面字符串类型：

```typescript
const options = {
  responseType: 'text' as const,
};
client.get('/foo', options);
```

</div>

### Reading the full response

### 读取完整的响应体

In the previous example, the call to `HttpClient.get()` did not specify any options. By default, it returned the JSON data contained in the response body.

在前面的例子中，对 `HttpClient.get()` 的调用没有指定任何选项。默认情况下，它返回了响应体中包含的 JSON 数据。

You might need more information about the transaction than is contained in the response body. Sometimes servers return special headers or status codes to indicate certain conditions that are important to the application workflow.

你可能还需要关于这次对话的更多信息。比如，有时候服务器会返回一个特殊的响应头或状态码，来指出某些在应用的工作流程中很重要的条件。

Tell `HttpClient` that you want the full response with the `observe` option of the `get()` method:

可以用 `get()` 方法的 `observe` 选项来告诉 `HttpClient`，你想要完整的响应对象：

<code-example
  path="http/src/app/config/config.service.ts"
  region="getConfigResponse">
</code-example>

Now `HttpClient.get()` returns an `Observable` of type `HttpResponse` rather than just the JSON data contained in the body.

现在，`HttpClient.get()` 会返回一个 `HttpResponse` 类型的 `Observable`，而不只是 JSON 数据。

The component's `showConfigResponse()` method displays the response headers as well as the configuration:

该组件的 `showConfigResponse()` 方法会像显示配置数据一样显示响应头：

<code-example
  path="http/src/app/config/config.component.ts"
  region="showConfigResponse"
  header="app/config/config.component.ts (showConfigResponse)"
 >
</code-example>

As you can see, the response object has a `body` property of the correct type.

如你所见，该响应对象具有一个带有正确类型的 `body` 属性。

### Making a JSONP request

### 发起 JSONP 请求

Apps can use the `HttpClient` to make [JSONP](https://en.wikipedia.org/wiki/JSONP) requests across domains when a server doesn't support [CORS protocol](https://developer.mozilla.org/en-US/docs/Web/HTTP/CORS).

当服务器不支持 [CORS 协议](https://developer.mozilla.org/en-US/docs/Web/HTTP/CORS)时，应用程序可以使用 `HttpClient` 跨域发出 [JSONP](https://en.wikipedia.org/wiki/JSONP) 请求。

Angular JSONP requests return an `Observable`.
Follow the pattern for subscribing to observables and use the RxJS `map` operator to transform the response before using the [async pipe](api/common/AsyncPipe) to manage the results.

Angular 的 JSONP 请求会返回一个 `Observable`。
遵循订阅可观察对象变量的模式，并在使用 [async 管道](api/common/AsyncPipe)管理结果之前，使用 RxJS `map` 操作符转换响应。

In Angular, use JSONP by including `HttpClientJsonpModule` in the `NgModule` imports.
In the following example, the `searchHeroes()` method uses a JSONP request to query for heroes whose names contain the search term.

在 Angular 中，通过在 `NgModule` 的 `imports` 中包含 `HttpClientJsonpModule` 来使用 JSONP。在以下范例中，`searchHeroes()` 方法使用 JSONP 请求来查询名称包含搜索词的英雄。

```ts
/* GET heroes whose name contains search term */
searchHeroes(term: string): Observable {
  term = term.trim();

  const heroesURL = `${this.heroesURL}?${term}`;
  return this.http.jsonp(heroesUrl, 'callback').pipe(
      catchError(this.handleError('searchHeroes', [])) // then handle the error
    );
}
```

This request passes the `heroesURL` as the first parameter and the callback function name as the second parameter.
The response is wrapped in the callback function, which takes the observables returned by the JSONP method and pipes them through to the error handler.

该请求将 `heroesURL` 作为第一个参数，并将回调函数名称作为第二个参数。响应被包装在回调函数中，该函数接受 JSONP 方法返回的可观察对象，并将它们通过管道传给错误处理程序。

### Requesting non-JSON data

### 请求非 JSON 数据

Not all APIs return JSON data.
In this next example, a `DownloaderService` method reads a text file from the server and logs the file contents, before returning those contents to the caller as an `Observable<string>`.

不是所有的 API 都会返回 JSON 数据。在下面这个例子中，`DownloaderService` 中的方法会从服务器读取文本文件，
并把文件的内容记录下来，然后把这些内容使用 `Observable<string>` 的形式返回给调用者。

<code-example
  path="http/src/app/downloader/downloader.service.ts"
  region="getTextFile"
  header="app/downloader/downloader.service.ts (getTextFile)" linenums="false">
</code-example>

`HttpClient.get()` returns a string rather than the default JSON because of the `responseType` option.

这里的 `HttpClient.get()` 返回字符串而不是默认的 JSON 对象，因为它的 `responseType` 选项是 `'text'`。

The RxJS `tap` operator (as in "wiretap") lets the code inspect both success and error values passing through the observable without disturbing them.

RxJS 的 `tap` 操作符（如“窃听”中所述）使代码可以检查通过可观察对象的成功值和错误值，而不会干扰它们。

A `download()` method in the `DownloaderComponent` initiates the request by subscribing to the service method.

在 `DownloaderComponent` 中的 `download()` 方法通过订阅这个服务中的方法来发起一次请求。

<code-example
  path="http/src/app/downloader/downloader.component.ts"
  region="download"
  header="app/downloader/downloader.component.ts (download)" linenums="false">
</code-example>

{@a error-handling}

## Handling request errors

## 处理请求错误

If the request fails on the server, `HttpClient` returns an *error* object instead of a successful response.

如果请求在服务器上失败了，那么 `HttpClient` 就会返回一个*错误*对象而不是一个成功的响应对象。

The same service that performs your server transactions should also perform error inspection, interpretation, and resolution.

执行服务器请求的同一个服务中也应该执行错误检查、解释和解析。

When an error occurs, you can obtain details of what failed in order to inform your user. In some cases, you might also automatically [retry the request](#retry).

发生错误时，你可以获取失败的详细信息，以便通知你的用户。在某些情况下，你也可以自动[重试该请求](#retry)。

{@a error-details}

### Getting error details

### 获取错误详情

An app should give the user useful feedback when data access fails.
A raw error object is not particularly useful as feedback.
In addition to detecting that an error has occurred, you need to get error details and use those details to compose a user-friendly response.

当数据访问失败时，应用会给用户提供有用的反馈。原始的错误对象作为反馈并不是特别有用。除了检测到错误已经发生之外，还需要获取错误详细信息并使用这些细节来撰写用户友好的响应。

Two types of errors can occur.

可能会出现两种类型的错误。

* The server backend might reject the request, returning an HTTP response with a status code such as 404 or 500. These are error *responses*.

  服务器端可能会拒绝该请求，并返回状态码为 404 或 500 的 HTTP *响应*对象。这些是错误*响应*。

* Something could go wrong on the client-side such as a network error that prevents the request from completing successfully or an exception thrown in an RxJS operator. These errors have `status` set to `0` and the `error` property contains a `ProgressEvent` object, whose `type` might provide further information.

  客户端也可能出现问题，例如网络错误会让请求无法成功完成，或者 RxJS 操作符也会抛出异常。这些错误会产生 JavaScript 的 `ErrorEvent` 对象。

`HttpClient` captures both kinds of errors in its `HttpErrorResponse`. You can inspect that response to identify the error's cause.

`HttpClient` 在其 `HttpErrorResponse` 中会捕获两种错误。你可以检查一下这个响应是否存在错误。

The following example defines an error handler in the previously defined [ConfigService](#config-service "ConfigService defined").

下面的例子在之前定义的 [ConfigService](#config-service "ConfigService 已定义") 中定义了一个错误处理程序。

<code-example
  path="http/src/app/config/config.service.ts"
  region="handleError"
  header="app/config/config.service.ts (handleError)">
</code-example>

The handler returns an RxJS `ErrorObservable` with a user-friendly error message.
The following code updates the `getConfig()` method, using a [pipe](guide/pipes "Pipes guide") to send all observables returned by the `HttpClient.get()` call to the error handler.

该处理程序会返回一个带有用户友好的错误信息的 RxJS `ErrorObservable`。下列代码修改了 `getConfig()` 方法，它使用一个[管道](guide/pipes "管道指南")把 `HttpClient.get()` 调用返回的所有 Observable 发送给错误处理器。

<code-example
  path="http/src/app/config/config.service.ts"
  region="getConfig_3"
  header="app/config/config.service.ts (getConfig v.3 with error handler)">
</code-example>

{@a retry}

### Retrying a failed request

### 重试失败的请求

Sometimes the error is transient and goes away automatically if you try again.
For example, network interruptions are common in mobile scenarios, and trying again
can produce a successful result.

有时候，错误只是临时性的，只要重试就可能会自动消失。
比如，在移动端场景中可能会遇到网络中断的情况，只要重试一下就能拿到正确的结果。

The [RxJS library](guide/rx-library) offers several *retry* operators.
For example, the `retry()` operator automatically re-subscribes to a failed `Observable` a specified number of times. *Re-subscribing* to the result of an `HttpClient` method call has the effect of reissuing the HTTP request.

[RxJS 库](guide/rx-library)提供了几个*重试*操作符。例如，`retry()` 操作符会自动重新订阅一个失败的 `Observable` 几次。*重新订阅* `HttpClient` 方法会导致它重新发出 HTTP 请求。

The following example shows how you can pipe a failed request to the `retry()` operator before passing it to the error handler.

下面的例子演示了如何在把一个失败的请求传给错误处理程序之前，先通过管道传给 `retry()` 操作符。

<code-example
  path="http/src/app/config/config.service.ts"
  region="getConfig"
  header="app/config/config.service.ts (getConfig with retry)">
</code-example>

## Sending data to a server

## 把数据发送到服务器

In addition to fetching data from a server, `HttpClient` supports other HTTP methods such as PUT, POST, and DELETE, which you can use to modify the remote data.

<<<<<<< HEAD
除了从服务器获取数据外，`HttpClient` 还支持其它一些 HTTP 方法，比如 PUT，POST 和 DELETE，你可以用它们来修改远程数据。

The sample app for this guide includes a simplified version of the "Tour of Heroes" example
=======
The sample app for this guide includes an abridged version of the "Tour of Heroes" example
>>>>>>> d7454a16
that fetches heroes and enables users to add, delete, and update them.
The following sections show examples of the data-update methods from the sample's `HeroesService`.

本指南中的这个范例应用包括一个简化版本的《英雄之旅》，它会获取英雄数据，并允许用户添加、删除和修改它们。
下面几节在 `HeroesService` 范例中展示了数据更新方法的一些例子。

### Making a POST request

### 发起一个 POST 请求

Apps often send data to a server with a POST request when submitting a form.
In the following example, the `HeroesService` makes an HTTP POST request when adding a hero to the database.

应用经常在提交表单时通过 POST 请求向服务器发送数据。
下面这个例子中，`HeroesService` 在向数据库添加英雄时发起了一个 HTTP POST 请求。

<code-example
  path="http/src/app/heroes/heroes.service.ts"
  region="addHero"
  header="app/heroes/heroes.service.ts (addHero)">
</code-example>

The `HttpClient.post()` method is similar to `get()` in that it has a type parameter, which you can use to specify that you expect the server to return data of a given type. The method takes a resource URL and two additional parameters:

`HttpClient.post()` 方法像 `get()` 一样也有类型参数，可以用它来指出你期望服务器返回特定类型的数据。该方法需要一个资源 URL 和两个额外的参数：

* *body* - The data to POST in the body of the request.

  *body* - 要在请求体中 POST 过去的数据。

* *options* - An object containing method options which, in this case, [specify required headers](#adding-headers).

  *options* - 一个包含方法选项的对象，在这里，它用来[指定必要的请求头](#adding-headers)。

The example catches errors as [described above](#error-details).

这个例子捕获了[前面所讲的](#error-details)错误。

The `HeroesComponent` initiates the actual POST operation by subscribing to
the `Observable` returned by this service method.

`HeroesComponent` 通过订阅该服务方法返回的 `Observable` 发起了一次实际的 `POST` 操作。

<code-example
  path="http/src/app/heroes/heroes.component.ts"
  region="add-hero-subscribe"
  header="app/heroes/heroes.component.ts (addHero)">
</code-example>

When the server responds successfully with the newly added hero, the component adds
that hero to the displayed `heroes` list.

当服务器成功做出响应时，会带有这个新创建的英雄，然后该组件就会把这个英雄添加到正在显示的 `heroes` 列表中。

### Making a DELETE request

### 发起 `DELETE` 请求

This application deletes a hero with the `HttpClient.delete` method by passing the hero's id
in the request URL.

该应用可以把英雄的 id 传给 `HttpClient.delete` 方法的请求 URL 来删除一个英雄。

<code-example
  path="http/src/app/heroes/heroes.service.ts"
  region="deleteHero"
  header="app/heroes/heroes.service.ts (deleteHero)">
</code-example>

The `HeroesComponent` initiates the actual DELETE operation by subscribing to
the `Observable` returned by this service method.

当 `HeroesComponent` 订阅了该服务方法返回的 `Observable` 时，就会发起一次实际的 `DELETE` 操作。

<code-example
  path="http/src/app/heroes/heroes.component.ts"
  region="delete-hero-subscribe"
  header="app/heroes/heroes.component.ts (deleteHero)">
</code-example>

The component isn't expecting a result from the delete operation, so it subscribes without a callback. Even though you are not using the result, you still have to subscribe. Calling the `subscribe()` method _executes_ the observable, which is what initiates the DELETE request.

该组件不会等待删除操作的结果，所以它的 subscribe （订阅）中没有回调函数。不过就算你不关心结果，也仍然要订阅它。调用 `subscribe()` 方法会**执行**这个可观察对象，这时才会真的发起 DELETE 请求。

<div class="alert is-important">

You must call *subscribe()* or nothing happens. Just calling `HeroesService.deleteHero()` does not initiate the DELETE request.

你必须调用 `subscribe()`，否则什么都不会发生。仅仅调用 `HeroesService.deleteHero()` 是不会发起 DELETE 请求的。

</div>

<code-example
  path="http/src/app/heroes/heroes.component.ts"
  region="delete-hero-no-subscribe">
</code-example>

{@a always-subscribe}

**Always _subscribe_!**

**别忘了*订阅*！**

An `HttpClient` method does not begin its HTTP request until you call `subscribe()` on the observable returned by that method. This is true for _all_ `HttpClient` _methods_.

在调用方法返回的可观察对象的 `subscribe()` 方法之前，`HttpClient` 方法不会发起 HTTP 请求。这适用于 `HttpClient` 的*所有方法*。

<div class="alert is-helpful">

The [`AsyncPipe`](api/common/AsyncPipe) subscribes (and unsubscribes) for you automatically.

[`AsyncPipe`](api/common/AsyncPipe) 会自动为你订阅（以及取消订阅）。

</div>

All observables returned from `HttpClient` methods are _cold_ by design.
Execution of the HTTP request is _deferred_, allowing you to extend the
observable with additional operations such as  `tap` and `catchError` before anything actually happens.

`HttpClient` 的所有方法返回的可观察对象都设计为*冷的*。
HTTP 请求的执行都是*延期执行的*，让你可以用 `tap` 和 `catchError` 这样的操作符来在实际执行 HTTP 请求之前，先对这个可观察对象进行扩展。

Calling `subscribe(...)` triggers execution of the observable and causes
`HttpClient` to compose and send the HTTP request to the server.

调用 `subscribe(...)` 会触发这个可观察对象的执行，并导致 `HttpClient` 组合并把 HTTP 请求发给服务器。

You can think of these observables as _blueprints_ for actual HTTP requests.

你可以把这些可观察对象看做实际 HTTP 请求的*蓝图*。

<div class="alert is-helpful">

In fact, each `subscribe()` initiates a separate, independent execution of the observable.
Subscribing twice results in two HTTP requests.

实际上，每个 `subscribe()` 都会初始化此可观察对象的一次单独的、独立的执行。
订阅两次就会导致发起两个 HTTP 请求。

```javascript
const req = http.get<Heroes>('/api/heroes');
// 0 requests made - .subscribe() not called.
req.subscribe();
// 1 request made.
req.subscribe();
// 2 requests made.
```

</div>

### Making a PUT request

### 发起 PUT 请求

An app can send PUT requests using the HTTP client service.
The following `HeroesService` example, like the POST example, replaces a resource with updated data.

应用可以使用 HttpClient 服务发送 PUT 请求。下面的 `HeroesService` 范例（就像 POST 范例一样）用一个修改过的数据替换了该资源。

<code-example
  path="http/src/app/heroes/heroes.service.ts"
  region="updateHero"
  header="app/heroes/heroes.service.ts (updateHero)">
</code-example>

As for any of the HTTP methods that return an observable, the caller, `HeroesComponent.update()` [must `subscribe()`](#always-subscribe "Why you must always subscribe.") to the observable returned from the `HttpClient.put()` in order to initiate the request.

对于所有返回可观察对象的 HTTP 方法，调用者（`HeroesComponent.update()`）[必须 `subscribe()`](#always-subscribe "为什么你要订阅？") 从 `HttpClient.put()` 返回的可观察对象，才会真的发起请求。

### Adding and updating headers

### 添加和更新请求头

Many servers require extra headers for save operations.
For example, a server might require an authorization token, or "Content-Type" header to explicitly declare the MIME type of the request body.

很多服务器都需要额外的头来执行保存操作。
例如，服务器可能需要一个授权令牌，或者需要 `Content-Type` 头来显式声明请求体的 MIME 类型。

##### Adding headers

##### 添加请求头

The `HeroesService` defines such headers in an `httpOptions` object that are passed
to every `HttpClient` save method.

`HeroesService` 在一个 `httpOptions` 对象中定义了这样的头，它们被传给每个 `HttpClient` 的保存型方法。

<code-example
  path="http/src/app/heroes/heroes.service.ts"
  region="http-options"
  header="app/heroes/heroes.service.ts (httpOptions)">
</code-example>

##### Updating headers

##### 更新请求头

You can't directly modify the existing headers within the previous options
object because instances of the `HttpHeaders` class are immutable.
Use the `set()` method instead, to return a clone of the current instance with the new changes applied.

你不能直接修改前面的选项对象中的 `HttpHeaders` 请求头，因为 `HttpHeaders` 类的实例是不可变对象。请改用 `set()` 方法，以返回当前实例应用了新更改之后的副本。

The following example shows how, when an old token has expired, you can update the authorization header before making the next request.

下面的例子演示了当旧令牌过期时，可以在发起下一个请求之前更新授权头。

<code-example
  path="http/src/app/heroes/heroes.service.ts"
   region="update-headers" linenums="false">
</code-example>

{@a url-params}

## Configuring HTTP URL parameters

## 配置 HTTP URL 参数

Use the `HttpParams` class with the `params` request option to add URL query strings in your `HttpRequest`.

使用 `HttpParams` 类和 `params` 选项在你的 `HttpRequest` 中添加 URL 查询字符串。

The following example, the `searchHeroes()` method queries for heroes whose names contain the search term.

下面的例子中，`searchHeroes()` 方法用于查询名字中包含搜索词的英雄。

Start by importing `HttpParams` class.

首先导入 `HttpParams` 类。

<code-example hideCopy language="typescript">
import {HttpParams} from "@angular/common/http";
</code-example>

<code-example
  path="http/src/app/heroes/heroes.service.ts"
  region="searchHeroes" linenums="false">
</code-example>

If there is a search term, the code constructs an options object with an HTML URL-encoded search parameter.
If the term is "cat", for example, the GET request URL would be `api/heroes?name=cat`.

如果有搜索词，代码会用进行过 URL 编码的搜索参数来构造一个 options 对象。例如，如果搜索词是 "cat"，那么 GET 请求的 URL 就是 `api/heroes?name=cat`。

The `HttpParams` object is immutable. If you need to update the options, save the returned value of the `.set()` method.

`HttpParams` 是不可变对象。如果需要更新选项，请保留 `.set()` 方法的返回值。

You can also create HTTP parameters directly from a query string by using the `fromString` variable:

你也可以使用 `fromString` 变量从查询字符串中直接创建 HTTP 参数：

<code-example hideCopy language="typescript">
const params = new HttpParams({fromString: 'name=foo'});
</code-example>

{@a intercepting-requests-and-responses}

## Intercepting requests and responses

## 拦截请求和响应

With interception, you declare *interceptors* that inspect and transform HTTP requests from your application to a server.
The same interceptors can also inspect and transform a server's responses on their way back to the application.
Multiple interceptors form a *forward-and-backward* chain of request/response handlers.

借助拦截机制，你可以声明一些*拦截器*，它们可以检查并转换从应用中发给服务器的 HTTP 请求。这些拦截器还可以在返回应用的途中检查和转换来自服务器的响应。多个拦截器构成了请求/响应处理器的*双向*链表。

Interceptors can perform a variety of  _implicit_ tasks, from authentication to logging, in a routine, standard way, for every HTTP request/response.

拦截器可以用一种常规的、标准的方式对每一次 HTTP 的请求/响应任务执行从认证到记日志等很多种*隐式*任务。

Without interception, developers would have to implement these tasks _explicitly_
for each `HttpClient` method call.

如果没有拦截机制，那么开发人员将不得不对每次 `HttpClient` 调用*显式*实现这些任务。

### Write an interceptor

### 编写拦截器

To implement an interceptor, declare a class that implements the `intercept()` method of the `HttpInterceptor` interface.

<<<<<<< HEAD
要实现拦截器，就要实现一个实现了 `HttpInterceptor` 接口中的 `intercept()` 方法的类。

 Here is a do-nothing _noop_ interceptor that simply passes the request through without touching it:

 这里是一个什么也不做的*空白*拦截器，它只会不做任何修改的传递这个请求。
=======
Here is a do-nothing _noop_ interceptor that passes the request through without touching it:
>>>>>>> d7454a16

<code-example
  path="http/src/app/http-interceptors/noop-interceptor.ts"
  header="app/http-interceptors/noop-interceptor.ts">
</code-example>

The `intercept` method transforms a request into an `Observable` that eventually returns the HTTP response.
In this sense, each interceptor is fully capable of handling the request entirely by itself.

`intercept` 方法会把请求转换成一个最终返回 HTTP 响应体的 `Observable`。
在这个场景中，每个拦截器都完全能自己处理这个请求。

Most interceptors inspect the request on the way in and forward the (perhaps altered) request to the `handle()` method of the `next` object which implements the [`HttpHandler`](api/common/http/HttpHandler) interface.

大多数拦截器拦截都会在传入时检查请求，然后把（可能被修改过的）请求转发给 `next` 对象的 `handle()` 方法，而 `next` 对象实现了 [`HttpHandler`](api/common/http/HttpHandler) 接口。

```javascript

export abstract class HttpHandler {
  abstract handle(req: HttpRequest<any>): Observable<HttpEvent<any>>;
}

```

Like `intercept()`, the `handle()` method transforms an HTTP request into an `Observable` of [`HttpEvents`](#interceptor-events) which ultimately include the server's response. The `intercept()` method could inspect that observable and alter it before returning it to the caller.

<<<<<<< HEAD
像 `intercept()` 一样，`handle()` 方法也会把 HTTP 请求转换成 [`HttpEvents`](#interceptor-events) 组成的 `Observable`，它最终包含的是来自服务器的响应。
`intercept()` 函数可以检查这个可观察对象，并在把它返回给调用者之前修改它。

This _no-op_ interceptor simply calls `next.handle()` with the original request and returns the observable without doing a thing.
=======
This _no-op_ interceptor calls `next.handle()` with the original request and returns the observable without doing a thing.
>>>>>>> d7454a16

这个*无操作的*拦截器，会直接使用原始的请求调用 `next.handle()`，并返回它返回的可观察对象，而不做任何后续处理。

### The _next_ object

### `next` 对象

The `next` object represents the next interceptor in the chain of interceptors.
The final `next` in the chain is the `HttpClient` backend handler that sends the request to the server and receives the server's response.

`next` 对象表示拦截器链表中的下一个拦截器。
这个链表中的最后一个 `next` 对象就是 `HttpClient` 的后端处理器（backend handler），它会把请求发给服务器，并接收服务器的响应。

Most interceptors call `next.handle()` so that the request flows through to the next interceptor and, eventually, the backend handler.
An interceptor _could_ skip calling `next.handle()`, short-circuit the chain, and [return its own `Observable`](#caching) with an artificial server response.

大多数的拦截器都会调用 `next.handle()`，以便这个请求流能走到下一个拦截器，并最终传给后端处理器。
拦截器也*可以*不调用 `next.handle()`，使这个链路短路，并返回一个带有人工构造出来的服务器响应的 [自己的 `Observable`](#caching)。

This is a common middleware pattern found in frameworks such as Express.js.

这是一种常见的中间件模式，在像 Express.js 这样的框架中也会找到它。

### Provide the interceptor

### 提供这个拦截器

The `NoopInterceptor` is a service managed by Angular's [dependency injection (DI)](guide/dependency-injection) system.
Like other services, you must provide the interceptor class before the app can use it.

这个 `NoopInterceptor` 就是一个由 Angular [依赖注入 (DI)](guide/dependency-injection)系统管理的服务。
像其它服务一样，你也必须先提供这个拦截器类，应用才能使用它。

Because interceptors are (optional) dependencies of the `HttpClient` service,
you must provide them in the same injector (or a parent of the injector) that provides `HttpClient`.
Interceptors provided _after_ DI creates the `HttpClient` are ignored.

由于拦截器是 `HttpClient` 服务的（可选）依赖，所以你必须在提供 `HttpClient` 的同一个（或其各级父注入器）注入器中提供这些拦截器。
那些在 DI 创建完 `HttpClient` *之后*再提供的拦截器将会被忽略。

This app provides `HttpClient` in the app's root injector, as a side-effect of importing the `HttpClientModule` in `AppModule`.
You should provide interceptors in `AppModule` as well.

由于在 `AppModule` 中导入了 `HttpClientModule`，导致本应用在其根注入器中提供了 `HttpClient`。所以你也同样要在 `AppModule` 中提供这些拦截器。

After importing the `HTTP_INTERCEPTORS` injection token from `@angular/common/http`,
write the `NoopInterceptor` provider like this:

在从 `@angular/common/http` 中导入了 `HTTP_INTERCEPTORS` 注入令牌之后，编写如下的 `NoopInterceptor` 提供者注册语句：

<code-example
  path="http/src/app/http-interceptors/index.ts"
  region="noop-provider">
</code-example>

Note the `multi: true` option.
This required setting tells Angular that `HTTP_INTERCEPTORS` is a token for a _multiprovider_
that injects an array of values, rather than a single value.

注意 `multi: true` 选项。
这个必须的选项会告诉 Angular `HTTP_INTERCEPTORS` 是一个*多重提供者*的令牌，表示它会注入一个多值的数组，而不是单一的值。

You _could_ add this provider directly to the providers array of the `AppModule`.
However, it's rather verbose and there's a good chance that
you'll create more interceptors and provide them in the same way.
You must also pay [close attention to the order](#interceptor-order)
in which you provide these interceptors.

你*也可以*直接把这个提供者添加到 `AppModule` 中的提供者数组中，不过那样会非常啰嗦。况且，你将来还会用这种方式创建更多的拦截器并提供它们。
你还要[特别注意提供这些拦截器的顺序](#interceptor-order)。

Consider creating a "barrel" file that gathers all the interceptor providers into an `httpInterceptorProviders` array, starting with this first one, the `NoopInterceptor`.

认真考虑创建一个封装桶（barrel）文件，用于把所有拦截器都收集起来，一起提供给 `httpInterceptorProviders` 数组，可以先从这个 `NoopInterceptor` 开始。

<code-example
  path="http/src/app/http-interceptors/index.ts"
  region="interceptor-providers"
  header="app/http-interceptors/index.ts">
</code-example>

Then import and add it to the `AppModule` _providers array_ like this:

然后导入它，并把它加到 `AppModule` 的 *`providers` 数组*中，就像这样：

<code-example
  path="http/src/app/app.module.ts"
  region="interceptor-providers"
  header="app/app.module.ts (interceptor providers)">
</code-example>

As you create new interceptors, add them to the `httpInterceptorProviders` array and
you won't have to revisit the `AppModule`.

当你再创建新的拦截器时，就同样把它们添加到 `httpInterceptorProviders` 数组中，而不用再修改 `AppModule`。

<div class="alert is-helpful">

There are many more interceptors in the complete sample code.

在完整版的范例代码中还有更多的拦截器。

</div>

### Interceptor order

### 拦截器的顺序

Angular applies interceptors in the order that you provide them.
For example, consider a situation in which you want to handle the authentication of your HTTP requests and log them before sending them to a server. To accomplish this task, you could provide an `AuthInterceptor` service and then a `LoggingInterceptor` service.
Outgoing requests would flow from the `AuthInterceptor` to the `AuthInterceptor`.
Responses from these requests would flow in the other direction, from `LoggingInterceptor` back to `AuthInterceptor`.
The following is a visual representation of the process:

<div class="lightbox">
  <img src="generated/images/guide/http/interceptor-order.svg" alt="Interceptor in order of HttpClient, AuthInterceptor, AuthInterceptor, HttpBackend, Server, and back in opposite order to show the two-way flow">
</div>

<div class="alert is-helpful">

   The last interceptor in the process is always the `HttpBackend` that handles communication with the server.

</div>

You cannot change the order or remove interceptors later.
If you need to enable and disable an interceptor dynamically, you'll have to build that capability into the interceptor itself.

以后你就再也不能修改这些顺序或移除某些拦截器了。
如果你需要动态启用或禁用某个拦截器，那就要在那个拦截器中自行实现这个功能。

{@a interceptor-events}

### Handling interceptor events

### 处理拦截器事件

Most `HttpClient` methods return observables of `HttpResponse<any>`.
The `HttpResponse` class itself is actually an event, whose type is `HttpEventType.Response`.
A single HTTP request can, however, generate multiple events of other types, including upload and download progress events.
The methods `HttpInterceptor.intercept()` and `HttpHandler.handle()` return observables of `HttpEvent<any>`.

大多数 `HttpClient` 方法都会返回 `HttpResponse<any>` 型的可观察对象。`HttpResponse` 类本身就是一个事件，它的类型是 `HttpEventType.Response`。但是，单个 HTTP 请求可以生成其它类型的多个事件，包括报告上传和下载进度的事件。`HttpInterceptor.intercept()` 和 `HttpHandler.handle()` 会返回 `HttpEvent<any>` 型的可观察对象。

Many interceptors are only concerned with the outgoing request and return the event stream from `next.handle()` without modifying it.
Some interceptors, however, need to examine and modify the response from `next.handle()`; these operations can see all of these events in the stream.

很多拦截器只关心发出的请求，而对 `next.handle()` 返回的事件流不会做任何修改。
但是，有些拦截器需要检查并修改 `next.handle()` 的响应。上述做法就可以在流中看到所有这些事件。

{@a immutability}

Although interceptors are capable of modifying requests and responses,
the `HttpRequest` and `HttpResponse` instance properties are `readonly`,
rendering them largely immutable.

虽然拦截器有能力改变请求和响应，但 `HttpRequest` 和 `HttpResponse` 实例的属性却是只读（`readonly`）的，
因此让它们基本上是不可变的。

They are immutable for a good reason: an app might retry a request several times before it succeeds, which means that the interceptor chain can re-process the same request multiple times.
If an interceptor could modify the original request object, the re-tried operation would start from the modified request rather than the original. Immutability ensures that interceptors see the same request for each try.

有充足的理由把它们做成不可变对象：应用可能会重试发送很多次请求之后才能成功，这就意味着这个拦截器链表可能会多次重复处理同一个请求。
如果拦截器可以修改原始的请求对象，那么重试阶段的操作就会从修改过的请求开始，而不是原始请求。
而这种不可变性，可以确保这些拦截器在每次重试时看到的都是同样的原始请求。

<div class="alert is-helpful">

   Your interceptor should return every event without modification unless it has a compelling reason to do otherwise.

   你的拦截器应该在没有任何修改的情况下返回每一个事件，除非它有令人信服的理由去做。

</div>

TypeScript prevents you from setting `HttpRequest` read-only properties.

TypeScript 会阻止你设置 `HttpRequest` 的只读属性。

```javascript
  // Typescript disallows the following assignment because req.url is readonly
  req.url = req.url.replace('http://', 'https://');
```

If you must alter a request, clone it first and modify the clone before passing it to `next.handle()`.
You can clone and modify the request in a single step, as shown in the following example.

如果你必须修改一个请求，先把它克隆一份，修改这个克隆体后再把它传给 `next.handle()`。你可以在一步中克隆并修改此请求，例子如下。

<code-example
  path="http/src/app/http-interceptors/ensure-https-interceptor.ts"
  region="excerpt"
  header="app/http-interceptors/ensure-https-interceptor.ts (excerpt)">
</code-example>

The `clone()` method's hash argument allows you to mutate specific properties of the request while copying the others.

这个 `clone()` 方法的哈希型参数允许你在复制出克隆体的同时改变该请求的某些特定属性。

#### Modifying a request body

#### 修改请求体

The `readonly` assignment guard can't prevent deep updates and, in particular,
it can't prevent you from modifying a property of a request body object.

`readonly` 这种赋值保护，无法防范深修改（修改子对象的属性），也不能防范你修改请求体对象中的属性。

```javascript

  req.body.name = req.body.name.trim(); // bad idea!

```

If you must modify the request body, follow these steps.

如果必须修改请求体，请执行以下步骤。

1. Copy the body and make your change in the copy.

   复制请求体并在副本中进行修改。

2. Clone the request object, using its `clone()` method.

   使用 `clone()` 方法克隆这个请求对象。

3. Replace the clone's body with the modified copy.

   用修改过的副本替换被克隆的请求体。

<code-example
  path="http/src/app/http-interceptors/trim-name-interceptor.ts"
  region="excerpt"
  header="app/http-interceptors/trim-name-interceptor.ts (excerpt)">
</code-example>

#### Clearing the request body in a clone

#### 克隆时清除请求体

Sometimes you need to clear the request body rather than replace it.
To do this, set the cloned request body to `null`.

有时，你需要清除请求体而不是替换它。为此，请将克隆后的请求体设置为 `null`。

<div class="alert is-helpful">

**Tip**: If you set the cloned request body to `undefined`, Angular assumes you intend to leave the body as is.

**提示**：如果你把克隆后的请求体设为 `undefined`，那么 Angular 会认为你想让请求体保持原样。

</div>

```javascript
  newReq = req.clone({ ... }); // body not mentioned => preserve original body
  newReq = req.clone({ body: undefined }); // preserve original body
  newReq = req.clone({ body: null }); // clear the body
```

## Http interceptor use-cases

Below are a number of common uses for interceptors.

### Setting default headers

### 设置默认请求头

Apps often use an interceptor to set default headers on outgoing requests.

应用通常会使用拦截器来设置外发请求的默认请求头。

The sample app has an `AuthService` that produces an authorization token.
Here is its `AuthInterceptor` that injects that service to get the token and
adds an authorization header with that token to every outgoing request:

该范例应用具有一个 `AuthService`，它会生成一个认证令牌。
在这里，`AuthInterceptor` 会注入该服务以获取令牌，并对每一个外发的请求添加一个带有该令牌的认证头：

<code-example
  path="http/src/app/http-interceptors/auth-interceptor.ts"
  header="app/http-interceptors/auth-interceptor.ts">
</code-example>

The practice of cloning a request to set new headers is so common that
there's a `setHeaders` shortcut for it:

这种在克隆请求的同时设置新请求头的操作太常见了，因此它还有一个快捷方式 `setHeaders`：

<code-example
  path="http/src/app/http-interceptors/auth-interceptor.ts"
  region="set-header-shortcut">
</code-example>

An interceptor that alters headers can be used for a number of different operations, including:

这种可以修改头的拦截器可以用于很多不同的操作，比如：

* Authentication/authorization

   认证 / 授权

* Caching behavior; for example, `If-Modified-Since`

   控制缓存行为。比如 `If-Modified-Since`

* XSRF protection

   XSRF 防护

### Logging request and response pairs

### 记录请求与响应对

Because interceptors can process the request and response *together*, they can perform tasks such as timing and logging an entire HTTP operation.

因为拦截器可以*同时*处理请求和响应，所以它们也可以对整个 HTTP 操作执行计时和记录日志等任务。

Consider the following `LoggingInterceptor`, which captures the time of the request,
the time of the response, and logs the outcome with the elapsed time
with the injected `MessageService`.

考虑下面这个 `LoggingInterceptor`，它捕获请求的发起时间、响应的接收时间，并使用注入的 `MessageService` 来发送总共花费的时间。

<code-example
  path="http/src/app/http-interceptors/logging-interceptor.ts"
  region="excerpt"
  header="app/http-interceptors/logging-interceptor.ts)">
</code-example>

The RxJS `tap` operator captures whether the request succeeded or failed.
The RxJS `finalize` operator is called when the response observable either errors or completes (which it must),
and reports the outcome to the `MessageService`.

RxJS 的 `tap` 操作符会捕获请求成功了还是失败了。
RxJS 的 `finalize` 操作符无论在响应成功还是失败时都会调用（这是必须的），然后把结果汇报给 `MessageService`。

Neither `tap` nor `finalize` touch the values of the observable stream returned to the caller.

在这个可观察对象的流中，无论是 `tap` 还是 `finalize` 接触过的值，都会照常发送给调用者。

{@a custom-json-parser}

### Custom JSON parsing

Interceptors can be used to replace the built-in JSON parsing with a custom implementation.

The `CustomJsonInterceptor` in the following example demonstrates how to achieve this.
If the intercepted request expects a `'json'` response, the `responseType` is changed to `'text'`
to disable the built-in JSON parsing. Then the response is parsed via the injected `JsonParser`.

<code-example
  path="http/src/app/http-interceptors/custom-json-interceptor.ts"
  region="custom-json-interceptor"
  header="app/http-interceptors/custom-json-interceptor.ts">
</code-example>

You can then implement your own custom `JsonParser`.
Here is a custom JsonParser that has a special date reviver.

<code-example
  path="http/src/app/http-interceptors/custom-json-interceptor.ts"
  region="custom-json-parser"
  header="app/http-interceptors/custom-json-interceptor.ts">
</code-example>

You provide the `CustomParser` along with the `CustomJsonInterceptor`.

<code-example
  path="http/src/app/http-interceptors/index.ts"
  region="custom-json-interceptor"
  header="app/http-interceptors/index.ts">
</code-example>


{@a caching}
### Caching requests

### 用拦截器实现缓存

Interceptors can handle requests by themselves, without forwarding to `next.handle()`.

拦截器还可以自行处理这些请求，而不用转发给 `next.handle()`。

For example, you might decide to cache certain requests and responses to improve performance.
You can delegate caching to an interceptor without disturbing your existing data services.

比如，你可能会想缓存某些请求和响应，以便提升性能。
你可以把这种缓存操作委托给某个拦截器，而不破坏你现有的各个数据服务。

The `CachingInterceptor` in the following example demonstrates this approach.

下例中的 `CachingInterceptor` 演示了这种方法。

<code-example
  path="http/src/app/http-interceptors/caching-interceptor.ts"
  region="v1"
  header="app/http-interceptors/caching-interceptor.ts)">
</code-example>

* The `isCacheable()` function determines if the request is cacheable.
  In this sample, only GET requests to the npm package search api are cacheable.

  `isCacheable()` 函数用于决定该请求是否允许缓存。
  在这个例子中，只有发到 npm 包搜索 API 的 GET 请求才是可以缓存的。

<<<<<<< HEAD
* If the request is not cacheable, the interceptor simply forwards the request
  to the next handler in the chain.

  如果该请求是不可缓存的，该拦截器只会把该请求转发给链表中的下一个处理器。
=======
* If the request is not cacheable, the interceptor forwards the request
to the next handler in the chain.
>>>>>>> d7454a16

* If a cacheable request is found in the cache, the interceptor returns an `of()` *observable* with
  the cached response, by-passing the `next` handler (and all other interceptors downstream).

  如果可缓存的请求在缓存中找到了，该拦截器就会通过 `of()` 函数返回一个已缓存的响应体的*可观察对象*，然后绕过 `next` 处理器（以及所有其它下游拦截器）。

* If a cacheable request is not in cache, the code calls `sendRequest()`.
  This function creates a [request clone](#immutability) without headers, because the npm API forbids them.
  The function then forwards the clone of the request to `next.handle()` which ultimately calls the server and returns the server's response.

  如果可缓存的请求不在缓存中，代码会调用 `sendRequest()`。这个函数会创建一个没有请求头的[请求克隆体](#immutability)，这是因为 npm API 禁止它们。然后，该函数把请求的克隆体转发给 `next.handle()`，它会最终调用服务器并返回来自服务器的响应对象。

{@a send-request}
<code-example
  path="http/src/app/http-interceptors/caching-interceptor.ts"
  region="send-request">
</code-example>

{@a send-request}

Note how `sendRequest()` intercepts the response on its way back to the application.
This method pipes the response through the `tap()` operator, whose callback adds the response to the cache.

注意 `sendRequest()` 是如何在返回应用程序的过程中拦截响应的。该方法通过 `tap()` 操作符来管理响应对象，该操作符的回调函数会把该响应对象添加到缓存中。

The original response continues untouched back up through the chain of interceptors
to the application caller.

然后，原始的响应会通过这些拦截器链，原封不动的回到服务器的调用者那里。

Data services, such as `PackageSearchService`, are unaware that
some of their `HttpClient` requests actually return cached responses.

数据服务，比如 `PackageSearchService`，并不知道它们收到的某些 `HttpClient` 请求实际上是从缓存的请求中返回来的。

{@a cache-refresh}

### Using interceptors to request multiple values

### 用拦截器来请求多个值

The `HttpClient.get()` method normally returns an observable that emits a single value, either the data or an error.
An interceptor can change this to an observable that emits [multiple values](guide/observables).

`HttpClient.get()` 方法通常会返回一个可观察对象，它会发出一个值（数据或错误）。拦截器可以把它改成一个可以发出[多个值](guide/observables)的可观察对象。

The following revised version of the `CachingInterceptor` optionally returns an observable that
immediately emits the cached response, sends the request on to the npm web API,
and emits again later with the updated search results.

修改后的 `CachingInterceptor` 版本可以返回一个立即发出所缓存响应的可观察对象，然后把请求发送到 NPM 的 Web API，然后把修改过的搜索结果重新发出一次。

<code-example
  path="http/src/app/http-interceptors/caching-interceptor.ts"
  region="intercept-refresh">
</code-example>

<div class="alert is-helpful">

The *cache-then-refresh* option is triggered by the presence of a custom `x-refresh` header.

*cache-then-refresh* 选项是由一个自定义的 `x-refresh` 请求头触发的。

A checkbox on the `PackageSearchComponent` toggles a `withRefresh` flag,
which is one of the arguments to `PackageSearchService.search()`.
That `search()` method creates the custom `x-refresh` header
and adds it to the request before calling `HttpClient.get()`.

`PackageSearchComponent` 中的一个检查框会切换 `withRefresh` 标识，
它是 `PackageSearchService.search()` 的参数之一。
`search()` 方法创建了自定义的 `x-refresh` 头，并在调用 `HttpClient.get()` 前把它添加到请求里。

</div>

The revised `CachingInterceptor` sets up a server request
whether there's a cached value or not,
using the same `sendRequest()` method described [above](#send-request).
The `results$` observable makes the request when subscribed.

修改后的 `CachingInterceptor` 会发起一个服务器请求，而不管有没有缓存的值。
就像 [前面](#send-request) 的 `sendRequest()` 方法一样进行订阅。
在订阅 `results$` 可观察对象时，就会发起这个请求。

* If there's no cached value, the interceptor returns `results$`.

  如果没有缓存值，拦截器直接返回 `results$`。

* If there is a cached value, the code _pipes_ the cached response onto
  `results$`, producing a recomposed observable that emits twice,
  the cached response first (and immediately), followed later
  by the response from the server.
  Subscribers see a sequence of two responses.

  如果有缓存的值，这些代码就会把缓存的响应加入到 `result$` 的*管道*中，使用重组后的可观察对象进行处理，并发出两次。
  先立即发出一次缓存的响应体，然后发出来自服务器的响应。
  订阅者将会看到一个包含这两个响应的序列。

{@a report-progress}

## Tracking and showing request progress

## 跟踪和显示请求进度

Sometimes applications transfer large amounts of data and those transfers can take a long time.
File uploads are a typical example.
You can give the users a better experience by providing feedback on the progress of such transfers.

应用程序有时会传输大量数据，而这些传输可能要花很长时间。文件上传就是典型的例子。你可以通过提供关于此类传输的进度反馈，为用户提供更好的体验。

To make a request with progress events enabled, you can create an instance of `HttpRequest`
with the `reportProgress` option set true to enable tracking of progress events.

要想发出一个带有进度事件的请求，你可以创建一个 `HttpRequest` 实例，并把 `reportProgress` 选项设置为 true 来启用对进度事件的跟踪。

<code-example
  path="http/src/app/uploader/uploader.service.ts"
  region="upload-request"
  header="app/uploader/uploader.service.ts (upload request)">
</code-example>

<div class="alert is-important">

**Tip**: Every progress event triggers change detection, so only turn them on if you need to report progress in the UI.

**提示**：每个进度事件都会触发变更检测，所以只有当需要在 UI 上报告进度时，你才应该开启它们。

When using [`HttpClient.request()`](api/common/http/HttpClient#request) with an HTTP method, configure the method with
[`observe: 'events'`](api/common/http/HttpClient#request) to see all events, including the progress of transfers.

当 [`HttpClient.request()`](api/common/http/HttpClient#request) 和 HTTP 方法一起使用时，可以用 [`observe: 'events'`](api/common/http/HttpClient#request) 来查看所有事件，包括传输的进度。

</div>

Next, pass this request object to the `HttpClient.request()` method, which
returns an `Observable` of `HttpEvents` (the same events processed by [interceptors](#interceptor-events)).

接下来，把这个请求对象传给 `HttpClient.request()` 方法，该方法返回一个 `HttpEvents` 的 `Observable`（与 [拦截器](#interceptor-events) 部分处理过的事件相同）。

<code-example
  path="http/src/app/uploader/uploader.service.ts"
  region="upload-body"
  header="app/uploader/uploader.service.ts (upload body)">
</code-example>

The `getEventMessage` method interprets each type of `HttpEvent` in the event stream.

`getEventMessage` 方法解释了事件流中每种类型的 `HttpEvent`。

<code-example
  path="http/src/app/uploader/uploader.service.ts"
  region="getEventMessage"
  header="app/uploader/uploader.service.ts (getEventMessage)">
</code-example>

<div class="alert is-helpful">

The sample app for this guide doesn't have a server that accepts uploaded files.
The `UploadInterceptor` in `app/http-interceptors/upload-interceptor.ts`
intercepts and short-circuits upload requests
by returning an observable of simulated events.

本指南中的范例应用中没有用来接受上传文件的服务器。`app/http-interceptors/upload-interceptor.ts` 的 `UploadInterceptor` 通过返回一个模拟这些事件的可观察对象来拦截和短路上传请求。

</div>

## Optimizing server interaction with debouncing

## 通过防抖来优化与服务器的交互

If you need to make an HTTP request in response to user input, it's not efficient to send a request for every keystroke.
It's better to wait until the user stops typing and then send a request.
This technique is known as debouncing.

如果你需要发一个 HTTP 请求来响应用户的输入，那么每次击键就发送一个请求的效率显然不高。最好等用户停止输入后再发送请求。这种技术叫做防抖。

Consider the following template, which lets a user enter a search term to find an npm package by name.
When the user enters a name in a search-box, the `PackageSearchComponent` sends
a search request for a package with that name to the npm web API.

考虑下面这个模板，它让用户输入一个搜索词来按名字查找 npm 包。
当用户在搜索框中输入名字时，`PackageSearchComponent` 就会把这个根据名字搜索包的请求发给 npm web API。

<code-example
  path="http/src/app/package-search/package-search.component.html"
  region="search"
  header="app/package-search/package-search.component.html (search)">
</code-example>

Here, the `keyup` event binding sends every keystroke to the component's `search()` method.

<div class="alert is-helpful">

The type of `$event.target` is only `EventTarget` in the template.
In the `getValue()` method, the target is cast to an `HTMLInputElement` to allow type-safe access to its `value` property.

<code-example path="http/src/app/package-search/package-search.component.ts" region="getValue"></code-example>

</div>

The following snippet implements debouncing for this input using RxJS operators.

这里，`keyup` 事件绑定会把每次击键都发送给组件的 `search()` 方法。下面的代码片段使用 RxJS 的操作符为这个输入实现了防抖。

<code-example
  path="http/src/app/package-search/package-search.component.ts"
  region="debounce"
  header="app/package-search/package-search.component.ts (excerpt)">
</code-example>

The `searchText$` is the sequence of search-box values coming from the user.
It's defined as an RxJS `Subject`, which means it is a multicasting `Observable`
that can also emit values for itself by calling `next(value)`,
as happens in the `search()` method.

`searchText$` 是来自用户的搜索框值的序列。它被定义为 RxJS `Subject` 类型，这意味着它是一个多播 `Observable`，它还可以通过调用 `next(value)` 来自行发出值，就像在 `search()` 方法中一样。

Rather than forward every `searchText` value directly to the injected `PackageSearchService`,
the code in `ngOnInit()` pipes search values through three operators, so that a search value reaches the service only if it's a new value and the user has stopped typing.

除了把每个 `searchText` 的值都直接转发给 `PackageSearchService` 之外，`ngOnInit()` 中的代码还通过下列三个操作符对这些搜索值进行*管道*处理，以便只有当它是一个新值并且用户已经停止输入时，要搜索的值才会抵达该服务。

* `debounceTime(500)`⁠—Wait for the user to stop typing (1/2 second in this case).

  `debounceTime(500)`⁠—等待用户停止输入（本例中为 1/2 秒）。

* `distinctUntilChanged()`⁠—Wait until the search text changes.

  `distinctUntilChanged()`⁠—等待搜索文本发生变化。

* `switchMap()`⁠—Send the search request to the service.

  `switchMap()`⁠—将搜索请求发送到服务。

The code sets `packages$` to this re-composed `Observable` of search results.
The template subscribes to `packages$` with the [AsyncPipe](api/common/AsyncPipe)
and displays search results as they arrive.

这些代码把 `packages$` 设置成了使用搜索结果组合出的 `Observable` 对象。
模板中使用 [AsyncPipe](api/common/AsyncPipe) 订阅了 `packages$`，一旦搜索结果的值发回来了，就显示这些搜索结果。

<div class="alert is-helpful">

See [Using interceptors to request multiple values](#cache-refresh) for more about the `withRefresh` option.

关于 `withRefresh` 选项的更多信息，请参阅[使用拦截器来请求多个值](#cache-refresh)。

</div>

### Using the *switchMap()* operator

### 使用 `switchMap()` 操作符

The `switchMap()` operator takes a function argument that returns an `Observable`.
In the example, `PackageSearchService.search` returns an `Observable`, as other data service methods do.
If a previous search request is still in-flight (as when the network connection is poor),
the operator cancels that request and sends a new one.

`switchMap()` 操作符接受一个返回 `Observable` 的函数型参数。在这个例子中，`PackageSearchService.search` 像其它数据服务方法那样返回一个 `Observable`。如果先前的搜索请求仍在*进行中* （如网络连接不良），它将取消该请求并发送新的请求。

Note that `switchMap()` returns service responses in their original request order, even if the
server returns them out of order.

请注意，`switchMap()` 会按照原始的请求顺序返回这些服务的响应，而不用关心服务器实际上是以乱序返回的它们。

<div class="alert is-helpful">

If you think you'll reuse this debouncing logic,
consider moving it to a utility function or into the `PackageSearchService` itself.

如果你觉得将来会复用这些防抖逻辑，
可以把它移到单独的工具函数中，或者移到 `PackageSearchService` 中。

</div>

## Security: XSRF protection

## 安全：XSRF 防护

[Cross-Site Request Forgery (XSRF or CSRF)](https://en.wikipedia.org/wiki/Cross-site_request_forgery) is an attack technique by which the attacker can trick an authenticated user into unknowingly executing actions on your website.
`HttpClient` supports a [common mechanism](https://en.wikipedia.org/wiki/Cross-site_request_forgery#Cookie-to-header_token) used to prevent XSRF attacks.
When performing HTTP requests, an interceptor reads a token from a cookie, by default `XSRF-TOKEN`, and sets it as an HTTP header, `X-XSRF-TOKEN`.
Since only code that runs on your domain could read the cookie, the backend can be certain that the HTTP request came from your client application and not an attacker.

[跨站请求伪造 (XSRF 或 CSRF)](https://en.wikipedia.org/wiki/Cross-site_request_forgery)是一个攻击技术，它能让攻击者假冒一个已认证的用户在你的网站上执行未知的操作。`HttpClient` 支持一种[通用的机制](https://en.wikipedia.org/wiki/Cross-site_request_forgery#Cookie-to-header_token)来防范 XSRF 攻击。当执行 HTTP 请求时，一个拦截器会从 cookie 中读取 XSRF 令牌（默认名字为 `XSRF-TOKEN`），并且把它设置为一个 HTTP 头 `X-XSRF-TOKEN`，由于只有运行在你自己的域名下的代码才能读取这个 cookie，因此后端可以确认这个 HTTP 请求真的来自你的客户端应用，而不是攻击者。

By default, an interceptor sends this header on all mutating requests (such as POST)
to relative URLs, but not on GET/HEAD requests or on requests with an absolute URL.

默认情况下，拦截器会在所有的修改型请求中（比如 POST 等）把这个请求头发送给使用相对 URL 的请求。但不会在 GET/HEAD 请求中发送，也不会发送给使用绝对 URL 的请求。

To take advantage of this, your server needs to set a token in a JavaScript readable session cookie called `XSRF-TOKEN` on either the page load or the first GET request.
On subsequent requests the server can verify that the cookie matches the `X-XSRF-TOKEN` HTTP header, and therefore be sure that only code running on your domain could have sent the request.
The token must be unique for each user and must be verifiable by the server; this prevents the client from making up its own tokens.
Set the token to a digest of your site's authentication cookie with a salt for added security.

要获得这种优点，你的服务器需要在页面加载或首个 GET 请求中把一个名叫 `XSRF-TOKEN` 的令牌写入可被 JavaScript 读到的会话 cookie 中。
而在后续的请求中，服务器可以验证这个 cookie 是否与 HTTP 头 `X-XSRF-TOKEN` 的值一致，以确保只有运行在你自己域名下的代码才能发起这个请求。这个令牌必须对每个用户都是唯一的，并且必须能被服务器验证，因此不能由客户端自己生成令牌。把这个令牌设置为你的站点认证信息并且加了盐（salt）的摘要，以提升安全性。

In order to prevent collisions in environments where multiple Angular apps share the same domain or subdomain, give each application a unique cookie name.

为了防止多个 Angular 应用共享同一个域名或子域时出现冲突，要给每个应用分配一个唯一的 cookie 名称。

<div class="alert is-important">

*`HttpClient` supports only the client half of the XSRF protection scheme.*
Your backend service must be configured to set the cookie for your page, and to verify that
the header is present on all eligible requests.
Failing to do so renders Angular's default protection ineffective.

*`HttpClient` 支持的只是 XSRF 防护方案的客户端这一半。* 你的后端服务必须配置为给页面设置 cookie，并且要验证请求头，以确保全都是合法的请求。如果不这么做，就会导致 Angular 的默认防护措施失效。

</div>

### Configuring custom cookie/header names

### 配置自定义 cookie/header 名称

If your backend service uses different names for the XSRF token cookie or header,
use `HttpClientXsrfModule.withOptions()` to override the defaults.

如果你的后端服务中对 XSRF 令牌的 cookie 或 头使用了不一样的名字，就要使用 `HttpClientXsrfModule.withConfig()` 来覆盖掉默认值。

<code-example
  path="http/src/app/app.module.ts"
  region="xsrf">
</code-example>

{@a testing-requests}
## Testing HTTP requests

## 测试 HTTP 请求

As for any external dependency, you must mock the HTTP backend so your tests can simulate interaction with a remote server.
The `@angular/common/http/testing` library makes it straightforward to set up such mocking.

如同所有的外部依赖一样，你必须把 HTTP 后端也 Mock 掉，以便你的测试可以模拟这种与后端的互动。
`@angular/common/http/testing` 库能让这种 Mock 工作变得直截了当。

Angular's HTTP testing library is designed for a pattern of testing in which the app executes code and makes requests first.
The test then expects that certain requests have or have not been made,
performs assertions against those requests,
and finally provides responses by "flushing" each expected request.

Angular 的 HTTP 测试库是专为其中的测试模式而设计的。在这种模式下，会首先在应用中执行代码并发起请求。
然后，这个测试会期待发起或未发起过某个请求，并针对这些请求进行断言，
最终对每个所预期的请求进行刷新（flush）来对这些请求提供响应。

At the end, tests can verify that the app has made no unexpected requests.

最终，测试可能会验证这个应用不曾发起过非预期的请求。

<div class="alert is-helpful">

You can run <live-example stackblitz="specs">these sample tests</live-example>
in a live coding environment.

你可以到在线编程环境中运行<live-example stackblitz="specs">这些范例测试</live-example>。

The tests described in this guide are in `src/testing/http-client.spec.ts`.
There are also tests of an application data service that call `HttpClient` in
`src/app/heroes/heroes.service.spec.ts`.

本章所讲的这些测试位于 `src/testing/http-client.spec.ts` 中。
在 `src/app/heroes/heroes.service.spec.ts` 中还有一些测试，用于测试那些调用了 `HttpClient` 的数据服务。

</div>

### Setup for testing

### 搭建测试环境

To begin testing calls to `HttpClient`,
import the `HttpClientTestingModule` and the mocking controller, `HttpTestingController`,
along with the other symbols your tests require.

要开始测试那些通过 `HttpClient` 发起的请求，就要导入 `HttpClientTestingModule` 模块，并把它加到你的 `TestBed` 设置里去，代码如下：

<code-example
  path="http/src/testing/http-client.spec.ts"
  region="imports"
  header="app/testing/http-client.spec.ts (imports)">
</code-example>

Then add the `HttpClientTestingModule` to the `TestBed` and continue with
the setup of the _service-under-test_.

然后把 `HTTPClientTestingModule` 添加到 `TestBed` 中，并继续设置*被测服务*。

<code-example
  path="http/src/testing/http-client.spec.ts"
  region="setup"
  header="app/testing/http-client.spec.ts(setup)">
</code-example>

Now requests made in the course of your tests hit the testing backend instead of the normal backend.

现在，在测试中发起的这些请求会发给这些测试用的后端（testing backend），而不是标准的后端。

This setup also calls `TestBed.inject()` to inject the `HttpClient` service and the mocking controller
so they can be referenced during the tests.

这种设置还会调用 `TestBed.inject()`，来获取注入的 `HttpClient` 服务和模拟对象的控制器 `HttpTestingController`，以便在测试期间引用它们。

### Expecting and answering requests

### 期待并回复请求

Now you can write a test that expects a GET Request to occur and provides a mock response.

现在，你就可以编写测试，等待 GET 请求并给出模拟响应。

<code-example
  path="http/src/testing/http-client.spec.ts"
  region="get-test"
  header="app/testing/http-client.spec.ts (HttpClient.get)">
</code-example>

The last step, verifying that no requests remain outstanding, is common enough for you to move it into an `afterEach()` step:

最后一步，验证没有发起过预期之外的请求，足够通用，因此你可以把它移到 `afterEach()` 中：

<code-example
  path="http/src/testing/http-client.spec.ts"
  region="afterEach">
</code-example>

#### Custom request expectations

#### 自定义对请求的预期

If matching by URL isn't sufficient, it's possible to implement your own matching function.
For example, you could look for an outgoing request that has an authorization header:

如果仅根据 URL 匹配还不够，你还可以自行实现匹配函数。
比如，你可以验证外发的请求是否带有某个认证头：

<code-example
  path="http/src/testing/http-client.spec.ts"
  region="predicate">
</code-example>

As with the previous `expectOne()`,
the test fails if 0 or 2+ requests satisfy this predicate.

像前面的 `expectOne()` 测试一样，如果零或两个以上的请求满足了这个断言，它就会抛出异常。

#### Handling more than one request

#### 处理一个以上的请求

If you need to respond to duplicate requests in your test, use the `match()` API instead of `expectOne()`.
It takes the same arguments but returns an array of matching requests.
Once returned, these requests are removed from future matching and
you are responsible for flushing and verifying them.

如果你需要在测试中对重复的请求进行响应，可以使用 `match()` API 来代替 `expectOne()`，它的参数不变，但会返回一个与这些请求相匹配的数组。一旦返回，这些请求就会从将来要匹配的列表中移除，你要自己验证和刷新（flush）它。

<code-example
  path="http/src/testing/http-client.spec.ts"
  region="multi-request">
</code-example>

### Testing for errors

### 测试对错误的预期

You should test the app's defenses against HTTP requests that fail.

你还要测试应用对于 HTTP 请求失败时的防护。

Call `request.flush()` with an error message, as seen in the following example.

调用 `request.flush()` 并传入一个错误信息，如下所示：

<code-example
  path="http/src/testing/http-client.spec.ts"
  region="404">
</code-example>

Alternatively, you can call `request.error()` with an `ErrorEvent`.

另外，你还可以使用 `ErrorEvent` 来调用 `request.error()`.

<code-example
  path="http/src/testing/http-client.spec.ts"
  region="network-error">
</code-example>


## Passing metadata to interceptors

Many interceptors require or benefit from configuration. Consider an interceptor that retries failed requests.
By default, the interceptor might retry a request three times, but you might want to override this retry count for particularly error-prone or sensitive requests.

`HttpClient` requests contain a _context_ that can carry metadata about the request.
This context is available for interceptors to read or modify, though it is not transmitted to the backend server when the request is sent.
This allows applications or other interceptors to tag requests with configuration parameters, such as how many times to retry a request.

### Creating a context token

Angular stores and retrieves a value in the context using an `HttpContextToken`.
You can create a context token using the `new` operator, as in the following example:

<code-example path="http/src/app/http-interceptors/retry-interceptor.ts" region="context-token" header="creating a context token"></code-example>

The lambda function `() => 3` passed during the creation of the `HttpContextToken` serves two purposes:

1. It allows TypeScript to infer the type of this token: `HttpContextToken<number>`.
  The request context is type-safe&mdash;reading a token from a request's context returns a value of the appropriate type.

1. It sets the default value for the token.
  This is the value that the request context returns if no other value has been set for this token.
  Using a default value avoids the need to check if a particular value is set.

### Setting context values when making a request

When making a request, you can provide an `HttpContext` instance, in which you have already set the context values.

<code-example path="http/src/app/http-interceptors/retry-interceptor.ts" region="set-context" header="setting context values"></code-example>

### Reading context values in an interceptor

Within an interceptor, you can read the value of a token in a given request's context with `HttpContext.get()`.
If you have not explicitly set a value for the token, Angular returns the default value specified in the token.

<code-example path="http/src/app/http-interceptors/retry-interceptor.ts" region="reading-context" header="reading context values in an interceptor"></code-example>

### Contexts are mutable

Unlike most other aspects of `HttpRequest` instances, the request context is mutable and persists across other immutable transformations of the request.
This allows interceptors to coordinate operations through the context.
For instance, the `RetryInterceptor` example could use a second context token to track how many errors occur during the execution of a given request:

<code-example path="http/src/app/http-interceptors/retry-interceptor.ts" region="mutable-context" header="coordinating operations through the context"></code-example><|MERGE_RESOLUTION|>--- conflicted
+++ resolved
@@ -5,7 +5,7 @@
 Most front-end applications need to communicate with a server over the HTTP protocol, in order to download or upload data and access other back-end services.
 Angular provides a client HTTP API for Angular applications, the `HttpClient` service class in `@angular/common/http`.
 
-大多数前端应用都要通过 HTTP 协议与服务器通讯，才能下载或上传数据并访问其它后端服务。Angular 给应用提供了一个简化的 HTTP 客户端 API，也就是 `@angular/common/http` 中的 `HttpClient` 服务类。
+大多数前端应用都要通过 HTTP 协议与服务器通讯，才能下载或上传数据并访问其它后端服务。Angular 给应用提供了一个 HTTP 客户端 API，也就是 `@angular/common/http` 中的 `HttpClient` 服务类。
 
 The HTTP client service offers the following major features.
 
@@ -486,6 +486,7 @@
 * Something could go wrong on the client-side such as a network error that prevents the request from completing successfully or an exception thrown in an RxJS operator. These errors have `status` set to `0` and the `error` property contains a `ProgressEvent` object, whose `type` might provide further information.
 
   客户端也可能出现问题，例如网络错误会让请求无法成功完成，或者 RxJS 操作符也会抛出异常。这些错误会产生 JavaScript 的 `ErrorEvent` 对象。
+这些错误的 `status` 为 `0`，并且其 `error` 属性包含一个 `ProgressEvent` 对象，此对象的 `type` 属性可以提供更详细的信息。
 
 `HttpClient` captures both kinds of errors in its `HttpErrorResponse`. You can inspect that response to identify the error's cause.
 
@@ -546,17 +547,13 @@
 
 In addition to fetching data from a server, `HttpClient` supports other HTTP methods such as PUT, POST, and DELETE, which you can use to modify the remote data.
 
-<<<<<<< HEAD
 除了从服务器获取数据外，`HttpClient` 还支持其它一些 HTTP 方法，比如 PUT，POST 和 DELETE，你可以用它们来修改远程数据。
 
-The sample app for this guide includes a simplified version of the "Tour of Heroes" example
-=======
 The sample app for this guide includes an abridged version of the "Tour of Heroes" example
->>>>>>> d7454a16
 that fetches heroes and enables users to add, delete, and update them.
 The following sections show examples of the data-update methods from the sample's `HeroesService`.
 
-本指南中的这个范例应用包括一个简化版本的《英雄之旅》，它会获取英雄数据，并允许用户添加、删除和修改它们。
+本指南中的这个范例应用包括一个简略版本的《英雄之旅》，它会获取英雄数据，并允许用户添加、删除和修改它们。
 下面几节在 `HeroesService` 范例中展示了数据更新方法的一些例子。
 
 ### Making a POST request
@@ -837,16 +834,11 @@
 
 To implement an interceptor, declare a class that implements the `intercept()` method of the `HttpInterceptor` interface.
 
-<<<<<<< HEAD
 要实现拦截器，就要实现一个实现了 `HttpInterceptor` 接口中的 `intercept()` 方法的类。
 
- Here is a do-nothing _noop_ interceptor that simply passes the request through without touching it:
+ Here is a do-nothing _noop_ interceptor that passes the request through without touching it:
 
  这里是一个什么也不做的*空白*拦截器，它只会不做任何修改的传递这个请求。
-=======
-Here is a do-nothing _noop_ interceptor that passes the request through without touching it:
->>>>>>> d7454a16
-
 <code-example
   path="http/src/app/http-interceptors/noop-interceptor.ts"
   header="app/http-interceptors/noop-interceptor.ts">
@@ -872,16 +864,12 @@
 
 Like `intercept()`, the `handle()` method transforms an HTTP request into an `Observable` of [`HttpEvents`](#interceptor-events) which ultimately include the server's response. The `intercept()` method could inspect that observable and alter it before returning it to the caller.
 
-<<<<<<< HEAD
 像 `intercept()` 一样，`handle()` 方法也会把 HTTP 请求转换成 [`HttpEvents`](#interceptor-events) 组成的 `Observable`，它最终包含的是来自服务器的响应。
 `intercept()` 函数可以检查这个可观察对象，并在把它返回给调用者之前修改它。
 
-This _no-op_ interceptor simply calls `next.handle()` with the original request and returns the observable without doing a thing.
-=======
 This _no-op_ interceptor calls `next.handle()` with the original request and returns the observable without doing a thing.
->>>>>>> d7454a16
-
-这个*无操作的*拦截器，会直接使用原始的请求调用 `next.handle()`，并返回它返回的可观察对象，而不做任何后续处理。
+
+这个*无操作的*拦截器，会使用原始的请求调用 `next.handle()`，并返回它返回的可观察对象，而不做任何后续处理。
 
 ### The _next_ object
 
@@ -1283,15 +1271,10 @@
   `isCacheable()` 函数用于决定该请求是否允许缓存。
   在这个例子中，只有发到 npm 包搜索 API 的 GET 请求才是可以缓存的。
 
-<<<<<<< HEAD
-* If the request is not cacheable, the interceptor simply forwards the request
+* If the request is not cacheable, the interceptor forwards the request
   to the next handler in the chain.
 
-  如果该请求是不可缓存的，该拦截器只会把该请求转发给链表中的下一个处理器。
-=======
-* If the request is not cacheable, the interceptor forwards the request
-to the next handler in the chain.
->>>>>>> d7454a16
+  如果该请求是不可缓存的，该拦截器会把该请求转发给链表中的下一个处理器。
 
 * If a cacheable request is found in the cache, the interceptor returns an `of()` *observable* with
   the cached response, by-passing the `next` handler (and all other interceptors downstream).
