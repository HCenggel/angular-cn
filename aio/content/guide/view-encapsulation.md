--- conflicted
+++ resolved
@@ -5,48 +5,30 @@
 In Angular, component CSS styles are encapsulated into the component's view and don't
 affect the rest of the application.
 
-<<<<<<< HEAD
 在 Angular 中，组件的 CSS 样式被封装进了自己的视图中，而不会影响到应用程序的其它部分。
 
-To control how this encapsulation happens on a *per
-component* basis, you can set the *view encapsulation mode* in the component metadata.
-Choose from the following modes:
-
-通过在组件的元数据上设置*视图封装模式*，你可以分别控制*每个组件*的封装模式。
-可选的封装模式一共有如下几种：
-
-* `ShadowDom` view encapsulation uses the browser's native shadow DOM implementation (see
-  [Shadow DOM](https://developer.mozilla.org/en-US/docs/Web/Web_Components/Shadow_DOM)
-  on the [MDN](https://developer.mozilla.org) site)
-  to attach a shadow DOM to the component's host element, and then puts the component
-  view inside that shadow DOM. The component's styles are included within the shadow DOM.
-
-   `ShadowDom` 模式使用浏览器原生的 Shadow DOM 实现（参阅 [MDN](https://developer.mozilla.org) 上的 [Shadow DOM](https://developer.mozilla.org/en-US/docs/Web/Web_Components/Shadow_DOM)）来为组件的宿主元素附加一个 Shadow DOM。组件的视图被附加到这个 Shadow DOM 中，组件的样式也被包含在这个 Shadow DOM 中。(译注：不进不出，没有样式能进来，组件样式出不去。)
-
-* `Emulated` view encapsulation (the default) emulates the behavior of shadow DOM by preprocessing
-=======
 To control how this encapsulation happens on a _per
 component_ basis, set the _view encapsulation mode_ in the component metadata.
 Choose from the following modes:
 
-- `ShadowDom` view encapsulation uses the browser's built-in shadow DOM implementation (see
+通过在组件的元数据上设置*视图封装模式*，你可以分别控制*每个组件*的封装模式。
+可选的封装模式一共有如下几种：
+
+* `ShadowDom` view encapsulation uses the browser's built-in shadow DOM implementation (see
   [Shadow DOM](https://developer.mozilla.org/en-US/docs/Web/Web_Components/Shadow_DOM))
   to attach a shadow DOM to the component's host element, and then puts the component
   view inside that shadow DOM. The component's styles are included within the shadow DOM.
 
-- `Emulated` view encapsulation (the default) emulates the behavior of shadow DOM by preprocessing
->>>>>>> 08caeadd
+   `ShadowDom` 模式使用浏览器内置的 Shadow DOM 实现（参阅 [Shadow DOM](https://developer.mozilla.org/en-US/docs/Web/Web_Components/Shadow_DOM)）来为组件的宿主元素附加一个 Shadow DOM。组件的视图被附加到这个 Shadow DOM 中，组件的样式也被包含在这个 Shadow DOM 中。(译注：不进不出，没有样式能进来，组件样式出不去。)
+
+* `Emulated` view encapsulation (the default) emulates the behavior of shadow DOM by preprocessing
   (and renaming) the CSS code to effectively scope the CSS to the component's view.
   For details, see [Inspecting generated CSS](guide/view-encapsulation#inspect-generated-css).
 
-<<<<<<< HEAD
    `Emulated` 模式（**默认值**）通过预处理（并改名）CSS 代码来模拟 Shadow DOM 的行为，以达到把 CSS 样式局限在组件视图中的目的。
   更多信息，见[附录 1](guide/view-encapsulation#inspect-generated-css)。(译注：只进不出，全局样式能进来，组件样式出不去)
 
 * `None` means that Angular does no view encapsulation.
-=======
-- `None` means that Angular does no view encapsulation.
->>>>>>> 08caeadd
   Angular adds the CSS to the global styles.
   The scoping rules, isolations, and protections discussed earlier don't apply.
   This mode is essentially the same as pasting the component's styles into the HTML.
@@ -96,7 +78,6 @@
 
 There are two kinds of generated attributes:
 
-<<<<<<< HEAD
 生成出的属性分为两种：
 
 * An element that would be a shadow DOM host in native encapsulation has a
@@ -107,12 +88,6 @@
 
 * An element within a component's view has a `_ngcontent` attribute
 that identifies to which host's emulated shadow DOM this element belongs.
-=======
-- An element that would be a shadow DOM host in native encapsulation has a
-  generated `_nghost` attribute. This is typically the case for component host elements.
-- An element within a component's view has a `_ngcontent` attribute
-  that identifies to which host's emulated shadow DOM this element belongs.
->>>>>>> 08caeadd
 
    组件视图中的每一个元素，都有一个 `_ngcontent` 属性，它会标记出该元素属于哪个宿主的模拟 Shadow DOM。
 
@@ -139,79 +114,134 @@
 with `_nghost` or `_ngcontent` attribute selectors.
 These extra selectors enable the scoping rules described in this page.
 
-<<<<<<< HEAD
 这些就是那些样式被处理后的结果，每个选择器都被增加了 `_nghost` 或 `_ngcontent` 属性选择器。
 这些额外的选择器实现了本文所描述的这些作用域规则。
-=======
+
 ## Mixing encapsulation modes
 
+## 混用封装模式
+
 Avoid mixing components that use different view encapsulation. Where it is necessary, you should be aware of how the component styles will interact.
 
+避免混合使用不同视图封装模式的组件。在必要时，你应该仔细想想组件样式之间将如何互动。
+
 - The styles of components with `ViewEncapsulation.Emulated` are added to the `<head>` of the document, making them available throughout the application, but are "scoped" so they only affect elements within the component's template.
 
+  带有 `ViewEncapsulation.Emulated` 的组件的样式被添加到文档的 `<head>` 中，使它们在整个应用程序中可用，但它们是“范围化”的，因此它们只影响本组件模板中的元素。
+
 - The styles of components with `ViewEncapsulation.None` are added to the `<head>` of the document, making them available throughout the application, and are not "scoped" so they can affect any element in the application.
 
+  带有 `ViewEncapsulation.None` 的组件样式被添加到文档的 `<head>` 中，使它们在整个应用程序中可用，并且没有“范围化”，因此它们可以影响应用程序中的任何元素。
+
 - The styles of components with `ViewEncapsulation.ShadowDom` are only added to the shadow DOM host, ensuring that they only affect elements within the component's template.
 
+  带有 `ViewEncapsulation.ShadowDom` 的组件样式仅添加到 shadow DOM 宿主元素中，这会确保它们仅影响组件模板中的元素。
+
 **All the styles for `ViewEncapsulation.Emulated` and `ViewEncapsulation.None` components are also added to the shadow DOM host of each `ViewEncapsulation.ShadowDom` component.**
 
+**`ViewEncapsulation.Emulated` 和 `ViewEncapsulation.None` 组件的所有样式也会添加到每个 `ViewEncapsulation.ShadowDom` 组件的 shadow DOM 宿主元素中。**
+
 The result is that styling for components with `ViewEncapsulation.None` will affect matching elements within the shadow DOM.
 
+其结果是使用 `ViewEncapsulation.None` 的组件样式将影响 shadow DOM 中的那些可匹配元素。
+
 This approach may seem counter-intuitive at first, but without it a component with `ViewEncapsulation.None` could not be used within a component with `ViewEncapsulation.ShadowDom`, since its styles would not be available.
 
+这种方法乍一看有点反直觉，但如果没有它，带有 `ViewEncapsulation.None` 的组件将无法在带有 `ViewEncapsulation.ShadowDom` 的组件中生效，因为其样式将不可用。
+
 ### Examples
 
+### 例子
+
 This section shows examples of how the styling of components with different `ViewEncapsulation` interact.
 
+本节展示了一些具有不同 `ViewEncapsulation` 的组件样式如何互动的例子。
+
 See the <live-example noDownload></live-example> to try out these components yourself.
 
+请参阅<live-example noDownload></live-example>来自行试用这些组件。
+
 #### No encapsulation
 
+#### 无封装
+
 The first example shows a component that has `ViewEncapsulation.None`. This component colors its template elements red.
 
+第一个例子展示了一个具有 `ViewEncapsulation.None` 的组件。此组件将其模板中的元素染为红色。
+
 <code-example path="view-encapsulation/src/app/no-encapsulation.component.ts" header="src/app/no-encapsulation.component.ts"></code-example>>
 
 Angular adds the styles for this component as global styles to the `<head>` of the document.
 
+Angular 会将此组件的样式作为全局样式添加到文档的 `<head>` 中。
+
 **Angular also adds the styles to all shadow DOM hosts.** Therefore, the styles are available throughout the application.
 
+**Angular 还会将这些样式添加到所有 shadow DOM 宿主元素中。**因此，这些样式在整个应用程序中都是可用的。
+
 <img src="generated/images/guide/view-encapsulation/no-encapsulation.png" alt="component with no encapsulation">
 
 #### Emulated encapsulation
 
+#### 模拟封装
+
 The second example shows a component that has `ViewEncapsulation.Emulated`. This component colors its template elements green.
+
+第二个例子展示了一个具有 `ViewEncapsulation.Emulated` 的组件。此组件将其模板元素染为绿色。
 
 <code-example path="view-encapsulation/src/app/emulated-encapsulation.component.ts" header="src/app/emulated-encapsulation.component.ts"></code-example>>
 
 Similar to `ViewEncapsulation.None`, Angular adds the styles for this component to the `<head>` of the document, and to all the shadow DOM hosts.
 But in this case, the styles are "scoped" by the attributes described in ["Inspecting generated CSS"](#inspecting-generated-css).
 
+与 `ViewEncapsulation.None` 类似，Angular 会将此组件的样式添加到文档的 `<head>` 以及所有 shadow DOM 宿主元素中。但在这里，这些样式被[“检查生成的 CSS”](#inspecting-generated-css) 中所讲的属性“范围化”了。
+
 Therefore, only the elements directly within this component's template will match its styles.
 Since the "scoped" styles from the `EmulatedEncapsulationComponent` are very specific, they override the global styles from the `NoEncapsulationComponent`.
 
+因此，只有直接在该组件模板中的元素才会匹配其样式。由于来自 `EmulatedEncapsulationComponent` 的样式更具特异性，因此它们会覆盖来自 `NoEncapsulationComponent` 的全局样式。
+
 In this example, the `EmulatedEncapsulationComponent` contains a `NoEncapsulationComponent`.
 The `NoEncapsulationComponent` is styled as expected because the scoped styles do not match elements in its template.
 
+在此例子中，`EmulatedEncapsulationComponent` 包含 `NoEncapsulationComponent` 。
+`NoEncapsulationComponent` 会按预期般设置样式，因为这些范围化样式与其模板中的元素不匹配。
+
 <img src="generated/images/guide/view-encapsulation/emulated-encapsulation.png" alt="component with no encapsulation">
 
 #### Shadow DOM encapsulation
 
+#### Shadow DOM 封装
+
 The third example shows a component that has `ViewEncapsulation.ShadowDom`. This component colors its template elements blue.
 
+第三个例子展示了一个具有 `ViewEncapsulation.ShadowDom` 的组件。此组件将其模板元素染为蓝色。
+
 <code-example path="view-encapsulation/src/app/shadow-dom-encapsulation.component.ts" header="src/app/shadow-dom-encapsulation.component.ts"></code-example>>
 
 Angular adds styles for this component only to the shadow DOM host, so they are not visible outside the shadow DOM.
 
+Angular 仅将此组件的样式添加到 shadow DOM 宿主元素中，因此它们在 shadow DOM 之外是不可见的。
+
 Note that Angular also adds the global styles from the `NoEncapsulationComponent` and `ViewEncapsulationComponent` to the shadow DOM host, so those styles are still available to the elements in the template of this component.
 
+请注意，Angular 还将 `NoEncapsulationComponent` 和 `ViewEncapsulationComponent` 的全局样式添加到了 shadow DOM 宿主元素中，因此这些样式仍然可用于该组件模板中的元素。
+
 In this example, the `ShadowDomEncapsulationComponent` contains both a `NoEncapsulationComponent` and `ViewEncapsulationComponent`.
 
+在此例子中， `ShadowDomEncapsulationComponent` 包含着 `NoEncapsulationComponent` 和 `ViewEncapsulationComponent` 。
+
 The styles added by the `ShadowDomEncapsulationComponent` component are available throughout the shadow DOM of this component, and so to both the `NoEncapsulationComponent` and `ViewEncapsulationComponent`.
 
+`ShadowDomEncapsulationComponent` 组件添加的样式在该组件的整个 shadow DOM 中都可用，`NoEncapsulationComponent` 和 `ViewEncapsulationComponent` 也是如此。
+
 The `EmulatedEncapsulationComponent` has specific "scoped" styles, so the styling of this component's template is unaffected.
+
+`EmulatedEncapsulationComponent` 具有特定的“范围化”样式，因此该组件模板的样式不受影响。
 
 But since styles from `ShadowDomEncapsulationComponent` are added to the shadow host after the global styles, the `h2` style overrides the style from the `NoEncapsulationComponent`.
 The result is that the `<h2>` element in the `NoEncapsulationComponent` is colored blue rather than red, which may not be what the component author intended.
 
-<img src="generated/images/guide/view-encapsulation/shadow-dom-encapsulation.png" alt="component with no encapsulation">
->>>>>>> 08caeadd
+但是由于 `ShadowDomEncapsulationComponent` 中的样式是在全局样式之后添加到 Shadow DOM 宿主中的，因此 `h2` 样式会覆盖 `NoEncapsulationComponent` 中的样式。结果是 `NoEncapsulationComponent` 中的 `<h2>` 元素被染为蓝色而不是红色，这可能不符合组件作者的意图。
+
+<img src="generated/images/guide/view-encapsulation/shadow-dom-encapsulation.png" alt="component with no encapsulation">