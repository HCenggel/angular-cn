--- conflicted
+++ resolved
@@ -1,102 +1,58 @@
 # View encapsulation
 
-<<<<<<< HEAD
-# 视图封装模式
-
-In Angular, component CSS styles are encapsulated into the component's view and don't
-affect the rest of the application.
-
-在 Angular 中，组件的 CSS 样式被封装进了自己的视图中，而不会影响到应用程序的其它部分。
-
-To control how this encapsulation happens on a _per
-component_ basis, set the _view encapsulation mode_ in the component metadata.
+# 视图包装
+
+In Angular, a component's styles can be encapsulated within the component's host element so that they don't affect the rest of the application.
+
+在 Angular 中，组件的样式可以封装在组件的宿主元素中，这样它们就不会影响应用程序的其余部分。
+
+The `Component`'s decorator provides the [`encapsulation`](api/core/Component#encapsulation) option which can be used to control how the encapsulation is applied on a *per component* basis.
+
+`Component` 的装饰器提供了 [`encapsulation`](api/core/Component#encapsulation) 选项，可用来控制如何基于*每个组件*应用视图封装。
+
 Choose from the following modes:
 
-通过在组件的元数据上设置*视图封装模式*，你可以分别控制*每个组件*的封装模式。
-可选的封装模式一共有如下几种：
-
-* `ShadowDom` view encapsulation uses the browser's built-in shadow DOM implementation (see
-  [Shadow DOM](https://developer.mozilla.org/en-US/docs/Web/Web_Components/Shadow_DOM))
-  to attach a shadow DOM to the component's host element, and then puts the component
-  view inside that shadow DOM. The component's styles are included within the shadow DOM.
-
-   `ShadowDom` 模式使用浏览器内置的 Shadow DOM 实现（参阅 [Shadow DOM](https://developer.mozilla.org/en-US/docs/Web/Web_Components/Shadow_DOM)）来为组件的宿主元素附加一个 Shadow DOM。组件的视图被附加到这个 Shadow DOM 中，组件的样式也被包含在这个 Shadow DOM 中。(译注：不进不出，没有样式能进来，组件样式出不去。)
-
-* `Emulated` view encapsulation (the default) emulates the behavior of shadow DOM by preprocessing
-  (and renaming) the CSS code to effectively scope the CSS to the component's view.
-  For details, see [Inspecting generated CSS](guide/view-encapsulation#inspect-generated-css).
-
-   `Emulated` 模式（**默认值**）通过预处理（并改名）CSS 代码来模拟 Shadow DOM 的行为，以达到把 CSS 样式局限在组件视图中的目的。
-  更多信息，见[附录 1](guide/view-encapsulation#inspect-generated-css)。(译注：只进不出，全局样式能进来，组件样式出不去)
-
-* `None` means that Angular does no view encapsulation.
-  Angular adds the CSS to the global styles.
-  The scoping rules, isolations, and protections discussed earlier don't apply.
-  This mode is essentially the same as pasting the component's styles into the HTML.
-
-   `None` 意味着 Angular 不使用视图封装。
-  Angular 会把 CSS 添加到全局样式中。而不会应用上前面讨论过的那些作用域规则、隔离和保护等。
-  从本质上来说，这跟把组件的样式直接放进 HTML 是一样的。(译注：能进能出。)
-
-To set the component's encapsulation mode, use the `encapsulation` property in the component metadata:
-
-通过组件元数据中的 `encapsulation` 属性来设置组件封装模式：
-
-<code-example path="component-styles/src/app/quest-summary.component.ts" region="encapsulation.shadow" header="src/app/quest-summary.component.ts"></code-example>
-=======
-In Angular, a component's styles can be encapsulated within the component's host element so that they don't affect the rest of the application.
-
-The `Component`'s decorator provides the [`encapsulation`](api/core/Component#encapsulation) option which can be used to control how the encapsulation is applied on a _per component_ basis.
-
-Choose from the following modes:
+从以下模式中选择：
 
 - `ViewEncapsulation.ShadowDom`, Angular uses the browser's built-in [Shadow DOM API](https://developer.mozilla.org/en-US/docs/Web/Web_Components/Shadow_DOM)) to enclose the component's view inside a ShadowRoot (used as the component's host element) and apply the provided styles in an isolated manner.
 
+  `ViewEncapsulation.ShadowDom` ，Angular 使用浏览器内置的 [Shadow DOM API](https://developer.mozilla.org/en-US/docs/Web/Web_Components/Shadow_DOM) 将组件的视图包含在 ShadowRoot（用作组件的宿主元素）中，并以隔离的方式应用所提供的样式。
+
 - `ViewEncapsulation.Emulated`, Angular modifies the component's CSS selectors so that they are only applied to the component's view and do not affect other elements in the application (_emulating_ Shadow DOM behavior). For more details, see [Inspecting generated CSS](guide/view-encapsulation#inspect-generated-css).
+
+  `ViewEncapsulation.Emulated`，Angular 会修改组件的 CSS 选择器，使它们只应用于组件的视图，不影响应用程序中的其他元素（*模拟 *Shadow DOM 行为）。有关更多详细信息，请参阅[查看生成的 CSS](guide/view-encapsulation#inspect-generated-css) 。
 
 - `ViewEncapsulation.None`, Angular does not apply any sort of view encapsulation meaning that any styles specified
   for the component are actually globally applied and can affect any HTML element present within the application.
   This mode is essentially the same as including the styles into the HTML itself.
 
+  `ViewEncapsulation.None` ，Angular 不应用任何形式的视图封装，这意味着为组件指定的任何样式实际上都是全局应用的，并且可以影响应用程序中存在的任何 HTML 元素。这种模式本质上与将样式包含在 HTML 本身中是一样的。
+
 <div class="alert is-important">
 
   `ViewEncapsulation.ShadowDom` only works on browsers that have built-in support
   for the shadow DOM (see [Can I use - Shadow DOM v1](https://caniuse.com/shadowdomv1)).
   Not all browsers support it, which is why the `ViewEncapsulation.Emulated` is the recommended and default mode.
 
+`ViewEncapsulation.ShadowDom` 仅适用于内置支持 shadow DOM 的浏览器（请参阅 [Can I use - Shadow DOM v1](https://caniuse.com/shadowdomv1) ）。并非所有浏览器都支持它，这就是为什么 `ViewEncapsulation.Emulated` 是推荐和默认模式的原因。
+
 </div>
->>>>>>> 8ebc946c
-
-
-`ShadowDom` 模式只适用于提供了原生 Shadow DOM 支持的浏览器（参阅 [Can I use](https://caniuse.com/) 上的 [Shadow DOM v1](https://caniuse.com/shadowdomv1) 部分）。
-它仍然受到很多限制，这就是为什么仿真 (`Emulated`) 模式是默认选项，并建议将其用于大多数情况。
 
 {@a inspect-generated-css}
 
 ## Inspecting generated CSS
 
-<<<<<<< HEAD
 ## 查看生成的 CSS
 
-When using emulated view encapsulation, Angular preprocesses
-all component styles so that they approximate the standard shadow CSS scoping rules.
-
-当使用默认的仿真模式时，Angular 会对组件的所有样式进行预处理，让它们模仿出标准的 Shadow CSS 作用域规则。
-
-In the DOM of a running Angular application with emulated view
-encapsulation enabled, each DOM element has some extra attributes
-attached to it:
-
-在启用了仿真模式的 Angular 应用的 DOM 树中，每个 DOM 元素都被加上了一些额外的属性。
-
-<code-example format="">
-=======
 When using the emulated view encapsulation, Angular pre-processes all the component's styles so that they are only applied to the component's view.
 
+使用模拟视图封装时，Angular 会预处理所有组件的样式，以便它们仅应用于组件的视图。
+
 In the DOM of a running Angular application, elements belonging to components using emulated view encapsulation have some extra attributes attached to them:
 
+在正运行的 Angular 应用程序的 DOM 中，使用模拟视图封装模式的组件所在的元素附加了一些额外的属性：
+
 <code-example format="html" language="html">
->>>>>>> 8ebc946c
 &lt;hero-details _nghost-pmm-5>
   &lt;h2 _ngcontent-pmm-5>Mister Fantastic&lt;/h2>
   &lt;hero-team _ngcontent-pmm-5 _nghost-pmm-6>
@@ -107,36 +63,25 @@
 
 There are two kinds of such attributes:
 
-<<<<<<< HEAD
-生成出的属性分为两种：
-
-* An element that would be a shadow DOM host in native encapsulation has a
-  generated `_nghost` attribute. This is typically the case for component host elements.
-
-   一个元素在原生封装方式下可能是 Shadow DOM 的宿主，在这里被自动添加上一个 `_nghost` 属性。
-  这是组件宿主元素的典型情况。
-
-* An element within a component's view has a `_ngcontent` attribute
-that identifies to which host's emulated shadow DOM this element belongs.
-
-   组件视图中的每一个元素，都有一个 `_ngcontent` 属性，它会标记出该元素属于哪个宿主的模拟 Shadow DOM。
-=======
+有两种这样的属性：
+
 - `_nghost` attributes are added to elements that enclose a component's view and that would be ShadowRoots in a native Shadow DOM encapsulation. This is typically the case for components' host elements.
+
+  `_nghost` 属性被添加到包裹组件视图的元素中，这将是本机 Shadow DOM 封装中的 ShadowRoots。组件的宿主元素通常就是这种情况。
+
 - `_ngcontent` attributes are added to child element within a component's view, those are used to match the elements with their respective emulated ShadowRoots (host elements with a matching `_nghost` attribute).
->>>>>>> 8ebc946c
+
+  `_ngcontent` 属性被添加到组件视图中的子元素上，这些属性用于将元素与其各自模拟的 ShadowRoots（具有匹配 `_nghost` 属性的宿主元素）相匹配。
 
 The exact values of these attributes are a private implementation detail of Angular. They are automatically generated and you should never refer to them in application code.
 
-<<<<<<< HEAD
-这些属性的具体值并不重要。它们是自动生成的，并且你永远不会在程序代码中直接引用到它们。
-但它们会作为生成的组件样式的目标，就像 DOM 的 `<head>` 中一样：
-
-<code-example format="">
-=======
+这些属性的确切值是 Angular 的私有实现细节。它们是自动生成的，你不应在应用程序代码中引用它们。
+
 They are targeted by the generated component styles, which are injected in the `<head>` section of the DOM:
 
+它们以生成的组件样式为目标，这些样式会被注入到 DOM 的 `<head>` 部分：
+
 <code-example format="css" language="css">
->>>>>>> 8ebc946c
 [_nghost-pmm-5] {
   display: block;
   border: 1px solid black;
@@ -150,62 +95,47 @@
 
 These styles are post-processed so that each CSS selector is augmented with the appropriate `_nghost` or `_ngcontent` attribute. These modified selectors make sure the styles to be applied to components' views in an isolated and targeted fashion.
 
-这些就是那些样式被处理后的结果，每个选择器都被增加了 `_nghost` 或 `_ngcontent` 属性选择器。
-这些额外的选择器实现了本文所描述的这些作用域规则。
+这些样式经过后期处理，以便每个 CSS 选择器都使用适当的 `_nghost` 或 `_ngcontent` 属性进行扩充。这些修改后的选择器可以确保样式以隔离和有针对性的方式应用于组件的视图。
 
 ## Mixing encapsulation modes
 
-<<<<<<< HEAD
-## 混用封装模式
-
-Avoid mixing components that use different view encapsulation. Where it is necessary, you should be aware of how the component styles will interact.
-
-避免混合使用不同视图封装模式的组件。在必要时，你应该仔细想想组件样式之间将如何互动。
-
-- The styles of components with `ViewEncapsulation.Emulated` are added to the `<head>` of the document, making them available throughout the application, but are "scoped" so they only affect elements within the component's template.
-
-  带有 `ViewEncapsulation.Emulated` 的组件的样式被添加到文档的 `<head>` 中，使它们在整个应用程序中可用，但它们是“范围化”的，因此它们只影响本组件模板中的元素。
-
-- The styles of components with `ViewEncapsulation.None` are added to the `<head>` of the document, making them available throughout the application, and are not "scoped" so they can affect any element in the application.
-
-  带有 `ViewEncapsulation.None` 的组件样式被添加到文档的 `<head>` 中，使它们在整个应用程序中可用，并且没有“范围化”，因此它们可以影响应用程序中的任何元素。
-
-- The styles of components with `ViewEncapsulation.ShadowDom` are only added to the shadow DOM host, ensuring that they only affect elements within the component's template.
-
-  带有 `ViewEncapsulation.ShadowDom` 的组件样式仅添加到 shadow DOM 宿主元素中，这会确保它们仅影响组件模板中的元素。
-
-**All the styles for `ViewEncapsulation.Emulated` and `ViewEncapsulation.None` components are also added to the shadow DOM host of each `ViewEncapsulation.ShadowDom` component.**
-
-**`ViewEncapsulation.Emulated` 和 `ViewEncapsulation.None` 组件的所有样式也会添加到每个 `ViewEncapsulation.ShadowDom` 组件的 shadow DOM 宿主元素中。**
-
-The result is that styling for components with `ViewEncapsulation.None` will affect matching elements within the shadow DOM.
-
-其结果是使用 `ViewEncapsulation.None` 的组件样式将影响 shadow DOM 中的那些可匹配元素。
-
-This approach may seem counter-intuitive at first, but without it a component with `ViewEncapsulation.None` could not be used within a component with `ViewEncapsulation.ShadowDom`, since its styles would not be available.
-=======
+## 混合封装模式
+
 As previously mentioned you specify the encapsulation mode in the Component's decorator on a _per component_ basis, this means that within your application you can have different components using different encapsulation strategies.
 
+如前所述，你可以在组件的装饰器中针对*每个组件*指定封装模式，这意味着在你的应用程序中，不同的组件可以使用不同的封装策略。
+
 Although possible, this is not recommended. If it is really needed you should be aware of how the styles of components using different encapsulation modes will interact with each other:
 
+尽管可能，但不建议这样做。如果真的需要，你应该知道使用不同封装模式的组件的样式会如何彼此交互：
+
 - The styles of components with `ViewEncapsulation.Emulated` are added to the `<head>` of the document, making them available throughout the application, but their selectors only affect elements within their respective components' templates.
 
+  带有 `ViewEncapsulation.Emulated` 的组件样式会添加到文档的 `<head>` 中，使它们在整个应用程序中可用，但它们的选择器只会影响它们各自组件模板中的元素。
+
 - The styles of components with `ViewEncapsulation.None` are added to the `<head>` of the document, making them available throughout the application, so are completely global and affect any matching elements within the document.
 
+  带有 `ViewEncapsulation.None` 的组件样式会添加到文档的 `<head>` 中，使它们在整个应用程序中可用，因此是完全全局的，会影响文档中的任何匹配元素。
+
 - The styles of components with `ViewEncapsulation.ShadowDom` are only added to the shadow DOM host, ensuring that they only affect elements within their respective components' views.
 
+  带有 `ViewEncapsulation.ShadowDom` 的组件样式仅添加到 shadow DOM 宿主中，确保它们仅影响各自组件视图中的元素。
+
 <div class="alert is-helpful">
 
   Styles of `ViewEncapsulation.Emulated` and `ViewEncapsulation.None` components are also added to the shadow DOM host of each `ViewEncapsulation.ShadowDom` component.
 
+`ViewEncapsulation.Emulated` 和 `ViewEncapsulation.None` 组件的样式也会添加到每个 `ViewEncapsulation.ShadowDom` 组件的 shadow DOM 宿主中。
+
   This means that styles for components with `ViewEncapsulation.None` will affect matching elements within shadow DOMs.
 
+  这意味着带有 `ViewEncapsulation.None` 的组件的样式将影响 shadow DOM 中的匹配元素。
+
   This approach may seem counter-intuitive at first, but without it a component with `ViewEncapsulation.None` would be rendered differently within a component using `ViewEncapsulation.ShadowDom`, since its styles would not be available.
 
+  这种方法乍一看似乎有违直觉，但如果没有它，带有 `ViewEncapsulation.None` 的组件将在使用 `ViewEncapsulation.ShadowDom` 的组件内呈现不同的效果，因为其样式将不可用。
+
 </div>
->>>>>>> 8ebc946c
-
-这种方法乍一看有点反直觉，但如果没有它，带有 `ViewEncapsulation.None` 的组件将无法在带有 `ViewEncapsulation.ShadowDom` 的组件中生效，因为其样式将不可用。
 
 ### Examples
 
@@ -213,11 +143,11 @@
 
 This section shows examples of how the styling of components with different `ViewEncapsulation` interact.
 
-本节展示了一些具有不同 `ViewEncapsulation` 的组件样式如何互动的例子。
+本节展示了具有不同 `ViewEncapsulation` 的组件的样式如何交互的示例。
 
 See the <live-example noDownload></live-example> to try out these components yourself.
 
-请参阅<live-example noDownload></live-example>来自行试用这些组件。
+请参阅 <live-example noDownload></live-example> 以自己尝试这些组件。
 
 #### No encapsulation
 
@@ -225,21 +155,17 @@
 
 The first example shows a component that has `ViewEncapsulation.None`. This component colors its template elements red.
 
-第一个例子展示了一个具有 `ViewEncapsulation.None` 的组件。此组件将其模板中的元素染为红色。
-
-<code-example path="view-encapsulation/src/app/no-encapsulation.component.ts" header="src/app/no-encapsulation.component.ts"></code-example>>
+第一个示例显示了一个具有 `ViewEncapsulation.None` 的组件。此组件将其模板元素着色为红色。
+
+<code-example path="view-encapsulation/src/app/no-encapsulation.component.ts" header="src/app/no-encapsulation.component.ts"></code-example>
 
 Angular adds the styles for this component as global styles to the `<head>` of the document.
 
-<<<<<<< HEAD
-Angular 会将此组件的样式作为全局样式添加到文档的 `<head>` 中。
-
-**Angular also adds the styles to all shadow DOM hosts.** Therefore, the styles are available throughout the application.
-=======
+Angular 将此组件的样式作为全局样式添加到文档的 `<head>` 中。
+
 As already mentioned Angular also adds the styles to all shadow DOM hosts. Therefore, the styles are available throughout the whole application.
->>>>>>> 8ebc946c
-
-**Angular 还会将这些样式添加到所有 shadow DOM 宿主元素中。**因此，这些样式在整个应用程序中都是可用的。
+
+如前所述，Angular 还会将这些样式添加到所有 shadow DOM 宿主。因此，样式在整个应用程序中都可用。
 
 <img src="generated/images/guide/view-encapsulation/no-encapsulation.png" alt="component with no encapsulation">
 
@@ -249,28 +175,22 @@
 
 The second example shows a component that has `ViewEncapsulation.Emulated`. This component colors its template elements green.
 
-第二个例子展示了一个具有 `ViewEncapsulation.Emulated` 的组件。此组件将其模板元素染为绿色。
+第二个示例显示了一个具有 `ViewEncapsulation.Emulated` 的组件。此组件将其模板元素着色为绿色。
 
 <code-example path="view-encapsulation/src/app/emulated-encapsulation.component.ts" header="src/app/emulated-encapsulation.component.ts"></code-example>>
 
 Similar to `ViewEncapsulation.None`, Angular adds the styles for this component to the `<head>` of the document, but with "scoped" styles.
 
-与 `ViewEncapsulation.None` 类似，Angular 会将此组件的样式添加到文档的 `<head>` 以及所有 shadow DOM 宿主元素中。但在这里，这些样式被[“检查生成的 CSS”](#inspecting-generated-css) 中所讲的属性“范围化”了。
+与 `ViewEncapsulation.None` 类似，Angular 会将此组件的样式添加到文档的 `<head>` 中，但它们是带有“作用域”的样式。
 
 Therefore, only the elements directly within this component's template will match its styles.
 Since the "scoped" styles from the `EmulatedEncapsulationComponent` are very specific, they override the global styles from the `NoEncapsulationComponent`.
 
-<<<<<<< HEAD
-因此，只有直接在该组件模板中的元素才会匹配其样式。由于来自 `EmulatedEncapsulationComponent` 的样式更具特异性，因此它们会覆盖来自 `NoEncapsulationComponent` 的全局样式。
-
-In this example, the `EmulatedEncapsulationComponent` contains a `NoEncapsulationComponent`.
-The `NoEncapsulationComponent` is styled as expected because the scoped styles do not match elements in its template.
-=======
+因此，只有直接在该组件模板中的元素才会匹配其样式。由于来自 `EmulatedEncapsulationComponent` 的样式是非常特化的，因此它们会覆盖来自 `NoEncapsulationComponent` 的全局样式。
+
 In this example, the `EmulatedEncapsulationComponent` contains a `NoEncapsulationComponent`, but `NoEncapsulationComponent` is still styled as expected since the `EmulatedEncapsulationComponent`'s "scoped" styles do not match elements in its template.
->>>>>>> 8ebc946c
-
-在此例子中，`EmulatedEncapsulationComponent` 包含 `NoEncapsulationComponent` 。
-`NoEncapsulationComponent` 会按预期般设置样式，因为这些范围化样式与其模板中的元素不匹配。
+
+在此示例中，`EmulatedEncapsulationComponent` 包含着 `NoEncapsulationComponent`， 但 `NoEncapsulationComponent` 仍然如预期般生效了，因为 `EmulatedEncapsulationComponent` 的“范围化”样式与其模板中的元素并不匹配。
 
 <img src="generated/images/guide/view-encapsulation/emulated-encapsulation.png" alt="component with no encapsulation">
 
@@ -280,39 +200,35 @@
 
 The third example shows a component that has `ViewEncapsulation.ShadowDom`. This component colors its template elements blue.
 
-第三个例子展示了一个具有 `ViewEncapsulation.ShadowDom` 的组件。此组件将其模板元素染为蓝色。
+第三个示例显示了一个具有 `ViewEncapsulation.ShadowDom` 的组件。此组件会将其模板元素着色为蓝色。
 
 <code-example path="view-encapsulation/src/app/shadow-dom-encapsulation.component.ts" header="src/app/shadow-dom-encapsulation.component.ts"></code-example>>
 
 Angular adds styles for this component only to the shadow DOM host, so they are not visible outside the shadow DOM.
 
-Angular 仅将此组件的样式添加到 shadow DOM 宿主元素中，因此它们在 shadow DOM 之外是不可见的。
+Angular 仅将此组件的样式添加到 shadow DOM 宿主，因此它们在 shadow DOM 之外是不可见的。
 
 Note that Angular also adds the global styles from the `NoEncapsulationComponent` and `ViewEncapsulationComponent` to the shadow DOM host, so those styles are still available to the elements in the template of this component.
 
-请注意，Angular 还将 `NoEncapsulationComponent` 和 `ViewEncapsulationComponent` 的全局样式添加到了 shadow DOM 宿主元素中，因此这些样式仍然可用于该组件模板中的元素。
+请注意，Angular 还将 `NoEncapsulationComponent` 和 `ViewEncapsulationComponent` 的全局样式添加到了 shadow DOM 宿主中，因此这些样式仍然可用于该组件的模板中的元素。
 
 In this example, the `ShadowDomEncapsulationComponent` contains both a `NoEncapsulationComponent` and `ViewEncapsulationComponent`.
 
-在此例子中， `ShadowDomEncapsulationComponent` 包含着 `NoEncapsulationComponent` 和 `ViewEncapsulationComponent` 。
+在这个例子中， `ShadowDomEncapsulationComponent` 包含一个 `NoEncapsulationComponent` 和 `ViewEncapsulationComponent` 。
 
 The styles added by the `ShadowDomEncapsulationComponent` component are available throughout the shadow DOM of this component, and so to both the `NoEncapsulationComponent` and `ViewEncapsulationComponent`.
 
-`ShadowDomEncapsulationComponent` 组件添加的样式在该组件的整个 shadow DOM 中都可用，`NoEncapsulationComponent` 和 `ViewEncapsulationComponent` 也是如此。
+`ShadowDomEncapsulationComponent` 组件添加的样式在该组件的整个 shadow DOM 中都可用，在 `NoEncapsulationComponent` 和 `ViewEncapsulationComponent` 中也是如此。
 
 The `EmulatedEncapsulationComponent` has specific "scoped" styles, so the styling of this component's template is unaffected.
 
-`EmulatedEncapsulationComponent` 具有特定的“范围化”样式，因此该组件模板的样式不受影响。
+`EmulatedEncapsulationComponent` 具有特化的“范围化”样式，因此该组件模板的样式不受影响。
 
 But since styles from `ShadowDomEncapsulationComponent` are added to the shadow host after the global styles, the `h2` style overrides the style from the `NoEncapsulationComponent`.
 The result is that the `<h2>` element in the `NoEncapsulationComponent` is colored blue rather than red, which may not be what the component's author intended.
 
+但是由于 `ShadowDomEncapsulationComponent` 中的样式是在全局样式之后添加到 Shadow Host 中的，因此 `h2` 样式会覆盖 `NoEncapsulationComponent` 中的样式。结果是 `NoEncapsulationComponent` 中的 `<h2>` 元素被着色为蓝色而不是红色，这可能不是组件作者的本意。
+
 <img src="generated/images/guide/view-encapsulation/shadow-dom-encapsulation.png" alt="component with no encapsulation">
 
-<<<<<<< HEAD
-但是由于 `ShadowDomEncapsulationComponent` 中的样式是在全局样式之后添加到 Shadow DOM 宿主中的，因此 `h2` 样式会覆盖 `NoEncapsulationComponent` 中的样式。结果是 `NoEncapsulationComponent` 中的 `<h2>` 元素被染为蓝色而不是红色，这可能不符合组件作者的意图。
-
-<img src="generated/images/guide/view-encapsulation/shadow-dom-encapsulation.png" alt="component with no encapsulation">
-=======
-@reviewed 2021-11-10
->>>>>>> 8ebc946c
+@reviewed 2021-11-10