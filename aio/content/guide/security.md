# Security

# 安全

This topic describes Angular's built-in
protections against common web-application vulnerabilities and attacks such as cross-site
scripting attacks. It doesn't cover application-level security, such as authentication and authorization.

本主题会讲述 Angular 为防范 Web 应用常见的安全漏洞和攻击（比如跨站脚本攻击）内置的保护措施，但不会涉及应用级安全，比如用户认证（*这个用户是谁？*）和授权(*这个用户能做什么？*)。

For more information about the attacks and mitigations described below, see [OWASP Guide Project](https://www.owasp.org/index.php/Category:OWASP_Guide_Project).

要了解更多攻防信息，参阅[开放式 Web 应用程序安全项目(OWASP)](https://www.owasp.org/index.php/Category:OWASP_Guide_Project)。

You can run the <live-example></live-example> in Stackblitz and download the code from there.

<<<<<<< HEAD
你可以运行<live-example></live-example>，在 Stackblitz 中试用并下载本页的代码。
=======
{@a report-issues}
>>>>>>> 8ebc946c

<div class="callout is-important">

<header>Reporting vulnerabilities</header>

<header>举报漏洞</header>

To report vulnerabilities in Angular itself, email us at [security@angular.io](mailto:security@angular.io).

给我们（[security@angular.io](mailto:security@angular.io)）发邮件，报告 Angular 本身的漏洞。

For more information about how Google handles security issues, see [Google's security
philosophy](https://www.google.com/about/appsecurity/).

要了解关于“谷歌如何处理安全问题”的更多信息，参阅[谷歌的安全哲学](https://www.google.com/about/appsecurity/)。

</div>

{@a best-practices}

<div class="callout is-helpful">

<header>Best practices</header>

<header>最佳实践</header>

* **Keep current with the latest Angular library releases.**
We regularly update the Angular libraries, and these updates might fix security defects discovered in
previous versions. Check the Angular [change
log](https://github.com/angular/angular/blob/master/CHANGELOG.md) for security-related updates.

   **及时把 Angular 包更新到最新版本。**
我们会频繁的更新 Angular 库，这些更新可能会修复之前版本中发现的安全漏洞。查看 Angular 的[更新记录](https://github.com/angular/angular/blob/master/CHANGELOG.md)，了解与安全有关的更新。

* **Don't modify your copy of Angular.**
Private, customized versions of Angular tend to fall behind the current version and might not include
important security fixes and enhancements. Instead, share your Angular improvements with the
community and make a pull request.

   **不要修改你的 Angular 副本。**
私有的、定制版的 Angular 往往跟不上最新版本，这可能导致你忽略重要的安全修复与增强。反之，应该在社区共享你对 Angular 所做的改进并创建 Pull Request。

* **Avoid Angular APIs marked in the documentation as “_Security Risk_.”**
For more information, see the [Trusting safe values](guide/security#bypass-security-apis) section of this page.

   **避免使用本文档中带“[*安全风险*](guide/security#bypass-security-apis)”标记的 Angular API。** 
  要了解更多信息，请参阅本章的[信任那些安全的值](guide/security#bypass-security-apis)部分。
  
</div>

## Preventing cross-site scripting (XSS)

## 防范跨站脚本(XSS)攻击

[Cross-site scripting (XSS)](https://en.wikipedia.org/wiki/Cross-site_scripting) enables attackers
to inject malicious code into web pages. Such code can then, for example, steal user data (in
particular, login data) or perform actions to impersonate the user. This is one of the most
common attacks on the web.

[跨站脚本(XSS)](https://en.wikipedia.org/wiki/Cross-site_scripting)允许攻击者将恶意代码注入到页面中。这些代码可以偷取用户数据
（特别是它们的登录数据），还可以冒充用户执行操作。它是 Web 上最常见的攻击方式之一。

To block XSS attacks, you must prevent malicious code from entering the DOM (Document Object Model). For example, if
attackers can trick you into inserting a `<script>` tag in the DOM, they can run arbitrary code on
your website. The attack isn't limited to `<script>` tags&mdash;many elements and properties in the
DOM allow code execution, for example, `<img onerror="...">` and `<a href="javascript:...">`. If
attacker-controlled data enters the DOM, expect security vulnerabilities.

为了防范 XSS 攻击，你必须阻止恶意代码进入 DOM。比如，如果某个攻击者能骗你把 `<script>` 标签插入到 DOM，就可以在你的网站上运行任何代码。
除了 `<script>`，攻击者还可以使用很多 DOM 元素和属性来执行代码，比如 `<img onerror="...">`、`<a href="javascript:...">`。
如果攻击者所控制的数据混进了 DOM，就会导致安全漏洞。

### Angular’s cross-site scripting security model

### Angular 的“跨站脚本安全模型”

To systematically block XSS bugs, Angular treats all values as untrusted by default. When a value is inserted into the DOM from a template binding, or interpolation, Angular sanitizes and escapes untrusted values. If a value was already sanitized outside of Angular and is considered safe, communicate this to Angular by marking the [value as trusted](#bypass-security-apis).

为了系统性的防范 XSS 问题，Angular 默认把所有值都当做不可信任的。
当值从模板中以属性（Property）、DOM 元素属性（Attribte)、CSS 类绑定或插值等途径插入到 DOM 中的时候，
Angular 将对这些值进行无害化处理（Sanitize），对不可信的值进行编码。如果某个值已经在 Angular 之外进行过无害化处理，可以确信是安全的，可以[把这个值标记为安全的](#bypass-security-apis)来把这一点通知 Angular。

Unlike values to be used for rendering, Angular templates are considered trusted by default, and should be treated as executable code. Never generate templates by concatenating user input and template syntax. Doing this would enable attackers to [inject arbitrary code](https://en.wikipedia.org/wiki/Code_injection) into your application. To prevent these vulnerabilities, always use the default [AOT template compiler](/guide/security#offline-template-compiler) in production deployments.

与用于渲染的值不同，默认情况下，Angular 模板被认为是受信任的，应被视为可执行代码。切勿通过串联用户输入和模板语法来生成模板。这样做会使攻击者能够[将任意代码注入](https://en.wikipedia.org/wiki/Code_injection)你的应用程序。为避免这些漏洞，请始终在生产部署中[使用默认的 AOT 模板编译器。](/guide/security#offline-template-compiler)

An additional layer of protection can be provided through the use of Content security policy and Trusted Types. These web platform features operate at the DOM level which is the most effective place to prevent XSS issues because they can't be bypassed using other, lower-level APIs. For this reason, we strongly encourage developers to take advantage of these features by configuring the [content security policy](#content-security-policy) for their application and enabling [trusted types enforcement](#trusted-types).

借助内容安全策略和可信类型，可以提供额外的保护层。这些 Web 平台特性会在 DOM 级别运行，这是用来防范 XSS 问题的最有效位置，因为即使使用其它低级 API 也无法绕过它们。出于这个原因，我们强烈建议开发人员通过为其应用程序配置[内容安全策略](#content-security-policy)并启用[强制可信类型](#trusted-types)来利用这些特性。

### Sanitization and security contexts

### 无害化处理与安全环境

_Sanitization_ is the inspection of an untrusted value, turning it into a value that's safe to insert into
the DOM. In many cases, sanitization doesn't change a value at all. Sanitization depends on context:
a value that's harmless in CSS is potentially dangerous in a URL.

无害化处理会审查不可信的值，并将它们转换成可以安全插入到 DOM 的形式。多数情况下，这些值并不会在处理过程中发生任何变化。
无害化处理的方式取决于所在的环境：一个在 CSS 里面无害的值，可能在 URL 里很危险。

Angular defines the following security contexts:

Angular 定义了四个安全环境 - HTML，样式，URL，和资源 URL：

* **HTML** is used when interpreting a value as HTML, for example, when binding to `innerHtml`.

   **HTML**：值需要被解释为 HTML 时使用，比如当绑定到 `innerHTML` 时。

* **Style** is used when binding CSS into the `style` property.

   **样式**：值需要作为 CSS 绑定到 `style` 属性时使用。

* **URL** is used for URL properties, such as `<a href>`.

   **URL**：值需要被用作 URL 属性时使用，比如 `<a href>`。

* **Resource URL** is a URL that is loaded and executed as code, for example, in `<script src>`.

   **资源 URL**的值需要作为代码进行加载并执行，比如 `<script src>` 中的 URL。

Angular sanitizes untrusted values for HTML, styles, and URLs; sanitizing resource URLs isn't
possible because they contain arbitrary code. In development mode, Angular prints a console warning
when it has to change a value during sanitization.

Angular 会对前三项中种不可信的值进行无害化处理，但不能对第四种资源 URL 进行无害化，因为它们可能包含任何代码。在开发模式下，
如果在进行无害化处理时需要被迫改变一个值，Angular 就会在控制台上输出一个警告。

### Sanitization example

### 无害化范例

The following template binds the value of `htmlSnippet`, once by interpolating it into an element's
content, and once by binding it to the `innerHTML` property of an element:

下面的例子绑定了 `htmlSnippet` 的值，一次把它放进插值里，另一次把它绑定到元素的 `innerHTML` 属性上。

<code-example path="security/src/app/inner-html-binding.component.html" header="src/app/inner-html-binding.component.html"></code-example>

Interpolated content is always escaped&mdash;the HTML isn't interpreted and the browser displays
angle brackets in the element's text content.

插值的内容总会被编码 - 其中的 HTML 不会被解释，所以浏览器会在元素的文本内容中显示尖括号。

For the HTML to be interpreted, bind it to an HTML property such as `innerHTML`. But binding
a value that an attacker might control into `innerHTML` normally causes an XSS
vulnerability. For example, one could execute JavaScript in a following way:

如果希望这段 HTML 被正常解释，就必须绑定到一个 HTML 属性上，比如 `innerHTML`。但是如果把一个可能被攻击者控制的值绑定到 `innerHTML` 就会导致 XSS 漏洞。
比如，某些人可以用这种方式来执行恶意代码：

<code-example path="security/src/app/inner-html-binding.component.ts" header="src/app/inner-html-binding.component.ts (class)" region="class"></code-example>

Angular recognizes the value as unsafe and automatically sanitizes it, which removes the `script` element but keeps safe content such as the `<b>` element.

Angular 认为这些值是不安全的，并自动进行无害化处理。它会移除 `script` 元素，但保留安全的内容，比如该片段中的 `<b>` 元素。

<div class="lightbox">
  <img src='generated/images/guide/security/binding-inner-html.png' alt='A screenshot showing interpolated and bound HTML values'>
</div>

### Direct use of the DOM APIs and explicit sanitization calls

### 避免直接使用 DOM API

Unless you enforce Trusted Types, the built-in browser DOM APIs don't automatically protect you from security vulnerabilities.
For example, `document`, the node available through `ElementRef`, and many third-party APIs
contain unsafe methods. In the same way, if you interact with other libraries that manipulate
the DOM, you likely won't have the same automatic sanitization as with Angular interpolations.
Avoid directly interacting with the DOM and instead use Angular templates where possible.

除非你强制使用可信类型（Trusted Types），否则浏览器内置的 DOM API 不会自动保护你免受安全漏洞的侵害。比如 `document`、通过 `ElementRef` 拿到的节点和很多第三方 API，都可能包含不安全的方法。如果你使用能操纵 DOM 的其它库，也同样无法借助像 Angular 插值那样的自动清理功能。
所以，要避免直接和 DOM 打交道，而是尽可能使用 Angular 模板。

For cases where this is unavoidable, use the built-in Angular sanitization functions.
Sanitize untrusted values with the [DomSanitizer.sanitize](api/platform-browser/DomSanitizer#sanitize)
method and the appropriate `SecurityContext`. That function also accepts values that were
marked as trusted using the `bypassSecurityTrust`... functions, and will not sanitize them,
as [described below](#bypass-security-apis).

浏览器内置的 DOM API 不会自动针对安全漏洞进行防护。比如，`document`（它可以通过 `ElementRef` 访问）以及其它第三方 API 都可能包含不安全的方法。
要避免直接与 DOM 交互，只要可能，就尽量使用 Angular 模板。

{@a bypass-security-apis}

### Trusting safe values

### 信任安全值

Sometimes applications genuinely need to include executable code, display an `<iframe>` from some
URL, or construct potentially dangerous URLs. To prevent automatic sanitization in any of these
situations, tell Angular that you inspected a value, checked how it was generated, and made
sure it will always be secure. But *be careful*. If you trust a value that might be malicious, you
are introducing a security vulnerability into your application. If in doubt, find a professional
security reviewer.

有时候，应用程序确实需要包含可执行的代码，比如使用 URL 显示 `<iframe>`，或者构造出有潜在危险的 URL。
    为了防止在这种情况下被自动无害化，可以告诉 Angular，你已经审查了这个值，检查了它是怎么生成的，并确信它总是安全的。
    但是**千万要小心**！如果你信任了一个可能是恶意的值，就会在应用中引入一个安全漏洞。如果你有疑问，请找一个安全专家复查下。

To mark a value as trusted, inject `DomSanitizer` and call one of the
following methods:

注入 `DomSanitizer` 服务，然后调用下面的方法之一，你就可以把一个值标记为可信任的。

* `bypassSecurityTrustHtml`

* `bypassSecurityTrustScript`

* `bypassSecurityTrustStyle`

* `bypassSecurityTrustUrl`

* `bypassSecurityTrustResourceUrl`

Remember, whether a value is safe depends on context, so choose the right context for
your intended use of the value. Imagine that the following template needs to bind a URL to a
`javascript:alert(...)` call:

记住，一个值是否安全取决于它所在的环境，所以你要为这个值按预定的用法选择正确的环境。假设下面的模板需要把 `javascript.alert(...)` 方法绑定到 URL。

<code-example path="security/src/app/bypass-security.component.html" header="src/app/bypass-security.component.html (URL)" region="URL"></code-example>

Normally, Angular automatically sanitizes the URL, disables the dangerous code, and
in development mode, logs this action to the console. To prevent
this, mark the URL value as a trusted URL using the `bypassSecurityTrustUrl` call:

通常，Angular 会自动无害化这个 URL 并禁止危险的代码。为了防止这种行为，可以调用 `bypassSecurityTrustUrl` 把这个 URL 值标记为一个可信任的 URL：

<code-example path="security/src/app/bypass-security.component.ts" header="src/app/bypass-security.component.ts (trust-url)" region="trust-url"></code-example>

<div class="lightbox">
  <img src='generated/images/guide/security/bypass-security-component.png' alt='A screenshot showing an alert box created from a trusted URL'>
</div>

If you need to convert user input into a trusted value, use a
component method. The following template lets users enter a YouTube video ID and load the
corresponding video in an `<iframe>`. The `<iframe src>` attribute is a resource URL security
context, because an untrusted source can, for example, smuggle in file downloads that unsuspecting users
could execute. So call a method on the component to construct a trusted video URL, which causes
Angular to let binding into `<iframe src>`:

如果需要把用户输入转换为一个可信任的值，可以在组件方法中处理。下面的模板允许用户输入一个 YouTube 视频的 ID，
  然后把相应的视频加载到 `<iframe>` 中。`<iframe src>` 是一个“资源 URL”的安全环境，因为不可信的源码可能作为文件下载到本地，被毫无防备的用户执行。
  所以要调用一个组件方法来构造一个新的、可信任的视频 URL，这样 Angular 就会允许把它绑定到 `<iframe src>`。

<code-example path="security/src/app/bypass-security.component.html" header="src/app/bypass-security.component.html (iframe)" region="iframe"></code-example>

<code-example path="security/src/app/bypass-security.component.ts" header="src/app/bypass-security.component.ts (trust-video-url)" region="trust-video-url"></code-example>

{@a content-security-policy}
### Content security policy

### 内容安全政策

Content Security Policy (CSP) is a defense-in-depth
technique to prevent XSS. To enable CSP, configure your web server to return an appropriate
`Content-Security-Policy`HTTPheader. Read more about content security policy at the
[Web Fundamentals guide](https://developers.google.com/web/fundamentals/security/csp) on the
Google Developers website.

内容安全策略（CSP）是防止 XSS 的深度防御技术。要启用 CSP，请将你的 Web 服务器配置为返回适当的 `Content-Security-Policy` HTTP 请求头。在 Google Developers 网站上的[《网络基础知识》指南](https://developers.google.com/web/fundamentals/security/csp)中了解有关内容安全政策的更多信息。

The minimal policy required for brand new Angular is:

新版 Angular 所需的最小化策略是：

```
default-src 'self'; style-src 'self' 'unsafe-inline';
```

* The `default-src 'self';` section allows the page to load all its required resources from the same
  origin.

  `default-src 'self';` 部分允许页面从同一来源加载所有需要的资源。

* `style-src 'self' 'unsafe-inline';` allows the page to load global styles from the same origin
  (`'self'`) and enables components to load their styles (`'unsafe-inline'` - see
  [`angular/angular#6361`](https://github.com/angular/angular/issues/6361)).

  `style-src 'self' 'unsafe-inline';` 允许页面从同一来源（ `'self'` ）加载全局样式并允许组件加载它们的样式（ `'unsafe-inline'` - 参见[`angular/angular#6361`](https://github.com/angular/angular/issues/6361) ）。

Angular itself requires only these settings to function correctly. As your project grows, however, you may need to expand your CSP settings beyond this minimum to accommodate additional features specific to your application.

Angular 本身只需要这些设置即可正常运行。但是，随着项目的增长，你可能需要将 CSP 设置扩展到超乎此最小值，以支持应用特有的一些其它特性。

{@a trusted-types}
### Enforcing Trusted Types

### 强制执行可信类型

We recommend the use of [Trusted Types](https://w3c.github.io/webappsec-trusted-types/dist/spec/) as a way to help secure your applications from cross-site scripting attacks. Trusted Types is a [web platform](https://en.wikipedia.org/wiki/Web_platform)
feature that can help you prevent cross-site scripting attacks by enforcing
safer coding practices. Trusted Types can also help simplify the auditing of application code.

我们建议使用[可信类型](https://w3c.github.io/webappsec-trusted-types/dist/spec/)来帮助保护你的应用程序免受跨站脚本攻击。 可信类型是一项 [Web 平台](https://en.wikipedia.org/wiki/Web_platform)功能，可通过实施更安全的编码实践来帮助你防范跨站脚本攻击。可信类型还可以帮助简化应用程序代码的审计。

<div class="callout is-helpful">

Trusted Types might not yet be available in all browsers your application targets. In the case your Trusted-Types-enabled application runs in a browser that doesn't support Trusted Types, the functionality of the application will be preserved, and your application will be guarded against XSS by way of Angular's DomSanitizer. See [caniuse.com/trusted-types](https://caniuse.com/trusted-types) for the current browser support.

可信类型可能尚未在你的应用程序目标的所有浏览器中可用。如果启用了可信类型的应用程序在不支持可信类型的浏览器中运行，应用程序的功能将被保留，并且你的应用程序将通过 Angular 的 DomSanitizer 防范 XSS。有关当前浏览器支持，请参阅 [caniuse.com/trusted-types](https://caniuse.com/trusted-types) 。

</div>

To enforce Trusted Types for your application, you must configure your application's web server to emit HTTP headers with one of the following Angular policies:

要为你的应用程序强制实施可信类型，你必须将应用程序的 Web 服务器配置为使用以下 Angular 策略之一发出 HTTP 请求头：

* `angular` - This policy is used in security-reviewed code that is internal to Angular, and is required for Angular to function when Trusted Types are enforced. Any inline template values or content sanitized by Angular is treated as safe by this policy.

  `angular` - 此策略用于 Angular 内部经过安全审查的代码，并且当强制执行可信类型时，Angular 需要此策略才能正常运行。任何由 Angular 清理的内联模板值或内容都被此政策视为安全的。

* `angular#unsafe-bypass` - This policy is used for applications that use any of the methods in Angular's [DomSanitizer](api/platform-browser/DomSanitizer) that bypass security, such as `bypassSecurityTrustHtml`. Any application that uses these methods must enable this policy.

  `angular#unsafe-bypass` - 此策略用于要使用 Angular 的 [DomSanitizer](api/platform-browser/DomSanitizer) 的各个方法来绕过安全性的应用程序，例如 `bypassSecurityTrustHtml` 。任何使用了这些方法的应用程序都必须启用此策略。

* `angular#unsafe-jit` - This policy is used by the [JIT compiler](api/core/Compiler). You must enable this policy if your application interacts directly with the JIT compiler or is running in JIT mode using the [platform browser dynamic](api/platform-browser-dynamic/platformBrowserDynamic).

  `angular#unsafe-jit` - [JIT 编译器](api/core/Compiler)使用此策略。如果你的应用程序直接与 JIT 编译器交互或使用 [platformBrowserDynamic](api/platform-browser-dynamic/platformBrowserDynamic) 在 JIT 模式下运行，则必须启用此策略。

You should configure the HTTP headers for Trusted Types in the following locations:

你应该在以下位置为可信类型配置 HTTP 请求头：

* Production serving infrastructure

  生产环境基础设施服务器

* Angular CLI (`ng serve`), using the `headers` property in the `angular.json` file, for local development and end-to-end testing

  Angular CLI ( `ng serve` )，使用 `angular.json` 文件中的 `headers` 属性，用于本地开发和端到端测试

* Karma (`ng test`), using the `customHeaders` property in the `karma.config.js` file, for unit testing

  Karma ( `ng test` )，使用 `karma.config.js` 文件中的 `customHeaders` 属性，进行单元测试

The following is an example of a header specifically configured for Trusted Types and Angular:

以下是为可信类型和 Angular 配置的请求头示例：

<code-example language="html">
Content-Security-Policy: trusted-types angular; require-trusted-types-for 'script';
</code-example>

The following is an example of a header specifically configured for Trusted Types and Angular applications that use any of the methods in Angular's [DomSanitizer](api/platform-browser/DomSanitizer) that bypasses security.

以下是为可信类型和 Angular 应用程序专门配置的请求头示例，这些应用程序使用了 Angular [DomSanitizer](api/platform-browser/DomSanitizer) 中那些可以绕过安全性的方法。

<code-example language="html">
Content-Security-Policy: trusted-types angular angular#unsafe-bypass; require-trusted-types-for 'script';
</code-example>

The following is an example of a header specifically configured for Trusted Types and Angular applications using JIT:

以下是使用 JIT，且专门为可信类型和 Angular 应用程序配置的请求头示例：

<code-example language="html">
Content-Security-Policy: trusted-types angular angular#unsafe-jit; require-trusted-types-for 'script';
</code-example>

<div class="callout is-helpful">

<header>Community contributions</header>
<header>社区贡献</header>

To learn more about troubleshooting Trusted Type configurations, the following resource might be helpful:

要了解关于如何对可信类型配置进行故障排除的更多信息，以下资源可能会有所帮助：

[Prevent DOM-based cross-site scripting vulnerabilities with Trusted Types](https://web.dev/trusted-types/#how-to-use-trusted-types)

[使用可信类型防范基于 DOM 的跨站脚本漏洞](https://web.dev/trusted-types/#how-to-use-trusted-types)

</div>

{@a offline-template-compiler}

### Use the AOT template compiler

### 使用 AOT 模板编译器

The AOT template compiler prevents a whole class of vulnerabilities called template injection,
and greatly improves application performance. The AOT template compiler is the default compiler used by Angular CLI applications, and you should use it in all production deployments.

AOT 模板编译器可防止称为模板注入的一整类漏洞，并大大提高了应用程序性能。AOT 模板编译器是 Angular CLI 应用程序使用的默认编译器，你应该在所有生产部署中使用它。

An alternative to the AOT compiler is the JIT compiler which compiles templates to executable template code within the browser at runtime. Angular trusts template code, so dynamically generating templates and compiling them, in particular templates containing user data, circumvents Angular's built-in protections and is a security anti-pattern. For information about dynamically constructing forms in a safe way, see the [Dynamic Forms](guide/dynamic-form) guide.

AOT 编译器的替代方法是 JIT 编译器，它可以在运行时将模板编译为浏览器中的可执行模板代码。Angular 信任这些模板代码，因此动态生成模板并进行编译（尤其是包含用户数据的模板）可以规避 Angular 的内置保护，并且是一种安全性方面的反模式。要了解如何以安全方式动态构建表单，请参见[《动态表单》](guide/dynamic-form)指南。

{@a server-side-xss}
### Server-side XSS protection

### 服务器端 XSS 保护

HTML constructed on the server is vulnerable to injection attacks. Injecting template code into an Angular application is the same as injecting executable code into the application: it gives the attacker full control over the application. To prevent this, use a templating language that automatically escapes values to prevent XSS vulnerabilities on the server. Don't generate Angular templates on the server side using a templating language; doing this carries a high risk of introducing template-injection vulnerabilities.

在服务器上构造的 HTML 容易受到注入攻击。将模板代码注入到 Angular 应用程序中与注入可执行代码是一样的：它使攻击者可以完全控制该应用程序。为避免这种情况，请使用一种模板语言来自动转义值以防止服务器上的 XSS 漏洞。不要在服务器端使用模板语言生成 Angular 模板；这样做会带来引入模板注入漏洞的高风险。

{@a http}
## HTTP-level vulnerabilities

## HTTP 级漏洞

Angular has built-in support to help prevent two common HTTP vulnerabilities, cross-site request
forgery (CSRF or XSRF) and cross-site script inclusion (XSSI). Both of these must be mitigated primarily
on the server side, but Angular provides helpers to make integration on the client side easier.

Angular 内置了一些支持来防范两个常见的 HTTP 漏洞：跨站请求伪造（XSRF）和跨站脚本包含（XSSI）。
这两个漏洞主要在服务器端防范，但是 Angular 也自带了一些辅助特性，可以让客户端的集成变得更容易。

{@a xsrf}
### Cross-site request forgery

### 跨站请求伪造

In a cross-site request forgery (CSRF or XSRF), an attacker tricks the user into visiting
a different web page (such as `evil.com`) with malignant code that secretly sends a malicious request
to the application's web server (such as `example-bank.com`).

在跨站请求伪造（XSRF 或 CSFR）中，攻击者欺骗用户，让他们访问一个假冒页面(例如 `evil.com`)，
该页面带有恶意代码，秘密的向你的应用程序服务器发送恶意请求(例如 `example-bank.com`)。

Assume the user is logged into the application at `example-bank.com`.
The user opens an email and clicks a link to `evil.com`, which opens in a new tab.

假设用户已经在 `example-bank.com` 登录。用户打开一个邮件，点击里面的链接，在新页面中打开 `evil.com`。

The `evil.com` page immediately sends a malicious request to `example-bank.com`.
Perhaps it's a request to transfer money from the user's account to the attacker's account.
The browser automatically sends the `example-bank.com` cookies (including the authentication cookie) with this request.

该 `evil.com` 页面立刻发送恶意请求到 `example-bank.com`。这个请求可能是从用户账户转账到攻击者的账户。
与该请求一起，浏览器自动发出 `example-bank.com` 的 cookie。

If the `example-bank.com` server lacks XSRF protection, it can't tell the difference between a legitimate
request from the application and the forged request from `evil.com`.

如果 `example-bank.com` 服务器缺乏 XSRF 保护，就无法辨识请求是从应用程序发来的合法请求还是从 `evil.com` 来的假请求。

To prevent this, the application must ensure that a user request originates from the real
application, not from a different site.
The server and client must cooperate to thwart this attack.

为了防止这种情况，你必须确保每个用户的请求都是从你自己的应用中发出的，而不是从另一个网站发出的。
  客户端和服务器必须合作来抵挡这种攻击。

In a common anti-XSRF technique, the application server sends a randomly
generated authentication token in a cookie.
The client code reads the cookie and adds a custom request header with the token in all subsequent requests.
The server compares the received cookie value to the request header value and rejects the request if the values are missing or don't match.

常见的反 XSRF 技术是服务器随机生成一个用户认证令牌到 cookie 中。
  客户端代码获取这个 cookie，并用它为接下来所有的请求添加自定义请求页头。
  服务器比较收到的 cookie 值与请求页头的值，如果它们不匹配，便拒绝请求。

This technique is effective because all browsers implement the _same origin policy_. Only code from the website
on which cookies are set can read the cookies from that site and set custom headers on requests to that site.
That means only your application can read this cookie token and set the custom header. The malicious code on `evil.com` can't.

这个技术之所以有效，是因为所有浏览器都实现了*同源策略*。只有设置 cookie 的网站的代码可以访问该站的 cookie，并为该站的请求设置自定义页头。
  这就是说，只有你的应用程序可以获取这个 cookie 令牌和设置自定义页头。`evil.com` 的恶意代码不能。

Angular's `HttpClient` has built-in support for the client-side half of this technique. Read about it more in the [HttpClient guide](/guide/http#security-xsrf-protection).

Angular 的 `HttpClient` 对这项技术的客户端部分提供了内置的支持要了解更多信息，参阅 [HttpClient 部分](/guide/http#security-xsrf-protection)。

For information about CSRF at the Open Web Application Security Project (OWASP), see
[Cross-Site Request Forgery (CSRF)](https://owasp.org/www-community/attacks/csrf) and
[Cross-Site Request Forgery (CSRF) Prevention Cheat Sheet](https://cheatsheetseries.owasp.org/cheatsheets/Cross-Site_Request_Forgery_Prevention_Cheat_Sheet.html).
The Stanford University paper
[Robust Defenses for Cross-Site Request Forgery](https://seclab.stanford.edu/websec/csrf/csrf.pdf) is a rich source of detail.

可到 "开放式 Web 应用程序安全项目 (OWASP) " 深入了解 CSRF，参阅[Cross-Site Request Forgery (CSRF)](https://www.owasp.org/index.php/Cross-Site_Request_Forgery_%28CSRF%29)
和[Cross-Site Request Forgery (CSRF) Prevention Cheat Sheet](https://www.owasp.org/index.php/CSRF_Prevention_Cheat_Sheet)。
这个斯坦福大学论文 [Robust Defenses for Cross-Site Request Forgery](https://seclab.stanford.edu/websec/csrf/csrf.pdf) 有详尽的细节。

See also Dave Smith's 
[talk on XSRF at AngularConnect 2016](https://www.youtube.com/watch?v=9inczw6qtpY "Cross Site Request Funkery Securing Your Angular Apps From Evil Doers").

参阅 Dave Smith 在<a href="https://www.youtube.com/watch?v=9inczw6qtpY" target="_blank" title="Cross Site Request Funkery Securing Your Angular Apps From Evil Doers">AngularConnect 2016 关于 XSRF 的演讲</a>。

{@a xssi}
### Cross-site script inclusion (XSSI)

### 跨站脚本包含(XSSI)

Cross-site script inclusion, also known as JSON vulnerability, can allow an attacker's website to
read data from a JSON API. The attack works on older browsers by overriding built-in JavaScript
object constructors, and then including an API URL using a `<script>` tag.

跨站脚本包含，也被称为 Json 漏洞，它可以允许一个攻击者的网站从 JSON API 读取数据。这种攻击发生在老的浏览器上，
它重写原生 JavaScript 对象的构造函数，然后使用 `<script>` 标签包含一个 API 的 URL。

This attack is only successful if the returned JSON is executable as JavaScript. Servers can
prevent an attack by prefixing all JSON responses to make them non-executable, by convention, using the
well-known string `")]}',\n"`.

只有在返回的 JSON 能像 JavaScript 一样可以被执行时，这种攻击才会生效。所以服务端会约定给所有 JSON 响应体加上前缀 `")]}',\n"`，来把它们标记为不可执行的，
以防范这种攻击。

Angular's `HttpClient` library recognizes this convention and automatically strips the string
`")]}',\n"` from all responses before further parsing.

Angular 的 `HttpClient` 库会识别这种约定，并在进一步解析之前，自动把字符串 `")]}',\n"` 从所有响应中去掉。

For more information, see the XSSI section of this [Google web security blog
post](https://security.googleblog.com/2011/05/website-security-for-webmasters.html).

要学习更多这方面的知识，请参阅[谷歌 Web 安全博客文章](https://security.googleblog.com/2011/05/website-security-for-webmasters.html)的 XSSI 小节。

{@a code-review}
## Auditing Angular applications

## 审计 Angular 应用程序

Angular applications must follow the same security principles as regular web applications, and
must be audited as such. Angular-specific APIs that should be audited in a security review,
such as the [_bypassSecurityTrust_](guide/security#bypass-security-apis) methods, are marked in the documentation
as security sensitive.

Angular 应用应该遵循和常规 Web 应用一样的安全原则并按照这些原则进行审计。Angular 中某些应该在安全评审中被审计的 API（
比如[*bypassSecurityTrust*](guide/security#bypass-security-apis) API）都在文档中被明确标记为安全性敏感的。<|MERGE_RESOLUTION|>--- conflicted
+++ resolved
@@ -14,11 +14,9 @@
 
 You can run the <live-example></live-example> in Stackblitz and download the code from there.
 
-<<<<<<< HEAD
 你可以运行<live-example></live-example>，在 Stackblitz 中试用并下载本页的代码。
-=======
+
 {@a report-issues}
->>>>>>> 8ebc946c
 
 <div class="callout is-important">
 
