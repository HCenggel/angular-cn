<<<<<<< HEAD
# JavaScript Modules vs. NgModules

# JavaScript 模块 vs. NgModule

#### Prerequisites

#### 前提条件

A basic understanding of [JavaScript/ECMAScript modules](https://hacks.mozilla.org/2015/08/es6-in-depth-modules/).

对 [JavaScript/ECMAScript 模块](https://hacks.mozilla.org/2015/08/es6-in-depth-modules/) 有基本的了解。

<hr>
=======
# JavaScript modules vs. NgModules
>>>>>>> 6d28a209

JavaScript and Angular use modules to organize code, and
though they organize it differently, Angular apps rely on both.

<<<<<<< HEAD
JavaScript 和 Angular 都使用模块来组织代码，虽然它们的组织形式不同，但 Angular 的应用会同时依赖两者。
=======
>>>>>>> 6d28a209

## JavaScript modules

## JavaScript 模块

In JavaScript, modules are individual files with JavaScript code in them. To make what’s in them available, you write an export statement, usually after the relevant code, like this:

在 JavaScript 中，模块是内含 JavaScript 代码的独立文件。要让其中的东西可用，你要写一个导出语句，通常会放在相应的代码之后，类似这样：

```typescript

export class AppComponent { ... }

```

Then, when you need that file’s code in another file, you import it like this:

然后，当你在其它文件中需要这个文件的代码时，要像这样导入它：

```typescript

import { AppComponent } from './app.component';

```

JavaScript modules help you namespace, preventing accidental global variables.

<<<<<<< HEAD
JavaScript 模块让你能为代码加上命名空间，防止因为全局变量而引起意外。
=======
For more information on JavaScript modules, see [JavaScript/ECMAScript modules](https://hacks.mozilla.org/2015/08/es6-in-depth-modules/).
>>>>>>> 6d28a209

## NgModules

<!-- KW-- perMisko: let's discuss. This does not answer the question why it is different. Also, last sentence is confusing.-->

NgModules are classes decorated with `@NgModule`. The `@NgModule` decorator’s `imports` array tells Angular what other NgModules the current module needs. The modules in the `imports` array are different than JavaScript modules because they are NgModules rather than regular JavaScript modules. Classes with an `@NgModule` decorator are by convention kept in their own files, but what makes them an `NgModule` isn’t being in their own file, like JavaScript modules; it’s the presence of `@NgModule` and its metadata.

NgModule 是一些带有 `@NgModule` 装饰器的类。`@NgModule` 装饰器的 `imports` 数组会告诉 Angular 哪些其它的 NgModule 是当前模块所需的。
`imports` 数组中的这些模块与 JavaScript 模块不同，它们都是 NgModule 而不是常规的 JavaScript 模块。
带有 `@NgModule` 装饰器的类通常会习惯性地放在单独的文件中，但单独的文件并不像 JavaScript 模块那样作为必要条件，而是因为它带有 `@NgModule` 装饰器及其元数据。

The `AppModule` generated from the [Angular CLI](cli) demonstrates both kinds of modules in action:

[Angular CLI](cli) 生成的 `AppModule` 实际演示了这两种模块：

```typescript

/* These are JavaScript import statements. Angular doesn’t know anything about these. */
import { BrowserModule } from '@angular/platform-browser';
import { NgModule } from '@angular/core';

import { AppComponent } from './app.component';

/* The @NgModule decorator lets Angular know that this is an NgModule. */
@NgModule({
  declarations: [
    AppComponent
  ],
  imports: [     /* These are NgModule imports. */
    BrowserModule
  ],
  providers: [],
  bootstrap: [AppComponent]
})
export class AppModule { }

```

The NgModule classes differ from JavaScript module in the following key ways:

NgModule 类与 JavaScript 模块有下列关键性的不同：

* An NgModule bounds [declarable classes](guide/ngmodule-faq#q-declarable) only.
Declarables are the only classes that matter to the [Angular compiler](guide/ngmodule-faq#q-angular-compiler).

   NgModule 只绑定了[*可声明的类*](guide/ngmodule-faq#q-declarable)，这些可声明的类只是供 [Angular 编译器](guide/ngmodule-faq#q-angular-compiler)用的。

* Instead of defining all member classes in one giant file as in a JavaScript module,
you list the module's classes in the `@NgModule.declarations` list.

   与 JavaScript 类把它所有的成员类都放在一个巨型文件中不同，你要把该模块的类列在它的 `@NgModule.declarations` 列表中。

* An NgModule can only export the [declarable classes](guide/ngmodule-faq#q-declarable)
it owns or imports from other modules. It doesn't declare or export any other kind of class.

   NgModule 只能导出[*可声明的类*](guide/ngmodule-faq#q-declarable)。这可能是它自己拥有的也可能是从其它模块中导入的。它不会声明或导出任何其它类型的类。

* Unlike JavaScript modules, an NgModule can extend the _entire_ application with services
by adding providers to the `@NgModule.providers` list.

   与 JavaScript 模块不同，NgModule 可以通过把服务提供商加到 `@NgModule.providers` 列表中，来用服务扩展*整个*应用。

<hr />

## More on NgModules

## 关于 NgModule 的更多知识

For more information on NgModules, see:

要了解关于 NgModule 的更多知识，参见

* [Bootstrapping](guide/bootstrapping).

   [引导启动](guide/bootstrapping)。

* [Frequently used modules](guide/frequent-ngmodules).

   [常用模块](guide/frequent-ngmodules)。

* [Providers](guide/providers).

   [服务提供商](guide/providers)。<|MERGE_RESOLUTION|>--- conflicted
+++ resolved
@@ -1,28 +1,11 @@
-<<<<<<< HEAD
-# JavaScript Modules vs. NgModules
+# JavaScript modules vs. NgModules
 
 # JavaScript 模块 vs. NgModule
-
-#### Prerequisites
-
-#### 前提条件
-
-A basic understanding of [JavaScript/ECMAScript modules](https://hacks.mozilla.org/2015/08/es6-in-depth-modules/).
-
-对 [JavaScript/ECMAScript 模块](https://hacks.mozilla.org/2015/08/es6-in-depth-modules/) 有基本的了解。
-
-<hr>
-=======
-# JavaScript modules vs. NgModules
->>>>>>> 6d28a209
 
 JavaScript and Angular use modules to organize code, and
 though they organize it differently, Angular apps rely on both.
 
-<<<<<<< HEAD
 JavaScript 和 Angular 都使用模块来组织代码，虽然它们的组织形式不同，但 Angular 的应用会同时依赖两者。
-=======
->>>>>>> 6d28a209
 
 ## JavaScript modules
 
@@ -50,11 +33,11 @@
 
 JavaScript modules help you namespace, preventing accidental global variables.
 
-<<<<<<< HEAD
 JavaScript 模块让你能为代码加上命名空间，防止因为全局变量而引起意外。
-=======
+
 For more information on JavaScript modules, see [JavaScript/ECMAScript modules](https://hacks.mozilla.org/2015/08/es6-in-depth-modules/).
->>>>>>> 6d28a209
+
+要了解 JavaScript 模块的更多知识，参见 [JavaScript/ECMAScript 模块](https://hacks.mozilla.org/2015/08/es6-in-depth-modules/)。
 
 ## NgModules
 
