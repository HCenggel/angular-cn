# The RxJS library

# RxJS 库

Reactive programming is an asynchronous programming paradigm concerned with data streams and the propagation of change ([Wikipedia](https://en.wikipedia.org/wiki/Reactive_programming)). RxJS (Reactive Extensions for JavaScript) is a library for reactive programming using observables that makes it easier to compose asynchronous or callback-based code. See ([RxJS Docs](https://rxjs.dev/guide/overview)).

响应式编程是一种面向数据流和变更传播的异步编程范式（[Wikipedia](https://zh.wikipedia.org/wiki/%E5%93%8D%E5%BA%94%E5%BC%8F%E7%BC%96%E7%A8%8B)）。RxJS（响应式扩展的 JavaScript 版）是一个使用可观察对象进行响应式编程的库，它让组合异步代码和基于回调的代码变得更简单。参阅 [RxJS 官方文档](https://rxjs.dev/guide/overview)。

RxJS provides an implementation of the `Observable` type, which is needed until the type becomes part of the language and until browsers support it. The library also provides utility functions for creating and working with observables. These utility functions can be used for:

RxJS 提供了一种对 `Observable` 类型的实现，直到 `Observable` 成为了 JavaScript 语言的一部分并且浏览器支持它之前，它都是必要的。这个库还提供了一些工具函数，用于创建和使用可观察对象。这些工具函数可用于：

* Converting existing code for async operations into observables

   把现有的异步代码转换成可观察对象

* Iterating through the values in a stream

   迭代流中的各个值

* Mapping values to different types

   把这些值映射成其它类型

* Filtering streams

   对流进行过滤

* Composing multiple streams

   组合多个流

## Observable creation functions

<<<<<<< HEAD
## 创建可观察对象的函数

RxJS offers a number of functions that can be used to create new observables. These functions can simplify the process of creating observables from things such as events, timers, promises, and so on. For example:
=======
RxJS offers a number of functions that can be used to create new observables. These functions can simplify the process of creating observables from things such as events, timers, and promises. For example:
>>>>>>> 08caeadd

RxJS 提供了一些用来创建可观察对象的函数。这些函数可以简化根据某些东西创建可观察对象的过程，比如事件、定时器、承诺等等。比如：

<code-example path="rx-library/src/simple-creation.1.ts" region="promise" header="Create an observable from a promise"></code-example>

<code-example path="rx-library/src/simple-creation.2.ts" region="interval" header="Create an observable from a counter"></code-example>

<code-example path="rx-library/src/simple-creation.3.ts" region="event" header="Create an observable from an event"></code-example>

<code-example path="rx-library/src/simple-creation.ts" region="ajax" header="Create an observable that creates an AJAX request"></code-example>

## Operators

## 操作符

Operators are functions that build on the observables foundation to enable sophisticated manipulation of collections. For example, RxJS defines operators such as `map()`, `filter()`, `concat()`, and `flatMap()`.

操作符是基于可观察对象构建的一些对集合进行复杂操作的函数。RxJS 定义了一些操作符，比如 `map()`、`filter()`、`concat()` 和 `flatMap()`。

Operators take configuration options, and they return a function that takes a source observable. When executing this returned function, the operator observes the source observable’s emitted values, transforms them, and returns a new observable of those transformed values. Here is a simple example:

操作符接受一些配置项，然后返回一个以来源可观察对象为参数的函数。当执行这个返回的函数时，这个操作符会观察来源可观察对象中发出的值，转换它们，并返回由转换后的值组成的新的可观察对象。下面是一个简单的例子：

<code-example path="rx-library/src/operators.ts" header="Map operator"></code-example>

You can use _pipes_ to link operators together. Pipes let you combine multiple functions into a single function. The `pipe()` function takes as its arguments the functions you want to combine, and returns a new function that, when executed, runs the composed functions in sequence.

你可以使用*管道*来把这些操作符链接起来。管道让你可以把多个由操作符返回的函数组合成一个。`pipe()` 函数以你要组合的这些函数作为参数，并且返回一个新的函数，当执行这个新函数时，就会顺序执行那些被组合进去的函数。

A set of operators applied to an observable is a recipe&mdash;that is, a set of instructions for producing the values you’re interested in. By itself, the recipe doesn’t do anything. You need to call `subscribe()` to produce a result through the recipe.

应用于某个可观察对象上的一组操作符就像一个处理流程 —— 也就是说，对你感兴趣的这些值进行处理的一组操作步骤。这个处理流程本身不会做任何事。你需要调用 `subscribe()` 来通过处理流程得出并生成一个结果。

Here’s an example:

例子如下：

<code-example path="rx-library/src/operators.1.ts" header="Standalone pipe function"></code-example>

The `pipe()` function is also a method on the RxJS `Observable`, so you use this shorter form to define the same operation:

`pipe()` 函数也同时是 RxJS 的 `Observable` 上的一个方法，所以你可以用下列简写形式来达到同样的效果：

<code-example path="rx-library/src/operators.2.ts" header="Observable.pipe function"></code-example>

### Common operators

### 常用操作符

RxJS provides many operators, but only a handful are used frequently. For a list of operators and usage samples, visit the [RxJS API Documentation](https://rxjs.dev/api).

RxJS 提供了很多操作符，不过只有少数是常用的。
下面是一个常用操作符的列表和用法范例，参阅 [RxJS API 文档](https://rxjs.dev/api)。

<div class="alert is-helpful">
<<<<<<< HEAD

  Note that, for Angular apps, we prefer combining operators with pipes, rather than chaining. Chaining is used in many RxJS examples.

  注意，对于 Angular 应用来说，我们提倡使用管道来组合操作符，而不是使用链式写法。链式写法仍然在很多 RxJS 中使用着。

=======
  Note that, for Angular applications, we prefer combining operators with pipes, rather than chaining. Chaining is used in many RxJS examples.
>>>>>>> 08caeadd
</div>

| Area | Operators |
| :------------ | :---------- |
| 类别 | 操作 |
| Creation | `from`, `fromEvent`, `of`  |
| 创建 | `from`, `fromPromise`,`fromEvent`, `of`  |
| Combination | `combineLatest`, `concat`, `merge`, `startWith` , `withLatestFrom`, `zip`  |
| 组合 | `combineLatest`, `concat`, `merge`, `startWith` , `withLatestFrom`, `zip`  |
| Filtering | `debounceTime`, `distinctUntilChanged`, `filter`, `take`, `takeUntil`  |
| 过滤 | `debounceTime`, `distinctUntilChanged`, `filter`, `take`, `takeUntil`  |
| Transformation | `bufferTime`, `concatMap`, `map`, `mergeMap`, `scan`, `switchMap` |
| 转换 | `bufferTime`, `concatMap`, `map`, `mergeMap`, `scan`, `switchMap`  |
| Utility | `tap`  |
| 工具 | `tap`  |
| Multicasting | `share`  |
| 多播 | `share`  |

## Error handling

## 错误处理

In addition to the `error()` handler that you provide on subscription, RxJS provides the `catchError` operator that lets you handle known errors in the observable recipe.

除了可以在订阅时提供 `error()` 处理器外，RxJS 还提供了 `catchError` 操作符，它允许你在管道中处理已知错误。

For instance, suppose you have an observable that makes an API request and maps to the response from the server. If the server returns an error or the value doesn’t exist, an error is produced. If you catch this error and supply a default value, your stream continues to process values rather than erroring out.

假设你有一个可观察对象，它发起 API 请求，然后对服务器返回的响应进行映射。如果服务器返回了错误或值不存在，就会生成一个错误。如果你捕获这个错误并提供了一个默认值，流就会继续处理这些值，而不会报错。

Here's an example of using the `catchError` operator to do this:

下面是使用 `catchError` 操作符实现这种效果的例子：

<code-example path="rx-library/src/error-handling.ts" header="catchError operator"></code-example>

### Retry failed observable

### 重试失败的可观察对象

Where the `catchError` operator provides a simple path of recovery, the `retry` operator lets you retry a failed request.

`catchError` 提供了一种简单的方式进行恢复，而 `retry` 操作符让你可以尝试失败的请求。

Use the `retry` operator before the `catchError` operator. It resubscribes to the original source observable, which can then re-run the full sequence of actions that resulted in the error. If this includes an HTTP request, it will retry that HTTP request.

可以在 `catchError` 之前使用 `retry` 操作符。它会订阅到原始的来源可观察对象，它可以重新运行导致结果出错的动作序列。如果其中包含 HTTP 请求，它就会重新发起那个 HTTP 请求。

The following converts the previous example to retry the request before catching the error:

下列代码把前面的例子改成了在捕获错误之前重发请求：

<code-example path="rx-library/src/retry-on-error.ts" header="retry operator"></code-example>

<div class="alert is-helpful">

   Do not retry **authentication** requests, since these should only be initiated by user action. We don't want to lock out user accounts with repeated login requests that the user has not initiated.

   不要重试**登录认证**请求，这些请求只应该由用户操作触发。我们肯定不会希望自动重复发送登录请求导致用户的账号被锁定。

</div>

## Naming conventions for observables

## 可观察对象的命名约定

Because Angular applications are mostly written in TypeScript, you will typically know when a variable is an observable. Although the Angular framework does not enforce a naming convention for observables, you will often see observables named with a trailing “$” sign.

<<<<<<< HEAD
由于 Angular 的应用几乎都是用 TypeScript 写的，你通常会希望知道某个变量是否可观察对象。虽然 Angular 框架并没有针对可观察对象的强制性命名约定，不过你经常会看到可观察对象的名字以“$”符号结尾。

This can be useful when scanning through code and looking for observable values. Also, if you want a property to store the most recent value from an observable, it can be convenient to simply use the same name with or without the “$”.
=======
This can be useful when scanning through code and looking for observable values. Also, if you want a property to store the most recent value from an observable, it can be convenient to use the same name with or without the “$”.
>>>>>>> 08caeadd

这在快速浏览代码并查找可观察对象值时会非常有用。同样的，如果你希望用某个属性来存储来自可观察对象的最近一个值，它的命名惯例是与可观察对象同名，但不带“$”后缀。

For example:

比如：

<code-example path="rx-library/src/naming-convention.ts" header="Naming observables"></code-example><|MERGE_RESOLUTION|>--- conflicted
+++ resolved
@@ -32,13 +32,9 @@
 
 ## Observable creation functions
 
-<<<<<<< HEAD
 ## 创建可观察对象的函数
 
-RxJS offers a number of functions that can be used to create new observables. These functions can simplify the process of creating observables from things such as events, timers, promises, and so on. For example:
-=======
 RxJS offers a number of functions that can be used to create new observables. These functions can simplify the process of creating observables from things such as events, timers, and promises. For example:
->>>>>>> 08caeadd
 
 RxJS 提供了一些用来创建可观察对象的函数。这些函数可以简化根据某些东西创建可观察对象的过程，比如事件、定时器、承诺等等。比如：
 
@@ -94,15 +90,11 @@
 下面是一个常用操作符的列表和用法范例，参阅 [RxJS API 文档](https://rxjs.dev/api)。
 
 <div class="alert is-helpful">
-<<<<<<< HEAD
 
-  Note that, for Angular apps, we prefer combining operators with pipes, rather than chaining. Chaining is used in many RxJS examples.
+  Note that, for Angular applications, we prefer combining operators with pipes, rather than chaining. Chaining is used in many RxJS examples.
 
   注意，对于 Angular 应用来说，我们提倡使用管道来组合操作符，而不是使用链式写法。链式写法仍然在很多 RxJS 中使用着。
 
-=======
-  Note that, for Angular applications, we prefer combining operators with pipes, rather than chaining. Chaining is used in many RxJS examples.
->>>>>>> 08caeadd
 </div>
 
 | Area | Operators |
@@ -171,13 +163,9 @@
 
 Because Angular applications are mostly written in TypeScript, you will typically know when a variable is an observable. Although the Angular framework does not enforce a naming convention for observables, you will often see observables named with a trailing “$” sign.
 
-<<<<<<< HEAD
 由于 Angular 的应用几乎都是用 TypeScript 写的，你通常会希望知道某个变量是否可观察对象。虽然 Angular 框架并没有针对可观察对象的强制性命名约定，不过你经常会看到可观察对象的名字以“$”符号结尾。
 
-This can be useful when scanning through code and looking for observable values. Also, if you want a property to store the most recent value from an observable, it can be convenient to simply use the same name with or without the “$”.
-=======
 This can be useful when scanning through code and looking for observable values. Also, if you want a property to store the most recent value from an observable, it can be convenient to use the same name with or without the “$”.
->>>>>>> 08caeadd
 
 这在快速浏览代码并查找可观察对象值时会非常有用。同样的，如果你希望用某个属性来存储来自可观察对象的最近一个值，它的命名惯例是与可观察对象同名，但不带“$”后缀。
 
