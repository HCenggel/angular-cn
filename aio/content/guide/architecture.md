# Introduction to Angular concepts

# 架构概览

Angular is a platform and framework for building single-page client applications using HTML and TypeScript.
Angular is written in TypeScript.
It implements core and optional functionality as a set of TypeScript libraries that you import into your apps.

Angular 是一个用 HTML 和 TypeScript 构建客户端应用的平台与框架。
Angular 本身就是用 TypeScript 写成的。它将核心功能和可选功能作为一组 TypeScript 库进行实现，你可以把它们导入你的应用中。

The architecture of an Angular application relies on certain fundamental concepts.
The basic building blocks of the Angular framework are Angular components that are organized into *NgModules*. NgModules collect related code into functional sets; an Angular app is defined by a set of NgModules. An app always has at least a *root module* that enables bootstrapping, and typically has many more *feature modules*.

Angular 的基本构造块是 *NgModule*，它为*组件*提供了编译的上下文环境。
NgModule 会把相关的代码收集到一些功能集中。Angular 应用就是由一组 NgModule 定义出的。
应用至少会有一个用于引导应用的*根模块*，通常还会有很多*特性模块*。

* Components define *views*, which are sets of screen elements that Angular can choose among and modify according to your program logic and data.

   组件定义*视图*。视图是一组可见的屏幕元素，Angular 可以根据你的程序逻辑和数据来选择和修改它们。
  每个应用都至少有一个根组件。

* Components use *services*, which provide specific functionality not directly related to views. Service providers can be *injected* into components as *dependencies*, making your code modular, reusable, and efficient.

   组件使用*服务*。服务会提供那些与视图不直接相关的功能。服务提供者可以作为*依赖*被*注入*到组件中，
  这能让你的代码更加模块化、更加可复用、更加高效。


Modules, components and services are classes that use *decorators*. These decorators mark their type and provide metadata that tells Angular how to use them.

模块、组件和服务都是使用*装饰器*的类，这些*装饰器*会标出它们的类型并提供元数据，以告知 Angular 该如何使用它们。

* The metadata for a component class associates it with a *template* that defines a view. A template combines ordinary HTML with Angular *directives* and *binding markup* that allow Angular to modify the HTML before rendering it for display.

   组件类的元数据将组件类和一个用来定义视图的*模板*关联起来。
  模板把普通的 HTML 和 Angular *指令*与*绑定标记（markup）*组合起来，这样 Angular 就可以在渲染 HTML 之前先修改这些 HTML。

* The metadata for a service class provides the information Angular needs to make it available to components through *dependency injection (DI)*.

   服务类的元数据提供了一些信息，Angular 要用这些信息来让组件可以通过*依赖注入（DI）*使用该服务。

An app's components typically define many views, arranged hierarchically. Angular provides the `Router` service to help you define navigation paths among views. The router provides sophisticated in-browser navigational capabilities.

应用的组件通常会定义很多视图，并进行分级组织。Angular 提供了 `Router` 服务来帮助你定义视图之间的导航路径。
路由器提供了先进的浏览器内导航功能。

<div class="alert is-helpful">

  See the [Angular Glossary](guide/glossary) for basic definitions of important Angular terms and usage.

  参阅 [Angular 词汇表](guide/glossary) 以了解对 Angular 重要名词和用法的基本定义。

</div>

<div class="alert is-helpful">

  For the sample app that this page describes, see the <live-example></live-example>.

  要想查看本页所讲的范例程序，参阅<live-example></live-example>。

</div>

## Modules

## 模块

Angular *NgModules* differ from and complement JavaScript (ES2015) modules. An NgModule declares a compilation context for a set of components that is dedicated to an application domain, a workflow, or a closely related set of capabilities. An NgModule can associate its components with related code, such as services, to form functional units.

Angular 定义了 `NgModule`，它和 JavaScript（ES2015） 的模块不同而且有一定的互补性。
NgModule 为一个组件集声明了编译的上下文环境，它专注于某个应用领域、某个工作流或一组紧密相关的能力。
NgModule 可以将其组件和一组相关代码（如服务）关联起来，形成功能单元。

Every Angular app has a *root module*, conventionally named `AppModule`, which provides the bootstrap mechanism that launches the application. An app typically contains many functional modules.

每个 Angular 应用都有一个*根模块*，通常命名为 `AppModule`。根模块提供了用来启动应用的引导机制。
一个应用通常会包含很多特性模块。

Like JavaScript modules, NgModules can import functionality from other NgModules, and allow their own functionality to be exported and used by other NgModules. For example, to use the router service in your app, you import the `Router` NgModule.

像 JavaScript 模块一样，NgModule 也可以从其它 NgModule 中导入功能，并允许导出它们自己的功能供其它 NgModule 使用。
比如，要在你的应用中使用路由器（Router）服务，就要导入 `Router` 这个 NgModule。

Organizing your code into distinct functional modules helps in managing development of complex applications, and in designing for reusability. In addition, this technique lets you take advantage of *lazy-loading*&mdash;that is, loading modules on demand&mdash;to minimize the amount of code that needs to be loaded at startup.

把你的代码组织成一些清晰的特性模块，可以帮助管理复杂应用的开发工作并实现可复用性设计。
另外，这项技术还能让你获得*惰性加载*（也就是按需加载模块）的优点，以尽可能减小启动时需要加载的代码体积。

<div class="alert is-helpful">

  For a more detailed discussion, see [Introduction to modules](guide/architecture-modules).

  更深入的讨论，参阅[模块简介](guide/architecture-modules)。

</div>

## Components

## 组件

Every Angular application has at least one component, the *root component* that connects a component hierarchy with the page document object model (DOM). Each component defines a class that contains application data and logic, and is associated with an HTML *template* that defines a view to be displayed in a target environment.

每个 Angular 应用都至少有一个组件，也就是*根组件*，它会把组件树和页面中的 DOM 连接起来。
每个组件都会定义一个类，其中包含应用的数据和逻辑，并与一个 HTML *模板*相关联，该模板定义了一个供目标环境下显示的视图。

The `@Component()` decorator identifies the class immediately below it as a component, and provides the template and related component-specific metadata.

`@Component()` 装饰器表明紧随它的那个类是一个组件，并提供模板和该组件专属的元数据。

<div class="alert is-helpful">

   Decorators are functions that modify JavaScript classes. Angular defines a number of decorators that attach specific kinds of metadata to classes, so that the system knows what those classes mean and how they should work.

   装饰器是一些用于修饰 JavaScript 类的函数。Angular 定义了许多装饰器，这些装饰器会把一些特定种类的元数据附加到类上，以便 Angular 了解这些类的含义以及该如何使用它们。

   <a href="https://medium.com/google-developers/exploring-es7-decorators-76ecb65fb841#.x5c2ndtx0">Learn more about decorators on the web.</a>

   <a href="https://medium.com/google-developers/exploring-es7-decorators-76ecb65fb841#.x5c2ndtx0">到网上学习关于装饰器的更多知识。</a>

</div>

### Templates, directives, and data binding

### 模板、指令和数据绑定

A template combines HTML with Angular markup that can modify HTML elements before they are displayed.
Template *directives* provide program logic, and *binding markup* connects your application data and the DOM.
There are two types of data binding:

模板会把 HTML 和 Angular 的标记（markup）组合起来，这些标记可以在 HTML 元素显示出来之前修改它们。
模板中的*指令*会提供程序逻辑，而*绑定标记*会把你应用中的数据和 DOM 连接在一起。
有两种类型的数据绑定：

* *Event binding* lets your app respond to user input in the target environment by updating your application data.

   *事件绑定*让你的应用可以通过更新应用的数据来响应目标环境下的用户输入。

* *Property binding* lets you interpolate values that are computed from your application data into the HTML.

   *属性绑定*让你将从应用数据中计算出来的值插入到 HTML 中。

Before a view is displayed, Angular evaluates the directives and resolves the binding syntax in the template to modify the HTML elements and the DOM, according to your program data and logic. Angular supports *two-way data binding*, meaning that changes in the DOM, such as user choices, are also reflected in your program data.

在视图显示出来之前，Angular 会先根据你的应用数据和逻辑来运行模板中的指令并解析绑定表达式，以修改 HTML 元素和 DOM。
Angular 支持*双向数据绑定*，这意味着 DOM 中发生的变化（比如用户的选择）同样可以反映回你的程序数据中。

Your templates can use *pipes* to improve the user experience by transforming values for display.
For example, use pipes to display dates and currency values that are appropriate for a user's locale.
Angular provides predefined pipes for common transformations, and you can also define your own pipes.

你的模板也可以用*管道*转换要显示的值以增强用户体验。比如，可以使用管道来显示适合用户所在本地环境的日期和货币格式。
Angular 为一些通用的转换提供了预定义管道，你还可以定义自己的管道。

<div class="alert is-helpful">

  For a more detailed discussion of these concepts, see [Introduction to components](guide/architecture-components).

  要了解对这些概念的深入讨论，参阅[组件介绍](guide/architecture-components)。

</div>

{@a dependency-injection}

## Services and dependency injection

## 服务与依赖注入

For data or logic that isn't associated with a specific view, and that you want to share across components, you create a *service* class. A service class definition is immediately preceded by the `@Injectable()` decorator. The decorator provides the metadata that allows other providers to be **injected** as dependencies into your class.

对于与特定视图无关并希望跨组件共享的数据或逻辑，可以创建*服务*类。
服务类的定义通常紧跟在 “@Injectable()” 装饰器之后。该装饰器提供的元数据可以让你的服务作为依赖*被注入到*客户组件中。

 *Dependency injection* (DI) lets you keep your component classes lean and efficient. They don't fetch data from the server, validate user input, or log directly to the console; they delegate such tasks to services.

 *依赖注入*（或 DI）让你可以保持组件类的精简和高效。有了 DI，组件就不用从服务器获取数据、验证用户输入或直接把日志写到控制台，而是会把这些任务委托给服务。

<div class="alert is-helpful">

  For a more detailed discussion, see [Introduction to services and DI](guide/architecture-services).

  更深入的讨论，参阅[服务和 DI 简介](guide/architecture-services)。

</div>

### Routing

### 路由

The Angular `Router` NgModule provides a service that lets you define a navigation path among the different application states and view hierarchies in your app. It is modeled on the familiar browser navigation conventions:

Angular 的 `Router` 模块提供了一个服务，它可以让你定义在应用的各个不同状态和视图层次结构之间导航时要使用的路径。
它的工作模型基于人们熟知的浏览器导航约定：

* Enter a URL in the address bar and the browser navigates to a corresponding page.

   在地址栏输入 URL，浏览器就会导航到相应的页面。

* Click links on the page and the browser navigates to a new page.

   在页面中点击链接，浏览器就会导航到一个新页面。

* Click the browser's back and forward buttons and the browser navigates backward and forward through the history of pages you've seen.

   点击浏览器的前进和后退按钮，浏览器就会在你的浏览历史中向前或向后导航。

The router maps URL-like paths to views instead of pages. When a user performs an action, such as clicking a link, that would load a new page in the browser, the router intercepts the browser's behavior, and shows or hides view hierarchies.

不过路由器会把类似 URL 的路径映射到视图而不是页面。
当用户执行一个动作时（比如点击链接），本应该在浏览器中加载一个新页面，但是路由器拦截了浏览器的这个行为，并显示或隐藏一个视图层次结构。

If the router determines that the current application state requires particular functionality, and the module that defines it hasn't been loaded, the router can *lazy-load* the module on demand.

如果路由器认为当前的应用状态需要某些特定的功能，而定义此功能的模块尚未加载，路由器就会按需*惰性加载*此模块。

The router interprets a link URL according to your app's view navigation rules and data state. You can navigate to new views when the user clicks a button or selects from a drop box, or in response to some other stimulus from any source. The router logs activity in the browser's history, so the back and forward buttons work as well.

路由器会根据你应用中的导航规则和数据状态来拦截 URL。
当用户点击按钮、选择下拉框或收到其它任何来源的输入时，你可以导航到一个新视图。
路由器会在浏览器的历史日志中记录这个动作，所以前进和后退按钮也能正常工作。

To define navigation rules, you associate *navigation paths* with your components. A path uses a URL-like syntax that integrates your program data, in much the same way that template syntax integrates your views with your program data. You can then apply program logic to choose which views to show or to hide, in response to user input and your own access rules.

<<<<<<< HEAD
要定义导航规则，你就要把*导航路径*和你的组件关联起来。
路径（path）使用类似 URL 的语法来和程序数据整合在一起，就像模板语法会把你的视图和程序数据整合起来一样。
然后你就可以用程序逻辑来决定要显示或隐藏哪些视图，以根据你制定的访问规则对用户的输入做出响应。

 <div class="alert is-helpful">
=======
<div class="alert is-helpful">
>>>>>>> a371646a

  For a more detailed discussion, see [Routing and navigation](guide/router).

<<<<<<< HEAD
   更深入的讨论，参阅[路由与导航](guide/router)。

 </div>
=======
</div>
>>>>>>> a371646a


## What's next

## 接下来呢？

You've learned the basics about the main building blocks of an Angular application. The following diagram shows how these basic pieces are related.

你已经学完了 Angular 应用的主要构造块的基础知识。
下面这张图展示了这些基础部分之间是如何关联起来的。

<div class="lightbox">
  <img src="generated/images/guide/architecture/overview2.png" alt="overview">
</div>

* Together, a component and template define an Angular view.

   组件和模板共同定义了 Angular 的视图。

  * A decorator on a component class adds the metadata, including a pointer to the associated template.

     组件类上的装饰器为其添加了元数据，其中包括指向相关模板的指针。

  * Directives and binding markup in a component's template modify views based on program data and logic.

     组件模板中的指令和绑定标记会根据程序数据和程序逻辑修改这些视图。

* The dependency injector provides services to a component, such as the router service that lets you define navigation among views.

   依赖注入器会为组件提供一些服务，比如路由器服务就能让你定义如何在视图之间导航。

Each of these subjects is introduced in more detail in the following pages.

这些主题的详情在下列页面中有介绍：

* [Introduction to Modules](guide/architecture-modules)

  [模块简介](guide/architecture-modules)

* [Introduction to Components](guide/architecture-components)

  [组件简介](guide/architecture-components)

  * [Templates and views](guide/architecture-components#templates-and-views)

    [模板与视图](guide/architecture-components#templates-and-views)

  * [Component metadata](guide/architecture-components#component-metadata)

    [组件元数据](guide/architecture-components#component-metadata)

  * [Data binding](guide/architecture-components#data-binding)

    [数据绑定](guide/architecture-components#data-binding)

  * [Directives](guide/architecture-components#directives)

    [指令](guide/architecture-components#directives)

  * [Pipes](guide/architecture-components#pipes)

    [管道](guide/architecture-components#pipes)

* [Introduction to services and dependency injection](guide/architecture-services)

   [服务与依赖注入简介](guide/architecture-services)

When you're familiar with these fundamental building blocks, you can explore them in more detail in the documentation. To learn about more tools and techniques that are available to help you build and deploy Angular applications, see [Next steps: tools and techniques](guide/architecture-next-steps).

当你熟悉了这些基础构造块之后，就可以在本文档中进一步查看它们的详情了。
要学习能帮你构建和发布 Angular 应用的更多工具和技巧，参阅[后续步骤：工具与技巧](guide/architecture-next-steps)。
</div><|MERGE_RESOLUTION|>--- conflicted
+++ resolved
@@ -220,25 +220,17 @@
 
 To define navigation rules, you associate *navigation paths* with your components. A path uses a URL-like syntax that integrates your program data, in much the same way that template syntax integrates your views with your program data. You can then apply program logic to choose which views to show or to hide, in response to user input and your own access rules.
 
-<<<<<<< HEAD
 要定义导航规则，你就要把*导航路径*和你的组件关联起来。
 路径（path）使用类似 URL 的语法来和程序数据整合在一起，就像模板语法会把你的视图和程序数据整合起来一样。
 然后你就可以用程序逻辑来决定要显示或隐藏哪些视图，以根据你制定的访问规则对用户的输入做出响应。
 
- <div class="alert is-helpful">
-=======
-<div class="alert is-helpful">
->>>>>>> a371646a
+<div class="alert is-helpful">
 
   For a more detailed discussion, see [Routing and navigation](guide/router).
 
-<<<<<<< HEAD
-   更深入的讨论，参阅[路由与导航](guide/router)。
-
- </div>
-=======
-</div>
->>>>>>> a371646a
+  更深入的讨论，参阅[路由与导航](guide/router)。
+
+</div>
 
 
 ## What's next
