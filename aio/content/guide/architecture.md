# Introduction to Angular concepts

# 架构概览

Angular is a platform and framework for building single-page client applications using HTML and TypeScript.
Angular is written in TypeScript.
It implements core and optional functionality as a set of TypeScript libraries that you import into your applications.

Angular 是一个用 HTML 和 TypeScript 构建客户端应用的平台与框架。
Angular 本身就是用 TypeScript 写成的。它将核心功能和可选功能作为一组 TypeScript 库进行实现，你可以把它们导入你的应用中。

The architecture of an Angular application relies on certain fundamental concepts.
The basic building blocks of the Angular framework are Angular components that are organized into *NgModules*.
NgModules collect related code into functional sets; an Angular application is defined by a set of NgModules.
An application always has at least a *root module* that enables bootstrapping, and typically has many more *feature modules*.

<<<<<<< HEAD
Angular 的基本构造块是 *NgModule*，它为*组件*提供了编译的上下文环境。
NgModule 会把相关的代码收集到一些功能集中。Angular 应用就是由一组 NgModule 定义出的。
应用至少会有一个用于引导应用的*根模块*，通常还会有很多*特性模块*。

* Components define *views*, which are sets of screen elements that Angular can choose among and modify according to your program logic and data.

   组件定义*视图*。视图是一组可见的屏幕元素，Angular 可以根据你的程序逻辑和数据来选择和修改它们。
  每个应用都至少有一个根组件。

* Components use *services*, which provide specific functionality not directly related to views. Service providers can be *injected* into components as *dependencies*, making your code modular, reusable, and efficient.

   组件使用*服务*。服务会提供那些与视图不直接相关的功能。服务提供者可以作为*依赖*被*注入*到组件中，
  这能让你的代码更加模块化、更加可复用、更加高效。

Modules, components and services are classes that use *decorators*. These decorators mark their type and provide metadata that tells Angular how to use them.

模块、组件和服务都是使用*装饰器*的类，这些*装饰器*会标出它们的类型并提供元数据，以告知 Angular 该如何使用它们。

* The metadata for a component class associates it with a *template* that defines a view. A template combines ordinary HTML with Angular *directives* and *binding markup* that allow Angular to modify the HTML before rendering it for display.

   组件类的元数据将组件类和一个用来定义视图的*模板*关联起来。
  模板把普通的 HTML 和 Angular *指令*与*绑定标记（markup）*组合起来，这样 Angular 就可以在渲染 HTML 之前先修改这些 HTML。

* The metadata for a service class provides the information Angular needs to make it available to components through *dependency injection (DI)*.

   服务类的元数据提供了一些信息，Angular 要用这些信息来让组件可以通过*依赖注入（DI）*使用该服务。

An application's components typically define many views, arranged hierarchically. Angular provides the `Router` service to help you define navigation paths among views. The router provides sophisticated in-browser navigational capabilities.
=======
* Components define *views*, which are sets of screen elements that Angular can choose among and modify according to your program logic and data
* Components use *services*, which provide specific functionality not directly related to views.
  Service providers can be *injected* into components as *dependencies*, making your code modular, reusable, and efficient.

Modules, components and services are classes that use *decorators*.
These decorators mark their type and provide metadata that tells Angular how to use them.

* The metadata for a component class associates it with a *template* that defines a view.
  A template combines ordinary HTML with Angular *directives* and *binding markup* that allow Angular to modify the HTML before rendering it for display.

* The metadata for a service class provides the information Angular needs to make it available to components through *dependency injection (DI)*

An application's components typically define many views, arranged hierarchically.
Angular provides the `Router` service to help you define navigation paths among views.
The router provides sophisticated in-browser navigational capabilities.
>>>>>>> f25ac4ae

应用的组件通常会定义很多视图，并进行分级组织。Angular 提供了 `Router` 服务来帮助你定义视图之间的导航路径。
路由器提供了先进的浏览器内导航功能。

<div class="alert is-helpful">

See the [Angular Glossary](guide/glossary) for basic definitions of important Angular terms and usage.

  参阅 [Angular 词汇表](guide/glossary) 以了解对 Angular 重要名词和用法的基本定义。

</div>

<div class="alert is-helpful">

<<<<<<< HEAD
  For the sample application that this page describes, see the <live-example></live-example>.

  要想查看本页所讲的范例程序，参阅<live-example></live-example>。
=======
For the sample application that this page describes, see the <live-example></live-example>.
>>>>>>> f25ac4ae

</div>

## Modules

<<<<<<< HEAD
## 模块

Angular *NgModules* differ from and complement JavaScript (ES2015) modules. An NgModule declares a compilation context for a set of components that is dedicated to an application domain, a workflow, or a closely related set of capabilities. An NgModule can associate its components with related code, such as services, to form functional units.

Angular 定义了 `NgModule`，它和 JavaScript（ES2015） 的模块不同而且有一定的互补性。
NgModule 为一个组件集声明了编译的上下文环境，它专注于某个应用领域、某个工作流或一组紧密相关的能力。
NgModule 可以将其组件和一组相关代码（如服务）关联起来，形成功能单元。

Every Angular application has a *root module*, conventionally named `AppModule`, which provides the bootstrap mechanism that launches the application. An application typically contains many functional modules.

每个 Angular 应用都有一个*根模块*，通常命名为 `AppModule`。根模块提供了用来启动应用的引导机制。
一个应用通常会包含很多特性模块。

Like JavaScript modules, NgModules can import functionality from other NgModules, and allow their own functionality to be exported and used by other NgModules. For example, to use the router service in your app, you import the `Router` NgModule.

像 JavaScript 模块一样，NgModule 也可以从其它 NgModule 中导入功能，并允许导出它们自己的功能供其它 NgModule 使用。
比如，要在你的应用中使用路由器（Router）服务，就要导入 `Router` 这个 NgModule。

Organizing your code into distinct functional modules helps in managing development of complex applications, and in designing for reusability. In addition, this technique lets you take advantage of *lazy-loading*—that is, loading modules on demand—to minimize the amount of code that needs to be loaded at startup.

把你的代码组织成一些清晰的特性模块，可以帮助管理复杂应用的开发工作并实现可复用性设计。
另外，这项技术还能让你获得*惰性加载*（也就是按需加载模块）的优点，以尽可能减小启动时需要加载的代码体积。
=======
Angular *NgModules* differ from and complement JavaScript (ES2015) modules.
An NgModule declares a compilation context for a set of components that is dedicated to an application domain, a workflow, or a closely related set of capabilities.
An NgModule can associate its components with related code, such as services, to form functional units.

Every Angular application has a *root module*, conventionally named `AppModule`, which provides the bootstrap mechanism that launches the application.
An application typically contains many functional modules.

Like JavaScript modules, NgModules can import functionality from other NgModules, and allow their own functionality to be exported and used by other NgModules.
For example, to use the router service in your app, you import the `Router` NgModule.

Organizing your code into distinct functional modules helps in managing development of complex applications, and in designing for reusability.
In addition, this technique lets you take advantage of *lazy-loading* —that is, loading modules on demand— to minimize the amount of code that needs to be loaded at startup.
>>>>>>> f25ac4ae

<div class="alert is-helpful">

For a more detailed discussion, see [Introduction to modules](guide/architecture-modules).

  更深入的讨论，参阅[模块简介](guide/architecture-modules)。

</div>

## Components

<<<<<<< HEAD
## 组件

Every Angular application has at least one component, the *root component* that connects a component hierarchy with the page document object model (DOM). Each component defines a class that contains application data and logic, and is associated with an HTML *template* that defines a view to be displayed in a target environment.
=======
Every Angular application has at least one component, the *root component* that connects a component hierarchy with the page document object model (DOM).
Each component defines a class that contains application data and logic, and is associated with an HTML *template* that defines a view to be displayed in a target environment.
>>>>>>> f25ac4ae

每个 Angular 应用都至少有一个组件，也就是*根组件*，它会把组件树和页面中的 DOM 连接起来。
每个组件都会定义一个类，其中包含应用的数据和逻辑，并与一个 HTML *模板*相关联，该模板定义了一个供目标环境下显示的视图。

The `@Component()` decorator identifies the class immediately below it as a component, and provides the template and related component-specific metadata.

`@Component()` 装饰器表明紧随它的那个类是一个组件，并提供模板和该组件专属的元数据。

<div class="alert is-helpful">

Decorators are functions that modify JavaScript classes.
Angular defines a number of decorators that attach specific kinds of metadata to classes, so that the system knows what those classes mean and how they should work.

<<<<<<< HEAD
   装饰器是一些用于修饰 JavaScript 类的函数。Angular 定义了许多装饰器，这些装饰器会把一些特定种类的元数据附加到类上，以便 Angular 了解这些类的含义以及该如何使用它们。

   <a href="https://medium.com/google-developers/exploring-es7-decorators-76ecb65fb841#.x5c2ndtx0">Learn more about decorators on the web.</a>
=======
<a href="https://medium.com/google-developers/exploring-es7-decorators-76ecb65fb841#.x5c2ndtx0">Learn more about decorators on the web.</a>
>>>>>>> f25ac4ae

   <a href="https://medium.com/google-developers/exploring-es7-decorators-76ecb65fb841#.x5c2ndtx0">到网上学习关于装饰器的更多知识。</a>

</div>

### Templates, directives, and data binding

### 模板、指令和数据绑定

A template combines HTML with Angular markup that can modify HTML elements before they are displayed.
Template *directives* provide program logic, and *binding markup* connects your application data and the DOM.
There are two types of data binding:

<<<<<<< HEAD
模板会把 HTML 和 Angular 的标记（markup）组合起来，这些标记可以在 HTML 元素显示出来之前修改它们。
模板中的*指令*会提供程序逻辑，而*绑定标记*会把你应用中的数据和 DOM 连接在一起。
有两种类型的数据绑定：

* *Event binding* lets your application respond to user input in the target environment by updating your application data.

   *事件绑定*让你的应用可以通过更新应用的数据来响应目标环境下的用户输入。

* *Property binding* lets you interpolate values that are computed from your application data into the HTML.

   *属性绑定*让你将从应用数据中计算出来的值插入到 HTML 中。

Before a view is displayed, Angular evaluates the directives and resolves the binding syntax in the template to modify the HTML elements and the DOM, according to your program data and logic. Angular supports *two-way data binding*, meaning that changes in the DOM, such as user choices, are also reflected in your program data.
=======
| Data bindings | Details |
| :------------ | :------ |
| Event binding | Lets your application respond to user input in the target environment by updating your application data. |
| Property binding | Lets you interpolate values that are computed from your application data into the HTML. |

Before a view is displayed, Angular evaluates the directives and resolves the binding syntax in the template to modify the HTML elements and the DOM, according to your program data and logic.
Angular supports *two-way data binding*, meaning that changes in the DOM, such as user choices, are also reflected in your program data.
>>>>>>> f25ac4ae

在视图显示出来之前，Angular 会先根据你的应用数据和逻辑来运行模板中的指令并解析绑定表达式，以修改 HTML 元素和 DOM。
Angular 支持*双向数据绑定*，这意味着 DOM 中发生的变化（比如用户的选择）同样可以反映回你的程序数据中。

Your templates can use *pipes* to improve the user experience by transforming values for display.
For example, use pipes to display dates and currency values that are appropriate for a user's locale.
Angular provides predefined pipes for common transformations, and you can also define your own pipes.

你的模板也可以用*管道*转换要显示的值以增强用户体验。比如，可以使用管道来显示适合用户所在本地环境的日期和货币格式。
Angular 为一些通用的转换提供了预定义管道，你还可以定义自己的管道。

<div class="alert is-helpful">

For a more detailed discussion of these concepts, see [Introduction to components](guide/architecture-components).

  要了解对这些概念的深入讨论，参阅[组件介绍](guide/architecture-components)。

<<<<<<< HEAD
</div>

=======
>>>>>>> f25ac4ae
<a id="dependency-injection"></a>

## Services and dependency injection

<<<<<<< HEAD
## 服务与依赖注入

For data or logic that isn't associated with a specific view, and that you want to share across components, you create a *service* class. A service class definition is immediately preceded by the `@Injectable()` decorator. The decorator provides the metadata that allows other providers to be **injected** as dependencies into your class.

对于与特定视图无关并希望跨组件共享的数据或逻辑，可以创建*服务*类。
服务类的定义通常紧跟在 “@Injectable()” 装饰器之后。该装饰器提供的元数据可以让你的服务作为依赖*被注入到*客户组件中。

 *Dependency injection* (DI) lets you keep your component classes lean and efficient. They don't fetch data from the server, validate user input, or log directly to the console; they delegate such tasks to services.
=======
For data or logic that isn't associated with a specific view, and that you want to share across components, you create a *service* class.
A service class definition is immediately preceded by the `@Injectable()` decorator.
The decorator provides the metadata that allows other providers to be **injected** as dependencies into your class.

*Dependency injection* (DI) lets you keep your component classes lean and efficient.
They don't fetch data from the server, validate user input, or log directly to the console; they delegate such tasks to services.
>>>>>>> f25ac4ae

 *依赖注入*（或 DI）让你可以保持组件类的精简和高效。有了 DI，组件就不用从服务器获取数据、验证用户输入或直接把日志写到控制台，而是会把这些任务委托给服务。

<div class="alert is-helpful">

For a more detailed discussion, see [Introduction to services and DI](guide/architecture-services).

  更深入的讨论，参阅[服务和 DI 简介](guide/architecture-services)。

</div>

### Routing

<<<<<<< HEAD
### 路由

The Angular `Router` NgModule provides a service that lets you define a navigation path among the different application states and view hierarchies in your application. It is modeled on the familiar browser navigation conventions:

Angular 的 `Router` 模块提供了一个服务，它可以让你定义在应用的各个不同状态和视图层次结构之间导航时要使用的路径。
它的工作模型基于人们熟知的浏览器导航约定：

* Enter a URL in the address bar and the browser navigates to a corresponding page.

   在地址栏输入 URL，浏览器就会导航到相应的页面。

* Click links on the page and the browser navigates to a new page.

   在页面中点击链接，浏览器就会导航到一个新页面。

* Click the browser's back and forward buttons and the browser navigates backward and forward through the history of pages you've seen.

   点击浏览器的前进和后退按钮，浏览器就会在你的浏览历史中向前或向后导航。

The router maps URL-like paths to views instead of pages. When a user performs an action, such as clicking a link, that would load a new page in the browser, the router intercepts the browser's behavior, and shows or hides view hierarchies.
=======
The Angular `Router` NgModule provides a service that lets you define a navigation path among the different application states and view hierarchies in your application.
It is modeled on the familiar browser navigation conventions:

* Enter a URL in the address bar and the browser navigates to a corresponding page
* Click links on the page and the browser navigates to a new page
* Click the browser's back and forward buttons and the browser navigates backward and forward through the history of pages you've seen

The router maps URL-like paths to views instead of pages.
When a user performs an action, such as clicking a link, that would load a new page in the browser, the router intercepts the browser's behavior, and shows or hides view hierarchies.
>>>>>>> f25ac4ae

不过路由器会把类似 URL 的路径映射到视图而不是页面。
当用户执行一个动作时（比如点击链接），本应该在浏览器中加载一个新页面，但是路由器拦截了浏览器的这个行为，并显示或隐藏一个视图层次结构。

If the router determines that the current application state requires particular functionality, and the module that defines it hasn't been loaded, the router can *lazy-load* the module on demand.

<<<<<<< HEAD
如果路由器认为当前的应用状态需要某些特定的功能，而定义此功能的模块尚未加载，路由器就会按需*惰性加载*此模块。

The router interprets a link URL according to your application's view navigation rules and data state. You can navigate to new views when the user clicks a button or selects from a drop box, or in response to some other stimulus from any source. The router logs activity in the browser's history, so the back and forward buttons work as well.

路由器会根据你应用中的导航规则和数据状态来拦截 URL。
当用户点击按钮、选择下拉框或收到其它任何来源的输入时，你可以导航到一个新视图。
路由器会在浏览器的历史日志中记录这个动作，所以前进和后退按钮也能正常工作。

To define navigation rules, you associate *navigation paths* with your components. A path uses a URL-like syntax that integrates your program data, in much the same way that template syntax integrates your views with your program data. You can then apply program logic to choose which views to show or to hide, in response to user input and your own access rules.
=======
The router interprets a link URL according to your application's view navigation rules and data state.
You can navigate to new views when the user clicks a button or selects from a drop box, or in response to some other stimulus from any source.
The router logs activity in the browser's history, so the back and forward buttons work as well.

To define navigation rules, you associate *navigation paths* with your components.
A path uses a URL-like syntax that integrates your program data, in much the same way that template syntax integrates your views with your program data.
You can then apply program logic to choose which views to show or to hide, in response to user input and your own access rules.
>>>>>>> f25ac4ae

要定义导航规则，你就要把*导航路径*和你的组件关联起来。
路径（path）使用类似 URL 的语法来和程序数据整合在一起，就像模板语法会把你的视图和程序数据整合起来一样。
然后你就可以用程序逻辑来决定要显示或隐藏哪些视图，以根据你制定的访问规则对用户的输入做出响应。

<div class="alert is-helpful">

For a more detailed discussion, see [Routing and navigation](guide/router).

  更深入的讨论，参阅[路由与导航](guide/router)。

<<<<<<< HEAD
</div>

## What's next

## 接下来呢？

You've learned the basics about the main building blocks of an Angular application. The following diagram shows how these basic pieces are related.
=======
## What's next

You've learned the basics about the main building blocks of an Angular application.
The following diagram shows how these basic pieces are related.
>>>>>>> f25ac4ae

你已经学完了 Angular 应用的主要构造块的基础知识。
下面这张图展示了这些基础部分之间是如何关联起来的。

<div class="lightbox">

<img alt="overview" src="generated/images/guide/architecture/overview2.png">

</div>

<<<<<<< HEAD
* Together, a component and template define an Angular view.

   组件和模板共同定义了 Angular 的视图。

  * A decorator on a component class adds the metadata, including a pointer to the associated template.

     组件类上的装饰器为其添加了元数据，其中包括指向相关模板的指针。

  * Directives and binding markup in a component's template modify views based on program data and logic.

     组件模板中的指令和绑定标记会根据程序数据和程序逻辑修改这些视图。

* The dependency injector provides services to a component, such as the router service that lets you define navigation among views.
=======
* Together, a component and template define an Angular view
  * A decorator on a component class adds the metadata, including a pointer to the associated template
  * Directives and binding markup in a component's template modify views based on program data and logic
* The dependency injector provides services to a component, such as the router service that lets you define navigation among views
>>>>>>> f25ac4ae

   依赖注入器会为组件提供一些服务，比如路由器服务就能让你定义如何在视图之间导航。

Each of these subjects is introduced in more detail in the following pages.

这些主题的详情在下列页面中有介绍：

* [Introduction to Modules](guide/architecture-modules)
<<<<<<< HEAD

  [模块简介](guide/architecture-modules)

* [Introduction to Components](guide/architecture-components)

  [组件简介](guide/architecture-components)

  * [Templates and views](guide/architecture-components#templates-and-views)

    [模板与视图](guide/architecture-components#templates-and-views)

  * [Component metadata](guide/architecture-components#component-metadata)

    [组件元数据](guide/architecture-components#component-metadata)

  * [Data binding](guide/architecture-components#data-binding)

    [数据绑定](guide/architecture-components#data-binding)

  * [Directives](guide/architecture-components#directives)

    [指令](guide/architecture-components#directives)

  * [Pipes](guide/architecture-components#pipes)

    [管道](guide/architecture-components#pipes)

* [Introduction to services and dependency injection](guide/architecture-services)

   [服务与依赖注入简介](guide/architecture-services)

When you're familiar with these fundamental building blocks, you can explore them in more detail in the documentation. To learn about more tools and techniques that are available to help you build and deploy Angular applications, see [Next steps: tools and techniques](guide/architecture-next-steps).

当你熟悉了这些基础构造块之后，就可以在本文档中进一步查看它们的详情了。
要学习能帮你构建和发布 Angular 应用的更多工具和技巧，参阅[后续步骤：工具与技巧](guide/architecture-next-steps)。
=======
* [Introduction to Components](guide/architecture-components)
  * [Templates and views](guide/architecture-components#templates-and-views)
  * [Component metadata](guide/architecture-components#component-metadata)
  * [Data binding](guide/architecture-components#data-binding)
  * [Directives](guide/architecture-components#directives)
  * [Pipes](guide/architecture-components#pipes)
* [Introduction to services and dependency injection](guide/architecture-services)

When you're familiar with these fundamental building blocks, you can explore them in more detail in the documentation.
To learn about more tools and techniques that are available to help you build and deploy Angular applications, see [Next steps: tools and techniques](guide/architecture-next-steps).

<!-- links -->

<!-- external links -->

<!-- end links -->

@reviewed 2022-02-28
>>>>>>> f25ac4ae
<|MERGE_RESOLUTION|>--- conflicted
+++ resolved
@@ -1,49 +1,14 @@
 # Introduction to Angular concepts
-
-# 架构概览
 
 Angular is a platform and framework for building single-page client applications using HTML and TypeScript.
 Angular is written in TypeScript.
 It implements core and optional functionality as a set of TypeScript libraries that you import into your applications.
-
-Angular 是一个用 HTML 和 TypeScript 构建客户端应用的平台与框架。
-Angular 本身就是用 TypeScript 写成的。它将核心功能和可选功能作为一组 TypeScript 库进行实现，你可以把它们导入你的应用中。
 
 The architecture of an Angular application relies on certain fundamental concepts.
 The basic building blocks of the Angular framework are Angular components that are organized into *NgModules*.
 NgModules collect related code into functional sets; an Angular application is defined by a set of NgModules.
 An application always has at least a *root module* that enables bootstrapping, and typically has many more *feature modules*.
 
-<<<<<<< HEAD
-Angular 的基本构造块是 *NgModule*，它为*组件*提供了编译的上下文环境。
-NgModule 会把相关的代码收集到一些功能集中。Angular 应用就是由一组 NgModule 定义出的。
-应用至少会有一个用于引导应用的*根模块*，通常还会有很多*特性模块*。
-
-* Components define *views*, which are sets of screen elements that Angular can choose among and modify according to your program logic and data.
-
-   组件定义*视图*。视图是一组可见的屏幕元素，Angular 可以根据你的程序逻辑和数据来选择和修改它们。
-  每个应用都至少有一个根组件。
-
-* Components use *services*, which provide specific functionality not directly related to views. Service providers can be *injected* into components as *dependencies*, making your code modular, reusable, and efficient.
-
-   组件使用*服务*。服务会提供那些与视图不直接相关的功能。服务提供者可以作为*依赖*被*注入*到组件中，
-  这能让你的代码更加模块化、更加可复用、更加高效。
-
-Modules, components and services are classes that use *decorators*. These decorators mark their type and provide metadata that tells Angular how to use them.
-
-模块、组件和服务都是使用*装饰器*的类，这些*装饰器*会标出它们的类型并提供元数据，以告知 Angular 该如何使用它们。
-
-* The metadata for a component class associates it with a *template* that defines a view. A template combines ordinary HTML with Angular *directives* and *binding markup* that allow Angular to modify the HTML before rendering it for display.
-
-   组件类的元数据将组件类和一个用来定义视图的*模板*关联起来。
-  模板把普通的 HTML 和 Angular *指令*与*绑定标记（markup）*组合起来，这样 Angular 就可以在渲染 HTML 之前先修改这些 HTML。
-
-* The metadata for a service class provides the information Angular needs to make it available to components through *dependency injection (DI)*.
-
-   服务类的元数据提供了一些信息，Angular 要用这些信息来让组件可以通过*依赖注入（DI）*使用该服务。
-
-An application's components typically define many views, arranged hierarchically. Angular provides the `Router` service to help you define navigation paths among views. The router provides sophisticated in-browser navigational capabilities.
-=======
 * Components define *views*, which are sets of screen elements that Angular can choose among and modify according to your program logic and data
 * Components use *services*, which provide specific functionality not directly related to views.
   Service providers can be *injected* into components as *dependencies*, making your code modular, reusable, and efficient.
@@ -59,57 +24,21 @@
 An application's components typically define many views, arranged hierarchically.
 Angular provides the `Router` service to help you define navigation paths among views.
 The router provides sophisticated in-browser navigational capabilities.
->>>>>>> f25ac4ae
-
-应用的组件通常会定义很多视图，并进行分级组织。Angular 提供了 `Router` 服务来帮助你定义视图之间的导航路径。
-路由器提供了先进的浏览器内导航功能。
 
 <div class="alert is-helpful">
 
 See the [Angular Glossary](guide/glossary) for basic definitions of important Angular terms and usage.
 
-  参阅 [Angular 词汇表](guide/glossary) 以了解对 Angular 重要名词和用法的基本定义。
-
 </div>
 
 <div class="alert is-helpful">
 
-<<<<<<< HEAD
-  For the sample application that this page describes, see the <live-example></live-example>.
-
-  要想查看本页所讲的范例程序，参阅<live-example></live-example>。
-=======
 For the sample application that this page describes, see the <live-example></live-example>.
->>>>>>> f25ac4ae
 
 </div>
 
 ## Modules
 
-<<<<<<< HEAD
-## 模块
-
-Angular *NgModules* differ from and complement JavaScript (ES2015) modules. An NgModule declares a compilation context for a set of components that is dedicated to an application domain, a workflow, or a closely related set of capabilities. An NgModule can associate its components with related code, such as services, to form functional units.
-
-Angular 定义了 `NgModule`，它和 JavaScript（ES2015） 的模块不同而且有一定的互补性。
-NgModule 为一个组件集声明了编译的上下文环境，它专注于某个应用领域、某个工作流或一组紧密相关的能力。
-NgModule 可以将其组件和一组相关代码（如服务）关联起来，形成功能单元。
-
-Every Angular application has a *root module*, conventionally named `AppModule`, which provides the bootstrap mechanism that launches the application. An application typically contains many functional modules.
-
-每个 Angular 应用都有一个*根模块*，通常命名为 `AppModule`。根模块提供了用来启动应用的引导机制。
-一个应用通常会包含很多特性模块。
-
-Like JavaScript modules, NgModules can import functionality from other NgModules, and allow their own functionality to be exported and used by other NgModules. For example, to use the router service in your app, you import the `Router` NgModule.
-
-像 JavaScript 模块一样，NgModule 也可以从其它 NgModule 中导入功能，并允许导出它们自己的功能供其它 NgModule 使用。
-比如，要在你的应用中使用路由器（Router）服务，就要导入 `Router` 这个 NgModule。
-
-Organizing your code into distinct functional modules helps in managing development of complex applications, and in designing for reusability. In addition, this technique lets you take advantage of *lazy-loading*—that is, loading modules on demand—to minimize the amount of code that needs to be loaded at startup.
-
-把你的代码组织成一些清晰的特性模块，可以帮助管理复杂应用的开发工作并实现可复用性设计。
-另外，这项技术还能让你获得*惰性加载*（也就是按需加载模块）的优点，以尽可能减小启动时需要加载的代码体积。
-=======
 Angular *NgModules* differ from and complement JavaScript (ES2015) modules.
 An NgModule declares a compilation context for a set of components that is dedicated to an application domain, a workflow, or a closely related set of capabilities.
 An NgModule can associate its components with related code, such as services, to form functional units.
@@ -122,74 +51,35 @@
 
 Organizing your code into distinct functional modules helps in managing development of complex applications, and in designing for reusability.
 In addition, this technique lets you take advantage of *lazy-loading* —that is, loading modules on demand— to minimize the amount of code that needs to be loaded at startup.
->>>>>>> f25ac4ae
 
 <div class="alert is-helpful">
 
 For a more detailed discussion, see [Introduction to modules](guide/architecture-modules).
 
-  更深入的讨论，参阅[模块简介](guide/architecture-modules)。
-
 </div>
 
 ## Components
 
-<<<<<<< HEAD
-## 组件
-
-Every Angular application has at least one component, the *root component* that connects a component hierarchy with the page document object model (DOM). Each component defines a class that contains application data and logic, and is associated with an HTML *template* that defines a view to be displayed in a target environment.
-=======
 Every Angular application has at least one component, the *root component* that connects a component hierarchy with the page document object model (DOM).
 Each component defines a class that contains application data and logic, and is associated with an HTML *template* that defines a view to be displayed in a target environment.
->>>>>>> f25ac4ae
-
-每个 Angular 应用都至少有一个组件，也就是*根组件*，它会把组件树和页面中的 DOM 连接起来。
-每个组件都会定义一个类，其中包含应用的数据和逻辑，并与一个 HTML *模板*相关联，该模板定义了一个供目标环境下显示的视图。
 
 The `@Component()` decorator identifies the class immediately below it as a component, and provides the template and related component-specific metadata.
-
-`@Component()` 装饰器表明紧随它的那个类是一个组件，并提供模板和该组件专属的元数据。
 
 <div class="alert is-helpful">
 
 Decorators are functions that modify JavaScript classes.
 Angular defines a number of decorators that attach specific kinds of metadata to classes, so that the system knows what those classes mean and how they should work.
 
-<<<<<<< HEAD
-   装饰器是一些用于修饰 JavaScript 类的函数。Angular 定义了许多装饰器，这些装饰器会把一些特定种类的元数据附加到类上，以便 Angular 了解这些类的含义以及该如何使用它们。
-
-   <a href="https://medium.com/google-developers/exploring-es7-decorators-76ecb65fb841#.x5c2ndtx0">Learn more about decorators on the web.</a>
-=======
 <a href="https://medium.com/google-developers/exploring-es7-decorators-76ecb65fb841#.x5c2ndtx0">Learn more about decorators on the web.</a>
->>>>>>> f25ac4ae
-
-   <a href="https://medium.com/google-developers/exploring-es7-decorators-76ecb65fb841#.x5c2ndtx0">到网上学习关于装饰器的更多知识。</a>
 
 </div>
 
 ### Templates, directives, and data binding
 
-### 模板、指令和数据绑定
-
 A template combines HTML with Angular markup that can modify HTML elements before they are displayed.
 Template *directives* provide program logic, and *binding markup* connects your application data and the DOM.
 There are two types of data binding:
 
-<<<<<<< HEAD
-模板会把 HTML 和 Angular 的标记（markup）组合起来，这些标记可以在 HTML 元素显示出来之前修改它们。
-模板中的*指令*会提供程序逻辑，而*绑定标记*会把你应用中的数据和 DOM 连接在一起。
-有两种类型的数据绑定：
-
-* *Event binding* lets your application respond to user input in the target environment by updating your application data.
-
-   *事件绑定*让你的应用可以通过更新应用的数据来响应目标环境下的用户输入。
-
-* *Property binding* lets you interpolate values that are computed from your application data into the HTML.
-
-   *属性绑定*让你将从应用数据中计算出来的值插入到 HTML 中。
-
-Before a view is displayed, Angular evaluates the directives and resolves the binding syntax in the template to modify the HTML elements and the DOM, according to your program data and logic. Angular supports *two-way data binding*, meaning that changes in the DOM, such as user choices, are also reflected in your program data.
-=======
 | Data bindings | Details |
 | :------------ | :------ |
 | Event binding | Lets your application respond to user input in the target environment by updating your application data. |
@@ -197,85 +87,36 @@
 
 Before a view is displayed, Angular evaluates the directives and resolves the binding syntax in the template to modify the HTML elements and the DOM, according to your program data and logic.
 Angular supports *two-way data binding*, meaning that changes in the DOM, such as user choices, are also reflected in your program data.
->>>>>>> f25ac4ae
-
-在视图显示出来之前，Angular 会先根据你的应用数据和逻辑来运行模板中的指令并解析绑定表达式，以修改 HTML 元素和 DOM。
-Angular 支持*双向数据绑定*，这意味着 DOM 中发生的变化（比如用户的选择）同样可以反映回你的程序数据中。
 
 Your templates can use *pipes* to improve the user experience by transforming values for display.
 For example, use pipes to display dates and currency values that are appropriate for a user's locale.
 Angular provides predefined pipes for common transformations, and you can also define your own pipes.
 
-你的模板也可以用*管道*转换要显示的值以增强用户体验。比如，可以使用管道来显示适合用户所在本地环境的日期和货币格式。
-Angular 为一些通用的转换提供了预定义管道，你还可以定义自己的管道。
-
 <div class="alert is-helpful">
 
 For a more detailed discussion of these concepts, see [Introduction to components](guide/architecture-components).
 
-  要了解对这些概念的深入讨论，参阅[组件介绍](guide/architecture-components)。
-
-<<<<<<< HEAD
 </div>
 
-=======
->>>>>>> f25ac4ae
 <a id="dependency-injection"></a>
 
 ## Services and dependency injection
 
-<<<<<<< HEAD
-## 服务与依赖注入
-
-For data or logic that isn't associated with a specific view, and that you want to share across components, you create a *service* class. A service class definition is immediately preceded by the `@Injectable()` decorator. The decorator provides the metadata that allows other providers to be **injected** as dependencies into your class.
-
-对于与特定视图无关并希望跨组件共享的数据或逻辑，可以创建*服务*类。
-服务类的定义通常紧跟在 “@Injectable()” 装饰器之后。该装饰器提供的元数据可以让你的服务作为依赖*被注入到*客户组件中。
-
- *Dependency injection* (DI) lets you keep your component classes lean and efficient. They don't fetch data from the server, validate user input, or log directly to the console; they delegate such tasks to services.
-=======
 For data or logic that isn't associated with a specific view, and that you want to share across components, you create a *service* class.
 A service class definition is immediately preceded by the `@Injectable()` decorator.
 The decorator provides the metadata that allows other providers to be **injected** as dependencies into your class.
 
 *Dependency injection* (DI) lets you keep your component classes lean and efficient.
 They don't fetch data from the server, validate user input, or log directly to the console; they delegate such tasks to services.
->>>>>>> f25ac4ae
-
- *依赖注入*（或 DI）让你可以保持组件类的精简和高效。有了 DI，组件就不用从服务器获取数据、验证用户输入或直接把日志写到控制台，而是会把这些任务委托给服务。
 
 <div class="alert is-helpful">
 
 For a more detailed discussion, see [Introduction to services and DI](guide/architecture-services).
 
-  更深入的讨论，参阅[服务和 DI 简介](guide/architecture-services)。
-
 </div>
 
 ### Routing
 
-<<<<<<< HEAD
-### 路由
-
-The Angular `Router` NgModule provides a service that lets you define a navigation path among the different application states and view hierarchies in your application. It is modeled on the familiar browser navigation conventions:
-
-Angular 的 `Router` 模块提供了一个服务，它可以让你定义在应用的各个不同状态和视图层次结构之间导航时要使用的路径。
-它的工作模型基于人们熟知的浏览器导航约定：
-
-* Enter a URL in the address bar and the browser navigates to a corresponding page.
-
-   在地址栏输入 URL，浏览器就会导航到相应的页面。
-
-* Click links on the page and the browser navigates to a new page.
-
-   在页面中点击链接，浏览器就会导航到一个新页面。
-
-* Click the browser's back and forward buttons and the browser navigates backward and forward through the history of pages you've seen.
-
-   点击浏览器的前进和后退按钮，浏览器就会在你的浏览历史中向前或向后导航。
-
-The router maps URL-like paths to views instead of pages. When a user performs an action, such as clicking a link, that would load a new page in the browser, the router intercepts the browser's behavior, and shows or hides view hierarchies.
-=======
 The Angular `Router` NgModule provides a service that lets you define a navigation path among the different application states and view hierarchies in your application.
 It is modeled on the familiar browser navigation conventions:
 
@@ -285,24 +126,9 @@
 
 The router maps URL-like paths to views instead of pages.
 When a user performs an action, such as clicking a link, that would load a new page in the browser, the router intercepts the browser's behavior, and shows or hides view hierarchies.
->>>>>>> f25ac4ae
-
-不过路由器会把类似 URL 的路径映射到视图而不是页面。
-当用户执行一个动作时（比如点击链接），本应该在浏览器中加载一个新页面，但是路由器拦截了浏览器的这个行为，并显示或隐藏一个视图层次结构。
 
 If the router determines that the current application state requires particular functionality, and the module that defines it hasn't been loaded, the router can *lazy-load* the module on demand.
 
-<<<<<<< HEAD
-如果路由器认为当前的应用状态需要某些特定的功能，而定义此功能的模块尚未加载，路由器就会按需*惰性加载*此模块。
-
-The router interprets a link URL according to your application's view navigation rules and data state. You can navigate to new views when the user clicks a button or selects from a drop box, or in response to some other stimulus from any source. The router logs activity in the browser's history, so the back and forward buttons work as well.
-
-路由器会根据你应用中的导航规则和数据状态来拦截 URL。
-当用户点击按钮、选择下拉框或收到其它任何来源的输入时，你可以导航到一个新视图。
-路由器会在浏览器的历史日志中记录这个动作，所以前进和后退按钮也能正常工作。
-
-To define navigation rules, you associate *navigation paths* with your components. A path uses a URL-like syntax that integrates your program data, in much the same way that template syntax integrates your views with your program data. You can then apply program logic to choose which views to show or to hide, in response to user input and your own access rules.
-=======
 The router interprets a link URL according to your application's view navigation rules and data state.
 You can navigate to new views when the user clicks a button or selects from a drop box, or in response to some other stimulus from any source.
 The router logs activity in the browser's history, so the back and forward buttons work as well.
@@ -310,35 +136,17 @@
 To define navigation rules, you associate *navigation paths* with your components.
 A path uses a URL-like syntax that integrates your program data, in much the same way that template syntax integrates your views with your program data.
 You can then apply program logic to choose which views to show or to hide, in response to user input and your own access rules.
->>>>>>> f25ac4ae
-
-要定义导航规则，你就要把*导航路径*和你的组件关联起来。
-路径（path）使用类似 URL 的语法来和程序数据整合在一起，就像模板语法会把你的视图和程序数据整合起来一样。
-然后你就可以用程序逻辑来决定要显示或隐藏哪些视图，以根据你制定的访问规则对用户的输入做出响应。
 
 <div class="alert is-helpful">
 
 For a more detailed discussion, see [Routing and navigation](guide/router).
 
-  更深入的讨论，参阅[路由与导航](guide/router)。
-
-<<<<<<< HEAD
 </div>
 
 ## What's next
 
-## 接下来呢？
-
-You've learned the basics about the main building blocks of an Angular application. The following diagram shows how these basic pieces are related.
-=======
-## What's next
-
 You've learned the basics about the main building blocks of an Angular application.
 The following diagram shows how these basic pieces are related.
->>>>>>> f25ac4ae
-
-你已经学完了 Angular 应用的主要构造块的基础知识。
-下面这张图展示了这些基础部分之间是如何关联起来的。
 
 <div class="lightbox">
 
@@ -346,71 +154,14 @@
 
 </div>
 
-<<<<<<< HEAD
-* Together, a component and template define an Angular view.
-
-   组件和模板共同定义了 Angular 的视图。
-
-  * A decorator on a component class adds the metadata, including a pointer to the associated template.
-
-     组件类上的装饰器为其添加了元数据，其中包括指向相关模板的指针。
-
-  * Directives and binding markup in a component's template modify views based on program data and logic.
-
-     组件模板中的指令和绑定标记会根据程序数据和程序逻辑修改这些视图。
-
-* The dependency injector provides services to a component, such as the router service that lets you define navigation among views.
-=======
 * Together, a component and template define an Angular view
   * A decorator on a component class adds the metadata, including a pointer to the associated template
   * Directives and binding markup in a component's template modify views based on program data and logic
 * The dependency injector provides services to a component, such as the router service that lets you define navigation among views
->>>>>>> f25ac4ae
-
-   依赖注入器会为组件提供一些服务，比如路由器服务就能让你定义如何在视图之间导航。
 
 Each of these subjects is introduced in more detail in the following pages.
 
-这些主题的详情在下列页面中有介绍：
-
 * [Introduction to Modules](guide/architecture-modules)
-<<<<<<< HEAD
-
-  [模块简介](guide/architecture-modules)
-
-* [Introduction to Components](guide/architecture-components)
-
-  [组件简介](guide/architecture-components)
-
-  * [Templates and views](guide/architecture-components#templates-and-views)
-
-    [模板与视图](guide/architecture-components#templates-and-views)
-
-  * [Component metadata](guide/architecture-components#component-metadata)
-
-    [组件元数据](guide/architecture-components#component-metadata)
-
-  * [Data binding](guide/architecture-components#data-binding)
-
-    [数据绑定](guide/architecture-components#data-binding)
-
-  * [Directives](guide/architecture-components#directives)
-
-    [指令](guide/architecture-components#directives)
-
-  * [Pipes](guide/architecture-components#pipes)
-
-    [管道](guide/architecture-components#pipes)
-
-* [Introduction to services and dependency injection](guide/architecture-services)
-
-   [服务与依赖注入简介](guide/architecture-services)
-
-When you're familiar with these fundamental building blocks, you can explore them in more detail in the documentation. To learn about more tools and techniques that are available to help you build and deploy Angular applications, see [Next steps: tools and techniques](guide/architecture-next-steps).
-
-当你熟悉了这些基础构造块之后，就可以在本文档中进一步查看它们的详情了。
-要学习能帮你构建和发布 Angular 应用的更多工具和技巧，参阅[后续步骤：工具与技巧](guide/architecture-next-steps)。
-=======
 * [Introduction to Components](guide/architecture-components)
   * [Templates and views](guide/architecture-components#templates-and-views)
   * [Component metadata](guide/architecture-components#component-metadata)
@@ -428,5 +179,4 @@
 
 <!-- end links -->
 
-@reviewed 2022-02-28
->>>>>>> f25ac4ae
+@reviewed 2022-02-28