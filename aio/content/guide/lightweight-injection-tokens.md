--- conflicted
+++ resolved
@@ -1,6 +1,4 @@
 # Optimizing client application size with lightweight injection tokens
-
-# 使用轻量级注入令牌优化客户应用的大小
 
 This page provides a conceptual overview of a dependency injection technique that is recommended for library developers.
 Designing your library with *lightweight injection tokens* helps optimize the bundle size of client applications that use your library.
@@ -10,16 +8,8 @@
 You can manage the dependency structure among your components and injectable services to optimize bundle size by using [tree-shakable providers](guide/architecture-services#introduction-to-services-and-dependency-injection).
 This normally ensures that if a provided component or service is never actually used by the application, the compiler can remove its code from the bundle.
 
-<<<<<<< HEAD
-你可以使用[可摇树优化的提供者](guide/architecture-services#introduction-to-services-and-dependency-injection)来管理组件和可注入服务之间的依赖结构，以优化发布包体积。这通常会确保如果提供的组件或服务从未被应用实际使用过，那么编译器就可以从发布包中删除它的代码。
-
-However, due to the way Angular stores injection tokens, it is possible that such an unused component or service can end up in the bundle anyway.
-=======
 Due to the way Angular stores injection tokens, it is possible that such an unused component or service can end up in the bundle anyway.
->>>>>>> cfd87027
 This page describes a dependency-injection design pattern that supports proper tree-shaking by using lightweight injection tokens.
-
-但是，由于 Angular 存储注入令牌的方式，可能会导致未用到的组件或服务最终进入发布包中。本页描述了依赖注入的一种设计模式，它通过使用轻量级注入令牌来支持正确的摇树优化。
 
 The lightweight injection token design pattern is especially important for library developers.
 It ensures that when an application uses only some of your library's capabilities, the unused code can be eliminated from the client's application bundle.
@@ -35,15 +25,9 @@
 
 ## When tokens are retained
 
-<<<<<<< HEAD
 ## 什么时候令牌会被保留
 
-To better explain the condition under which token retention occurs, consider a library that provides a library-card component, which contains a body and can contain an optional header.
-=======
 To better explain the condition under which token retention occurs, consider a library that provides a library-card component. This component contains a body and can contain an optional header.
->>>>>>> cfd87027
-
-为了更好地解释令牌被保留的条件，我们考虑一个提供卡片组件的库，它包含一个卡片体，还可以包含一个可选的卡片头。
 
 <code-example format="html" language="html">
 
@@ -55,8 +39,6 @@
 
 In a likely implementation, the `<lib-card>` component uses `@ContentChild()` or `@ContentChildren()` to get `<lib-header>` and `<lib-body>`, as in the following.
 
-在一个可能的实现中，`<lib-card>` 组件使用 `@ContentChild()` 或者 `@ContentChildren()` 来获取 `<lib-header>` 和 `<lib-body>`，如下所示。
-
 <code-example format="typescript" language="typescript">
 
 &commat;Component({
@@ -104,21 +86,10 @@
 
   编译器在从 TypeScript 转换完后会删除这些*类型位置上*的引用，所以它们对于摇树优化没什么影响。
 
-<<<<<<< HEAD
-* The compiler must retain *value position* references at runtime, which prevents the component from being tree-shaken.
-
-  编译器必须在运行时保留*值位置上*的引用，这就会阻止该组件被摇树优化掉。
-
-In the example, the compiler retains the `LibHeaderComponent` token that occurs in the value position, which prevents the referenced component from being tree-shaken, even if the application developer does not actually use `<lib-header>` anywhere.
-If `LibHeaderComponent` is large (code, template, and styles), including it unnecessarily can significantly increase the size of the client application.
-
-在这个例子中，编译器保留了 `LibHeaderComponent` 令牌，它出现在了值位置上，这就会防止所引用的组件被摇树优化掉，即使应用开发者实际上没有在任何地方用过 `<lib-header>`。如果 `LibHeaderComponent` 很大（代码、模板和样式），把它包含进来就会不必要地大大增加客户应用的大小。
-=======
-*   The compiler must keep *value position* references at runtime, which prevents the component from being tree-shaken.
+* The compiler must keep *value position* references at runtime, which prevents the component from being tree-shaken.
 
 In the example, the compiler retains the `LibHeaderComponent` token that occurs in the value position. This prevents the referenced component from being tree-shaken, even if the application developer does not actually use `<lib-header>` anywhere.
 If `LibHeaderComponent` 's code, template, and styles combined becomes too large, including it unnecessarily can significantly increase the size of the client application.
->>>>>>> cfd87027
 
 ## When to use the lightweight injection token pattern
 
@@ -137,13 +108,7 @@
 
   该令牌用作构造函数注入的类型说明符。
 
-In the following example, both uses of the `OtherComponent` token cause retention of `OtherComponent` (that is, prevent it from being tree-shaken when it is not used).
-
-<<<<<<< HEAD
-在下面的例子中，两处对 `OtherComponent` 令牌的使用导致 `OtherComponent` 被保留下来（也就是说，防止它在未用到时被摇树优化掉）。
-=======
 In the following example, both uses of the `OtherComponent` token cause retention of `OtherComponent`, preventing it from being tree-shaken when it is not used.
->>>>>>> cfd87027
 
 <code-example format="typescript" language="typescript">
 
@@ -160,14 +125,10 @@
 These effectively change `constructor(@Optional() other: OtherComponent)` to `constructor(@Optional() @Inject(OtherComponent) other)`.
 The token is now in a value position, and causes the tree shaker to keep the reference.
 
-虽然转换为 JavaScript 时只会删除那些只用作类型说明符的令牌，但在运行时依赖注入需要所有这些令牌。这些工作把 `constructor(@Optional() other: OtherComponent)` 改成了 `constructor(@Optional() @Inject(OtherComponent) other)`。该令牌现在处于值的位置，并使该摇树优化器保留该引用。
-
 <div class="alert is helpful">
 
 For all services, a library should use [tree-shakable providers](guide/architecture-services#introduction-to-services-and-dependency-injection), providing dependencies at the root level rather than in component constructors.
 
-对于所有服务，库都应该使用[可摇树优化的提供者](guide/architecture-services#introduction-to-services-and-dependency-injection)，在根级而不是组件构造函数中提供依赖。
-
 </div>
 
 ## Using lightweight injection tokens
@@ -175,13 +136,9 @@
 ## 使用轻量级注入令牌
 
 The lightweight injection token design pattern consists of using a small abstract class as an injection token, and providing the actual implementation at a later stage.
-<<<<<<< HEAD
-The abstract class is retained (not tree-shaken), but it is small and has no material impact on the application size.
+The abstract class is retained, not tree-shaken, but it is small and has no material impact on the application size.
 
 轻量级注入令牌设计模式包括：使用一个小的抽象类作为注入令牌，并在稍后为它提供实际实现。该抽象类固然会被留下（不会被摇树优化掉），但它很小，对应用程序的大小没有任何重大影响。
-=======
-The abstract class is retained, not tree-shaken, but it is small and has no material impact on the application size.
->>>>>>> cfd87027
 
 The following example shows how this works for the `LibHeaderComponent`.
 
@@ -247,17 +204,9 @@
 ### 使用轻量级注入令牌进行 API 定义
 
 A component that injects a lightweight injection token might need to invoke a method in the injected class.
-<<<<<<< HEAD
-Because the token is now an abstract class, and the injectable component implements that class, you must also declare an abstract method in the abstract lightweight injection token class.
-The implementation of the method (with all of its code overhead) resides in the injectable component that can be tree-shaken.
-This lets the parent communicate with the child (if it is present) in a type-safe manner.
-
-那些注入了轻量级注入令牌的组件可能要调用注入的类中的方法。因为令牌现在是一个抽象类，并且可注入组件实现了那个抽象类，所以你还必须在作为轻量级注入令牌的抽象类中声明一个抽象方法。该方法的实现代码（及其所有相关代码）都会留在可注入组件中，但这个组件本身仍可被摇树优化。这样就能让父组件以类型安全的方式与子组件（如果存在）进行通信。
-=======
 The token is now an abstract class. Since the injectable component implements that class, you must also declare an abstract method in the abstract lightweight injection token class.
 The implementation of the method, with all its code overhead, resides in the injectable component that can be tree-shaken.
 This lets the parent communicate with the child, if it is present, in a type-safe manner.
->>>>>>> cfd87027
 
 For example, the `LibCardComponent` now queries `LibHeaderToken` rather than `LibHeaderComponent`.
 The following example shows how the pattern lets `LibCardComponent` communicate with the `LibHeaderComponent` without actually referring to `LibHeaderComponent`.
@@ -302,8 +251,6 @@
 Before calling a method in the child, the parent component checks to see if the child component is present.
 If the child component has been tree-shaken, there is no runtime reference to it, and no call to its method.
 
-在这个例子中，父组件会查询令牌以获取子组件，并持有结果组件的引用（如果存在）。在调用子组件中的方法之前，父组件会检查子组件是否存在。如果子组件已经被摇树优化掉，那运行期间就没有对它的引用，当然也没有调用它的方法。
-
 ### Naming your lightweight injection token
 
 ### 为你的轻量级注入令牌命名
@@ -312,15 +259,9 @@
 The Angular style guide suggests that you name components using the "Component" suffix.
 The example "LibHeaderComponent" follows this convention.
 
-<<<<<<< HEAD
 轻量级注入令牌只对组件有用。Angular 风格指南中建议你使用“Component”后缀命名组件。比如“LibHeaderComponent”就遵循这个约定。
 
-To maintain the relationship between the component and its token while still distinguishing between them, the recommended style is to use the component base name with the suffix "`Token`" to name your lightweight injection tokens: "`LibHeaderToken`".
-=======
 You should maintain the relationship between the component and its token while still distinguishing between them. The recommended style is to use the component base name with the suffix "`Token`" to name your lightweight injection tokens: "`LibHeaderToken`."
->>>>>>> cfd87027
-
-为了维护组件及其令牌之间的对应关系，同时又要区分它们，推荐的写法是使用组件基本名加上后缀“`Token`”来命名你的轻量级注入令牌：“`LibHeaderToken`”。
 
 <!-- links -->
 
