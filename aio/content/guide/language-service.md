# Angular Language Service

<<<<<<< HEAD
# Angular 语言服务

The Angular Language Service provides code editors with a way to get completions, errors,
hints, and navigation inside Angular templates.
=======
The Angular Language Service provides code editors with a way to get completions, errors, hints, and navigation inside Angular templates.
>>>>>>> f25ac4ae
It works with external templates in separate HTML files, and also with in-line templates.

Angular 语言服务为代码编辑器提供了一种在 Angular 模板中获取自动补全、错误、提示和导航的方法。
它支持位于独立 HTML 文件中的外部模板以及内联模板。

## Configuring compiler options for the Angular Language Service

## 配置 Angular 语言服务的编译器选项

To enable the latest Language Service features, set the `strictTemplates` option in `tsconfig.json` by setting `strictTemplates` to `true,` as shown in the following example:

要启用最新的语言服务功能，请在 `tsconfig.json` 中将 `strictTemplates` 选项设置为 `true`，如以下示例所示：

<code-example language="json">

"angularCompilerOptions": {
  "strictTemplates": true
}

</code-example>

For more information, see the [Angular compiler options](guide/angular-compiler-options) guide.

有关更多信息，请参见 [Angular 编译器选项](guide/angular-compiler-options)指南。

## Features

## 特性

Your editor autodetects that you are opening an Angular file.
It then uses the Angular Language Service to read your `tsconfig.json` file, find all the templates you have in your application, and then provide language services for any templates that you open.

编辑器会自动检测到你正在打开 Angular 文件。然后，它就会使用 Angular Language Service 读取 `tsconfig.json` 文件，查找应用程序中具有的所有模板，然后为你打开的任何模板提供语言服务。

Language services include:

语言服务包括：

* Completions lists

  自动补全清单

* AOT Diagnostic messages

  AOT 诊断消息

* Quick info

  快捷信息

* Go to definition

<<<<<<< HEAD
  转到定义

### Autocompletion

### 自动补全

Autocompletion can speed up your development time by providing you with
contextual possibilities and hints as you type.
This example shows autocomplete in an interpolation. As you type it out,
you can press tab to complete.
=======
### Autocompletion

Autocompletion can speed up your development time by providing you with contextual possibilities and hints as you type.
This example shows autocomplete in an interpolation.
As you type it out, you can press tab to complete.
>>>>>>> f25ac4ae

自动补全可以在输入时为你提供当前情境下的候选内容和提示，从而提高开发速度。下面这个例子展示了插值中的自动补全功能。当你进行输入的时候，就可以按 tab 键来自动补全。

<div class="lightbox">

<<<<<<< HEAD
  <img src="generated/images/guide/language-service/language-completion.gif" alt="autocompletion">
=======
<img alt="autocompletion" src="generated/images/guide/language-service/language-completion.gif">
>>>>>>> f25ac4ae

</div>

There are also completions within elements.
Any elements you have as a component selector will show up in the completion list.

还有对元素的自动补全。你定义的任何组件的选择器都会显示在自动补全列表中。

### Error checking

### 错误检查

The Angular Language Service can forewarn you of mistakes in your code.
In this example, Angular doesn't know what `orders` is or where it comes from.

Angular 语言服务能对代码中存在的错误进行预警。在这个例子中，Angular 不知道什么是 `orders` 或者它来自哪里。

<div class="lightbox">

<<<<<<< HEAD
  <img src="generated/images/guide/language-service/language-error.gif" alt="error checking">
=======
<img alt="error checking" src="generated/images/guide/language-service/language-error.gif">
>>>>>>> f25ac4ae

</div>

### Quick info and navigation

### 快捷信息与导航

The quick-info feature lets you hover to see where components, directives, and modules come from.
You can then click "Go to definition" or press F12 to go directly to the definition.

快捷信息功能使你可以悬停以查看组件、指令、模块等的来源。然后，你可以单击“转到定义”或按 F12 键直接转到定义。

<div class="lightbox">
<<<<<<< HEAD

  <img src="generated/images/guide/language-service/language-navigation.gif" alt="navigation">

=======

<img alt="navigation" src="generated/images/guide/language-service/language-navigation.gif">

>>>>>>> f25ac4ae
</div>

## Angular Language Service in your editor

<<<<<<< HEAD
## 编辑器中的 Angular 语言服务

Angular Language Service is currently available as an extension for [Visual Studio Code](https://code.visualstudio.com/),
[WebStorm](https://www.jetbrains.com/webstorm), [Sublime Text](https://www.sublimetext.com/) and [Eclipse IDE](https://www.eclipse.org/eclipseide/).
=======
Angular Language Service is currently available as an extension for [Visual Studio Code](https://code.visualstudio.com), [WebStorm](https://www.jetbrains.com/webstorm), [Sublime Text](https://www.sublimetext.com) and [Eclipse IDE](https://www.eclipse.org/eclipseide).
>>>>>>> f25ac4ae

Angular 语言服务目前在[Visual Studio Code](https://code.visualstudio.com/)和[WebStorm](https://www.jetbrains.com/webstorm)、[Sublime Text](https://www.sublimetext.com/) 和 [Eclipse IDE](https://www.eclipse.org/eclipseide/) 中都有可用的扩展。

### Visual Studio Code

In [Visual Studio Code](https://code.visualstudio.com), install the extension from the [Extensions: Marketplace](https://marketplace.visualstudio.com/items?itemName=Angular.ng-template).
Open the marketplace from the editor using the Extensions icon on the left menu pane, or use VS Quick Open (⌘+P on Mac, CTRL+P on Windows) and type "? ext".
In the marketplace, search for Angular Language Service extension, and click the **Install** button.

在 [Visual Studio Code 中](https://code.visualstudio.com/)，从 “[扩展程序：市场](https://marketplace.visualstudio.com/items?itemName=Angular.ng-template) 中安装扩展程序。可以用左侧菜单窗格中的扩展程序图标从编辑器中打开市场，或使用 VS 快速打开（在 Mac 上为 ⌘+ P，在 Windows 上为 CTRL + P）并输入“? ext”。在市场中，搜索 Angular Language Service 扩展，并点击 **Install** 按钮。

The Visual Studio Code integration with the Angular language service is maintained and distributed by the Angular team.

Visual Studio Code 与 Angular 语言服务的集成工作是由 Angular 团队发布的。

### Visual Studio

In [Visual Studio](https://visualstudio.microsoft.com), install the extension from the [Extensions: Marketplace](https://marketplace.visualstudio.com/items?itemName=TypeScriptTeam.AngularLanguageService).
Open the marketplace from the editor selecting Extensions on the top menu pane, and then selecting Manage Extensions.
In the marketplace, search for Angular Language Service extension, and click the **Install** button.

<<<<<<< HEAD
在 [Visual Studio 中](https://visualstudio.microsoft.com/)，从[“扩展程序：市场”](https://marketplace.visualstudio.com/items?itemName=TypeScriptTeam.AngularLanguageService)中安装扩展程序。可以从编辑器中打开市场，在顶部菜单窗格中选择“扩展”，然后选择“管理扩展”。在市场上，搜索 Angular Language Service extension，然后单击**“安装”**按钮。

The Visual Studio integration with the Angular language service is maintained and distributed by Microsoft with help from the Angular team. Check out the project [here](https://github.com/microsoft/vs-ng-language-service)
=======
The Visual Studio integration with the Angular language service is maintained and distributed by Microsoft with help from the Angular team.
Check out the project [here](https://github.com/microsoft/vs-ng-language-service).
>>>>>>> f25ac4ae

Microsoft 在 Angular 团队的帮助下维护和发布了 Visual Studio 与 Angular 语言服务的集成。[在这里](https://github.com/microsoft/vs-ng-language-service)查看项目

### WebStorm

In [WebStorm](https://www.jetbrains.com/webstorm), enable the plugin [Angular and AngularJS](https://plugins.jetbrains.com/plugin/6971-angular-and-angularjs).

在 [WebStorm](https://www.jetbrains.com/webstorm/) 中，启用 [Angular 与 AngularJS](https://plugins.jetbrains.com/plugin/6971-angular-and-angularjs) 插件。

Since WebStorm 2019.1, the `@angular/language-service` is not required anymore and should be removed from your `package.json`.

从 WebStorm 2019.1 开始，`@angular/language-service` 已经不再需要了，应该从你的 `package.json` 中移除。

### Sublime Text

In [Sublime Text](https://www.sublimetext.com), the Language Service supports only in-line templates when installed as a plug-in.
You need a custom Sublime plug-in (or modifications to the current plug-in) for completions in HTML files.

<<<<<<< HEAD
在 [Sublime Text](https://www.sublimetext.com/) 中，当安装为插件时，语言服务仅支持内联模板。
你需要自定义 Sublime 插件（或修改当前插件），来实现 HTML 文件中的自动补齐。

To use the Language Service for in-line templates, you must first add an extension to allow TypeScript, then install the Angular Language Service plug-in. Starting with TypeScript 2.3, TypeScript has a plug-in model that the language service can use.
=======
To use the Language Service for in-line templates, you must first add an extension to allow TypeScript, then install the Angular Language Service plug-in.
Starting with TypeScript 2.3, TypeScript has a plug-in model that the language service can use.
>>>>>>> f25ac4ae

要想在内联模板中使用语言服务，你必须首先添加一个扩展，以支持 TypeScript，然后安装 Angular 语言服务插件。从 TypeScript 2.3 开始，TypeScript 提供了一个插件模型，供语言服务使用。

1. Install the latest version of TypeScript in a local `node_modules` directory:

<<<<<<< HEAD
   把最新版本的 TypeScript 安装到本地的 `node_modules` 目录下：

```sh
npm install --save-dev typescript
```
=======
   <code-example format="shell" language="shell">
>>>>>>> f25ac4ae

   npm install --save-dev typescript

<<<<<<< HEAD
   把 Angular 语言服务的包安装到同一位置：

```sh
npm install --save-dev @angular/language-service
```
=======
   </code-example>
>>>>>>> f25ac4ae

1. Install the Angular Language Service package in the same location:

<<<<<<< HEAD
   安装好这个包后，将以下内容添加到项目的 `tsconfig.json` 的 `"compilerOptions"` 部分。

<code-example language="json" header="tsconfig.json">
  "plugins": [
      {"name": "@angular/language-service"}
  ]

</code-example>
=======
   <code-example format="shell" language="shell">
>>>>>>> f25ac4ae

   npm install --save-dev &commat;angular/language-service

<<<<<<< HEAD
   在编辑器的用户首选项（`Cmd+,` 或 `Ctrl+,`）中，添加以下内容：

<code-example language="json" header="Sublime Text user preferences">
"typescript-tsdk": "<path to your folder>/node_modules/typescript/lib"
</code-example>
=======
   </code-example>

1. Once the package is installed,  add the following to the `"compilerOptions"` section of your project's `tsconfig.json`.

   <code-example header="tsconfig.json" language="json">

   "plugins": [
       {"name": "&commat;angular/language-service"}
   ]

   </code-example>

1. In your editor's user preferences (`Cmd+,` or `Ctrl+,`), add the following:

   <code-example header="Sublime Text user preferences" language="json">

   "typescript-tsdk": "&lt;path to your folder&gt;/node_modules/typescript/lib"

   </code-example>
>>>>>>> f25ac4ae

This lets the Angular Language Service provide diagnostics and completions in `.ts` files.

这样就能让 Angular 语言服务提供 `.ts` 文件中的诊断与自动补全信息。

### Eclipse IDE

Either directly install the "Eclipse IDE for Web and JavaScript developers" package which comes with the Angular Language Server included, or from other Eclipse IDE packages, use Help > Eclipse Marketplace to find and install [Eclipse Wild Web Developer](https://marketplace.eclipse.org/content/wild-web-developer-html-css-javascript-typescript-nodejs-angular-json-yaml-kubernetes-xml).

<<<<<<< HEAD
你或者直接安装包含了 Angular Language Server 的 “Eclipse IDE for Web and JavaScript developers” 软件包，或者直接从其他 Eclipse IDE 软件包中安装，使用“Help” > “Eclipse Marketplace” 来查找并安装 [Eclipse Wild Web Developer](https://marketplace.eclipse.org/content/wild-web-developer-html-css-javascript-typescript-nodejs-angular-json-yaml-kubernetes-xml)。

## How the Language Service works

## 语言服务的工作原理

When you use an editor with a language service, the editor starts a separate language-service process
and communicates with it through an [RPC](https://en.wikipedia.org/wiki/Remote_procedure_call), using the [Language Server Protocol](https://microsoft.github.io/language-server-protocol/).
When you type into the editor, the editor sends information to the language-service process to
track the state of your project.

当你将编辑器与语言服务一起使用时，该编辑器将启动一个单独的语言服务进程，并使用[语言服务协议](https://microsoft.github.io/language-server-protocol/)通过 [RPC](https://en.wikipedia.org/wiki/Remote_procedure_call) 与之通信。当你输入编辑器时，编辑器会将信息发送到语言服务流程，以跟踪你的项目状态。

When you trigger a completion list within a template, the editor first parses the template into an
HTML [abstract syntax tree (AST)](https://en.wikipedia.org/wiki/Abstract_syntax_tree).
The Angular compiler interprets that tree to determine the context: which module the template is part of, the current scope, the component selector, and where your cursor is in the template AST. It can then determine the symbols that could potentially be at that position..
=======
## How the Language Service works

When you use an editor with a language service, the editor starts a separate language-service process and communicates with it through an [RPC](https://en.wikipedia.org/wiki/Remote_procedure_call), using the [Language Server Protocol](https://microsoft.github.io/language-server-protocol).
When you type into the editor, the editor sends information to the language-service process to track the state of your project.

When you trigger a completion list within a template, the editor first parses the template into an HTML [abstract syntax tree (AST)](https://en.wikipedia.org/wiki/Abstract_syntax_tree).
The Angular compiler interprets that tree to determine the context: which module the template is part of, the current scope, the component selector, and where your cursor is in the template AST.
It can then determine the symbols that could potentially be at that position..
>>>>>>> f25ac4ae

当你触发模板中的完成列表时，编辑器首先将模板解析为 HTML [抽象语法树（AST）](https://en.wikipedia.org/wiki/Abstract_syntax_tree)。Angular 编译器解释这棵树以确定上下文：模板属于哪个模块，当前作用域，组件选择器以及光标在模板 AST 中的位置。然后，它就可以确定可能位于该位置的符号。

It's a little more involved if you are in an interpolation.
If you have an interpolation of `{{data.---}}` inside a `div` and need the completion list after `data.---`, the compiler can't use the HTML AST to find the answer.
The HTML AST can only tell the compiler that there is some text with the characters "`{{data.---}}`".
That's when the template parser produces an expression AST, which resides within the template AST.
The Angular Language Services then looks at `data.---` within its context, asks the TypeScript Language Service what the members of `data` are, and returns the list of possibilities.

如果你要进行插值，则需要更多的精力。如果你在 `div` 有 `{{data.---}}` 的插值，并且在 `data.---` 之后需要自动补全列表，则编译器无法使用 HTML AST 查找答案。HTML AST 只能告诉编译器某些文本带有字符 “`{{data.---}}`”。
那时模板解析器会生成一个表达式 AST，该表达式位于模板 AST 中。然后，Angular 语言服务会在其上下文中查找 `data.---`，询问 TypeScript 语言服务 `data` 的成员是什么，并返回可能性列表。

## More information

<<<<<<< HEAD
## 更多信息

* For more in-depth information on the implementation, see the
  [Angular Language Service API](https://github.com/angular/angular/blob/master/packages/language-service/src/types.ts).

    关于该实现的更多详细信息，请参阅 [Angular 语言服务 API](https://github.com/angular/angular/blob/master/packages/language-service/src/types.ts)。
=======
* For more in-depth information on the implementation, see the [Angular Language Service API](https://github.com/angular/angular/blob/main/packages/language-service/src/types.ts)
* For more on the design considerations and intentions, see [design documentation here](https://github.com/angular/vscode-ng-language-service/wiki/Design)
* See also [Chuck Jazdzewski's presentation](https://www.youtube.com/watch?v=ez3R0Gi4z5A&t=368s) on the Angular Language Service from [ng-conf](https://www.ng-conf.org) 2017

<!-- links -->

<!-- external links -->
>>>>>>> f25ac4ae

<!-- end links -->

<<<<<<< HEAD
  关于此设计注意事项和意图的更多信息，请参阅[此处的设计文档](https://github.com/angular/vscode-ng-language-service/wiki/Design)。

* See also [Chuck Jazdzewski's presentation](https://www.youtube.com/watch?v=ez3R0Gi4z5A&t=368s) on the Angular Language Service from [ng-conf](https://www.ng-conf.org/) 2017.

  另请参阅 [ng-conf](https://www.ng-conf.org/) 2017 上 [Chuck Jazdzewski](https://www.youtube.com/watch?v=ez3R0Gi4z5A&t=368s) 关于 Angular 语言服务的 [演讲](https://www.youtube.com/watch?v=ez3R0Gi4z5A&t=368s)。
=======
@reviewed 2022-02-28
>>>>>>> f25ac4ae
<|MERGE_RESOLUTION|>--- conflicted
+++ resolved
@@ -1,25 +1,11 @@
 # Angular Language Service
 
-<<<<<<< HEAD
-# Angular 语言服务
-
-The Angular Language Service provides code editors with a way to get completions, errors,
-hints, and navigation inside Angular templates.
-=======
 The Angular Language Service provides code editors with a way to get completions, errors, hints, and navigation inside Angular templates.
->>>>>>> f25ac4ae
 It works with external templates in separate HTML files, and also with in-line templates.
-
-Angular 语言服务为代码编辑器提供了一种在 Angular 模板中获取自动补全、错误、提示和导航的方法。
-它支持位于独立 HTML 文件中的外部模板以及内联模板。
 
 ## Configuring compiler options for the Angular Language Service
 
-## 配置 Angular 语言服务的编译器选项
-
 To enable the latest Language Service features, set the `strictTemplates` option in `tsconfig.json` by setting `strictTemplates` to `true,` as shown in the following example:
-
-要启用最新的语言服务功能，请在 `tsconfig.json` 中将 `strictTemplates` 选项设置为 `true`，如以下示例所示：
 
 <code-example language="json">
 
@@ -31,123 +17,58 @@
 
 For more information, see the [Angular compiler options](guide/angular-compiler-options) guide.
 
-有关更多信息，请参见 [Angular 编译器选项](guide/angular-compiler-options)指南。
-
 ## Features
-
-## 特性
 
 Your editor autodetects that you are opening an Angular file.
 It then uses the Angular Language Service to read your `tsconfig.json` file, find all the templates you have in your application, and then provide language services for any templates that you open.
 
-编辑器会自动检测到你正在打开 Angular 文件。然后，它就会使用 Angular Language Service 读取 `tsconfig.json` 文件，查找应用程序中具有的所有模板，然后为你打开的任何模板提供语言服务。
-
 Language services include:
 
-语言服务包括：
-
 * Completions lists
-
-  自动补全清单
-
 * AOT Diagnostic messages
-
-  AOT 诊断消息
-
 * Quick info
-
-  快捷信息
-
 * Go to definition
 
-<<<<<<< HEAD
-  转到定义
-
-### Autocompletion
-
-### 自动补全
-
-Autocompletion can speed up your development time by providing you with
-contextual possibilities and hints as you type.
-This example shows autocomplete in an interpolation. As you type it out,
-you can press tab to complete.
-=======
 ### Autocompletion
 
 Autocompletion can speed up your development time by providing you with contextual possibilities and hints as you type.
 This example shows autocomplete in an interpolation.
 As you type it out, you can press tab to complete.
->>>>>>> f25ac4ae
-
-自动补全可以在输入时为你提供当前情境下的候选内容和提示，从而提高开发速度。下面这个例子展示了插值中的自动补全功能。当你进行输入的时候，就可以按 tab 键来自动补全。
 
 <div class="lightbox">
 
-<<<<<<< HEAD
-  <img src="generated/images/guide/language-service/language-completion.gif" alt="autocompletion">
-=======
 <img alt="autocompletion" src="generated/images/guide/language-service/language-completion.gif">
->>>>>>> f25ac4ae
 
 </div>
 
 There are also completions within elements.
 Any elements you have as a component selector will show up in the completion list.
 
-还有对元素的自动补全。你定义的任何组件的选择器都会显示在自动补全列表中。
-
 ### Error checking
-
-### 错误检查
 
 The Angular Language Service can forewarn you of mistakes in your code.
 In this example, Angular doesn't know what `orders` is or where it comes from.
 
-Angular 语言服务能对代码中存在的错误进行预警。在这个例子中，Angular 不知道什么是 `orders` 或者它来自哪里。
-
 <div class="lightbox">
 
-<<<<<<< HEAD
-  <img src="generated/images/guide/language-service/language-error.gif" alt="error checking">
-=======
 <img alt="error checking" src="generated/images/guide/language-service/language-error.gif">
->>>>>>> f25ac4ae
 
 </div>
 
 ### Quick info and navigation
 
-### 快捷信息与导航
-
 The quick-info feature lets you hover to see where components, directives, and modules come from.
 You can then click "Go to definition" or press F12 to go directly to the definition.
 
-快捷信息功能使你可以悬停以查看组件、指令、模块等的来源。然后，你可以单击“转到定义”或按 F12 键直接转到定义。
-
 <div class="lightbox">
-<<<<<<< HEAD
-
-  <img src="generated/images/guide/language-service/language-navigation.gif" alt="navigation">
-
-=======
 
 <img alt="navigation" src="generated/images/guide/language-service/language-navigation.gif">
 
->>>>>>> f25ac4ae
 </div>
 
 ## Angular Language Service in your editor
 
-<<<<<<< HEAD
-## 编辑器中的 Angular 语言服务
-
-Angular Language Service is currently available as an extension for [Visual Studio Code](https://code.visualstudio.com/),
-[WebStorm](https://www.jetbrains.com/webstorm), [Sublime Text](https://www.sublimetext.com/) and [Eclipse IDE](https://www.eclipse.org/eclipseide/).
-=======
 Angular Language Service is currently available as an extension for [Visual Studio Code](https://code.visualstudio.com), [WebStorm](https://www.jetbrains.com/webstorm), [Sublime Text](https://www.sublimetext.com) and [Eclipse IDE](https://www.eclipse.org/eclipseide).
->>>>>>> f25ac4ae
-
-Angular 语言服务目前在[Visual Studio Code](https://code.visualstudio.com/)和[WebStorm](https://www.jetbrains.com/webstorm)、[Sublime Text](https://www.sublimetext.com/) 和 [Eclipse IDE](https://www.eclipse.org/eclipseide/) 中都有可用的扩展。
 
 ### Visual Studio Code
 
@@ -155,11 +76,7 @@
 Open the marketplace from the editor using the Extensions icon on the left menu pane, or use VS Quick Open (⌘+P on Mac, CTRL+P on Windows) and type "? ext".
 In the marketplace, search for Angular Language Service extension, and click the **Install** button.
 
-在 [Visual Studio Code 中](https://code.visualstudio.com/)，从 “[扩展程序：市场](https://marketplace.visualstudio.com/items?itemName=Angular.ng-template) 中安装扩展程序。可以用左侧菜单窗格中的扩展程序图标从编辑器中打开市场，或使用 VS 快速打开（在 Mac 上为 ⌘+ P，在 Windows 上为 CTRL + P）并输入“? ext”。在市场中，搜索 Angular Language Service 扩展，并点击 **Install** 按钮。
-
 The Visual Studio Code integration with the Angular language service is maintained and distributed by the Angular team.
-
-Visual Studio Code 与 Angular 语言服务的集成工作是由 Angular 团队发布的。
 
 ### Visual Studio
 
@@ -167,92 +84,37 @@
 Open the marketplace from the editor selecting Extensions on the top menu pane, and then selecting Manage Extensions.
 In the marketplace, search for Angular Language Service extension, and click the **Install** button.
 
-<<<<<<< HEAD
-在 [Visual Studio 中](https://visualstudio.microsoft.com/)，从[“扩展程序：市场”](https://marketplace.visualstudio.com/items?itemName=TypeScriptTeam.AngularLanguageService)中安装扩展程序。可以从编辑器中打开市场，在顶部菜单窗格中选择“扩展”，然后选择“管理扩展”。在市场上，搜索 Angular Language Service extension，然后单击**“安装”**按钮。
-
-The Visual Studio integration with the Angular language service is maintained and distributed by Microsoft with help from the Angular team. Check out the project [here](https://github.com/microsoft/vs-ng-language-service)
-=======
 The Visual Studio integration with the Angular language service is maintained and distributed by Microsoft with help from the Angular team.
 Check out the project [here](https://github.com/microsoft/vs-ng-language-service).
->>>>>>> f25ac4ae
-
-Microsoft 在 Angular 团队的帮助下维护和发布了 Visual Studio 与 Angular 语言服务的集成。[在这里](https://github.com/microsoft/vs-ng-language-service)查看项目
 
 ### WebStorm
 
 In [WebStorm](https://www.jetbrains.com/webstorm), enable the plugin [Angular and AngularJS](https://plugins.jetbrains.com/plugin/6971-angular-and-angularjs).
 
-在 [WebStorm](https://www.jetbrains.com/webstorm/) 中，启用 [Angular 与 AngularJS](https://plugins.jetbrains.com/plugin/6971-angular-and-angularjs) 插件。
-
 Since WebStorm 2019.1, the `@angular/language-service` is not required anymore and should be removed from your `package.json`.
-
-从 WebStorm 2019.1 开始，`@angular/language-service` 已经不再需要了，应该从你的 `package.json` 中移除。
 
 ### Sublime Text
 
 In [Sublime Text](https://www.sublimetext.com), the Language Service supports only in-line templates when installed as a plug-in.
 You need a custom Sublime plug-in (or modifications to the current plug-in) for completions in HTML files.
 
-<<<<<<< HEAD
-在 [Sublime Text](https://www.sublimetext.com/) 中，当安装为插件时，语言服务仅支持内联模板。
-你需要自定义 Sublime 插件（或修改当前插件），来实现 HTML 文件中的自动补齐。
-
-To use the Language Service for in-line templates, you must first add an extension to allow TypeScript, then install the Angular Language Service plug-in. Starting with TypeScript 2.3, TypeScript has a plug-in model that the language service can use.
-=======
 To use the Language Service for in-line templates, you must first add an extension to allow TypeScript, then install the Angular Language Service plug-in.
 Starting with TypeScript 2.3, TypeScript has a plug-in model that the language service can use.
->>>>>>> f25ac4ae
-
-要想在内联模板中使用语言服务，你必须首先添加一个扩展，以支持 TypeScript，然后安装 Angular 语言服务插件。从 TypeScript 2.3 开始，TypeScript 提供了一个插件模型，供语言服务使用。
 
 1. Install the latest version of TypeScript in a local `node_modules` directory:
 
-<<<<<<< HEAD
-   把最新版本的 TypeScript 安装到本地的 `node_modules` 目录下：
-
-```sh
-npm install --save-dev typescript
-```
-=======
    <code-example format="shell" language="shell">
->>>>>>> f25ac4ae
 
    npm install --save-dev typescript
 
-<<<<<<< HEAD
-   把 Angular 语言服务的包安装到同一位置：
-
-```sh
-npm install --save-dev @angular/language-service
-```
-=======
    </code-example>
->>>>>>> f25ac4ae
 
 1. Install the Angular Language Service package in the same location:
 
-<<<<<<< HEAD
-   安装好这个包后，将以下内容添加到项目的 `tsconfig.json` 的 `"compilerOptions"` 部分。
-
-<code-example language="json" header="tsconfig.json">
-  "plugins": [
-      {"name": "@angular/language-service"}
-  ]
-
-</code-example>
-=======
    <code-example format="shell" language="shell">
->>>>>>> f25ac4ae
 
    npm install --save-dev &commat;angular/language-service
 
-<<<<<<< HEAD
-   在编辑器的用户首选项（`Cmd+,` 或 `Ctrl+,`）中，添加以下内容：
-
-<code-example language="json" header="Sublime Text user preferences">
-"typescript-tsdk": "<path to your folder>/node_modules/typescript/lib"
-</code-example>
-=======
    </code-example>
 
 1. Once the package is installed,  add the following to the `"compilerOptions"` section of your project's `tsconfig.json`.
@@ -272,34 +134,13 @@
    "typescript-tsdk": "&lt;path to your folder&gt;/node_modules/typescript/lib"
 
    </code-example>
->>>>>>> f25ac4ae
 
 This lets the Angular Language Service provide diagnostics and completions in `.ts` files.
-
-这样就能让 Angular 语言服务提供 `.ts` 文件中的诊断与自动补全信息。
 
 ### Eclipse IDE
 
 Either directly install the "Eclipse IDE for Web and JavaScript developers" package which comes with the Angular Language Server included, or from other Eclipse IDE packages, use Help > Eclipse Marketplace to find and install [Eclipse Wild Web Developer](https://marketplace.eclipse.org/content/wild-web-developer-html-css-javascript-typescript-nodejs-angular-json-yaml-kubernetes-xml).
 
-<<<<<<< HEAD
-你或者直接安装包含了 Angular Language Server 的 “Eclipse IDE for Web and JavaScript developers” 软件包，或者直接从其他 Eclipse IDE 软件包中安装，使用“Help” > “Eclipse Marketplace” 来查找并安装 [Eclipse Wild Web Developer](https://marketplace.eclipse.org/content/wild-web-developer-html-css-javascript-typescript-nodejs-angular-json-yaml-kubernetes-xml)。
-
-## How the Language Service works
-
-## 语言服务的工作原理
-
-When you use an editor with a language service, the editor starts a separate language-service process
-and communicates with it through an [RPC](https://en.wikipedia.org/wiki/Remote_procedure_call), using the [Language Server Protocol](https://microsoft.github.io/language-server-protocol/).
-When you type into the editor, the editor sends information to the language-service process to
-track the state of your project.
-
-当你将编辑器与语言服务一起使用时，该编辑器将启动一个单独的语言服务进程，并使用[语言服务协议](https://microsoft.github.io/language-server-protocol/)通过 [RPC](https://en.wikipedia.org/wiki/Remote_procedure_call) 与之通信。当你输入编辑器时，编辑器会将信息发送到语言服务流程，以跟踪你的项目状态。
-
-When you trigger a completion list within a template, the editor first parses the template into an
-HTML [abstract syntax tree (AST)](https://en.wikipedia.org/wiki/Abstract_syntax_tree).
-The Angular compiler interprets that tree to determine the context: which module the template is part of, the current scope, the component selector, and where your cursor is in the template AST. It can then determine the symbols that could potentially be at that position..
-=======
 ## How the Language Service works
 
 When you use an editor with a language service, the editor starts a separate language-service process and communicates with it through an [RPC](https://en.wikipedia.org/wiki/Remote_procedure_call), using the [Language Server Protocol](https://microsoft.github.io/language-server-protocol).
@@ -308,9 +149,6 @@
 When you trigger a completion list within a template, the editor first parses the template into an HTML [abstract syntax tree (AST)](https://en.wikipedia.org/wiki/Abstract_syntax_tree).
 The Angular compiler interprets that tree to determine the context: which module the template is part of, the current scope, the component selector, and where your cursor is in the template AST.
 It can then determine the symbols that could potentially be at that position..
->>>>>>> f25ac4ae
-
-当你触发模板中的完成列表时，编辑器首先将模板解析为 HTML [抽象语法树（AST）](https://en.wikipedia.org/wiki/Abstract_syntax_tree)。Angular 编译器解释这棵树以确定上下文：模板属于哪个模块，当前作用域，组件选择器以及光标在模板 AST 中的位置。然后，它就可以确定可能位于该位置的符号。
 
 It's a little more involved if you are in an interpolation.
 If you have an interpolation of `{{data.---}}` inside a `div` and need the completion list after `data.---`, the compiler can't use the HTML AST to find the answer.
@@ -318,19 +156,8 @@
 That's when the template parser produces an expression AST, which resides within the template AST.
 The Angular Language Services then looks at `data.---` within its context, asks the TypeScript Language Service what the members of `data` are, and returns the list of possibilities.
 
-如果你要进行插值，则需要更多的精力。如果你在 `div` 有 `{{data.---}}` 的插值，并且在 `data.---` 之后需要自动补全列表，则编译器无法使用 HTML AST 查找答案。HTML AST 只能告诉编译器某些文本带有字符 “`{{data.---}}`”。
-那时模板解析器会生成一个表达式 AST，该表达式位于模板 AST 中。然后，Angular 语言服务会在其上下文中查找 `data.---`，询问 TypeScript 语言服务 `data` 的成员是什么，并返回可能性列表。
-
 ## More information
 
-<<<<<<< HEAD
-## 更多信息
-
-* For more in-depth information on the implementation, see the
-  [Angular Language Service API](https://github.com/angular/angular/blob/master/packages/language-service/src/types.ts).
-
-    关于该实现的更多详细信息，请参阅 [Angular 语言服务 API](https://github.com/angular/angular/blob/master/packages/language-service/src/types.ts)。
-=======
 * For more in-depth information on the implementation, see the [Angular Language Service API](https://github.com/angular/angular/blob/main/packages/language-service/src/types.ts)
 * For more on the design considerations and intentions, see [design documentation here](https://github.com/angular/vscode-ng-language-service/wiki/Design)
 * See also [Chuck Jazdzewski's presentation](https://www.youtube.com/watch?v=ez3R0Gi4z5A&t=368s) on the Angular Language Service from [ng-conf](https://www.ng-conf.org) 2017
@@ -338,16 +165,7 @@
 <!-- links -->
 
 <!-- external links -->
->>>>>>> f25ac4ae
 
 <!-- end links -->
 
-<<<<<<< HEAD
-  关于此设计注意事项和意图的更多信息，请参阅[此处的设计文档](https://github.com/angular/vscode-ng-language-service/wiki/Design)。
-
-* See also [Chuck Jazdzewski's presentation](https://www.youtube.com/watch?v=ez3R0Gi4z5A&t=368s) on the Angular Language Service from [ng-conf](https://www.ng-conf.org/) 2017.
-
-  另请参阅 [ng-conf](https://www.ng-conf.org/) 2017 上 [Chuck Jazdzewski](https://www.youtube.com/watch?v=ez3R0Gi4z5A&t=368s) 关于 Angular 语言服务的 [演讲](https://www.youtube.com/watch?v=ez3R0Gi4z5A&t=368s)。
-=======
-@reviewed 2022-02-28
->>>>>>> f25ac4ae
+@reviewed 2022-02-28