--- conflicted
+++ resolved
@@ -74,7 +74,7 @@
 You might see the same component listed in `declarations` and `exports`.
 
 `AppComponent` 经常被同时列在 `declarations` 和 `bootstrap` 中。
-另外你还可能看到 `HeroComponent` 被同时列在 `declarations`、`exports` 和 `entryComponent` 中。
+另外你还可能看到 `HeroComponent` 被同时列在 `declarations` 和 `exports` 中。
 
 While that seems redundant, these properties have different functions.
 Membership in one list doesn't imply membership in another list.
@@ -807,108 +807,6 @@
 
 要了解更多，参阅[入口组件](guide/entry-components)一章。
 
-<<<<<<< HEAD
-## What's the difference between a _bootstrap_ component and an _entry component_?
-
-## *引导组件*和*入口组件*有什么不同？
-
-A bootstrapped component _is_ an [entry component](guide/ngmodule-faq#q-entry-component-defined)
-that Angular loads into the DOM during the bootstrap process (application launch).
-Other entry components are loaded dynamically by other means, such as with the router.
-
-引导组件是[入口组件](guide/ngmodule-faq#q-entry-component-defined)的一种。
-它是被 Angular 的引导（应用启动）过程加载到 DOM 中的入口组件。
-其它入口组件则是被其它方式动态加载的，比如被路由器加载。
-
-The `@NgModule.bootstrap` property tells the compiler that this is an entry component _and_
-it should generate code to bootstrap the application with this component.
-
-`@NgModule.bootstrap` 属性告诉编译器这是一个入口组件，同时它应该生成一些代码来用该组件引导此应用。
-
-There's no need to list a component in both the `bootstrap` and `entryComponents` lists,
-although doing so is harmless.
-
-不需要把组件同时列在 `bootstrap` 和 `entryComponent` 列表中 —— 虽然这样做也没坏处。
-
-For more information, see [Entry Components](guide/entry-components).
-
-要了解更多，参阅[入口组件](guide/entry-components)一章。
-
-## When do I add components to _entryComponents_?
-
-## 什么时候我应该把组件加到 `entryComponents` 中？
-
-Most application developers won't need to add components to the `entryComponents`.
-
-大多数应用开发者都不需要把组件添加到 `entryComponents` 中。
-
-Angular adds certain components to _entry components_ automatically.
-Components listed in `@NgModule.bootstrap` are added automatically.
-Components referenced in router configuration are added automatically.
-These two mechanisms account for almost all entry components.
-
-Angular 会自动把恰当的组件添加到*入口组件*中。
-列在 `@NgModule.bootstrap` 中的组件会自动加入。
-由路由配置引用到的组件会被自动加入。
-用这两种机制添加的组件在入口组件中占了绝大多数。
-
-If your application happens to bootstrap or dynamically load a component _by type_ in some other manner,
-you must add it to `entryComponents` explicitly.
-
-如果你的应用要用其它手段来*根据类型*引导或动态加载组件，那就得把它显式添加到 `entryComponents` 中。
-
-Although it's harmless to add components to this list,
-it's best to add only the components that are truly _entry components_.
-Don't include components that [are referenced](guide/ngmodule-faq#q-template-reference)
-in the templates of other components.
-
-虽然把组件加到这个列表中也没什么坏处，不过最好还是只添加真正的*入口组件*。
-不要添加那些被其它组件的模板[引用过](guide/ngmodule-faq#q-template-reference)的组件。
-
-For more information, see [Entry Components](guide/entry-components).
-
-要了解更多，参阅[入口组件](guide/entry-components)一章。
-
-## Why does Angular need _entryComponents_?
-
-## 为什么 Angular 需要*入口组件*？
-
-The reason is _tree shaking_. For production applications you want to load the smallest, fastest code possible. The code should contain only the classes that you actually need.
-It should exclude a component that's never used, whether or not that component is declared.
-
-原因在于*摇树优化*。对于产品化应用，你会希望加载尽可能小而快的代码。
-代码中应该仅仅包括那些实际用到的类。
-它应该排除那些从未用过的组件，无论该组件是否被声明过。
-
-In fact, many libraries declare and export components you'll never use.
-If you don't reference them, the tree shaker drops these components from the final code package.
-
-事实上，大多数库中声明和导出的组件你都用不到。
-如果你从未引用它们，那么*摇树优化器*就会从最终的代码包中把这些组件砍掉。
-
-If the [Angular compiler](guide/ngmodule-faq#q-angular-compiler) generated code for every declared component, it would defeat the purpose of the tree shaker.
-
-如果[Angular 编译器](guide/ngmodule-faq#q-angular-compiler)为每个声明的组件都生成了代码，那么摇树优化器的作用就没有了。
-
-Instead, the compiler adopts a recursive strategy that generates code only for the components you use.
-
-所以，编译器转而采用一种递归策略，它只为你用到的那些组件生成代码。
-
-The compiler starts with the entry components,
-then it generates code for the declared components it [finds](guide/ngmodule-faq#q-template-reference) in an entry component's template,
-then for the declared components it discovers in the templates of previously compiled components,
-and so on. At the end of the process, the compiler has generated code for every entry component
-and every component reachable from an entry component.
-
-编译器从入口组件开始工作，为它在入口组件的模板中[找到的](guide/ngmodule-faq#q-template-reference)那些组件生成代码，然后又为在这些组件中的模板中发现的组件生成代码，以此类推。
-当这个过程结束时，它就已经为每个入口组件以及从入口组件可以抵达的每个组件生成了代码。
-
-If a component isn't an _entry component_ or wasn't found in a template,
-the compiler omits it.
-
-如果该组件不是*入口组件*或者没有在任何模板中发现过，编译器就会忽略它。
-=======
->>>>>>> 8ebc946c
 
 ## What kinds of modules should I have and how should I use them?
 
