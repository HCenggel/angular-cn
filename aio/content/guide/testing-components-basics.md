# Basics of testing components

# 测试组件的基础知识

A component, unlike all other parts of an Angular application, combines an HTML template and a TypeScript class.
The component truly is the template and the class *working together*.
To adequately test a component, you should test that they work together as intended.

组件与 Angular 应用的所有其它部分不同，它结合了 HTML 模板和 TypeScript 类。事实上，组件就是由模板和类*一起工作的*。要想对组件进行充分的测试，你应该测试它们是否如预期般协同工作。

Such tests require creating the component's host element in the browser DOM, as Angular does, and investigating the component class's interaction with the DOM as described by its template.

这些测试需要在浏览器 DOM 中创建该组件的宿主元素，就像 Angular 所做的那样，然后检查组件类与 DOM 的交互是否如模板中描述的那样工作。

The Angular `TestBed` facilitates this kind of testing as you'll see in the following sections.
But in many cases, *testing the component class alone*, without DOM involvement, can validate much of the component's behavior in a straightforward, more obvious way.

Angular 的 `TestBed` 可以帮你做这种测试，正如你将在下面的章节中看到的那样。但是，在很多情况下，*单独测试组件类*（不需要 DOM 的参与），就能以更简单，更明显的方式验证组件的大部分行为。

<div class="alert is-helpful">

If you'd like to experiment with the application that this guide describes, <live-example name="testing" noDownload>run it in your browser</live-example> or <live-example name="testing" downloadOnly>download and run it locally</live-example>.

如果你要试验本指南中所讲的应用，请<live-example name="testing" noDownload>在浏览器中运行它</live-example>或<live-example name="testing" downloadOnly>下载并在本地运行它</live-example>。

</div>

<a id="component-class-testing"></a>

## Component class testing

## 组件类测试

Test a component class on its own as you would test a service class.

你可以像测试服务类那样来测试一个组件类本身。

Component class testing should be kept very clean and simple.
It should test only a single unit.
At first glance, you should be able to understand what the test is testing.

组件类的测试应该保持非常干净和简单。它应该只测试一个单元。一眼看上去，你就应该能够理解正在测试的对象。

Consider this `LightswitchComponent` which toggles a light on and off (represented by an on-screen message) when the user clicks the button.

考虑这个 `LightswitchComponent`，当用户单击该按钮时，它会打开和关闭一个指示灯（用屏幕上的一条消息表示）。

<code-example header="app/demo/demo.ts (LightswitchComp)" path="testing/src/app/demo/demo.ts" region="LightswitchComp"></code-example>

You might decide only to test that the `clicked()` method toggles the light's *on/off* state and sets the message appropriately.

你可能要测试 `clicked()` 方法是否切换了灯的*开/关*状态并正确设置了这个消息。

This component class has no dependencies.
To test these types of classes, follow the same steps as you would for a service that has no dependencies:

这个组件类没有依赖。要测试这种类型的组件类，请遵循与没有依赖的服务相同的步骤：

1. Create a component using the new keyword.

   使用 new 关键字创建一个组件。

1. Poke at its API.

   调用它的 API。

1. Assert expectations on its public state.

   对其公开状态的期望值进行断言。

<code-example header="app/demo/demo.spec.ts (Lightswitch tests)" path="testing/src/app/demo/demo.spec.ts" region="Lightswitch"></code-example>

Here is the `DashboardHeroComponent` from the *Tour of Heroes* tutorial.

下面是“*英雄之旅*”教程中的 `DashboardHeroComponent`。

<code-example header="app/dashboard/dashboard-hero.component.ts (component)" path="testing/src/app/dashboard/dashboard-hero.component.ts" region="class"></code-example>

It appears within the template of a parent component, which binds a *hero* to the `@Input` property and listens for an event raised through the *selected* `@Output` property.

它出现在父组件的模板中，把一个*英雄*绑定到了 `@Input` 属性，并监听通过*所选*`@Output` 属性引发的一个事件。

You can test that the class code works without creating the `DashboardHeroComponent` or its parent component.

你可以测试类代码的工作方式，而无需创建 `DashboardHeroComponent` 或它的父组件。

<code-example header="app/dashboard/dashboard-hero.component.spec.ts (class tests)" path="testing/src/app/dashboard/dashboard-hero.component.spec.ts" region="class-only"></code-example>

When a component has dependencies, you might want to use the `TestBed` to both create the component and its dependencies.

当组件有依赖时，你可能要使用 `TestBed` 来同时创建该组件及其依赖。

The following `WelcomeComponent` depends on the `UserService` to know the name of the user to greet.

下列的 `WelcomeComponent` 依赖于 `UserService` 来了解要问候的用户的名字。

<code-example header="app/welcome/welcome.component.ts" path="testing/src/app/welcome/welcome.component.ts" region="class"></code-example>

You might start by creating a mock of the `UserService` that meets the minimum needs of this component.

你可以先创建一个能满足本组件最低需求的 `UserService`。

<code-example header="app/welcome/welcome.component.spec.ts (MockUserService)" path="testing/src/app/welcome/welcome.component.spec.ts" region="mock-user-service"></code-example>

Then provide and inject *both the* **component** *and the service* in the `TestBed` configuration.

然后在 `TestBed` 配置中提供并注入所有这些**组件**和*服务*。

<code-example header="app/welcome/welcome.component.spec.ts (class-only setup)" path="testing/src/app/welcome/welcome.component.spec.ts" region="class-only-before-each"></code-example>

Then exercise the component class, remembering to call the [lifecycle hook methods](guide/lifecycle-hooks) as Angular does when running the application.

然后，测验组件类，别忘了要像 Angular 运行应用时一样[调用生命周期钩子方法](guide/lifecycle-hooks)。

<code-example header="app/welcome/welcome.component.spec.ts (class-only tests)" path="testing/src/app/welcome/welcome.component.spec.ts" region="class-only-tests"></code-example>

## Component DOM testing

## 组件 DOM 测试

Testing the component *class* is as straightforward as [testing a service](guide/testing-services).

测试组件*类*[和测试服务](guide/testing-services)一样简单。

But a component is more than just its class.
A component interacts with the DOM and with other components.
The *class-only* tests can tell you about class behavior.
They cannot tell you if the component is going to render properly, respond to user input and gestures, or integrate with its parent and child components.

但组件不仅仅是它的类。组件还会与 DOM 以及其他组件进行交互。*只对类*的测试可以告诉你类的行为。但它们无法告诉你这个组件是否能正确渲染、响应用户输入和手势，或是集成到它的父组件和子组件中。

None of the preceding *class-only* tests can answer key questions about how the components actually behave on screen.

以上所有*只对类*的测试都不能回答有关组件会如何在屏幕上实际运行方面的关键问题。

* Is `Lightswitch.clicked()` bound to anything such that the user can invoke it?

  `Lightswitch.clicked()` 绑定到了什么？用户可以调用它吗？

* Is the `Lightswitch.message` displayed?

  `Lightswitch.message` 是否显示过？

* Can the user actually select the hero displayed by `DashboardHeroComponent`?

  用户能否真正选中由 `DashboardHeroComponent` 显示的英雄？

* Is the hero name displayed as expected (such as uppercase)?

  英雄名字是否按预期显示的（比如大写字母）？

* Is the welcome message displayed by the template of `WelcomeComponent`?

  `WelcomeComponent` 的模板是否显示了欢迎信息？

These might not be troubling questions for the preceding simple components illustrated.
But many components have complex interactions with the DOM elements described in their templates, causing HTML to appear and disappear as the component state changes.

对于上面描述的那些简单组件来说，这些问题可能并不麻烦。但是很多组件都与模板中描述的 DOM 元素进行了复杂的交互，导致一些 HTML 会在组件状态发生变化时出现和消失。

To answer these kinds of questions, you have to create the DOM elements associated with the components, you must examine the DOM to confirm that component state displays properly at the appropriate times, and you must simulate user interaction with the screen to determine whether those interactions cause the component to behave as expected.

要回答这些问题，你必须创建与组件关联的 DOM 元素，你必须检查 DOM 以确认组件状态是否在适当的时候正确显示了，并且你必须模拟用户与屏幕的交互以确定这些交互是否正确。判断该组件的行为是否符合预期。

To write these kinds of test, you'll use additional features of the `TestBed` as well as other testing helpers.

为了编写这些类型的测试，你将使用 `TestBed` 的其它特性以及其他的测试辅助函数。

### CLI-generated tests

### CLI 生成的测试

The CLI creates an initial test file for you by default when you ask it to generate a new component.

当你要求 CLI 生成一个新组件时，它会默认为你创建一个初始的测试文件。

For example, the following CLI command generates a `BannerComponent` in the `app/banner` folder (with inline template and styles):

比如，下列 CLI 命令会在 `app/banner` 文件夹中生成带有内联模板和内联样式的 `BannerComponent`：

<code-example format="shell" language="shell">

ng generate component banner --inline-template --inline-style --module app

</code-example>

It also generates an initial test file for the component, `banner-external.component.spec.ts`, that looks like this:

它还会生成一个初始测试文件 `banner-external.component.spec.ts`，如下所示：

<code-example header="app/banner/banner-external.component.spec.ts (initial)" path="testing/src/app/banner/banner-initial.component.spec.ts" region="v1"></code-example>

<div class="alert is-helpful">

Because `compileComponents` is asynchronous, it uses the [`waitForAsync`](api/core/testing/waitForAsync) utility function imported from `@angular/core/testing`.

由于 `compileComponents` 是异步的，所以它使用从 `@angular/core/testing` 中导入的实用工具函数 [`waitForAsync`](api/core/testing/waitForAsync)。

Refer to the [waitForAsync](guide/testing-components-scenarios#waitForAsync) section for more details.

欲知详情，请参阅 [waitForAsync 部分。](guide/testing-components-scenarios#waitForAsync)。

</div>

### Reduce the setup

### 减少设置代码

Only the last three lines of this file actually test the component and all they do is assert that Angular can create the component.

只有这个文件的最后三行才是真正测试组件的，并且所有这些都断言了 Angular 可以创建该组件。

The rest of the file is boilerplate setup code anticipating more advanced tests that *might* become necessary if the component evolves into something substantial.

该文件的其它部分是做设置用的样板代码，*可以*预见，如果组件演变得更具实质性内容，就会需要更高级的测试。

You'll learn about these advanced test features in the following sections.
For now, you can radically reduce this test file to a more manageable size:

下面你将学习这些高级测试特性。现在，你可以从根本上把这个测试文件减少到一个更容易管理的大小：

<code-example header="app/banner/banner-initial.component.spec.ts (minimal)" path="testing/src/app/banner/banner-initial.component.spec.ts" region="v2"></code-example>

In this example, the metadata object passed to `TestBed.configureTestingModule` simply declares `BannerComponent`, the component to test.

在这个例子中，传给 `TestBed.configureTestingModule` 的元数据对象只是声明了要测试的组件 `BannerComponent`。

<code-example path="testing/src/app/banner/banner-initial.component.spec.ts" region="configureTestingModule"></code-example>

<div class="alert is-helpful">

There's no need to declare or import anything else.
The default test module is pre-configured with something like the `BrowserModule` from `@angular/platform-browser`.

没有必要声明或导入任何其他东西。默认的测试模块预先配置了像来自 `@angular/platform-browser` 的 `BrowserModule` 这样的东西。

Later you'll call `TestBed.configureTestingModule()` with imports, providers, and more declarations to suit your testing needs.
Optional `override` methods can further fine-tune aspects of the configuration.

稍后你会用 `imports`、`providers` 和更多可声明对象的参数来调用 `TestBed.configureTestingModule()`，以满足你的测试需求。可选方法 `override` 可以进一步微调此配置的各个方面。

</div>

<a id="create-component"></a>

### `createComponent()`

After configuring `TestBed`, you call its `createComponent()` method.

在配置好 `TestBed` 之后，你就可以调用它的 `createComponent()` 方法了。

<code-example path="testing/src/app/banner/banner-initial.component.spec.ts" region="createComponent"></code-example>

`TestBed.createComponent()` creates an instance of the `BannerComponent`, adds a corresponding element to the test-runner DOM, and returns a [`ComponentFixture`](#component-fixture).

`TestBed.createComponent()` 会创建 `BannerComponent` 的实例，它把一个对应元素添加到了测试运行器的 DOM 中，并返回一个[`ComponentFixture`](#component-fixture) 对象。

<div class="alert is-important">

Do not re-configure `TestBed` after calling `createComponent`.

调用 `createComponent` 后不能再重新配置 `TestBed`。

The `createComponent` method freezes the current `TestBed` definition, closing it to further configuration.

`createComponent` 方法会冻结当前的 `TestBed` 定义，并把它关闭以防止进一步的配置。

You cannot call any more `TestBed` configuration methods, not `configureTestingModule()`, nor `get()`, nor any of the `override...` methods.
If you try, `TestBed` throws an error.

你不能再调用任何 `TestBed` 配置方法，无论是 `configureTestingModule()`、`get()` 还是 `override...` 方法都不行。如果你这样做，`TestBed` 会抛出一个错误。

</div>

<a id="component-fixture"></a>

### `ComponentFixture`

The [ComponentFixture](api/core/testing/ComponentFixture) is a test harness for interacting with the created component and its corresponding element.

[ComponentFixture](api/core/testing/ComponentFixture) 是一个测试挽具，用于与所创建的组件及其对应的元素进行交互。

Access the component instance through the fixture and confirm it exists with a Jasmine expectation:

可以通过测试夹具（fixture）访问组件实例，并用 Jasmine 的期望断言来确认它是否存在：

<code-example path="testing/src/app/banner/banner-initial.component.spec.ts" region="componentInstance"></code-example>

### `beforeEach()`

You will add more tests as this component evolves.
Rather than duplicate the `TestBed` configuration for each test, you refactor to pull the setup into a Jasmine `beforeEach()` and some supporting variables:

随着这个组件的发展，你会添加更多的测试。你不必为每个测试复制 `TestBed` 的配置代码，而是把它重构到 Jasmine 的 `beforeEach()` 和一些支持变量中：

<code-example path="testing/src/app/banner/banner-initial.component.spec.ts" region="v3"></code-example>

Now add a test that gets the component's element from `fixture.nativeElement` and looks for the expected text.

现在添加一个测试程序，它从 `fixture.nativeElement` 中获取组件的元素，并查找预期的文本。

<code-example path="testing/src/app/banner/banner-initial.component.spec.ts" region="v4-test-2"></code-example>

<a id="native-element"></a>

### `nativeElement`

The value of `ComponentFixture.nativeElement` has the `any` type.
Later you'll encounter the `DebugElement.nativeElement` and it too has the `any` type.

`ComponentFixture.nativeElement` 的值是 `any` 类型的。稍后你会遇到 `DebugElement.nativeElement`，它也是 `any` 类型的。

Angular can't know at compile time what kind of HTML element the `nativeElement` is or if it even is an HTML element.
The application might be running on a *non-browser platform*, such as the server or a [Web Worker](https://developer.mozilla.org/docs/Web/API/Web_Workers_API), where the element might have a diminished API or not exist at all.

Angular 在编译时不知道 `nativeElement` 是什么样的 HTML 元素，甚至可能不是 HTML 元素。该应用可能运行在*非浏览器平台*（如服务器或 [Web Worker）上](https://developer.mozilla.org/docs/Web/API/Web_Workers_API)，在那里本元素可能具有一个缩小版的 API，甚至根本不存在。

The tests in this guide are designed to run in a browser so a `nativeElement` value will always be an `HTMLElement` or one of its derived classes.

本指南中的测试都是为了在浏览器中运行而设计的，因此 `nativeElement` 的值始终是 `HTMLElement` 或其派生类之一。

Knowing that it is an `HTMLElement` of some sort, use the standard HTML `querySelector` to dive deeper into the element tree.

知道了它是某种 `HTMLElement`，就可以用标准的 HTML `querySelector` 深入了解元素树。

Here's another test that calls `HTMLElement.querySelector` to get the paragraph element and look for the banner text:

这是另一个调用 `HTMLElement.querySelector` 来获取段落元素并查找横幅文本的测试：

<code-example path="testing/src/app/banner/banner-initial.component.spec.ts" region="v4-test-3"></code-example>

<a id="debug-element"></a>

### `DebugElement`

The Angular *fixture* provides the component's element directly through the `fixture.nativeElement`.

Angular 的*测试夹具*可以直接通过 `fixture.nativeElement` 提供组件的元素。

<code-example path="testing/src/app/banner/banner-initial.component.spec.ts" region="nativeElement"></code-example>

This is actually a convenience method, implemented as `fixture.debugElement.nativeElement`.

它实际上是一个便利方法，其最终实现为 `fixture.debugElement.nativeElement`。

<code-example path="testing/src/app/banner/banner-initial.component.spec.ts" region="debugElement-nativeElement"></code-example>

There's a good reason for this circuitous path to the element.

使用这种迂回的路径访问元素是有充分理由的。

The properties of the `nativeElement` depend upon the runtime environment.
You could be running these tests on a *non-browser* platform that doesn't have a DOM or whose DOM-emulation doesn't support the full `HTMLElement` API.

`nativeElement` 的属性依赖于其运行时环境。你可以在*非浏览器*平台上运行这些测试，那些平台上可能没有 DOM，或者其模拟的 DOM 不支持完整的 `HTMLElement` API。

Angular relies on the `DebugElement` abstraction to work safely across *all supported platforms*.
Instead of creating an HTML element tree, Angular creates a `DebugElement` tree that wraps the *native elements* for the runtime platform.
The `nativeElement` property unwraps the `DebugElement` and returns the platform-specific element object.

Angular 依靠 `DebugElement` 抽象来在其支持的*所有平台上*安全地工作。Angular 不会创建 HTML 元素树，而会创建一个 `DebugElement` 树来封装运行时平台上的*原生元素*。`nativeElement` 属性会解包 `DebugElement` 并返回特定于平台的元素对象。

Because the sample tests for this guide are designed to run only in a browser, a `nativeElement` in these tests is always an `HTMLElement` whose familiar methods and properties you can explore within a test.

由于本指南的范例测试只能在浏览器中运行，因此 `nativeElement` 在这些测试中始终是 `HTMLElement`，你可以在测试中探索熟悉的方法和属性。

Here's the previous test, re-implemented with `fixture.debugElement.nativeElement`:

下面是把前述测试用 `fixture.debugElement.nativeElement` 重新实现的版本：

<code-example path="testing/src/app/banner/banner-initial.component.spec.ts" region="v4-test-4"></code-example>

The `DebugElement` has other methods and properties that are useful in tests, as you'll see elsewhere in this guide.

这些 `DebugElement` 还有另一些在测试中很有用的方法和属性，你可以在本指南的其他地方看到。

You import the `DebugElement` symbol from the Angular core library.

你可以从 Angular 的 core 库中导入 `DebugElement` 符号。

<code-example path="testing/src/app/banner/banner-initial.component.spec.ts" region="import-debug-element"></code-example>

<a id="by-css"></a>

### `By.css()`

Although the tests in this guide all run in the browser, some applications might run on a different platform at least some of the time.

虽然本指南中的测试都是在浏览器中运行的，但有些应用可能至少要在某些时候运行在不同的平台上。

For example, the component might render first on the server as part of a strategy to make the application launch faster on poorly connected devices.
The server-side renderer might not support the full HTML element API.
If it doesn't support `querySelector`, the previous test could fail.

比如，作为优化策略的一部分，该组件可能会首先在服务器上渲染，以便在连接不良的设备上更快地启动本应用。服务器端渲染器可能不支持完整的 HTML 元素 API。如果它不支持 `querySelector`，之前的测试就会失败。

The `DebugElement` offers query methods that work for all supported platforms.
These query methods take a *predicate* function that returns `true` when a node in the `DebugElement` tree matches the selection criteria.

`DebugElement` 提供了适用于其支持的所有平台的查询方法。这些查询方法接受一个*谓词*函数，当 `DebugElement` 树中的一个节点与选择条件匹配时，该函数返回 `true`。

You create a *predicate* with the help of a `By` class imported from a library for the runtime platform.
Here's the `By` import for the browser platform:

你可以借助从库中为运行时平台导入 `By` 类来创建一个*谓词*。这里的 `By` 是从浏览器平台导入的。

<code-example path="testing/src/app/banner/banner-initial.component.spec.ts" region="import-by"></code-example>

The following example re-implements the previous test with `DebugElement.query()` and the browser's `By.css` method.

下面的例子用 `DebugElement.query()` 和浏览器的 `By.css` 方法重新实现了前面的测试。

<code-example path="testing/src/app/banner/banner-initial.component.spec.ts" region="v4-test-5"></code-example>

Some noteworthy observations:

一些值得注意的地方：

* The `By.css()` static method selects `DebugElement` nodes with a [standard CSS selector](https://developer.mozilla.org/docs/Web/Guide/CSS/Getting_started/Selectors "CSS selectors").

  `By.css()` 静态方法使用[标准 CSS 选择器](https://developer.mozilla.org/docs/Web/Guide/CSS/Getting_started/Selectors "CSS 选择器")选择 `DebugElement` 节点。

* The query returns a `DebugElement` for the paragraph.

  该查询为 p 元素返回了一个 `DebugElement`。

* You must unwrap that result to get the paragraph element.

  你必须解包那个结果才能得到 p 元素。

When you're filtering by CSS selector and only testing properties of a browser's *native element*, the `By.css` approach might be overkill.

<<<<<<< HEAD
当你使用 CSS 选择器进行过滤并且只测试浏览器*原生元素*的属性时，用 `By.css` 方法可能会有点过度。

It's often straightforward and more clear to filter with a standard `HTMLElement` method such as `querySelector()` or `querySelectorAll()`.
=======
It's often more straightforward and clear to filter with a standard `HTMLElement` method such as `querySelector()` or `querySelectorAll()`.
>>>>>>> cfd87027

用 `HTMLElement` 方法（比如 `querySelector()` 或 `querySelectorAll()`）进行过滤通常更简单，更清晰。

<!-- links -->

<!-- external links -->

<!-- end links -->

@reviewed 2022-02-28<|MERGE_RESOLUTION|>--- conflicted
+++ resolved
@@ -430,13 +430,9 @@
 
 When you're filtering by CSS selector and only testing properties of a browser's *native element*, the `By.css` approach might be overkill.
 
-<<<<<<< HEAD
 当你使用 CSS 选择器进行过滤并且只测试浏览器*原生元素*的属性时，用 `By.css` 方法可能会有点过度。
 
-It's often straightforward and more clear to filter with a standard `HTMLElement` method such as `querySelector()` or `querySelectorAll()`.
-=======
 It's often more straightforward and clear to filter with a standard `HTMLElement` method such as `querySelector()` or `querySelectorAll()`.
->>>>>>> cfd87027
 
 用 `HTMLElement` 方法（比如 `querySelector()` 或 `querySelectorAll()`）进行过滤通常更简单，更清晰。
 
