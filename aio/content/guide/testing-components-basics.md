# Basics of testing components

# 测试组件的基础知识

A component, unlike all other parts of an Angular application,
combines an HTML template and a TypeScript class.
The component truly is the template and the class _working together_. To adequately test a component, you should test that they work together
as intended.

组件与 Angular 应用的所有其它部分不同，它结合了 HTML 模板和 TypeScript 类。事实上，组件就是由模板和类*一起工作的*。要想对组件进行充分的测试，你应该测试它们是否如预期般协同工作。

Such tests require creating the component's host element in the browser DOM,
as Angular does, and investigating the component class's interaction with
the DOM as described by its template.

这些测试需要在浏览器 DOM 中创建该组件的宿主元素，就像 Angular 所做的那样，然后检查组件类与 DOM 的交互是否如模板中描述的那样工作。

The Angular `TestBed` facilitates this kind of testing as you'll see in the sections below.
But in many cases, _testing the component class alone_, without DOM involvement,
can validate much of the component's behavior in an easier, more obvious way.

Angular 的 `TestBed` 可以帮你做这种测试，正如你将在下面的章节中看到的那样。但是，在很多情况下，*单独测试组件类*（不需要 DOM 的参与），就能以更简单，更明显的方式验证组件的大部分行为。

<div class="alert is-helpful">

  For the sample app that the testing guides describe, see the <live-example name="testing" embedded-style noDownload>sample app</live-example>.

  对于本测试指南中描述的范例应用，参阅<live-example name="testing" embedded-style noDownload>范例应用</live-example>。

  For the tests features in the testing guides, see <live-example name="testing" stackblitz="specs" noDownload>tests</live-example>.

  要了解本测试指南中涉及的测试特性，请参阅<live-example name="testing" stackblitz="specs" noDownload>tests</live-example>。

</div>


{@a component-class-testing}

## Component class testing

## 组件类测试

Test a component class on its own as you would test a service class.

你可以像测试服务类那样来测试一个组件类本身。

Component class testing should be kept very clean and simple.
It should test only a single unit.
At first glance, you should be able to understand
what the test is testing.

组件类的测试应该保持非常干净和简单。它应该只测试一个单元。一眼看上去，你就应该能够理解正在测试的对象。

Consider this `LightswitchComponent` which toggles a light on and off
(represented by an on-screen message) when the user clicks the button.

考虑这个 `LightswitchComponent`，当用户单击该按钮时，它会打开和关闭一个指示灯（用屏幕上的一条消息表示）。

<code-example
  path="testing/src/app/demo/demo.ts"
  region="LightswitchComp"
  header="app/demo/demo.ts (LightswitchComp)"></code-example>

You might decide only to test that the `clicked()` method
toggles the light's _on/off_ state and sets the message appropriately.

你可能要测试 `clicked()` 方法是否切换了灯的*开/关*状态并正确设置了这个消息。

This component class has no dependencies. To test these types of classes, follow the same steps as you would for a service that has no dependencies:

这个组件类没有依赖。要测试这种类型的组件类，请遵循与没有依赖的服务相同的步骤：

1. Create a component using the new keyword.

   使用 new 关键字创建一个组件。

2. Poke at its API.

   调用它的 API。

3. Assert expectations on its public state.

   对其公开状态的期望值进行断言。

<code-example
  path="testing/src/app/demo/demo.spec.ts"
  region="Lightswitch"
  header="app/demo/demo.spec.ts (Lightswitch tests)"></code-example>

Here is the `DashboardHeroComponent` from the _Tour of Heroes_ tutorial.

下面是“*英雄之旅*”教程中的 `DashboardHeroComponent`。

<code-example
  path="testing/src/app/dashboard/dashboard-hero.component.ts"
  region="class"
  header="app/dashboard/dashboard-hero.component.ts (component)"></code-example>

It appears within the template of a parent component,
which binds a _hero_ to the `@Input` property and
listens for an event raised through the _selected_ `@Output` property.

它出现在父组件的模板中，把一个*英雄*绑定到了 `@Input` 属性，并监听通过*所选*`@Output` 属性引发的一个事件。

You can test that the class code works without creating the `DashboardHeroComponent`
or its parent component.

你可以测试类代码的工作方式，而无需创建 `DashboardHeroComponent` 或它的父组件。

<code-example
  path="testing/src/app/dashboard/dashboard-hero.component.spec.ts"
  region="class-only"
  header="app/dashboard/dashboard-hero.component.spec.ts (class tests)"></code-example>

When a component has dependencies, you may wish to use the `TestBed` to both
create the component and its dependencies.

当组件有依赖时，你可能要使用 `TestBed` 来同时创建该组件及其依赖。

The following `WelcomeComponent` depends on the `UserService` to know the name of the user to greet.

下列的 `WelcomeComponent` 依赖于 `UserService` 来了解要问候的用户的名字。

<code-example
  path="testing/src/app/welcome/welcome.component.ts"
  region="class"
  header="app/welcome/welcome.component.ts"></code-example>

You might start by creating a mock of the `UserService` that meets the minimum needs of this component.

你可以先创建一个能满足本组件最低需求的 `UserService`

<code-example
  path="testing/src/app/welcome/welcome.component.spec.ts"
  region="mock-user-service"
  header="app/welcome/welcome.component.spec.ts (MockUserService)"></code-example>

Then provide and inject _both the_ **component** _and the service_ in the `TestBed` configuration.

然后在 `TestBed` 配置中提供并注入所有这些**组件**和*服务*。

<code-example
  path="testing/src/app/welcome/welcome.component.spec.ts"
  region="class-only-before-each"
  header="app/welcome/welcome.component.spec.ts (class-only setup)"></code-example>

Then exercise the component class, remembering to call the [lifecycle hook methods](guide/lifecycle-hooks) as Angular does when running the app.

然后，测验组件类，别忘了要像 Angular 运行应用时一样[调用生命周期钩子方法](guide/lifecycle-hooks)。

<code-example
  path="testing/src/app/welcome/welcome.component.spec.ts"
  region="class-only-tests"
  header="app/welcome/welcome.component.spec.ts (class-only tests)"></code-example>

## Component DOM testing

## 组件 DOM 测试

Testing the component _class_ is as easy as [testing a service](guide/testing-services).

测试组件*类*[和测试服务](guide/testing-services)一样简单。

But a component is more than just its class.
A component interacts with the DOM and with other components.
The _class-only_ tests can tell you about class behavior.
They cannot tell you if the component is going to render properly,
respond to user input and gestures, or integrate with its parent and child components.

但组件不仅仅是它的类。组件还会与 DOM 以及其他组件进行交互。*只对类*的测试可以告诉你类的行为。但它们无法告诉你这个组件是否能正确渲染、响应用户输入和手势，或是集成到它的父组件和子组件中。

None of the _class-only_ tests above can answer key questions about how the
components actually behave on screen.

以上所有*只对类*的测试都不能回答有关组件会如何在屏幕上实际运行方面的关键问题。

- Is `Lightswitch.clicked()` bound to anything such that the user can invoke it?

  `Lightswitch.clicked()` 绑定到了什么？用户可以调用它吗？

- Is the `Lightswitch.message` displayed?

  `Lightswitch.message` 是否显示过？

- Can the user actually select the hero displayed by `DashboardHeroComponent`?

  用户能否真正选中由 `DashboardHeroComponent` 显示的英雄？

- Is the hero name displayed as expected (i.e, in uppercase)?

  英雄名字是否按预期显示的（也就是大写字母）？

- Is the welcome message displayed by the template of `WelcomeComponent`?

  `WelcomeComponent` 的模板是否显示了欢迎信息？

These may not be troubling questions for the simple components illustrated above.
But many components have complex interactions with the DOM elements
described in their templates, causing HTML to appear and disappear as
the component state changes.

对于上面描述的那些简单组件来说，这些问题可能并不麻烦。但是很多组件都与模板中描述的 DOM 元素进行了复杂的交互，导致一些 HTML 会在组件状态发生变化时出现和消失。

To answer these kinds of questions, you have to create the DOM elements associated
with the components, you must examine the DOM to confirm that component state
displays properly at the appropriate times, and you must simulate user interaction
with the screen to determine whether those interactions cause the component to
behave as expected.

要回答这些问题，你必须创建与组件关联的 DOM 元素，你必须检查 DOM 以确认组件状态是否在适当的时候正确显示了，并且你必须模拟用户与屏幕的交互以确定这些交互是否正确。判断该组件的行为是否符合预期。

To write these kinds of test, you'll use additional features of the `TestBed`
as well as other testing helpers.

为了编写这些类型的测试，你将使用 `TestBed` 的其它特性以及其他的测试辅助函数。

### CLI-generated tests

### CLI 生成的测试

The CLI creates an initial test file for you by default when you ask it to
generate a new component.

当你要求 CLI 生成一个新组件时，它会默认为你创建一个初始的测试文件。

For example, the following CLI command generates a `BannerComponent` in the `app/banner` folder (with inline template and styles):

<<<<<<< HEAD
比如，下列 CLI 命令会在 `app/banner` 文件夹中生成带有内联模板和内联样式的 `BannerComponent`：

<code-example language="sh" class="code-shell">
=======
<code-example language="sh">
>>>>>>> 53aa7945
ng generate component banner --inline-template --inline-style --module app
</code-example>

It also generates an initial test file for the component, `banner-external.component.spec.ts`, that looks like this:

它还会生成一个初始测试文件 `banner-external.component.spec.ts`，如下所示：

<code-example
  path="testing/src/app/banner/banner-initial.component.spec.ts"
  region="v1"
  header="app/banner/banner-external.component.spec.ts (initial)"></code-example>

<div class="alert is-helpful">

Because `compileComponents` is asynchronous, it uses
the [`waitForAsync`](api/core/testing/waitForAsync) utility
function imported from `@angular/core/testing`.

由于 `compileComponents` 是异步的，所以它使用从 `@angular/core/testing` 中导入的实用工具函数 [`waitForAsync`](api/core/testing/waitForAsync)。

Please refer to the [waitForAsync](guide/testing-components-scenarios#waitForAsync) section for more details.

欲知详情，请参阅 [waitForAsync 部分。](guide/testing-components-scenarios#waitForAsync)

</div>

### Reduce the setup

### 减少设置代码

Only the last three lines of this file actually test the component
and all they do is assert that Angular can create the component.

只有这个文件的最后三行才是真正测试组件的，并且所有这些都断言了 Angular 可以创建该组件。

The rest of the file is boilerplate setup code anticipating more advanced tests that _might_ become necessary if the component evolves into something substantial.

该文件的其它部分是做设置用的样板代码，*可以*预见，如果组件演变得更具实质性内容，就会需要更高级的测试。

You'll learn about these advanced test features below.
For now, you can radically reduce this test file to a more manageable size:

下面你将学习这些高级测试特性。现在，你可以从根本上把这个测试文件减少到一个更容易管理的大小：

<code-example
  path="testing/src/app/banner/banner-initial.component.spec.ts"
  region="v2"
  header="app/banner/banner-initial.component.spec.ts (minimal)"></code-example>

In this example, the metadata object passed to `TestBed.configureTestingModule`
simply declares `BannerComponent`, the component to test.

在这个例子中，传给 `TestBed.configureTestingModule` 的元数据对象只是声明了要测试的组件 `BannerComponent`

<code-example
  path="testing/src/app/banner/banner-initial.component.spec.ts"
  region="configureTestingModule">
</code-example>

<div class="alert is-helpful">

There's no need to declare or import anything else.
The default test module is pre-configured with
something like the `BrowserModule` from `@angular/platform-browser`.

没有必要声明或导入任何其他东西。默认的测试模块预先配置了像来自 `@angular/platform-browser` 的 `BrowserModule` 这样的东西。

Later you'll call `TestBed.configureTestingModule()` with
imports, providers, and more declarations to suit your testing needs.
Optional `override` methods can further fine-tune aspects of the configuration.

稍后你会用 `imports`、`providers` 和更多可声明对象的参数来调用 `TestBed.configureTestingModule()`，以满足你的测试需求。可选方法 `override`可以进一步微调此配置的各个方面。

</div>

{@a create-component}

### _createComponent()_

After configuring `TestBed`, you call its `createComponent()` method.

在配置好 `TestBed` 之后，你就可以调用它的 `createComponent()` 方法了。

<code-example
  path="testing/src/app/banner/banner-initial.component.spec.ts"
  region="createComponent">
</code-example>

`TestBed.createComponent()` creates an instance of the `BannerComponent`,
adds a corresponding element to the test-runner DOM,
and returns a [`ComponentFixture`](#component-fixture).

`TestBed.createComponent()` 会创建 `BannerComponent` 的实例，它把一个对应元素添加到了测试运行器的 DOM 中，并返回一个[`ComponentFixture`](#component-fixture) 对象。

<div class="alert is-important">

Do not re-configure `TestBed` after calling `createComponent`.

调用 `createComponent` 后不能再重新配置 `TestBed` 。

The `createComponent` method freezes the current `TestBed` definition,
closing it to further configuration.

`createComponent` 方法会冻结当前的 `TestBed` 定义，并把它关闭以防止进一步的配置。

You cannot call any more `TestBed` configuration methods, not `configureTestingModule()`,
nor `get()`, nor any of the `override...` methods.
If you try, `TestBed` throws an error.

你不能再调用任何 `TestBed` 配置方法， 无论是 `configureTestingModule()`、`get()` 还是 `override...` 方法都不行。如果你这样做，`TestBed` 会抛出一个错误。

</div>

{@a component-fixture}

### _ComponentFixture_

The [ComponentFixture](api/core/testing/ComponentFixture) is a test harness for interacting with the created component and its corresponding element.

[ComponentFixture](api/core/testing/ComponentFixture) 是一个测试挽具，用于与所创建的组件及其对应的元素进行交互。

Access the component instance through the fixture and confirm it exists with a Jasmine expectation:

可以通过测试夹具（fixture）访问组件实例，并用 Jasmine 的期望断言来确认它是否存在：

<code-example
  path="testing/src/app/banner/banner-initial.component.spec.ts"
  region="componentInstance">
</code-example>

### _beforeEach()_

You will add more tests as this component evolves.
Rather than duplicate the `TestBed` configuration for each test,
you refactor to pull the setup into a Jasmine `beforeEach()` and some supporting variables:

随着这个组件的发展，你会添加更多的测试。你不必为每个测试复制 `TestBed` 的配置代码，而是把它重构到 Jasmine 的 `beforeEach()` 和一些支持变量中：

<code-example
  path="testing/src/app/banner/banner-initial.component.spec.ts"
  region="v3"
 ></code-example>

Now add a test that gets the component's element from `fixture.nativeElement` and
looks for the expected text.

现在添加一个测试程序，它从 `fixture.nativeElement` 中获取组件的元素，并查找预期的文本。

<code-example
  path="testing/src/app/banner/banner-initial.component.spec.ts"
  region="v4-test-2">
</code-example>

{@a native-element}

### _nativeElement_

The value of `ComponentFixture.nativeElement` has the `any` type.
Later you'll encounter the `DebugElement.nativeElement` and it too has the `any` type.

`ComponentFixture.nativeElement` 的值是 `any` 类型的。稍后你会遇到 `DebugElement.nativeElement`，它也是 `any` 类型的。

Angular can't know at compile time what kind of HTML element the `nativeElement` is or
if it even is an HTML element.
The app might be running on a _non-browser platform_, such as the server or a
[Web Worker](https://developer.mozilla.org/en-US/docs/Web/API/Web_Workers_API),
where the element may have a diminished API or not exist at all.

Angular 在编译时不知道 `nativeElement` 是什么样的 HTML 元素，甚至可能不是 HTML 元素。该应用可能运行在*非浏览器平台*（如服务器或 [Web Worker）上](https://developer.mozilla.org/en-US/docs/Web/API/Web_Workers_API)，在那里本元素可能具有一个缩小版的 API，甚至根本不存在。

The tests in this guide are designed to run in a browser so a
`nativeElement` value will always be an `HTMLElement` or
one of its derived classes.

本指南中的测试都是为了在浏览器中运行而设计的，因此 `nativeElement` 的值始终是 `HTMLElement` 或其派生类之一。

Knowing that it is an `HTMLElement` of some sort, you can use
the standard HTML `querySelector` to dive deeper into the element tree.

知道了它是某种 `HTMLElement` ，你就可以使用标准的 HTML `querySelector` 深入了解元素树。

Here's another test that calls `HTMLElement.querySelector` to get the paragraph element and look for the banner text:

这是另一个调用 `HTMLElement.querySelector` 来获取段落元素并查找横幅文本的测试：

<code-example
  path="testing/src/app/banner/banner-initial.component.spec.ts"
  region="v4-test-3">
</code-example>

{@a debug-element}

### _DebugElement_

The Angular _fixture_ provides the component's element directly through the `fixture.nativeElement`.

Angular 的*测试夹具*可以直接通过 `fixture.nativeElement` 提供组件的元素。

<code-example
  path="testing/src/app/banner/banner-initial.component.spec.ts"
  region="nativeElement">
</code-example>

This is actually a convenience method, implemented as `fixture.debugElement.nativeElement`.

它实际上是一个便利方法，其最终实现为 `fixture.debugElement.nativeElement`。

<code-example
  path="testing/src/app/banner/banner-initial.component.spec.ts"
  region="debugElement-nativeElement">
</code-example>

There's a good reason for this circuitous path to the element.

使用这种迂回的路径访问元素是有充分理由的。

The properties of the `nativeElement` depend upon the runtime environment.
You could be running these tests on a _non-browser_ platform that doesn't have a DOM or
whose DOM-emulation doesn't support the full `HTMLElement` API.

`nativeElement` 的属性依赖于其运行时环境。你可以在*非浏览器*平台上运行这些测试，那些平台上可能没有 DOM，或者其模拟的 DOM 不支持完整的 `HTMLElement` API。

Angular relies on the `DebugElement` abstraction to work safely across _all supported platforms_.
Instead of creating an HTML element tree, Angular creates a `DebugElement` tree that wraps the _native elements_ for the runtime platform.
The `nativeElement` property unwraps the `DebugElement` and returns the platform-specific element object.

Angular 依靠 `DebugElement` 抽象来在其支持的*所有平台上*安全地工作。 Angular 不会创建 HTML 元素树，而会创建一个 `DebugElement` 树来封装运行时平台上的*原生元素*。`nativeElement` 属性会解包 `DebugElement` 并返回特定于平台的元素对象。

Because the sample tests for this guide are designed to run only in a browser,
a `nativeElement` in these tests is always an `HTMLElement`
whose familiar methods and properties you can explore within a test.

由于本指南的范例测试只能在浏览器中运行，因此 `nativeElement` 在这些测试中始终是 `HTMLElement` ，你可以在测试中探索熟悉的方法和属性。

Here's the previous test, re-implemented with `fixture.debugElement.nativeElement`:

下面是把前述测试用 `fixture.debugElement.nativeElement` 重新实现的版本：

<code-example
  path="testing/src/app/banner/banner-initial.component.spec.ts"
  region="v4-test-4">
</code-example>

The `DebugElement` has other methods and properties that
are useful in tests, as you'll see elsewhere in this guide.

这些 `DebugElement` 还有另一些在测试中很有用的方法和属性，你可以在本指南的其他地方看到。

You import the `DebugElement` symbol from the Angular core library.

你可以从 Angular 的 core 库中导入 `DebugElement` 符号。

<code-example
  path="testing/src/app/banner/banner-initial.component.spec.ts"
  region="import-debug-element">
</code-example>

{@a by-css}

### _By.css()_

Although the tests in this guide all run in the browser,
some apps might run on a different platform at least some of the time.

虽然本指南中的测试都是在浏览器中运行的，但有些应用可能至少要在某些时候运行在不同的平台上。

For example, the component might render first on the server as part of a strategy to make the application launch faster on poorly connected devices. The server-side renderer might not support the full HTML element API.
If it doesn't support `querySelector`, the previous test could fail.

例如，作为优化策略的一部分，该组件可能会首先在服务器上渲染，以便在连接不良的设备上更快地启动本应用。服务器端渲染器可能不支持完整的 HTML 元素 API。如果它不支持 `querySelector`，之前的测试就会失败。

The `DebugElement` offers query methods that work for all supported platforms.
These query methods take a *predicate* function that returns `true` when a node in the `DebugElement` tree matches the selection criteria.

`DebugElement` 提供了适用于其支持的所有平台的查询方法。这些查询方法接受一个*谓词*函数，当 `DebugElement` 树中的一个节点与选择条件匹配时，该函数返回 `true`。

You create a _predicate_ with the help of a `By` class imported from a
library for the runtime platform. Here's the `By` import for the browser platform:

你可以借助从库中为运行时平台导入 `By` 类来创建一个*谓词*。这里的 `By` 是从浏览器平台导入的。

<code-example
  path="testing/src/app/banner/banner-initial.component.spec.ts"
  region="import-by">
</code-example>

The following example re-implements the previous test with
`DebugElement.query()` and the browser's `By.css` method.

下面的例子用 `DebugElement.query()` 和浏览器的 `By.css` 方法重新实现了前面的测试。

<code-example
  path="testing/src/app/banner/banner-initial.component.spec.ts"
  region="v4-test-5">
</code-example>

Some noteworthy observations:

一些值得注意的地方：

- The `By.css()` static method selects `DebugElement` nodes
  with a [standard CSS selector](https://developer.mozilla.org/en-US/docs/Web/Guide/CSS/Getting_started/Selectors 'CSS selectors').

  静态方法 `By.css()` 会用[标准的 CSS 选择器](https://developer.mozilla.org/en-US/docs/Web/Guide/CSS/Getting_started/Selectors "CSS 选择器")来选择 `DebugElement` 中的各个节点。

- The query returns a `DebugElement` for the paragraph.

  该查询为 p 元素返回了一个 `DebugElement`

- You must unwrap that result to get the paragraph element.

  你必须解包那个结果才能得到 p 元素。

When you're filtering by CSS selector and only testing properties of a browser's _native element_, the `By.css` approach may be overkill.

当你使用 CSS 选择器进行过滤并且只测试浏览器*原生元素*的属性时，用 `By.css` 方法可能会有点过度。

It's often easier and more clear to filter with a standard `HTMLElement` method
such as `querySelector()` or `querySelectorAll()`.

用 `HTMLElement` 方法（比如 `querySelector()` 或 `querySelectorAll()`）进行过滤通常更简单，更清晰。<|MERGE_RESOLUTION|>--- conflicted
+++ resolved
@@ -225,13 +225,9 @@
 
 For example, the following CLI command generates a `BannerComponent` in the `app/banner` folder (with inline template and styles):
 
-<<<<<<< HEAD
 比如，下列 CLI 命令会在 `app/banner` 文件夹中生成带有内联模板和内联样式的 `BannerComponent`：
 
-<code-example language="sh" class="code-shell">
-=======
 <code-example language="sh">
->>>>>>> 53aa7945
 ng generate component banner --inline-template --inline-style --module app
 </code-example>
 
@@ -504,7 +500,7 @@
 例如，作为优化策略的一部分，该组件可能会首先在服务器上渲染，以便在连接不良的设备上更快地启动本应用。服务器端渲染器可能不支持完整的 HTML 元素 API。如果它不支持 `querySelector`，之前的测试就会失败。
 
 The `DebugElement` offers query methods that work for all supported platforms.
-These query methods take a *predicate* function that returns `true` when a node in the `DebugElement` tree matches the selection criteria.
+These query methods take a _predicate_ function that returns `true` when a node in the `DebugElement` tree matches the selection criteria.
 
 `DebugElement` 提供了适用于其支持的所有平台的查询方法。这些查询方法接受一个*谓词*函数，当 `DebugElement` 树中的一个节点与选择条件匹配时，该函数返回 `true`。
 
