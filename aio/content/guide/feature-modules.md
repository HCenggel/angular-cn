--- conflicted
+++ resolved
@@ -1,42 +1,7 @@
 # Feature modules
-
-# 特性模块
 
 Feature modules are NgModules for the purpose of organizing code.
 
-<<<<<<< HEAD
-特性模块是用来对代码进行组织的模块。
-
-For the final sample application with a feature module that this page describes,
-see the <live-example></live-example>.
-
-要想查看本页提到的这个带有特性模块的范例应用，参阅 <live-example></live-example>。
-
-<hr>
-
-As your application grows, you can organize code relevant for a specific feature.
-This helps apply clear boundaries for features. With feature modules,
-you can keep code related to a specific functionality or feature
-separate from other code. Delineating areas of your
-application helps with collaboration between developers and teams, separating
-directives, and managing the size of the root module.
-
-随着应用的增长，你可能需要组织与特定应用有关的代码。
-这将帮你把特性划出清晰的边界。使用特性模块，你可以把与特定的功能或特性有关的代码从其它代码中分离出来。
-为应用勾勒出清晰的边界，有助于开发人员之间、小组之间的协作，有助于分离各个指令，并帮助管理根模块的大小。
-
-## Feature modules vs. root modules
-
-## 特性模块 vs. 根模块
-
-A feature module is an organizational best practice, as opposed to a concept of the core Angular API. A feature module delivers a cohesive set of functionality focused on a
-specific application need such as a user workflow, routing, or forms.
-While you can do everything within the root module, feature modules
-help you partition the application into focused areas. A feature module
-collaborates with the root module and with other modules through
-the services it provides and the components, directives, and
-pipes that it shares.
-=======
 For the final sample application with a feature module that this page describes, see the <live-example></live-example>.
 
 As your application grows, you can organize code relevant for a specific feature.
@@ -50,36 +15,9 @@
 A feature module delivers a cohesive set of functionality focused on a specific application need such as a user workflow, routing, or forms.
 While you can do everything within the root module, feature modules help you partition the application into focused areas.
 A feature module collaborates with the root module and with other modules through the services it provides and the components, directives, and pipes that it shares.
->>>>>>> f25ac4ae
-
-与核心的 Angular API 的概念相反，特性模块是最佳的组织方式。特性模块提供了聚焦于特定应用需求的一组功能，比如用户工作流、路由或表单。
-虽然你也可以用根模块做完所有事情，不过特性模块可以帮助你把应用划分成一些聚焦的功能区。特性模块通过它提供的服务以及共享出的组件、指令和管道来与根模块和其它模块合作。
 
 ## How to make a feature module
 
-<<<<<<< HEAD
-## 如何制作特性模块
-
-Assuming you already have an application that you created with the [Angular CLI](cli), create a feature
-module using the CLI by entering the following command in the
-root project directory. Replace `CustomerDashboard` with the
-name of your module. You can omit the "Module" suffix from the name because the CLI appends it:
-
-如果你已经有了 [Angular CLI](cli) 生成的应用，可以在项目的根目录下输入下面的命令来创建特性模块。把这里的 `CustomerDashboard` 替换成你的模块名。你可以从名字中省略掉“Module”后缀，因为 CLI 会自动追加上它：
-
-```sh
-ng generate module CustomerDashboard
-```
-
-This causes the CLI to create a folder called `customer-dashboard` with a file inside called `customer-dashboard.module.ts` with the following contents:
-
-这会让 CLI 创建一个名叫 `customer-dashboard` 的文件夹，其中有一个名叫 `customer-dashboard.module.ts`，内容如下：
-
-<code-example format="typescript" language="typescript">
-
-import { NgModule } from '@angular/core';
-import { CommonModule } from '@angular/common';
-=======
 Assuming you already have an application that you created with the [Angular CLI](cli), create a feature module using the CLI by entering the following command in the root project directory.
 Replace `CustomerDashboard` with the name of your module.
 You can omit the "Module" suffix from the name because the CLI appends it:
@@ -96,7 +34,6 @@
 
 import { NgModule } from '&commat;angular/core';
 import { CommonModule } from '&commat;angular/common';
->>>>>>> f25ac4ae
 
 &commat;NgModule({
   imports: [
@@ -105,26 +42,6 @@
   declarations: []
 })
 export class CustomerDashboardModule { }
-<<<<<<< HEAD
-
-</code-example>
-
-The structure of an NgModule is the same whether it is a root module or a feature module. In the CLI generated feature module, there are two JavaScript import statements at the top of the file: the first imports `NgModule`, which, like the root module, lets you use the `@NgModule` decorator; the second imports `CommonModule`, which contributes many common directives such as `ngIf` and `ngFor`. Feature modules import `CommonModule` instead of `BrowserModule`, which is only imported once in the root module. `CommonModule` only contains information for common directives such as `ngIf` and `ngFor` which are needed in most templates, whereas `BrowserModule` configures the Angular application for the browser which needs to be done only once.
-
-无论根模块还是特性模块，其 NgModule 结构都是一样的。在 CLI 生成的特性模块中，在文件顶部有两个 JavaScript 的导入语句：第一个导入了 `NgModule`，它像根模块中一样让你能使用 `@NgModule` 装饰器；第二个导入了 `CommonModule`，它提供了很多像 `ngIf` 和 `ngFor` 这样的常用指令。
-特性模块导入 `CommonModule`，而不是 `BrowserModule`，后者只应该在根模块中导入一次。
-`CommonModule` 只包含常用指令的信息，比如 `ngIf` 和 `ngFor`，它们在大多数模板中都要用到，而 `BrowserModule` 为浏览器所做的应用配置只会使用一次。
-
-The `declarations` array is available for you to add declarables, which
-are components, directives, and pipes that belong exclusively to this particular module. To add a component, enter the following command at the command line where `customer-dashboard` is the directory where the CLI generated the feature module and `CustomerDashboard` is the name of the component:
-
-`declarations` 数组让你能添加专属于这个模块的可声明对象（组件、指令和管道）。
-要添加组件，就在命令行中输入如下命令，这里的 `customer-dashboard` 是一个目录，CLI 会把特性模块生成在这里，而 `CustomerDashboard` 就是该组件的名字：
-
-```sh
-ng generate component customer-dashboard/CustomerDashboard
-```
-=======
 
 </code-example>
 
@@ -135,80 +52,36 @@
 
 The `declarations` array is available for you to add declarables, which are components, directives, and pipes that belong exclusively to this particular module.
 To add a component, enter the following command at the command line where `customer-dashboard` is the directory where the CLI generated the feature module and `CustomerDashboard` is the name of the component:
->>>>>>> f25ac4ae
 
 <code-example format="shell" language="shell">
 
-<<<<<<< HEAD
-这会在 `customer-dashboard` 中为新组件生成一个目录，并使用 `CustomerDashboardComponent` 的信息修改这个特性模块：
-=======
 ng generate component customer-dashboard/CustomerDashboard
->>>>>>> f25ac4ae
 
 </code-example>
 
-<<<<<<< HEAD
-=======
 This generates a folder for the new component within the customer-dashboard folder and updates the feature module with the `CustomerDashboardComponent` info:
 
 <code-example header="src/app/customer-dashboard/customer-dashboard.module.ts" path="feature-modules/src/app/customer-dashboard/customer-dashboard.module.ts" region="customer-dashboard-component"></code-example>
 
->>>>>>> f25ac4ae
 The `CustomerDashboardComponent` is now in the JavaScript import list at the top and added to the `declarations` array, which lets Angular know to associate this new component with this feature module.
-
-`CustomerDashboardComponent` 出现在了顶部的 JavaScript 导入列表里，并且被添加到了 `declarations` 数组中，它会让 Angular 把新组件和这个特性模块联系起来。
 
 ## Importing a feature module
 
-<<<<<<< HEAD
-## 导入特性模块
-
-To incorporate the feature module into your app, you have to let the root module, `app.module.ts`, know about it. Notice the `CustomerDashboardModule` export at the bottom of `customer-dashboard.module.ts`. This exposes it so that other modules can get to it. To import it into the `AppModule`, add it to the imports in `app.module.ts` and to the `imports` array:
-
-要想把这个特性模块包含进应用中，你还得让根模块 `app.module.ts` 知道它。注意，在 `customer-dashboard.module.ts` 文件底部 `CustomerDashboardModule` 的导出部分。这样就把它暴露出来，以便其它模块可以拿到它。要想把它导入到 `AppModule` 中，就把它加入 `app.module.ts` 的导入表中，并将其加入 `imports` 数组：
-
-<code-example path="feature-modules/src/app/app.module.ts" region="app-module" header="src/app/app.module.ts"></code-example>
-=======
 To incorporate the feature module into your app, you have to let the root module, `app.module.ts`, know about it.
 Notice the `CustomerDashboardModule` export at the bottom of `customer-dashboard.module.ts`.
 This exposes it so that other modules can get to it.
 To import it into the `AppModule`, add it to the imports in `app.module.ts` and to the `imports` array:
->>>>>>> f25ac4ae
 
 <code-example header="src/app/app.module.ts" path="feature-modules/src/app/app.module.ts" region="app-module"></code-example>
 
-<<<<<<< HEAD
-现在 `AppModule` 知道这个特性模块了。如果你往该特性模块中加入过任何服务提供者，`AppModule` 也同样会知道它，其它模块中也一样。不过，NgModule 并不会暴露出它们的组件。
-=======
 Now the `AppModule` knows about the feature module.
 If you were to add any service providers to the feature module, `AppModule` would know about those too, as would any other feature modules.
 However, NgModules don't expose their components by default.
->>>>>>> f25ac4ae
 
 ## Rendering a feature module's component template
 
-## 渲染特性模块的组件模板
-
 When the CLI generated the `CustomerDashboardComponent` for the feature module, it included a template, `customer-dashboard.component.html`, with the following markup:
 
-<<<<<<< HEAD
-当 CLI 为这个特性模块生成 `CustomerDashboardComponent` 时，还包含一个模板 `customer-dashboard.component.html`，它带有如下页面脚本：
-
-<code-example path="feature-modules/src/app/customer-dashboard/customer-dashboard/customer-dashboard.component.html" region="feature-template" header="src/app/customer-dashboard/customer-dashboard/customer-dashboard.component.html"></code-example>
-
-To see this HTML in the `AppComponent`, you first have to export the `CustomerDashboardComponent` in the `CustomerDashboardModule`. In `customer-dashboard.module.ts`, just beneath the `declarations` array, add an `exports` array containing `CustomerDashboardComponent`:
-
-要想在 `AppComponent` 中查看这些 HTML，你首先要在 `CustomerDashboardModule` 中导出 `CustomerDashboardComponent`。
-在 `customer-dashboard.module.ts` 中，`declarations` 数组的紧下方，加入一个包含 `CustomerDashboardModule` 的 `exports` 数组：
-
-<code-example path="feature-modules/src/app/customer-dashboard/customer-dashboard.module.ts" region="component-exports" header="src/app/customer-dashboard/customer-dashboard.module.ts"></code-example>
-
-Next, in the `AppComponent`, `app.component.html`, add the tag `<app-customer-dashboard>`:
-
-然后，在 `AppComponent` 的 `app.component.html` 中，加入标签 `<app-customer-dashboard>`：
-
-<code-example path="feature-modules/src/app/app.component.html" region="app-component-template" header="src/app/app.component.html"></code-example>
-=======
 <code-example header="src/app/customer-dashboard/customer-dashboard/customer-dashboard.component.html" path="feature-modules/src/app/customer-dashboard/customer-dashboard/customer-dashboard.component.html" region="feature-template"></code-example>
 
 To see this HTML in the `AppComponent`, you first have to export the `CustomerDashboardComponent` in the `CustomerDashboardModule`.
@@ -219,11 +92,8 @@
 Next, in the `AppComponent`, `app.component.html`, add the tag `<app-customer-dashboard>`:
 
 <code-example header="src/app/app.component.html" path="feature-modules/src/app/app.component.html" region="app-component-template"></code-example>
->>>>>>> f25ac4ae
 
 Now, in addition to the title that renders by default, the `CustomerDashboardComponent` template renders too:
-
-现在，除了默认渲染出的标题外，还渲染出了 `CustomerDashboardComponent` 的模板：
 
 <div class="lightbox">
 
@@ -233,25 +103,8 @@
 
 ## More on NgModules
 
-## 关于 NgModule 的更多知识
-
 You may also be interested in the following:
 
-<<<<<<< HEAD
-你可能还对下列内容感兴趣：
-
-* [Lazy Loading Modules with the Angular Router](guide/lazy-loading-ngmodules).
-
-   [使用 Angular 路由器惰性加载模块](guide/lazy-loading-ngmodules)。
-
-* [Providers](guide/providers).
-
-   [服务提供者](guide/providers)。
-
-* [Types of Feature Modules](guide/module-types).
-
-   [特性模块的分类](guide/module-types)。
-=======
 * [Lazy Loading Modules with the Angular Router](guide/lazy-loading-ngmodules)
 * [Providers](guide/providers)
 * [Types of Feature Modules](guide/module-types)
@@ -262,5 +115,4 @@
 
 <!-- end links -->
 
-@reviewed 2022-02-28
->>>>>>> f25ac4ae
+@reviewed 2022-02-28