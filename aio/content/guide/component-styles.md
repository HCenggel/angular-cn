--- conflicted
+++ resolved
@@ -1,76 +1,29 @@
 # Component styles
 
-<<<<<<< HEAD
-# 组件样式
-
-Angular applications are styled with standard CSS. That means you can apply
-everything you know about CSS stylesheets, selectors, rules, and media queries
-directly to Angular applications.
-
-Angular 应用使用标准的 CSS 来设置样式。这意味着你可以把关于 CSS
-的那些知识和技能直接用于 Angular 程序中，例如：样式表、选择器、规则以及媒体查询等。
-
-Additionally, Angular can bundle *component styles*
-with components, enabling a more modular design than regular stylesheets.
-=======
 Angular applications are styled with standard CSS.
 That means you can apply everything you know about CSS stylesheets, selectors, rules, and media queries directly to Angular applications.
 
 Additionally, Angular can bundle *component styles* with components, enabling a more modular design than regular stylesheets.
->>>>>>> f25ac4ae
-
-另外，Angular 还能把*组件样式*捆绑在组件上，以实现比标准样式表更加模块化的设计。
 
 This page describes how to load and apply these component styles.
 
-本章将会讲解如何加载和使用这些*组件样式*。
-
 Run the <live-example></live-example> in Stackblitz and download the code from there.
 
-可以运行<live-example></live-example>，在 Stackblitz 中试用并下载本页的代码。
-
 ## Using component styles
 
-<<<<<<< HEAD
-## 使用组件样式
-
-For every Angular component you write, you can define not only an HTML template,
-but also the CSS styles that go with that template,
-specifying any selectors, rules, and media queries that you need.
-=======
 For every Angular component you write, you can define not only an HTML template, but also the CSS styles that go with that template, specifying any selectors, rules, and media queries that you need.
->>>>>>> f25ac4ae
-
-对你编写的每个 Angular 组件来说，除了定义 HTML 模板之外，还要定义用于模板的 CSS 样式、
-指定任意的选择器、规则和媒体查询。
 
 One way to do this is to set the `styles` property in the component metadata.
 The `styles` property takes an array of strings that contain CSS code.
 Usually you give it one string, as in the following example:
 
-<<<<<<< HEAD
-实现方式之一，是在组件的元数据中设置 `styles` 属性。
-`styles` 属性可以接受一个包含 CSS 代码的字符串数组。
-通常你只给它一个字符串就行了，如同下例：
-
-<code-example path="component-styles/src/app/hero-app.component.ts" header="src/app/hero-app.component.ts"></code-example>
-=======
 <code-example header="src/app/hero-app.component.ts" path="component-styles/src/app/hero-app.component.ts"></code-example>
->>>>>>> f25ac4ae
 
 ## Component styling best practices
 
-<<<<<<< HEAD
-## 范围化的样式
-
-<div class="alert is-critical">
-=======
-<div class="alert is-helpful">
->>>>>>> f25ac4ae
+<div class="alert is-helpful">
 
 See [View Encapsulation](guide/view-encapsulation) for information on how Angular scopes styles to specific components.
-
-在 `@Component` 的元数据中指定的样式只会对该组件的模板生效。
 
 </div>
 
@@ -81,22 +34,6 @@
 
 ### Authoring a component to support customization
 
-<<<<<<< HEAD
-它们既不会被模板中嵌入的组件继承，也不会被通过内容投影（如 ng-content）嵌进来的组件继承。
-
-In this example, the `h1` style applies only to the `HeroAppComponent`,
-not to the nested `HeroMainComponent` nor to `<h1>` tags anywhere else in the application.
-
-在这个例子中，`h1` 的样式只对 `HeroAppComponent` 生效，既不会作用于内嵌的 `HeroMainComponent`，也不会作用于应用中其它任何地方的 `<h1>` 标签。
-
-This scoping restriction is a ***styling modularity feature***.
-
-这种范围限制就是所谓的***样式模块化***特性
-
-* Use the CSS class names and selectors that make the most sense in the context of each component.
-
-   可以使用对每个组件最有意义的 CSS 类名和选择器。
-=======
 As component author, you can explicitly design a component to accept customization in one of four different ways.
 
 #### 1. Use CSS Custom Properties (recommended)
@@ -105,64 +42,24 @@
 Anyone using your component can consume this API by defining values for these properties, customizing the final appearance of the component on the rendered page.
 
 While this requires defining a custom property for each customization point, it creates a clear API contract that works in all style encapsulation modes.
->>>>>>> f25ac4ae
 
 #### 2. Declare global CSS with `@mixin`
 
-<<<<<<< HEAD
-   类名和选择器是局限于该组件的，它不会和应用中其它地方的类名和选择器冲突。
-=======
 While Angular's emulated style encapsulation prevents styles from escaping a component, it does not prevent global CSS from affecting the entire page.
 While component consumers should avoid directly overwriting the CSS internals of a component, you can offer a supported customization API via a CSS preprocessor like Sass.
->>>>>>> f25ac4ae
 
 For example, a component may offer one or more supported mixins to customize various aspects of the component's appearance.
 While this approach uses global styles in it's implementation, it allows the component author to keep the mixins up to date with changes to the component's private DOM structure and CSS classes.
 
-<<<<<<< HEAD
-   组件的样式*不会*因为别的地方修改了样式而被意外改变。
-=======
 #### 3. Customize with CSS `::part`
->>>>>>> f25ac4ae
 
 If your component uses [Shadow DOM](https://developer.mozilla.org/docs/Web/Web_Components/Using_shadow_DOM), you can apply the `part` attribute to specify elements in your component's template.
 This allows consumers of the component to author arbitrary styles targeting those specific elements with [the `::part` pseudo-element](https://developer.mozilla.org/docs/Web/CSS/::part).
 
-<<<<<<< HEAD
-   可以让每个组件的 CSS 代码和它的 TypeScript、HTML 代码放在一起，这将促成清爽整洁的项目结构。
-=======
 While this lets you limit the elements within your template that consumers can customize, it does not limit which CSS properties are customizable.
->>>>>>> f25ac4ae
 
 #### 4. Provide a TypeScript API
 
-<<<<<<< HEAD
-   以后还可以修改或移除组件的 CSS 代码，而不用遍历整个应用来看它有没有在别处用到。
-
-<a id="special-selectors"></a>
-
-## Special selectors
-
-## 特殊的选择器
-
-Component styles have a few special *selectors* from the world of shadow DOM style scoping
-(described in the [CSS Scoping Module Level 1](https://www.w3.org/TR/css-scoping-1) page on the
-[W3C](https://www.w3.org) site).
-The following sections describe these selectors.
-
-组件样式中有一些从影子(Shadow) DOM 样式范围领域（记录在[W3C](https://www.w3.org)的[CSS Scoping Module Level 1](https://www.w3.org/TR/css-scoping-1)中） 引入的特殊*选择器*：
-
-### :host
-
-Every component is associated within an element that matches the component's selector. This element, into which the template is rendered, 
-is called the _host element_.
-The `:host` pseudo-class selector may be used to create styles that target the host element itself, as opposed to targeting elements inside the host.
-
-每个组件都会关联一个与其组件选择器相匹配的元素。这个元素称为*宿主元素*，模板会渲染到其中。`:host` 伪类选择器可用于创建针对宿主元素自身的样式，而不是针对宿主内部的那些元素。
-
-<code-example path="component-styles/src/app/host-selector-example.component.ts" header="src/app/host-selector-example.component.ts">
-</code-example>
-=======
 You can define a TypeScript API for customizing styles, using template bindings to update CSS classes and styles.
 This is not recommended because the additional JavaScript cost of this style API incurs far more performance cost than CSS.
 
@@ -178,48 +75,23 @@
 The `:host` pseudo-class selector may be used to create styles that target the host element itself, as opposed to targeting elements inside the host.
 
 <code-example header="src/app/host-selector-example.component.ts" path="component-styles/src/app/host-selector-example.component.ts"></code-example>
->>>>>>> f25ac4ae
 
 Creating the following style will target the component's host element.
 Any rule applied to this selector will affect the host element and all its descendants (in this case, italicizing all contained text).
 
-<<<<<<< HEAD
-下面的样式将以组件的宿主元素为目标。应用于此选择器的任何规则都将影响宿主元素及其所有后代（在这种情况下，将所有包含的文本斜体）。（译注：后代的样式源自 CSS 的样式继承特性）
-
-<code-example path="component-styles/src/app/hero-details.component.css" region="host" header="src/app/hero-details.component.css"></code-example>
-=======
 <code-example header="src/app/hero-details.component.css" path="component-styles/src/app/hero-details.component.css" region="host"></code-example>
->>>>>>> f25ac4ae
 
 The `:host` selector only targets the host element of a component.
 Any styles within the `:host` block of a child component will *not* affect parent components.
 
-<<<<<<< HEAD
-`:host` 选择是是把宿主元素作为目标的*唯一*方式。除此之外，你将没办法指定它，
-因为宿主不是组件自身模板的一部分，而是父组件模板的一部分。
-
-Use the *function form* to apply host styles conditionally by
-including another selector inside parentheses after `:host`.
-=======
 Use the *function form* to apply host styles conditionally by including another selector inside parentheses after `:host`.
->>>>>>> f25ac4ae
-
-要把宿主样式作为条件，就要像*函数*一样把其它选择器放在 `:host` 后面的括号中。
 
 In this example the host's content also becomes bold when the `active` CSS class is applied to the host element.
 
-<<<<<<< HEAD
-在这个例子中，当 CSS 类 `active` 应用在宿主元素上时，宿主元素的内容也变成了粗体。
-
-<code-example path="component-styles/src/app/hero-details.component.css" region="hostfunction" header="src/app/hero-details.component.css"></code-example>
-=======
 <code-example header="src/app/hero-details.component.css" path="component-styles/src/app/hero-details.component.css" region="hostfunction"></code-example>
->>>>>>> f25ac4ae
 
 The `:host` selector can also be combined with other selectors.
 Add selectors behind the `:host` to select child elements, for example using `:host h2` to target all `<h2>` elements inside a component's view.
-
-`:host` 选择器也可以与其他选择器组合使用。在 `:host` 后面添加选择器以选择子元素，例如，使用 `:host h2` 定位组件视图内的 `<h2>`。
 
 <div class="alert is-helpful">
 
@@ -227,8 +99,6 @@
 Such selectors are not scoped to a component's view and will select the outer context, but it's not built-in behavior.
 Use `:host-context` selector for that purpose instead.
 
-不应该在 `:host` 选择器前面添加除 `:host-context` 之外的选择器来试图基于组件视图的外部上下文为本组件设置样式。因为此类选择器的作用域不会限于组件的视图，而是会选择外部上下文，但这不是内置的行为。请改用 `:host-context` 选择器。
-
 </div>
 
 ### :host-context
@@ -236,32 +106,14 @@
 Sometimes it's useful to apply styles to elements within a component's template based on some condition in an element that is an ancestor of the host element.
 For example, a CSS theme class could be applied to the document `<body>` element, and you want to change how your component looks based on that.
 
-<<<<<<< HEAD
-有时候，需要以某些来自宿主的祖先元素为条件来决定是否要应用某些样式。
-例如，在文档的 `<body>` 元素上可能有一个用于表示样式主题 (theme) 的 CSS 类，你应当基于它来决定组件的样式。
-
-Use the `:host-context()` pseudo-class selector, which works just like the function
-form of `:host()`. The `:host-context()` selector looks for a CSS class in any ancestor of the component host element,
-up to the document root. The `:host-context()` selector is only useful when combined with another selector.
-=======
 Use the `:host-context()` pseudo-class selector, which works just like the function form of `:host()`.
 The `:host-context()` selector looks for a CSS class in any ancestor of the component host element, up to the document root.
 The `:host-context()` selector is only useful when combined with another selector.
->>>>>>> f25ac4ae
-
-这时可以使用 `:host-context()` 伪类选择器。它也以类似 `:host()` 形式使用。它在当前组件宿主元素的*祖先节点*中查找 CSS 类，
-直到文档的根节点为止。它只能与其它选择器组合使用。
 
 The following example italicizes all text inside a component, but only
 if some *ancestor* element of the host element has the CSS class `active`.
 
-<<<<<<< HEAD
-在下面的例子中，只有当该组件的某个祖先元素有 CSS 类 `active` 时，才会把该组件*内部*的所有文本置为斜体。
-
-<code-example path="component-styles/src/app/hero-details.component.css" region="hostcontext" header="src/app/hero-details.component.css"></code-example>
-=======
 <code-example header="src/app/hero-details.component.css" path="component-styles/src/app/hero-details.component.css" region="hostcontext"></code-example>
->>>>>>> f25ac4ae
 
 <div class="alert is-helpful">
 
@@ -270,32 +122,10 @@
 
 </div>
 
-注意，只有宿主元素及其各级子节点会受到影响，不包括加上 `active` 类的这个节点的祖先。
-
 ### (deprecated) `/deep/`, `>>>`, and `::ng-deep`
 
-### 已弃用 `/deep/`、`>>>` 和 `::ng-deep`
-
 Component styles normally apply only to the HTML in the component's own template.
 
-<<<<<<< HEAD
-组件样式通常只会作用于组件自身的 HTML 上。
-
-Applying the `::ng-deep` pseudo-class to any CSS rule completely disables view-encapsulation for
-that rule. Any style with `::ng-deep` applied becomes a global style. In order to scope the specified style
-to the current component and all its descendants, be sure to include the `:host` selector before
-`::ng-deep`. If the `::ng-deep` combinator is used without the `:host` pseudo-class selector, the style
-can bleed into other components.
-
-把伪类 `::ng-deep` 应用到任何一条 CSS 规则上就会完全禁止对那条规则的视图包装。任何带有 `::ng-deep` 的样式都会变成全局样式。为了把指定的样式限定在当前组件及其下级组件中，请确保在 `::ng-deep` 之前带上 `:host` 选择器。如果 `::ng-deep` 组合器在 `:host` 伪类之外使用，该样式就会污染其它组件。
-
-The following example targets all `<h3>` elements, from the host element down
-through this component to all of its child elements in the DOM.
-
-这个例子以所有的 `<h3>` 元素为目标，从宿主元素到当前元素再到 DOM 中的所有子元素：
-
-<code-example path="component-styles/src/app/hero-details.component.css" region="deep" header="src/app/hero-details.component.css"></code-example>
-=======
 Applying the `::ng-deep` pseudo-class to any CSS rule completely disables view-encapsulation for that rule.
 Any style with `::ng-deep` applied becomes a global style.
 In order to scope the specified style to the current component and all its descendants, be sure to include the `:host` selector before `::ng-deep`.
@@ -304,11 +134,8 @@
 The following example targets all `<h3>` elements, from the host element down through this component to all of its child elements in the DOM.
 
 <code-example header="src/app/hero-details.component.css" path="component-styles/src/app/hero-details.component.css" region="deep"></code-example>
->>>>>>> f25ac4ae
 
 The `/deep/` combinator also has the aliases `>>>`, and `::ng-deep`.
-
-`/deep/` 组合器还有两个别名：`>>>` 和 `::ng-deep`。
 
 <div class="alert is-important">
 
@@ -316,10 +143,6 @@
 Emulated is the default and most commonly used view encapsulation.
 For more information, see the [View Encapsulation](guide/view-encapsulation) section.
 
-`/deep/` 和 `>>>` 选择器只能被用在**仿真 (emulated) **模式下。
-这种方式是默认值，也是用得最多的方式。
-更多信息，见[控制视图封装模式](guide/view-encapsulation)一节。
-
 </div>
 
 <div class="alert is-important">
@@ -328,62 +151,27 @@
 As such we plan to drop support in Angular (for all 3 of `/deep/`, `>>>`, and `::ng-deep`).
 Until then `::ng-deep` should be preferred for a broader compatibility with the tools.
 
-CSS 标准中用于 "刺穿 Shadow DOM" 的组合器已经被弃用，并将[这个特性从主流浏览器和工具中移除](https://www.chromestatus.com/features/6750456638341120)。
-因此，我们也将在 Angular 中移除对它们的支持（包括 `/deep/`、`>>>` 和 `::ng-deep`）。
-目前，建议先统一使用 `::ng-deep`，以便兼容将来的工具。
-
 </div>
 
 <a id="loading-styles"></a>
 
 ## Loading component styles
 
-## 把样式加载进组件中
-
 There are several ways to add styles to a component:
 
-<<<<<<< HEAD
-有几种方式把样式加入组件：
-
-* By setting `styles` or `styleUrls` metadata.
-
-   设置 `styles` 或 `styleUrls` 元数据
-
-* Inline in the template HTML.
-
-   内联在模板的 HTML 中
-
-* With CSS imports.
-=======
 * By setting `styles` or `styleUrls` metadata
 * Inline in the template HTML
 * With CSS imports
->>>>>>> f25ac4ae
-
-   通过 CSS 文件导入
 
 The scoping rules outlined earlier apply to each of these loading patterns.
 
-上述作用域规则对所有这些加载模式都适用。
-
 ### Styles in component metadata
 
-### 元数据中的样式
-
 Add a `styles` array property to the `@Component` decorator.
 
-给 `@Component` 装饰器添加一个 `styles` 数组型属性。
-
 Each string in the array defines some CSS for this component.
 
-<<<<<<< HEAD
-这个数组中的每一个字符串（通常也只有一个）定义一份 CSS。
-
-<code-example path="component-styles/src/app/hero-app.component.ts" header="src/app/hero-app.component.ts (CSS inline)">
-</code-example>
-=======
 <code-example header="src/app/hero-app.component.ts (CSS inline)" path="component-styles/src/app/hero-app.component.ts"></code-example>
->>>>>>> f25ac4ae
 
 <div class="alert is-critical">
 
@@ -391,37 +179,19 @@
 These styles apply *only to this component*.
 They are *not inherited* by any components nested within the template nor by any content projected into the component.
 
-注意：这些样式**只对当前组件生效**。
-它们**既不会作用于模板中嵌入的任何组件**，也不会作用于投影进来的组件（如 `ng-content` ）。
-
 </div>
 
 The Angular CLI command [`ng generate component`](cli/generate) defines an empty `styles` array when you create the component with the `--inline-style` flag.
 
-<<<<<<< HEAD
-当使用 `--inline-styles` 标识创建组件时，Angular CLI 的 [`ng generate component`](cli/generate) 命令就会定义一个空的 `styles` 数组
-
-<code-example language="sh">
-=======
 <code-example format="shell" language="shell">
 
->>>>>>> f25ac4ae
 ng generate component hero-app --inline-style
 
 </code-example>
 
 ### Style files in component metadata
 
-<<<<<<< HEAD
-### 组件元数据中的样式文件
-
-Load styles from external CSS files by adding a `styleUrls` property
-to a component's `@Component` decorator:
-=======
 Load styles from external CSS files by adding a `styleUrls` property to a component's `@Component` decorator:
->>>>>>> f25ac4ae
-
-把外部 CSS 文件添加到 `@Component` 的 `styleUrls` 属性中以加载外部样式。
 
 <code-tabs>
     <code-pane header="src/app/hero-app.component.ts (CSS in file)" path="component-styles/src/app/hero-app.component.1.ts"></code-pane>
@@ -433,140 +203,66 @@
 Reminder: the styles in the style file apply *only to this component*.
 They are *not inherited* by any components nested within the template nor by any content projected into the component.
 
-注意：这些样式**只对当前组件生效**。
-它们**既不会作用于模板中嵌入的任何组件**，也不会作用于投影进来的组件（如 `ng-content` ）。
-
 </div>
 
 <div class="alert is-helpful">
 
 You can specify more than one styles file or even a combination of `styles` and `styleUrls`.
 
-  你可以指定多个样式文件，甚至可以组合使用 `style` 和 `styleUrls` 方式。
-
 </div>
 
 When you use the Angular CLI command [`ng generate component`](cli/generate) without the `--inline-style` flag, it creates an empty styles file for you and references that file in the component's generated `styleUrls`.
 
-<<<<<<< HEAD
-当你使用 Angular CLI 的 [`ng generate component`](cli/generate) 命令但不带 `--inline-style` 标志时，CLI 会为你创建一个空白的样式表文件，并且在所生成组件的 `styleUrls` 中引用该文件。
-
-<code-example language="sh">
-=======
 <code-example format="shell" language="shell">
 
->>>>>>> f25ac4ae
 ng generate component hero-app
 
 </code-example>
 
 ### Template inline styles
 
-<<<<<<< HEAD
-### 模板内联样式
-
-Embed CSS styles directly into the HTML template by putting them
-inside `<style>` tags.
-
-可以直接在组件的 HTML 模板中写 `<style>` 标签来内嵌 CSS 样式。
-
-<code-example path="component-styles/src/app/hero-controls.component.ts" region="inlinestyles" header="src/app/hero-controls.component.ts">
-</code-example>
-=======
 Embed CSS styles directly into the HTML template by putting them inside `<style>` tags.
 
 <code-example header="src/app/hero-controls.component.ts" path="component-styles/src/app/hero-controls.component.ts" region="inlinestyles"></code-example>
->>>>>>> f25ac4ae
 
 ### Template link tags
 
-### 模板中的 link 标签
-
 You can also write `<link>` tags into the component's HTML template.
 
-<<<<<<< HEAD
-你也可以在组件的 HTML 模板中写 `<link>` 标签。
-
-<code-example path="component-styles/src/app/hero-team.component.ts" region="stylelink" header="src/app/hero-team.component.ts">
-</code-example>
-=======
 <code-example header="src/app/hero-team.component.ts" path="component-styles/src/app/hero-team.component.ts" region="stylelink"></code-example>
->>>>>>> f25ac4ae
 
 <div class="alert is-critical">
 
 When building with the CLI, be sure to include the linked style file among the assets to be copied to the server as described in the [Assets configuration guide](guide/workspace-config#assets-configuration).
 
-当使用 CLI 进行构建时，要确保这个链接到的样式表文件被复制到了服务器上。参阅[资产文件配置指南](guide/workspace-config#assets-configuration)。
-
 Once included, the CLI includes the stylesheet, whether the link tag's href URL is relative to the application root or the component file.
 
-只要引用过，CLI 就会计入这个样式表，无论这个 link 标签的 href 指向的 URL 是相对于应用根目录的还是相对于组件文件的。
-
 </div>
 
 ### CSS @imports
-
-### CSS @imports 语法
 
 Import CSS files into the CSS files using the standard CSS `@import` rule.
 For details, see [`@import`](https://developer.mozilla.org/en/docs/Web/CSS/@import) on the [MDN](https://developer.mozilla.org) site.
 
-可以利用标准的 CSS [`@import` 规则](https://developer.mozilla.org/en/docs/Web/CSS/@import)来把其它
-  CSS 文件导入到 CSS 文件中。
-
 In this case, the URL is relative to the CSS file into which you're importing.
 
-<<<<<<< HEAD
-在*这种*情况下，URL 是相对于你正在导入的 CSS 文件的。
-
-<code-example path="component-styles/src/app/hero-details.component.css" region="import" header="src/app/hero-details.component.css (excerpt)">
-</code-example>
+<code-example header="src/app/hero-details.component.css (excerpt)" path="component-styles/src/app/hero-details.component.css" region="import"></code-example>
 
 ### External and global style files
 
-### 外部以及全局样式文件
-
-When building with the CLI, you must configure the `angular.json` to include _all external assets_, including external style files.
-=======
-<code-example header="src/app/hero-details.component.css (excerpt)" path="component-styles/src/app/hero-details.component.css" region="import"></code-example>
-
-### External and global style files
-
 When building with the CLI, you must configure the `angular.json` to include *all external assets*, including external style files.
->>>>>>> f25ac4ae
-
-当使用 CLI 进行构建时，你必须配置 `angular.json` 文件，使其包含*所有外部资源*（包括外部的样式表文件）。
 
 Register **global** style files in the `styles` section which, by default, is pre-configured with the global `styles.css` file.
 
-在它的 `styles` 区注册这些**全局**样式文件，默认情况下，它会有一个预先配置的全局 `styles.css` 文件。
-
 See the [Styles configuration guide](guide/workspace-config#styles-and-scripts-configuration) to learn more.
 
-<<<<<<< HEAD
-要了解更多，参阅 [样式配置指南](guide/workspace-config#styles-and-scripts-configuration)。
-
 ### Non-CSS style files
 
-### 非 CSS 样式文件
-
-If you're building with the CLI,
-you can write style files in [sass](https://sass-lang.com/), or [less](http://lesscss.org/), and specify those files in the `@Component.styleUrls` metadata with the appropriate extensions (`.scss`, `.less`) as in the following example:
-
-如果使用 CLI 进行构建，那么你可以用 [sass](http://sass-lang.com/) 或 [less](http://lesscss.org/) 来编写样式，并使用相应的扩展名（`.scss`、`.less`）把它们指定到 `@Component.styleUrls` 元数据中。例子如下：
-
-<code-example>
-@Component({
-=======
-### Non-CSS style files
-
 If you're building with the CLI, you can write style files in [sass](https://sass-lang.com), or [less](https://lesscss.org), and specify those files in the `@Component.styleUrls` metadata with the appropriate extensions (`.scss`, `.less`) as in the following example:
 
 <code-example format="typescript" language="typescript">
 
 &commat;Component({
->>>>>>> f25ac4ae
   selector: 'app-root',
   templateUrl: './app.component.html',
   styleUrls: ['./app.component.scss']
@@ -577,26 +273,13 @@
 
 The CLI build process runs the pertinent CSS preprocessor.
 
-CLI 的构建过程会运行相关的预处理器。
-
 When generating a component file with `ng generate component`, the CLI emits an empty CSS styles file (`.css`) by default.
 Configure the CLI to default to your preferred CSS preprocessor as explained in the [Workspace configuration guide](guide/workspace-config#generation-schematics).
 
-<<<<<<< HEAD
-当使用 `ng generate component` 命令生成组件文件时，CLI 会默认生成一个空白的 CSS 样式文件（`.css`）。
-你可以配置 CLI，让它默认使用你喜欢的 CSS 预处理器，参阅[工作区配置指南](guide/workspace-config#generation-schematics)中的解释。
-=======
 <!-- links -->
->>>>>>> f25ac4ae
 
 <!-- external links -->
 
-<<<<<<< HEAD
-添加到 `@Component.styles` 数组中的字符串*必须写成 CSS*，因为 CLI 没法对这些内联的样式使用任何 CSS 预处理器。
-
-</div>
-=======
 <!-- end links -->
->>>>>>> f25ac4ae
 
 @reviewed 2022-02-28