--- conflicted
+++ resolved
@@ -16,43 +16,8 @@
 
 This page describes how to load and apply these component styles.
 
-<<<<<<< HEAD
 在本章中，我们将学到如何加载和使用这些*组件样式*。
 
-<!--
-
-## Table Of Contents
-
-## 目录
-
-* [Using component styles](guide/component-styles#using-component-styles)
-
-  [使用组件样式](guide/component-styles#using-component-styles)
-  
-* [Special selectors](guide/component-styles#special-selectors)
-
-  [特殊的选择器](guide/component-styles#special-selectors)
-
-* [Loading styles into components](guide/component-styles#loading-styles)
-
-  [把样式加载进组件](guide/component-styles#loading-styles)
-
-* [Controlling view encapsulation: native, emulated, and none](guide/component-styles#view-encapsulation)
-
-  [控制视图的封装模式：仿真 (Emulated)、原生 (Native) 或无 (None)](guide/component-styles#view-encapsulation)
-
-* [Appendix 1: Inspecting the CSS generated in emulated view encapsulation](guide/component-styles#inspect-generated-css)
-
-  [附录 1：审查生成的运行时组件样式](guide/component-styles#inspect-generated-css)
-
-* [Appendix 2: Loading styles with relative URLs](guide/component-styles#relative-urls)
-
-  [附录 2：使用相对 URL 加载样式](guide/component-styles#relative-urls)
-
--->
-
-=======
->>>>>>> b5934fc5
 You can run the <live-example></live-example> in Plunker and download the code from there.
 
 你可以在Plunker上运行本章这些代码的<live-example></live-example>并下载这些代码。
@@ -73,41 +38,38 @@
 The `styles` property takes an array of strings that contain CSS code.
 Usually you give it one string, as in the following example:
 
-<<<<<<< HEAD
 实现方式之一，是在组件的元数据中设置`styles`属性。
 `styles`属性可以接受一个包含 CSS 代码的字符串数组。
 通常我们只给它一个字符串就行了，如同下例：
 
 
-=======
->>>>>>> b5934fc5
 <code-example path="component-styles/src/app/hero-app.component.ts" title="src/app/hero-app.component.ts" linenums="false">
 </code-example>
 
 ## Style scope
 
+## 范围化的样式
+
 <div class="alert is-critical">
 
 The styles specified in `@Component` metadata _apply only within the template of that component_.
 
+在 `@Component` 的元数据中指定的样式只会对该组件的模板生效。
+
 </div>
 
 They are _not inherited_ by any components nested within the template nor by any content projected into the component.
+
+它们既不会被模板中嵌入的组件继承，也不会被通过内容投影（如 ng-content）嵌进来的组件继承。
 
 In this example, the `h1` style applies only to the `HeroAppComponent`,
 not to the nested `HeroMainComponent` nor to `<h1>` tags anywhere else in the application.
 
+在这个例子中，`h1` 的样式只对 `HeroAppComponent` 生效，既不会作用于内嵌的 `HeroMainComponent` ，也不会作用于应用中其它任何地方的 `<h1>` 标签。
+
 This scoping restriction is a ***styling modularity feature***.
 
-* You can use the CSS class names and selectors that make the most sense in the context of each component.
-
-<<<<<<< HEAD
-我们放在组件样式中的选择器，*只会应用在组件自身的模板中*。上面这个例子中的`h1`选择器只会对
-`HeroAppComponent`模板中的`<h1>`标签生效，而对应用中其它地方的`<h1>`元素毫无影响。
-
-This is a big improvement in modularity compared to how CSS traditionally works.
-
-这种模块化相对于 CSS 的传统工作方式是一个巨大的改进。
+这种范围限制就是所谓的***样式模块化***特性
 
 * You can use the CSS class names and selectors that make the most sense in the context of each component. 
 
@@ -133,23 +95,6 @@
   将来我们可以修改或移除组件的 CSS 代码，而不用遍历整个应用来看它有没有被别处用到，只要看看当前组件就可以了。
 
 
-=======
-
-* Class names and selectors are local to the component and don't collide with 
-  classes and selectors used elsewhere in the application.
-
-
-* Changes to styles elsewhere in the application don't affect the component's styles.
-
-
-* You can co-locate the CSS code of each component with the TypeScript and HTML code of the component,
-  which leads to a neat and tidy project structure.
-
-
-* You can change or remove component CSS code without searching through the
-  whole application to find where else the code is used.
-
->>>>>>> b5934fc5
 {@a special-selectors}
 
 ## Special selectors
@@ -299,25 +244,19 @@
   
 The scoping rules outlined earlier apply to each of these loading patterns.
 
-<<<<<<< HEAD
 上述作用域规则对所有这些加载模式都适用。
 
-### Styles in metadata
-=======
 ### Styles in component metadata
->>>>>>> b5934fc5
 
 ### 元数据中的样式
 
 You can add a `styles` array property to the `@Component` decorator.
 
-<<<<<<< HEAD
 我们可以给`@Component`装饰器添加一个`styles`数组型属性。
+
+Each string in the array defines some CSS for this component.
+
 这个数组中的每一个字符串（通常也只有一个）定义一份 CSS。
-
-=======
-Each string in the array defines some CSS for this component.
->>>>>>> b5934fc5
 
 <code-example path="component-styles/src/app/hero-app.component.ts" title="src/app/hero-app.component.ts (CSS inline)">
 </code-example>
@@ -327,21 +266,14 @@
 Reminder: these styles apply _only to this component_.
 They are _not inherited_ by any components nested within the template nor by any content projected into the component.
 
-<<<<<<< HEAD
-### Style URLs in metadata
-
-### 元数据中指定样式表的URL
-
-You can load styles from external CSS files by adding a `styleUrls` attribute
-into a component's `@Component` decorator:
-
-通过在组件的`@Component`装饰器中添加`styleUrls`属性，我们可以从外部CSS文件中加载样式：
-
-=======
-</div>
->>>>>>> b5934fc5
+注意：这些样式**只对当前组件生效**。
+它们**既不会作用于模板中嵌入的任何组件**，也不会作用于投影进来的组件（如 `ng-content` ）。
+
+</div>
 
 The CLI defines an empty `styles` array when you create the component with the `--inline-styles` flag.
+
+当使用 `--inline-styles` 标识创建组件时，CLI 就会定义一个空的 `styles` 数组
 
 <code-example language="sh" class="code-shell">
 ng generate component hero-app --inline-style
@@ -349,8 +281,12 @@
 
 ### Style files in component metadata
 
+### 组件元数据中的样式文件
+
 You can load styles from external CSS files by adding a `styleUrls` property
 to a component's `@Component` decorator:
+
+我们可以通过把外部 CSS 文件添加到 `@Component` 的 `styleUrls` 属性中来加载外部样式。
 
 <code-tabs>
   <code-pane title="src/app/hero-app.component.ts (CSS in file)" path="component-styles/src/app/hero-app.component.1.ts"></code-pane>
@@ -359,46 +295,19 @@
 
 <div class="alert is-critical">
 
-<<<<<<< HEAD
-URL是***相对于应用程序根目录的***，它通常是应用的宿主页面`index.html`所在的地方。
-      这个样式文件的 URL *不是*相对于组件文件的。这就是为什么范例中的 URL 用`src/app/`开头。
-      参见[附录 2](guide/component-styles#relative-urls) 来了解如何指定相对于组件文件的 URL。
-
-=======
 Reminder: the styles in the style file apply _only to this component_.
 They are _not inherited_ by any components nested within the template nor by any content projected into the component.
->>>>>>> b5934fc5
+
+注意：这些样式**只对当前组件生效**。
+它们**既不会作用于模板中嵌入的任何组件**，也不会作用于投影进来的组件（如 `ng-content` ）。
 
 </div>
 
 <div class="l-sub-section">
 
-<<<<<<< HEAD
-
-
-If you use module bundlers like Webpack, you can also use the `styles` attribute
-to load styles from external files at build time. You could write:
-
-像 Webpack 这类模块打包器的用户可能会使用`styles`属性来在构建时从外部文件中加载样式。它们可能这样写：
-
-`styles: [require('my.component.css')]`
-
-Set the `styles` property, notthe `styleUrls` property. The module 
-bundler loads the CSS strings, not Angular. 
-Angular  sees the CSS strings onlyafter the bundler loads them. 
-To Angular, it 's as if you wrote the `styles` array by hand. 
-For information on 
-loading CSS in this manner, refer to the module bundler's documentation.
-
-注意，这时候我们是在设置`styles`属性，**而不是**`styleUrls`属性！
-是模块打包器在加载 CSS 字符串，而不是 Angular。
-Angular 看到的只是打包器加载它们之后的 CSS 字符串。
-对 Angular 来说，这跟我们手写了`styles`数组没有任何区别。
-要了解这种 CSS 加载方式的更多信息，请参阅相应模块打包器的文档。
-
-=======
   You can specify more than one styles file or even a combination of `style` and `styleUrls`.
->>>>>>> b5934fc5
+
+  我们可以指定多个样式文件，甚至可以组合使用 `style` 和 `styleUrls` 方式。
 
 </div>
 
@@ -410,40 +319,22 @@
 
 ### Template inline styles
 
-<<<<<<< HEAD
 ### 模板内联样式
 
-You can embed styles directly into the HTML template by putting them
-inside `<style>` tags.
-
-我们也可以在组件的 HTML 模板中嵌入`<style>`标签。
-
-
-=======
 You can embed CSS styles directly into the HTML template by putting them
 inside `<style>` tags.
 
->>>>>>> b5934fc5
+我们也可以在组件的 HTML 模板中嵌入`<style>`标签。
+
+
 <code-example path="component-styles/src/app/hero-controls.component.ts" region="inlinestyles" title="src/app/hero-controls.component.ts">
 </code-example>
 
 ### Template link tags
 
-<<<<<<< HEAD
-### 模板中的link标签
-
-You can also embed `<link>` tags into the component's HTML template. 
-
-我们也可以在组件的 HTML 模板中嵌入`<link>`标签。
-
-As with `styleUrls`, the link tag's `href` URL is relative to the 
-application root, not  the component file.
-
-像`styleUrls`标签一样，这个 link 标签的`href`指向的 URL 也是相对于应用的根目录的，而不是组件文件。
-
-=======
 You can also write `<link>` tags into the component's HTML template. 
->>>>>>> b5934fc5
+
+我们也可以在组件的 HTML 模板中写`<link>`标签。
 
 <code-example path="component-styles/src/app/hero-team.component.ts" region="stylelink" title="src/app/hero-team.component.ts">
 </code-example>
@@ -465,7 +356,6 @@
 For details, see [`@import`](https://developer.mozilla.org/en/docs/Web/CSS/@import)
 on the [MDN](https://developer.mozilla.org) site.
 
-<<<<<<< HEAD
 我们还可以利用标准的 CSS [`@import`规则](https://developer.mozilla.org/en/docs/Web/CSS/@import)来把其它
   CSS 文件导入到我们的 CSS 文件中。
 
@@ -475,10 +365,6 @@
 在*这种*情况下，URL 是相对于我们执行导入操作的 CSS 文件的。
 
 
-=======
-In this case, the URL is relative to the CSS file into which you're importing.
-
->>>>>>> b5934fc5
 <code-example path="component-styles/src/app/hero-details.component.css" region="import" title="src/app/hero-details.component.css (excerpt)">
 </code-example>
 
@@ -562,12 +448,9 @@
 
 To set the components encapsulation mode, use the `encapsulation` property in the component metadata:
 
-<<<<<<< HEAD
 通过组件元数据中的`encapsulation`属性来设置组件封装模式：
 
 
-=======
->>>>>>> b5934fc5
 <code-example path="component-styles/src/app/quest-summary.component.ts" region="encapsulation.native" title="src/app/quest-summary.component.ts" linenums="false">
 </code-example>
 
@@ -577,13 +460,10 @@
 which is why `Emulated` view encapsulation is the default mode and recommended
 in most cases.
 
-<<<<<<< HEAD
 原生(`Native`)模式只适用于[有原生 Shadow DOM 支持的浏览器](http://caniuse.com/#feat=shadowdom)。
 因此仍然受到很多限制，这就是为什么我们会把仿真 (`Emulated`) 模式作为默认选项，并建议将其用于大多数情况。
 
 
-=======
->>>>>>> b5934fc5
 {@a inspect-generated-css}
 
 ## Inspecting generated CSS
@@ -599,12 +479,9 @@
 encapsulation enabled, each DOM element has some extra attributes
 attached to it:
 
-<<<<<<< HEAD
 当我们查看启用了仿真模式的 Angular 应用时，我们看到每个 DOM 元素都被加上了一些额外的属性。
 
 
-=======
->>>>>>> b5934fc5
 <code-example format="">
   &lt;hero-details _nghost-pmm-5>
     &lt;h2 _ngcontent-pmm-5>Mister Fantastic&lt;/h2>
@@ -634,13 +511,10 @@
 generated and you never refer to them in application code. But they are targeted
 by the generated component styles, which are in the `<head>` section of the DOM:
 
-<<<<<<< HEAD
 这些属性的具体值并不重要。它们是自动生成的，并且我们永远不会在程序代码中直接引用到它们。
 但它们会作为生成的组件样式的目标，就像我们在 DOM 的`<head>`区所看到的：
 
 
-=======
->>>>>>> b5934fc5
 <code-example format="">
   [_nghost-pmm-5] {
     display: block;
@@ -655,51 +529,7 @@
 
 These styles are post-processed so that each selector is augmented
 with `_nghost` or `_ngcontent` attribute selectors. 
-<<<<<<< HEAD
 These extra selectors enable the scoping rules described in this page.
 
 这些就是我们写的那些样式被处理后的结果，于是每个选择器都被增加了`_nghost`或`_ngcontent`属性选择器。
-在这些附加选择器的帮助下，我们实现了本指南中所描述的这些作用域规则。
-
-
-{@a relative-urls}
-
-
-
-## Appendix: Loading with relative URLs
-
-## 附录 2：使用相对 URL 加载样式
-
-It's common practice to split a component's code, HTML, and CSS into three separate files in the same directory:
-
-把组件的代码 (ts/js)、HTML 和 CSS 分别放到同一个目录下的三个不同文件，是一个常用的实践：
-
-
-<code-example format="nocode">
-  quest-summary.component.ts
-  quest-summary.component.html
-  quest-summary.component.css
-
-</code-example>
-
-
-
-You include the template and CSS files by setting the `templateUrl` and `styleUrls` metadata properties respectively.
-Because these files are co-located with the component,
-it would be nice to refer to them by name without also having to specify a path back to the root of the application.
-
-我们会通过设置元数据的`templateUrl`和`styleUrls`属性把模板和 CSS 文件包含进来。
-既然这些文件都与组件（代码）文件放在一起，那么通过名字，而不是到应用程序根目录的全路径来指定它，就会是一个漂亮的方式。
-
-
-You can use a relative URL by prefixing your filenames with `./`:
-
-我们也可以通过为文件名加上`./`前缀来使用相对URL：
-
-
-<code-example path="component-styles/src/app/quest-summary.component.ts" title="src/app/quest-summary.component.ts">
-
-</code-example>
-=======
-These extra selectors enable the scoping rules described in this page.
->>>>>>> b5934fc5
+在这些附加选择器的帮助下，我们实现了本指南中所描述的这些作用域规则。