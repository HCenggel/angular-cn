--- conflicted
+++ resolved
@@ -1,18 +1,5 @@
 # Angular Roadmap
 
-<<<<<<< HEAD
-# Angular 路线图
-
-<p class="roadmap-last-updated">Last updated: 2021-11-03</p>
-
-<p class="roadmap-last-updated">最后更新于: 2021-11-03</p>
-
-Angular receives a large number of feature requests, both from inside Google and from the broader open-source community. At the same time, our list of projects contains plenty of maintenance tasks, code refactorings, and potential performance improvements. We bring together representatives from developer relations, product management, and engineering to prioritize this list. As new projects come into the queue, we regularly position them based on relative priority to other projects. As work gets done, projects move up in the queue.
-
-Angular 从 Google 内部和更广泛的开源社区都收到了大量的特性请求。与此同时，我们的项目列表包含大量维护任务、代码重构、潜在的性能提升等等。我们汇集了来自来自开发者关系部门、产品管理部门和工程部门的代表，以确定此列表的优先顺序。当新项目进入队列时，我们会根据其它项目的相对优先级定期对它们进行排位。当工作完成后，项目就会在队列中向上移动。
-
-The following projects are not associated with a particular Angular version. We'll release them on completion, and they will be part of a specific version based on our release schedule, following semantic versioning. For example, features are released in the next minor after they are complete, or the next major if they include breaking changes.
-=======
 <p class="roadmap-last-updated">Last updated: 2022-05-23</p>
 
 Angular receives a large number of feature requests, both from inside Google and from the broader open-source community.
@@ -24,29 +11,9 @@
 The following projects are not associated with a particular Angular version.
 We will release them on completion, and they will be part of a specific version based on our release schedule, following semantic versioning.
 For example, features are released in the next minor after they are complete, or the next major if they include breaking changes.
->>>>>>> f25ac4ae
-
-下面这些项目并没有关联到特定的 Angular 版本。我们会在完成时发布它们，它们会根据我们的发布计划，并遵循语义化版本规范，变成特定版本的一部分。例如，当完成各种特性后会在下一个次要版本中发布，如果包含重大变更，则会到下一个主版本中发布。
 
 ## In progress
 
-<<<<<<< HEAD
-## 进行中
-
-### Better developer ergonomics with strict typing for `@angular/forms`
-
-### 更好的开发者工程学，带有严格类型的 `@angular/forms`
-
-We will work on finding a way to implement stricter type checking for reactive forms with minimal backward incompatible implications. This way, we let developers catch more issues during development time, enable better text editor and IDE support, and improve the type checking for reactive forms.
-
-我们将努力寻找一种方法，以具有最小向后不兼容影响的方式对响应式表单实施更严格的类型检查。通过这种方式，我们可以让开发人员在开发期间发现更多问题，启用更好的文本编辑器和 IDE 支持，并改进响应式表单的类型检查。
-
-### Simplified Angular mental model with optional NgModules
-
-### 带有可选 NgModules 的简化 Angular 心智模型
-
-To simplify the Angular mental model and learning journey, we’ll be working on making NgModules optional. This work lets developers develop standalone components and implement an alternative API for declaring the component’s compilation scope. We kicked this project off with high-level design discussions that we captured in an [RFC](https://github.com/angular/angular/discussions/43784).
-=======
 ### Implement APIs for optional NgModules
 
 In the process of making Angular simpler, we are working on introducing APIs that allow developers to initialize applications, instantiate components, and use the router without NgModules. Angular v14 introduces developer preview of the APIs for standalone components, directives, and pipes. In the next few quarters we'll collect feedback from developers and finalize the project making the APIs stable. As the next step we will work on improving use cases such as `TestBed`, Angular elements, etc.
@@ -54,57 +21,9 @@
 ### Improve image performance
 
 The [Aurora](https://web.dev/introducing-aurora/) and the Angular teams are working on the implementation of an image directive that aims to improve [Core Web Vitals](https://web.dev/vitals). Currently, the project is in a prototyping phase and the teams are validating the image directive with partners.
->>>>>>> f25ac4ae
-
-为了简化 Angular 心智模型和学习之旅，我们将努力使 NgModules 成为可选的。这项工作使开发人员可以开发独立组件并实现用于声明组件编译范围的替代 API。我们通过从[RFC](https://github.com/angular/angular/discussions/43784)中获得的高级设计讨论开始了这个项目。
 
 ### Investigate micro frontend architecture for scalable development processes
 
-<<<<<<< HEAD
-### 研究可扩展开发流程的微前端架构
-
-Look into independent deployability and development of large-scale applications to improve efficiency and productivity. The Angular community has an established story for micro frontend support. As part of this effort, we’d investigate what would be the correct abstractions to provide better support.
-
-研究大规模应用程序的独立部署和开发，以提高效率和生产力。 Angular 社区有一个关于微前端支持的既定故事。作为这项工作的一部分，我们将研究什么才是能提供更好支持的正确抽象。
-
-### Enhanced Angular Material components by integrating [MDC Web](https://material.io/develop/web/)
-
-### 通过集成 [MDC Web](https://material.io/develop/web/) 改进 Angular Material 组件
-
-MDC Web is a library created by Google's Material Design team that provides reusable primitives for building Material Design components. The Angular team is incorporating these primitives into Angular Material. Using MDC Web aligns Angular Material more closely with the Material Design specification, expand accessibility, improve component quality, and improve our team's velocity.
-
-MDC Web 是一个由 Google 的 Material Design 团队创建的库，它为构建 Material Design 组件提供了可复用的原语。 Angular 团队正在将这些原语合并到 Angular Material 中。使用 MDC Web 可以使 Angular Material 与 Material Design 规范更紧密地对齐，扩展无障碍性，提高组件质量，并提高我们团队的速度。
-
-### Angular component accessibility
-
-### Angular 组件无障碍性
-
-We're evaluating components in Angular Material against accessibility standards such as WCAG and working to fix any issues that arise from this process.
-
-我们正在根据 WCAG 等无障碍性标准评估 Angular Material 中的组件，并努力解决此过程中出现的任何问题。
-
-### Remove legacy [View Engine](guide/glossary#ve)
-
-### 删除旧版[视图引擎](guide/glossary#ve)
-
-After the transition of all our internal tooling to Ivy is completed, we will remove the legacy View Engine for reduced Angular conceptual overhead, smaller package size, lower maintenance cost, and lower codebase complexity.
-
-在我们所有内部工具向 Ivy 的转换完成后，我们将移除旧的 View Engine，以减少 Angular 的概念开销、获得更小的包大小、更低的维护成本和更低的代码库复杂度。
-
-### Launch advanced compiler diagnostics
-
-### 启动高级编译器诊断
-
-Extend the diagnostics of the Angular compiler outside type checking. Introduce other correctness and conformance checks to further guarantee correctness and best practices.
-
-将 Angular 编译器的诊断扩展到类型检查之外。引入其他正确性和一致性检查，以进一步保证正确性和最佳实践。
-
-### Improve Angular DevTools' integration with framework
-
-### 改进 Angular DevTools 与框架的集成
-
-To improve the integration of Angular DevTools with the framework, we are working on moving the codebase to the [angular/angular](https://github.com/angular/angular) monorepository. This includes transitioning Angular DevTools to Bazel and integrating it into the existing processes and CI pipeline.
-=======
 We conducted a series of 40 interviews to understand the requirements for micro-frontend architecture of the community. We followed up with a broader community survey. As the next step, we'll share analysis of the results publicly.
 
 ### Investigate modern bundles
@@ -143,21 +62,9 @@
 ### Documentation refactoring
 
 Ensure all existing documentation fits into a consistent set of content types. Update excessive use of tutorial-style documentation into independent topics. We want to ensure the content outside the main tutorials is self-sufficient without being tightly coupled to a series of guides. In Q2 2022, we refactored the [template content](https://github.com/angular/angular/pull/45897). The next steps are to introduce better structure for components and dependency injection.
->>>>>>> f25ac4ae
-
-为了改进 Angular DevTools 与框架的集成，我们正在努力将代码库移至[angular/angular](https://github.com/angular/angular)这个单一仓库。这包括将 Angular DevTools 转换为 Bazel，并将其集成到现有流程和 CI 管道中。
 
 ## Future
 
-<<<<<<< HEAD
-## 未来
-
-### Revamp performance dashboards to detect regressions
-
-### 改进性能仪表板以支持回归检测
-
-We have a set of benchmarks that we run against every code change to ensure Angular aligns with our performance standards. To ensure the framework’s runtime does not regress after a code change, we need to refine some of the existing infrastructure the dashboards step on.
-=======
 ### Explore hydration and server-side rendering usability improvements
 
 As part of this effort we'll explore the problem space of hydration with server-side rendering, different approaches, and opportunities for Angular. As outcome of this project we'll have validation of the effort as well as a plan for action.
@@ -166,51 +73,15 @@
 
 We have a set of benchmarks that we run against every code change to ensure Angular aligns with our performance standards.
 To ensure the runtime of the framework does not regress after a code change, we need to refine some of the existing infrastructure the dashboards step on.
->>>>>>> f25ac4ae
-
-我们有一套针对每一次代码更改都要运行的基准测试，以确保 Angular 符合我们的性能标准。为确保框架的运行时在代码更改后不会退化，我们需要改进仪表板所使用的一些现有基础设施。
 
 ### Leverage full framework capabilities with Zone.js opt-out
 
-<<<<<<< HEAD
-### 提升无 Zone.js 方案的完整框架能力
-
-We are going to design and implement a plan to make Zone.js optional from Angular applications. This way, we simplify the framework, improve debugging, and reduce application bundle size. Additionally, this lets us take advantage of built-in async/await syntax, which currently Zone.js does not support.
-=======
 We are going to design and implement a plan to make Zone.js optional from Angular applications.
 This way, we simplify the framework, improve debugging, and reduce application bundle size.
 Additionally, this lets us take advantage of built-in async/await syntax, which currently Zone.js does not support.
->>>>>>> f25ac4ae
-
-我们将设计并实施一项计划，使 Zone.js 在 Angular 应用程序中成为可选项。这样，我们简化了框架，改进了调试，并减少了应用程序包的大小。此外，这让我们可以利用当前 Zone.js 不支持的内置 async/await 语法。
 
 ### Improved build performance with ngc as a tsc plugin distribution
 
-<<<<<<< HEAD
-### 将 ngc 作为 tsc 的插件，以提高构建性能
-
-Distributing the Angular compiler as a plugin of the TypeScript compiler will substantially improve developers' build performance and reduce maintenance costs.
-
-将 Angular 编译器作为 TypeScript 编译器的插件进行发布，可以大大提高开发人员的构建性能，降低维护成本。
-
-### Support adding directives to host elements
-
-### 支持向宿主元素添加指令
-
-A long-standing feature request is to add the ability to add directives to host elements. The feature lets developers augment their own components with additional behaviors without using inheritance. The project requires substantial effort in terms of the definition of APIs, semantics, and implementation.
-
-一项由来已久的特性请求是增加为宿主元素添加指令的能力。该特性允许开发人员使用额外的行为来扩展自己的组件，而不必使用继承。该项目在定义 API、语义和实现方面都需要付出巨大的努力。
-
-### Ergonomic component level code-splitting APIs
-
-### 更符合工效学的组件级代码分割 API
-
-A common problem with web applications is their slow initial load time. A way to improve it is to apply more granular code-splitting on a component level. To encourage this practice, we’ll be working on more ergonomic code-splitting APIs.
-
-Web 应用程序的一个常见问题是它们的初始加载时间很慢。改进它的方法之一是在组件级别应用更细粒度的代码拆分。为了鼓励这种做法，我们将致力于开发更符合人体工程学的代码拆分 API。
-
-### Publish guides on advanced concepts
-=======
 Distributing the Angular compiler as a plugin of the TypeScript compiler will substantially improve build performance for developers and reduce maintenance costs.
 
 ### Ergonomic component level code-splitting APIs
@@ -225,7 +96,6 @@
 For this purpose, we will explore and document the scope of the changes in v7 and beyond RxJS, and plan an update strategy.
 
 ### Introduce dependency injection debugging APIs
->>>>>>> f25ac4ae
 
 To improve the debugging utilities of Angular and Angular DevTools, we'll work on APIs that provide access the dependency injection runtime. As part of the project we'll expose debugging methods that allow us to explore the injector hierarchy and the dependencies across their associated providers.
 
@@ -340,223 +210,94 @@
 
 ### Accelerated debugging and performance profiling with Angular DevTools
 
-<<<<<<< HEAD
-### 使用 Angular DevTools 加速调试和性能分析
-
-*Completed Q2 2021*
-
-*2021 年第二季度已完成*
-=======
-*Completed Q2 2021*
->>>>>>> f25ac4ae
+*Completed Q2 2021*
 
 We are working on development tooling for Angular that provides utilities for debugging and performance profiling.
 This project aims to help developers understand the component structure and the change detection in an Angular application.
 
-我们正在开发 Angular 的开发工具，它提供用于调试和性能分析的实用程序。该项目旨在帮助开发人员了解 Angular 应用程序中的组件结构和变更检测。
-
 ### Streamline releases with consolidated Angular versioning & branching
 
-<<<<<<< HEAD
-### 通过整合的 Angular 版本控制和分支来简化发布
-
-*Completed Q2 2021*
-
-*2021 年第二季度已完成*
-=======
-*Completed Q2 2021*
->>>>>>> f25ac4ae
+*Completed Q2 2021*
 
 We want to consolidate release management tooling between the multiple GitHub repositories for Angular ([angular/angular](https://github.com/angular/angular), [angular/angular-cli](https://github.com/angular/angular-cli), and [angular/components](https://github.com/angular/components)).
 This effort lets us reuse infrastructure, unify and simplify processes, and improve the reliability of our release process.
 
-我们希望在 Angular 的多个 GitHub 存储库（ [angular/angular](https://github.com/angular/angular) 、 [angular/angular-cli](https://github.com/angular/angular-cli)和[angular/components](https://github.com/angular/components) ）之间整合发布管理工具。这项工作让我们可以复用基础设施，统一和简化流程，并提高我们发布流程的可靠性。
-
 ### Higher developer consistency with commit message standardization
 
-<<<<<<< HEAD
-### 通过提交消息标准化提高开发人员的一致性
-
-*Completed Q2 2021*
-
-*2021 年第二季度已完成*
-=======
-*Completed Q2 2021*
->>>>>>> f25ac4ae
+*Completed Q2 2021*
 
 We want to unify commit message requirements and conformance across Angular repositories ([angular/angular](https://github.com/angular/angular), [angular/components](https://github.com/angular/components), and [angular/angular-cli](https://github.com/angular/angular-cli)) to bring consistency to our development process and reuse infrastructure tooling.
 
-我们希望统一跨 Angular 存储库（ [angular/angular](https://github.com/angular/angular) 、 [angular/components](https://github.com/angular/components) 、 [angular/angular-cli](https://github.com/angular/angular-cli) ）的提交消息要求和一致性，以便为我们的开发过程带来一致性并复用基础设施工具。
-
 ### Transition the Angular language service to Ivy
 
-<<<<<<< HEAD
-### 将 Angular 语言服务转换为 Ivy
-
-*Completed Q2 2021*
-
-*2021 年第二季度已完成*
-=======
-*Completed Q2 2021*
->>>>>>> f25ac4ae
+*Completed Q2 2021*
 
 The goal of this project is to improve the experience and remove legacy dependency by transitioning the language service to Ivy.
 Today the language service still uses the View Engine compiler and type checking, even for Ivy applications.
 We want to use the Ivy template parser and improved type checking for the Angular Language service to match application behavior.
 This migration is also a step towards unblocking the removal of View Engine, which will simplify Angular, reduce the npm package size, and improve the maintainability of the framework.
 
-<<<<<<< HEAD
-该项目的目标是通过将语言服务转换为 Ivy 来改善体验并消除遗留依赖。今天，语言服务仍然使用 View Engine 编译器和类型检查，即使对于 Ivy 应用程序也是如此。我们希望使用 Ivy 模板解析器和改进的 Angular 语言服务类型检查来匹配应用程序行为。此次迁移也是朝着移除 View Engine 的方向迈出的一步，这将简化 Angular，减少 npm 包大小，并提高框架的可维护性。
-
-### Increased security with native [Trusted Types](https://web.dev/trusted-types/) in Angular
-
-### 使用 Angular 中的本机[可信类型](https://web.dev/trusted-types/)提高安全性
-
-*Completed Q2 2021*
-
-*2021 年第二季度已完成*
-=======
 ### Increased security with native Trusted Types in Angular
 
 *Completed Q2 2021*
->>>>>>> f25ac4ae
 
 In collaboration with the Google security team, we are adding support for the new [Trusted Types](https://web.dev/trusted-types) API.
 This web platform API helps developers build more secure web applications.
 
-我们与 Google 的安全团队合作，增加了对新 Trusted Types API 的支持。此 Web 平台 API 可帮助开发人员构建更安全的 Web 应用程序。
-
 ### Optimized build speed and bundle sizes with Angular CLI webpack 5
 
-<<<<<<< HEAD
-### 使用 Angular CLI webpack 5 优化构建速度和包大小
-
-*Completed Q2 2021*
-
-*2021 年第二季度已完成*
-=======
-*Completed Q2 2021*
->>>>>>> f25ac4ae
+*Completed Q2 2021*
 
 As part of the v11 release, we introduced an opt-in preview of webpack 5 in the Angular CLI.
 To ensure stability, we will continue iterating on the implementation to enable build speed and bundle size improvements.
 
-作为 v11 版本的一部分，我们在 Angular CLI 中引入了 webpack 5 的可选预览。为确保稳定性，我们将继续迭代实现以实现构建速度和包大小改进。
-
 ### Faster apps by inlining critical styles in Universal applications
 
-<<<<<<< HEAD
-### 通过在 Universal 应用中内联关键样式来提速
-
 *Completed Q1 2021*
-
-*2021 年第一季度已完成*
-=======
-*Completed Q1 2021*
->>>>>>> f25ac4ae
 
 Loading external stylesheets is a blocking operation, which means that the browser cannot start rendering your application until it loads all the referenced CSS.
 Having render-blocking resources in the header of a page can significantly impact its load performance, for example, its [first contentful paint](https://web.dev/first-contentful-paint).
 To make apps faster, we have been collaborating with the Google Chrome team on inlining critical CSS and loading the rest of the styles asynchronously.
 
-加载外部样式表是一个阻塞型操作，这意味着浏览器在加载所有引用的 CSS 之前无法开始渲染你的应用程序。在页面的标题中拥有阻塞渲染的资源会显著影响其加载性能，例如，它的[首次内容绘制](https://web.dev/first-contentful-paint/)。为了使应用程序更快，我们一直在与 Google Chrome 团队合作内联关键 CSS 并异步加载其余样式。
-
 ### Improve debugging with better Angular error messages
 
-<<<<<<< HEAD
-### 使用更好的 Angular 错误消息改进调试
-
 *Completed Q1 2021*
-
-*2021 年第一季度已完成*
-=======
-*Completed Q1 2021*
->>>>>>> f25ac4ae
 
 Error messages often bring limited actionable information to help developers resolve them.
 We have been working on making error messages more discoverable by adding associated codes, developing guides, and other materials to ensure a smoother debugging experience.
 
-错误消息通常会带来有限的行动指南来帮助开发人员解决它们。我们一直致力于通过添加相关代码、开发指南和其他资料来使错误消息更易于发现，以确保更顺畅的调试体验。
-
 ### Improved developer onboarding with refreshed introductory documentation
 
-<<<<<<< HEAD
-### 通过更新的介绍性文档改进了开发人员入门
-
 *Completed Q1 2021*
-
-*2021 年第一季度已完成*
-=======
-*Completed Q1 2021*
->>>>>>> f25ac4ae
 
 We will redefine the user learning journeys and refresh the introductory documentation.
 We will clearly state the benefits of Angular, how to explore its capabilities and provide guidance so developers can become proficient with the framework in as little time as possible.
 
-我们将重新定义用户学习旅程并刷新介绍性文档。我们将清楚地说明 Angular 的好处，如何探索其功能并提供指导，以便开发人员可以在尽可能短的时间内精通该框架。
-
 ### Expand component harnesses best practices
 
-<<<<<<< HEAD
-### 扩展组件线束最佳实践
-
 *Completed Q1 2021*
-
-*2021 年第一季度已完成*
-=======
-*Completed Q1 2021*
->>>>>>> f25ac4ae
 
 Angular CDK introduced the concept of [component test harnesses](https://material.angular.io/cdk/test-harnesses) to Angular in version 9.
 Test harnesses let component authors create supported APIs for testing component interactions.
 We are continuing to improve this harness infrastructure and clarifying the best practices around using harnesses.
 We are also working to drive more harness adoption inside of Google.
 
-Angular CDK 在 Angular 9 中引入了[组件测试工具](https://material.angular.io/cdk/test-harnesses)的概念。测试工具能让组件作者创建支持的 API 来测试组件交互。我们将继续改进此测试工具基础架构，并阐明有关使用这些测试工具的最佳实践。我们还在努力推动 Google 内部更多地采用测试工具。
-
 ### Author a guide for content projection
 
-<<<<<<< HEAD
-### 编写内容投影指南
-
-*Completed Q2 2021*
-
-*2021 年第二季度已完成*
-=======
-*Completed Q2 2021*
->>>>>>> f25ac4ae
+*Completed Q2 2021*
 
 Content projection is a core Angular concept that does not have the presence it deserves in the documentation.
 As part of this project we want to identify the core use cases and concepts for content projection and document them.
 
-内容投影是一个核心的 Angular 概念，但在文档中却没有足够的篇幅来讲它。作为该项目的一部分，我们希望确定内容投影的核心用例和概念并记录它们。
-
 ### Migrate to ESLint
 
-<<<<<<< HEAD
-### 迁移到 ESLint
-
 *Completed Q4 2020*
-
-*2020 年第四季度已完成*
-=======
-*Completed Q4 2020*
->>>>>>> f25ac4ae
 
 With the deprecation of TSLint we will be moving to ESLint.
 As part of the process, we will work on ensuring backward compatibility with our current recommended TSLint configuration, implement a migration strategy for existing Angular applications and introduce new tooling to the Angular CLI toolchain.
 
-随着 TSLint 的弃用，我们将转向 ESLint。作为该过程的一部分，我们将努力确保与我们当前推荐的 TSLint 配置向后兼容，为现有 Angular 应用程序实施迁移策略，并将新工具引入 Angular CLI 工具链。
-
 ### Operation Bye Bye Backlog (also known as Operation Byelog)
 
-<<<<<<< HEAD
-### Operation Bye Bye Backlog（也称为 Operation Byelog）
-
-*Completed Q4 2020*
-
-*2020 年第四季度已完成*
-=======
 *Completed Q4 2020*
 
 We are actively investing up to 50% of our engineering capacity on triaging issues and PRs until we have a clear understanding of broader community needs.
@@ -568,15 +309,7 @@
 <!-- links -->
 
 <!-- external links -->
->>>>>>> f25ac4ae
 
 <!-- end links -->
 
-<<<<<<< HEAD
-我们正努力将高达 50% 的工程能力投入到分类问题和 PR 上，直到我们清楚了解更广泛的社区需求。之后，我们将投入多达 20% 的工程能力，以便及时跟进新提交的要求。
-
-</div>
-</details>
-=======
-@reviewed 2022-02-28
->>>>>>> f25ac4ae
+@reviewed 2022-02-28