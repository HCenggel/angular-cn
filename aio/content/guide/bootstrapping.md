--- conflicted
+++ resolved
@@ -1,45 +1,17 @@
 # Launching your app with a root module
 
-<<<<<<< HEAD
-# 启动过程
-
-#### Prerequisites
-=======
 ## Prerequisites
->>>>>>> f25ac4ae
-
-#### 前提条件
 
 A basic understanding of the following:
-<<<<<<< HEAD
-
-对下列知识有基本的了解：
-
-* [JavaScript Modules vs. NgModules](guide/ngmodule-vs-jsmodule).
-
-   [JavaScript 模块与 NgModules](guide/ngmodule-vs-jsmodule)。
-
-<hr />
-=======
 
 * [JavaScript Modules vs. NgModules](guide/ngmodule-vs-jsmodule)
->>>>>>> f25ac4ae
 
 An NgModule describes how the application parts fit together.
 Every application has at least one Angular module, the *root* module, which must be present for bootstrapping the application on launch.
 By convention and by default, this NgModule is named `AppModule`.
 
-`NgModule` 用于描述应用的各个部分如何组织在一起。
-每个应用有至少一个 Angular 模块，*根*模块就是你用来启动此应用的模块。
-按照惯例，它通常命名为 `AppModule`。
-
 When you use the [Angular CLI](cli) command `ng new` to generate an app, the default `AppModule` looks like the following:
 
-<<<<<<< HEAD
-当你使用 [Angular CLI](cli) 命令 `ng new` 生成一个应用时，其默认的 `AppModule` 是这样的：
-
-=======
->>>>>>> f25ac4ae
 <code-example format="typescript" language="typescript">
 
 /* JavaScript imports */
@@ -65,105 +37,37 @@
 
 After the import statements is a class with the **`@NgModule`** [decorator](guide/glossary#decorator '"Decorator" explained').
 
-在 `import` 语句之后，是一个带有 **`@NgModule`** [装饰器](guide/glossary#decorator '"Decorator" explained')的类。
-
 The `@NgModule` decorator identifies `AppModule` as an `NgModule` class.
 `@NgModule` takes a metadata object that tells Angular how to compile and launch the application.
 
-<<<<<<< HEAD
-`@NgModule` 装饰器表明 `AppModule` 是一个 `NgModule` 类。
-`@NgModule` 获取一个元数据对象，它会告诉 Angular 如何编译和启动本应用。
-
-* **_declarations_**—this application's lone component.
-
-   **_declarations_** —— 该应用所拥有的组件。
-
-* **_imports_**—import `BrowserModule` to have browser specific services such as DOM rendering, sanitization, and location.
-
-   **_imports_** —— 导入 `BrowserModule` 以获取浏览器特有的服务，比如 DOM 渲染、无害化处理和位置（location）。
-
-* **_providers_**—the service providers.
-
-   **_providers_** —— 各种服务提供者。
-
-* **_bootstrap_**—the _root_ component that Angular creates and inserts
-  into the `index.html` host web page.
-
-     **_bootstrap_** —— *根*组件，Angular 创建它并插入 `index.html` 宿主页面。
-=======
 | metadata object | Details |
 | :-------------- | :------ |
 | declarations | This application's lone component. |
 | imports | Import `BrowserModule` to have browser-specific services such as DOM rendering, sanitization, and location. |
 | providers | The service providers. |
 | bootstrap | The *root* component that Angular creates and inserts into the `index.html` host web page. |
->>>>>>> f25ac4ae
 
 The default application created by the Angular CLI only has one component, `AppComponent`, so it is in both the `declarations` and the `bootstrap` arrays.
 
-<<<<<<< HEAD
-Angular CLI 创建的默认应用只有一个组件 `AppComponent`，所以它会同时出现在 `declarations` 和 `bootstrap` 数组中。
-
-=======
->>>>>>> f25ac4ae
 <a id="declarations"></a>
 
 ## The `declarations` array
 
-## `declarations` 数组
-
 The module's `declarations` array tells Angular which components belong to that module.
 As you create more components, add them to `declarations`.
-
-该模块的 `declarations` 数组告诉 Angular 哪些组件属于该模块。
-当你创建更多组件时，也要把它们添加到 `declarations` 中。
 
 You must declare every component in exactly one `NgModule` class.
 If you use a component without declaring it, Angular returns an error message.
 
-<<<<<<< HEAD
-每个组件都应该（且只能）声明（declare）在一个 `NgModule` 类中。如果你使用了未声明过的组件，Angular 就会报错。
-
-The `declarations` array only takes declarables. Declarables
-are components, [directives](guide/attribute-directives) and [pipes](guide/pipes).
-=======
 The `declarations` array only takes declarables. Declarables are components, [directives](guide/attribute-directives) and [pipes](guide/pipes).
->>>>>>> f25ac4ae
 All of a module's declarables must be in the `declarations` array.
 Declarables must belong to exactly one module. The compiler emits an error if you try to declare the same class in more than one module.
 
-<<<<<<< HEAD
-`declarations` 数组只能接受可声明对象。可声明对象包括组件、[指令](guide/attribute-directives)和[管道](guide/pipes)。
-一个模块的所有可声明对象都必须放在 `declarations` 数组中。
-可声明对象必须只能属于一个模块，如果同一个类被声明在了多个模块中，编译器就会报错。
-
-These declared classes are visible within the module but invisible
-to components in a different module unless they are exported from
-this module and the other module imports this one.
-=======
 These declared classes are visible within the module but invisible to components in a different module, unless they are exported from this module and the other module imports this one.
->>>>>>> f25ac4ae
-
-这些可声明的类在当前模块中是可见的，但是对其它模块中的组件是不可见的 —— 除非把它们从当前模块导出，
-并让对方模块导入本模块。
 
 An example of what goes into a declarations array follows:
 
-<<<<<<< HEAD
-下面是哪些类可以添加到 `declarations` 数组中的例子：
-
 <code-example format="typescript" language="typescript">
-
-  declarations: [
-    YourComponent,
-    YourPipe,
-    YourDirective
-  ],
-
-</code-example>
-=======
-<code-example format="typescript" language="typescript">
->>>>>>> f25ac4ae
 
 declarations: [
   YourComponent,
@@ -171,206 +75,82 @@
   YourDirective
 ],
 
-<<<<<<< HEAD
-每个可声明对象都只能属于一个模块，所以只能把它声明在一个 `@NgModule` 中。当你需要在其它模块中使用它时，就要在那里导入包含这个可声明对象的模块。
-=======
 </code-example>
 
 A declarable can only belong to one module, so only declare it in one `@NgModule`.
 When you need it elsewhere, import the module that contains the declarable you need.
->>>>>>> f25ac4ae
 
 ### Using directives with `@NgModule`
-
-### 通过 `@NgModule` 使用指令
 
 Use the `declarations` array for directives.
 To use a directive, component, or pipe in a module, you must do a few things:
 
-使用 `declarations` 数组声明指令。在模块中使用指令、组件或管道的步骤如下：
-
 1. Export it from the file where you wrote it.
-<<<<<<< HEAD
-
-   从你编写它的文件中导出它。
-
-2. Import it into the appropriate module.
-
-   把它导入到适当的模块中。
-
-3. Declare it in the `@NgModule` `declarations` array.
-
-   在 `@NgModule` 的 `declarations` 数组中声明它。
-=======
 1. Import it into the appropriate module.
 1. Declare it in the `@NgModule` `declarations` array.
->>>>>>> f25ac4ae
 
 Those three steps look like the following. In the file where you create your directive, export it.
 The following example, named `ItemDirective` is the default directive structure that the CLI generates in its own file, `item.directive.ts`:
 
-<<<<<<< HEAD
-这三步的结果如下所示。在你创建指令的文件中导出它。
-下面的例子中，`item.directive.ts` 中的 `ItemDirective` 是 CLI 自动生成的默认指令结构。
-
-<code-example path="bootstrapping/src/app/item.directive.ts" region="directive" header="src/app/item.directive.ts"></code-example>
-=======
 <code-example header="src/app/item.directive.ts" path="bootstrapping/src/app/item.directive.ts" region="directive"></code-example>
->>>>>>> f25ac4ae
 
 The key point here is that you have to export it, so that you can import it elsewhere.
 Next, import it into the `NgModule`, in this example `app.module.ts`, with a JavaScript import statement:
 
-<<<<<<< HEAD
-重点在于你要先在这里导出它才能在别处导入它。接下来，使用 JavaScript 的 `import` 语句把它导入到 `NgModule` 中（这里是 `app.module.ts`）。
-
-<code-example path="bootstrapping/src/app/app.module.ts" region="directive-import" header="src/app/app.module.ts"></code-example>
-
-And in the same file, add it to the `@NgModule` `declarations` array:
-
-同样在这个文件中，把它添加到 `@NgModule` 的 `declarations` 数组中：
-
-<code-example path="bootstrapping/src/app/app.module.ts" region="declarations" header="src/app/app.module.ts"></code-example>
-=======
 <code-example header="src/app/app.module.ts" path="bootstrapping/src/app/app.module.ts" region="directive-import"></code-example>
 
 And in the same file, add it to the `@NgModule` `declarations` array:
 
 <code-example header="src/app/app.module.ts" path="bootstrapping/src/app/app.module.ts" region="declarations"></code-example>
->>>>>>> f25ac4ae
 
 Now you could use your `ItemDirective` in a component.
 This example uses `AppModule`, but you'd do it the same way for a feature module.
 For more about directives, see [Attribute Directives](guide/attribute-directives) and [Structural Directives](guide/structural-directives).
 You'd also use the same technique for [pipes](guide/pipes) and components.
 
-<<<<<<< HEAD
-现在，你就可以在组件中使用 `ItemDirective` 了。这个例子中使用的是 `AppModule`，但是在特性模块中你也可以这么做。
-要进一步了解指令，参阅[属性型指令](guide/attribute-directives)和[结构型指令](guide/structural-directives)。
-这些也同样适用于[管道](guide/pipes)和组件。
-
-Remember, components, directives, and pipes belong to one module only. You only need to declare them once in your application because you share them by importing the necessary modules. This saves you time and helps keep your application lean.
-
-记住：组件、指令和管道都只能属于一个模块。你在应用中也只需要声明它们一次，因为你还可以通过导入必要的模块来使用它们。这能节省你的时间，并且帮助你的应用保持精简。
-
-=======
 Remember, components, directives, and pipes belong to one module only.
 You only need to declare them once in your application because you share them by importing the necessary modules.
 This saves you time and helps keep your application lean.
 
->>>>>>> f25ac4ae
 <a id="imports"></a>
 
 ## The `imports` array
 
-## `imports` 数组
-
 The module's `imports` array appears exclusively in the `@NgModule` metadata object.
 It tells Angular about other NgModules that this particular module needs to function properly.
 
-<<<<<<< HEAD
-模块的 `imports` 数组只会出现在 `@NgModule` 元数据对象中。
-它告诉 Angular 该模块想要正常工作，还需要哪些模块。
-
-<code-example
-    path="bootstrapping/src/app/app.module.ts"
-    region="imports"
-    header="src/app/app.module.ts (excerpt)">
-</code-example>
-
-This list of modules are those that export components, directives, or pipes
-that component templates in this module reference. In this case, the component is
-`AppComponent`, which references components, directives, or pipes in `BrowserModule`,
-`FormsModule`, or  `HttpClientModule`.
-A component template can reference another component, directive,
-or pipe when the referenced class is declared in this module or
-the class was imported from another module.
-
-列表中的模块导出了本模块中的各个组件模板中所引用的各个组件、指令或管道。在这个例子中，当前组件是 `AppComponent`，它引用了导出自 `BrowserModule`、`FormsModule` 或 `HttpClientModule` 的组件、指令或管道。
-总之，组件的模板中可以引用在当前模块中声明的或从其它模块中导入的组件、指令、管道。
-=======
 <code-example header="src/app/app.module.ts (excerpt)" path="bootstrapping/src/app/app.module.ts" region="imports"></code-example>
 
 This list of modules are those that export components, directives, or pipes that component templates in this module reference.
 In this case, the component is `AppComponent`, which references components, directives, or pipes in `BrowserModule`, `FormsModule`, or  `HttpClientModule`.
 A component template can reference another component, directive, or pipe when the referenced class is declared in this module, or the class was imported from another module.
->>>>>>> f25ac4ae
 
 <a id="bootstrap-array"></a>
 
 ## The `providers` array
 
-<<<<<<< HEAD
-## `providers` 数组
-
-The providers array is where you list the services the application needs. When
-you list services here, they are available app-wide. You can scope
-them when using feature modules and lazy loading. For more information, see
-[Providers](guide/providers).
-=======
 The providers array is where you list the services the application needs.
 When you list services here, they are available app-wide.
 You can scope them when using feature modules and lazy loading.
 For more information, see [Providers](guide/providers).
->>>>>>> f25ac4ae
-
-`providers` 数组中列出了该应用所需的服务。当直接把服务列在这里时，它们是全应用范围的。
-当你使用特性模块和惰性加载时，它们是范围化的。要了解更多，参阅[服务提供者](guide/providers)。
 
 ## The `bootstrap` array
 
-<<<<<<< HEAD
-## `bootstrap` 数组
-
-The application launches by bootstrapping the root `AppModule`, which is
-also referred to as an `entryComponent`.
-Among other things, the bootstrapping process creates the component(s) listed in the `bootstrap` array
-and inserts each one into the browser DOM.
-=======
 The application launches by bootstrapping the root `AppModule`, which is also referred to as an `entryComponent`.
 Among other things, the bootstrapping process creates the component(s) listed in the `bootstrap` array and inserts each one into the browser DOM.
->>>>>>> f25ac4ae
-
-应用是通过引导根模块 `AppModule` 来启动的，根模块还引用了 `entryComponent`。
-此外，引导过程还会创建 `bootstrap` 数组中列出的组件，并把它们逐个插入到浏览器的 DOM 中。
 
 Each bootstrapped component is the base of its own tree of components.
 Inserting a bootstrapped component usually triggers a cascade of component creations that fill out that tree.
 
-<<<<<<< HEAD
-每个被引导的组件都是它自己的组件树的根。
-插入一个被引导的组件通常触发一系列组件的创建并形成组件树。
-
-While you can put more than one component tree on a host web page,
-most applications have only one component tree and bootstrap a single root component.
-
-虽然也可以在宿主页面中放多个组件，但是大多数应用只有一个组件树，并且只从一个根组件开始引导。
-
-This one root component is usually called `AppComponent` and is in the
-root module's `bootstrap` array.
-=======
 While you can put more than one component tree on a host web page, most applications have only one component tree and bootstrap a single root component.
 
 This one root component is usually called `AppComponent` and is in the root module's `bootstrap` array.
->>>>>>> f25ac4ae
-
-这个根组件通常叫做 `AppComponent`，并且位于根模块的 `bootstrap` 数组中。
 
 In a situation where you want to bootstrap a component based on an API response,
 or you want to mount the `AppComponent` in a different DOM node that doesn't match the component selector, please refer to `ApplicationRef.bootstrap()` documentation.
 
-如果你要基于某个 API 的响应来启动此组件，或者要在一个不与其组件选择器相匹配的 DOM 节点上装载 `AppComponent`，请参见 `ApplicationRef.bootstrap()` 的文档。
-
 ## More about Angular Modules
 
-<<<<<<< HEAD
-## 关于 Angular 模块的更多知识
-
-For more on NgModules you're likely to see frequently in applications,
-see [Frequently Used Modules](guide/frequent-ngmodules).
-
-要进一步了解常见的 NgModules 知识，参阅 [关于模块的常见问题](guide/frequent-ngmodules)。
-=======
 For more on NgModules you're likely to see frequently in applications, see [Frequently Used Modules](guide/frequent-ngmodules).
 
 <!-- links -->
@@ -379,5 +159,4 @@
 
 <!-- end links -->
 
-@reviewed 2022-02-28
->>>>>>> f25ac4ae
+@reviewed 2022-02-28