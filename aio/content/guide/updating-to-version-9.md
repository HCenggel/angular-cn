--- conflicted
+++ resolved
@@ -52,14 +52,10 @@
 Users who only built with JIT before may see new type errors.
 See our [template type-checking guide](guide/template-typecheck) for more information and debugging tips.
 
-<<<<<<< HEAD
   CLI 应用程序默认情况下以 [AOT 模式](/guide/aot-compiler)编译（包括模板类型检查）。以前仅使用 JIT 构建的用户可能会看到新的类型错误。有关更多信息和调试提示，请参见我们的[模板类型检查指南](guide/template-typecheck) 。
 
 
-- Typescript 3.4 and 3.5 are no longer supported. Please update to Typescript 3.6.
-=======
 - Typescript 3.4 and 3.5 are no longer supported. Please update to Typescript 3.7.
->>>>>>> c35671c0
 
   不再支持 TypeScript 3.4 和 3.5。请更新至 Typescript 3.6。
 
@@ -71,20 +67,8 @@
 
 {@a deprecations}
 
-<<<<<<< HEAD
 {@a 弃用}
 
-=======
-| API                                                                     | Replacement                          | Notes |
-| ------------------------------------------------------------------------| ------------------------------------ | ----- |
-| [`entryComponents`](api/core/NgModule#entryComponents)                  | none                                 | See [`entryComponents`](guide/deprecations#entryComponents) |
-| [`CurrencyPipe` - `DEFAULT_CURRENCY_CODE`](api/common/CurrencyPipe#currency-code-deprecation)| `{provide: DEFAULT_CURRENCY_CODE, useValue: 'USD'}` | From v11 the default code will be extracted from the locale data given by `LOCAL_ID`, rather than `USD`. |
-| [`ANALYZE_FOR_ENTRY_COMPONENTS`](api/core/ANALYZE_FOR_ENTRY_COMPONENTS) | none                                 | See [`ANALYZE_FOR_ENTRY_COMPONENTS`](guide/deprecations#entryComponents) |
-| `ModuleWithProviders` without a generic                                 | `ModuleWithProviders` with a generic | See [`ModuleWithProviders` section](guide/deprecations#moduleWithProviders) |
-| Undecorated base classes that use Angular features                      | Base classes with `@Directive()` decorator that use Angular features | See [undecorated base classes section](guide/deprecations#undecorated-base-classes) |
-| `esm5` and `fesm5` distribution in `@angular/*` npm packages            | `esm2015` and `fesm2015` entrypoints | See [`esm5` and `fesm5`](guide/deprecations#esm5-fesm5) |
-| [`TestBed.get`](api/core/testing/TestBed#get)                           | [`TestBed.inject`](api/core/testing/TestBed#inject) | Same behavior, but type safe. |
->>>>>>> c35671c0
 
 ### New Deprecations
 
@@ -96,6 +80,8 @@
 | API | 替代品 | 备注 |
 | [`entryComponents`](api/core/NgModule#entryComponents) | none | See [`entryComponents`](guide/deprecations#entryComponents) |
 | [`entryComponents`](api/core/NgModule#entryComponents) | 无 | 参见 [`entryComponents`](guide/deprecations#entryComponents) |
+| [`CurrencyPipe` - `DEFAULT_CURRENCY_CODE`](api/common/CurrencyPipe#currency-code-deprecation)| `{provide: DEFAULT_CURRENCY_CODE, useValue: 'USD'}` | From v11 the default code will be extracted from the locale data given by `LOCAL_ID`, rather than `USD`. |
+| [`CurrencyPipe` - `DEFAULT_CURRENCY_CODE`](api/common/CurrencyPipe#currency-code-deprecation)| `{provide: DEFAULT_CURRENCY_CODE, useValue: 'USD'}` | 从 v11 开始，默认代码将从由 `LOCAL_ID` 提供的语言环境数据中提取，而不再是固定值 `USD`。 |
 | [`ANALYZE_FOR_ENTRY_COMPONENTS`](api/core/ANALYZE_FOR_ENTRY_COMPONENTS) | none | See [`ANALYZE_FOR_ENTRY_COMPONENTS`](guide/deprecations#entryComponents) |
 | [`ANALYZE_FOR_ENTRY_COMPONENTS`](api/core/ANALYZE_FOR_ENTRY_COMPONENTS) | 无 | 见[`ANALYZE_FOR_ENTRY_COMPONENTS`](guide/deprecations#entryComponents) |
 | `ModuleWithProviders` without a generic | `ModuleWithProviders` with a generic | See [`ModuleWithProviders` section](guide/deprecations#moduleWithProviders) |
