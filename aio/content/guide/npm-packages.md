--- conflicted
+++ resolved
@@ -1,99 +1,44 @@
 # Workspace npm dependencies
 
-<<<<<<< HEAD
-# Npm 包
-
-The Angular Framework, Angular CLI, and components used by Angular applications are packaged as [npm packages](https://docs.npmjs.com/getting-started/what-is-npm "What is npm?") and distributed using the [npm registry](https://docs.npmjs.com/).
-
-Angular 框架、[**Angular CLI**](https://cli.angular.io/)、Angular 应用程序所用到的组件都打包成 [npm packages](https://docs.npmjs.com/getting-started/what-is-npm "What is npm?")，并通过 [npm registry](https://docs.npmjs.com/) 进行分发。
-
-You can download and install these npm packages by using the [npm CLI client](https://docs.npmjs.com/cli/install), which is installed with and runs as a [Node.js®](https://nodejs.org "Nodejs.org") application. By default, the Angular CLI uses the npm client.
-
-你可以使用 [npm CLI client](https://docs.npmjs.com/cli/install) 来下载并安装这些 npm 包，它通过 [Node.js®](https://nodejs.org "Nodejs.org") 安装并运行。默认情况下，Angular CLI 会使用 npm 客户端。
-
-Alternatively, you can use the [yarn client](https://yarnpkg.com/) for downloading and installing npm packages.
-
-另外，你还可以使用 [**yarn** 客户端](https://yarnpkg.com/en/) 来下载并安装 npm 包。
-=======
 The Angular Framework, Angular CLI, and components used by Angular applications are packaged as [npm packages](https://docs.npmjs.com/getting-started/what-is-npm "What is npm?") and distributed using the [npm registry](https://docs.npmjs.com).
 
 You can download and install these npm packages by using the [npm CLI client](https://docs.npmjs.com/cli/install), which is installed with and runs as a [Node.js®](https://nodejs.org "Nodejs.org") application.
 By default, the Angular CLI uses the npm client.
 
 Alternatively, you can use the [yarn client](https://yarnpkg.com) for downloading and installing npm packages.
->>>>>>> f25ac4ae
 
 <div class="alert is-helpful">
 
 See [Local Environment Setup](guide/setup-local "Setting up for Local Development") for information about the required versions and installation of `Node.js` and `npm`.
 
-参阅[建立本地开发环境](guide/setup-local "Setting up for Local Development")，以了解所需的 `Node.js` 和 `npm` 版本。
-
 If you already have projects running on your machine that use other versions of Node.js and npm, consider using [nvm](https://github.com/creationix/nvm) to manage the multiple versions of Node.js and npm.
 
-如果你的电脑上已经有了使用其它 Node.js 和 npm 版本的项目，可考虑使用 [nvm](https://github.com/creationix/nvm) 来管理 Node.js 和 npm 的多个版本。
-
-<<<<<<< HEAD
 </div>
 
-=======
->>>>>>> f25ac4ae
 ## `package.json`
 
 Both `npm` and `yarn` install the packages that are identified in a [`package.json`](https://docs.npmjs.com/files/package.json) file.
 
-无论使用 `npm` 还是 `yarn` 安装的包，都会记录在 [`package.json`](https://docs.npmjs.com/files/package.json) 文件中。
-
 The CLI command `ng new` creates a `package.json` file when it creates the new workspace.
 This `package.json` is used by all projects in the workspace, including the initial application project that is created by the CLI when it creates the workspace.
 
-<<<<<<< HEAD
-CLI 的 `ng new` 命令会在创建新的工作区的同时创建一个 `package.json`。
-这个 `package.json` 用于此工作区中的所有项目，包括由 CLI 在创建工作区时创建的那个初始项目。
-
-Initially, this `package.json` includes _a starter set of packages_, some of which are required by Angular and others that support common application scenarios.
-=======
 Initially, this `package.json` includes *a starter set of packages*, some of which are required by Angular and others that support common application scenarios.
->>>>>>> f25ac4ae
 You add packages to `package.json` as your application evolves.
 You may even remove some.
 
-最初，这个 `package.json` 包括*一组初始包*，其中有些是 Angular 自身需要的，另一些是用来支持一些常见的应用场景。
-随着应用的演化，你可能会往 `package.json` 中添加甚至移除一些包。
-
 The `package.json` is organized into two groups of packages:
 
-<<<<<<< HEAD
-`package.json` 文件中的包被分成了两组：
-
-* [Dependencies](guide/npm-packages#dependencies) are essential to *running* applications.
-
-  [dependencies](guide/npm-packages#dependencies) 是*运行*应用的基础。
-
-* [DevDependencies](guide/npm-packages#dev-dependencies) are only necessary to *develop* applications.
-=======
 | Packages | Details |
 | :------- | :------ |
 | [Dependencies](guide/npm-packages#dependencies) | Essential to *running* applications. |
 | [DevDependencies](guide/npm-packages#dev-dependencies) | Only necessary to *develop* applications. |
->>>>>>> f25ac4ae
-
-  [devDependencies](guide/npm-packages#dev-dependencies) 只有在*开发*应用时才会用到。
 
 <div class="alert is-helpful">
 
-<<<<<<< HEAD
-**Library developers:** By default, the CLI command [`ng generate library`](cli/generate) creates a `package.json` for the new library. That `package.json` is used when publishing the library to npm.
-For more information, see the CLI wiki page [Library Support](https://github.com/angular/angular-cli/wiki/stories-create-library). 
-
-**代码库开发者：**默认情况下，CLI 命令 [`ng generate library`](cli/generate) 会为新的代码库项目创建一个 `package.json`。这个 `package.json` 会在把该代码库发布到 npm 时用到。
-要了解更多信息，参阅 CLI 的 wiki 页面[代码库支持](https://github.com/angular/angular-cli/wiki/stories-create-library)。
-=======
 **LIBRARY DEVELOPERS**: <br />
 By default, the CLI command [`ng generate library`](cli/generate) creates a `package.json` for the new library.
 That `package.json` is used when publishing the library to npm.
 For more information, see the CLI wiki page [Library Support](guide/creating-libraries).
->>>>>>> f25ac4ae
 
 </div>
 
@@ -103,75 +48,23 @@
 
 The packages listed in the `dependencies` section of `package.json` are essential to *running* applications.
 
-`package.json` 文件的 `dependencies` 区列出的包都是运行应用时必备的。
-
 The `dependencies` section of `package.json` contains:
 
-<<<<<<< HEAD
- `package.json` 的 `dependencies` 区包括：
-
-* [**Angular packages**](#angular-packages): Angular core and optional modules; their package names begin `@angular/`.
-
-   \[**Angular 包**：Angular 的核心和可选模块，它们的包名以 `@angular/` 开头。
-
-* [**Support packages**](#support-packages): 3rd party libraries that must be present for Angular applications to run.
-
-   [**支持包**](#support-packages)：那些 Angular 应用运行时必需的第三方库。
-
-* [**Polyfill packages**](#polyfills): Polyfills plug gaps in a browser's JavaScript implementation.
-=======
 | Packages | Details |
 | :------- | :------ |
 | [Angular packages](#angular-packages) | Angular core and optional modules; their package names begin `@angular` |
 | [Support packages](#support-packages) | 3rd party libraries that must be present for Angular applications to run |
 | [Polyfill packages](#polyfills) | Polyfills plug gaps in a browser's JavaScript implementation |
->>>>>>> f25ac4ae
-
-   [**腻子脚本**](#polyfills)：腻子脚本负责抹平不同浏览器的 JavaScript 实现之间的差异。
 
 To add a new dependency, use the [`ng add`](cli/add) command.
 
-<<<<<<< HEAD
-要想添加新的依赖，请使用 [`ng add`](cli/add) 命令。
-
-=======
->>>>>>> f25ac4ae
 <a id="angular-packages"></a>
 
 ### Angular packages
 
-### Angular 包
-
 The following Angular packages are included as dependencies in the default `package.json` file for a new Angular workspace.
 For a complete list of Angular packages, see the [API reference](api?type=package).
 
-<<<<<<< HEAD
-新 Angular 工作区的 `package.json` 文件中默认包含下列 Angular 包。
-要了解 Angular 包的完整列表，参阅 [API 参考手册](http://angular.cn/api?type=package)。
-
-| Package name | Description |
-| ------------ | ----------- |
-| 包名 | 说明 |
-| [**@angular/animations**](api/animations) | Angular's animations library makes it easy to define and apply animation effects such as page and list transitions. For more information, see the [Animations guide](guide/animations). |
-| [**@angular/animations**](api/animations) | Angular 的动画库能让你更容易地定义和应用页面和列表的动画效果。欲知详情，参阅[动画](guide/animations)。 |
-| [**@angular/common**](api/common) | The commonly-needed services, pipes, and directives provided by the Angular team. The [`HttpClientModule`](api/common/http/HttpClientModule) is also here, in the [`@angular/common/http`](api/common/http) subfolder. For more information, see the [HttpClient guide](guide/http). |
-| [**@angular/common**](api/common) | Angular 开发组提供的常用服务、管道和指令。[`HttpClientModule`](api/common/http/HttpClientModule) 也位于这里的 [`@angular/common/http`](api/common/http) 子目录下。欲知详情，参阅 [HttpClient](guide/http)。 |
-| **@angular/compiler** | Angular's template compiler. It understands templates and can convert them to code that makes the application run and render. Typically you don’t interact with the compiler directly; rather, you use it indirectly using `platform-browser-dynamic` when JIT compiling in the browser. For more information, see the [Ahead-of-time Compilation guide](guide/aot-compiler). |
-| **@angular/compiler** | Angular 的模板编译器。它能理解模板并把模板转换成代码，这些代码可以运行并渲染应用程序。通常，你不必直接与这个编译器打交道，而是当浏览器进行 JIT 编译时，通过 `platform-browser-dynamic` 间接使用它。欲知详情，参阅 [AOT （预先）编译](guide/aot-compiler)。 |
-| [**@angular/core**](api/core) | Critical runtime parts of the framework that are needed by every application. Includes all metadata decorators, `Component`, `Directive`,  dependency injection, and the component lifecycle hooks. |
-| [**@angular/core**](api/core) | 本框架最关键的运行时部件，每个应用都需要它们。包括全部元数据装饰器（比如 `Component`, `Directive`）、依赖注入和组件生命周期等。 |
-| [**@angular/forms**](api/forms) | Support for both [template-driven](guide/forms) and [reactive forms](guide/reactive-forms). For information about choosing the best forms approach for your app, see [Introduction to forms](guide/forms-overview). |
-| [**@angular/forms**](api/forms) | 用于支持[模板驱动表单](guide/forms)和[响应式表单](guide/reactive-forms)。要想了解你的应用最好选择哪种方式，请参阅[表单简介](guide/forms-overview)。 |
-| [**@angular/<br />platform‑browser**](api/platform-browser) | Everything DOM and browser related, especially the pieces that help render into the DOM. This package also includes the `bootstrapModuleFactory()` method for bootstrapping applications for production builds that pre-compile with [AOT](guide/aot-compiler). |
-| [**@angular/<br />platform‑browser**](api/platform-browser) | 与 DOM 和浏览器有关的一切，特别是那些帮助往 DOM 中渲染的部分。这个包中还包括 `bootstrapModuleFactory()` 方法，该方法可以使用 [AOT](guide/aot-compiler) 编译器构建的生产环境发布包来引导应用。 |
-| [**@angular/<br />platform‑browser‑dynamic**](api/platform-browser-dynamic) | Includes [providers](api/core/Provider) and methods to compile and run the application on the client using the [JIT compiler](guide/aot-compiler). |
-| [**@angular/<br />platform‑browser‑dynamic**](api/platform-browser-dynamic) | 包含那些用来在 [JIT 编译器](guide/aot-compiler)的客户端上编译并运行应用的[提供者](api/core/Provider)和方法。 |
-| [**@angular/router**](api/router) | The router module navigates among your application pages when the browser URL changes. For more information, see [Routing and Navigation](guide/router). |
-| [**@angular/router**](api/router) | 当浏览器的 URL 变化时，路由器模块可以在应用的页面之间进行导航。欲知详情，参阅[路由与导航](guide/router)。 |
-
-<a id="support-packages"></a>
-
-=======
 | Package name | Details |
 | :----------- | :------ |
 | [`@angular/animations`](api/animations) | Angular's animations library makes it easy to define and apply animation effects such as page and list transitions. For more information, see the [Animations guide](guide/animations). |
@@ -185,40 +78,10 @@
 
 <a id="support-packages"></a>
 
->>>>>>> f25ac4ae
 ### Support packages
-
-### 支持包
 
 The following support packages are included as dependencies in the default `package.json` file for a new Angular workspace.
 
-<<<<<<< HEAD
-新的 Angular 工作区的 `package.json` 文件中默认包含下列支持包。
-
-| Package name | Description |
-| ------------ | ----------- |
-| 包名 | 说明 |
-| [**rxjs**](https://github.com/ReactiveX/rxjs) | Many Angular APIs return [_observables_](guide/glossary#observable). RxJS is an implementation of the proposed [Observables specification](https://github.com/tc39/proposal-observable) currently before the [TC39](https://www.ecma-international.org/memento/tc39.htm) committee, which determines standards for the JavaScript language. |
-| [**rxjs**](https://github.com/ReactiveX/rxjs) | 很多 Angular API 都会返回[*可观察对象*](guide/glossary#observable)。RxJS 是对计划中的 [Observable 规范的实现](https://github.com/tc39/proposal-observable)，它正在等待 [TC39](http://www.ecma-international.org/memento/TC39.htm) 委员会来决定是否将其纳入语言规范。 |
-| [**zone.js**](https://github.com/angular/zone.js) | Angular relies on zone.js to run Angular's change detection processes when native JavaScript operations raise events. Zone.js is an implementation of a [specification](https://gist.github.com/mhevery/63fdcdf7c65886051d55) currently before the [TC39](https://www.ecma-international.org/memento/tc39.htm) committee that determines standards for the JavaScript language. |
-| [**zone.js**](https://github.com/angular/zone.js) | 当原生 JavaScript 操作发生事件时，Angular 要依靠 zone.js 来运行 Angular 的变更检测过程。Zone.js 是对一个[规范](https://gist.github.com/mhevery/63fdcdf7c65886051d55)的实现，它正在等待 [TC39](http://www.ecma-international.org/memento/TC39.htm) 委员会来决定是否将其纳入语言规范。 |
-
-<a id="polyfills"></a>
-
-### Polyfill packages
-
-### 腻子脚本包
-
-Many browsers lack native support for some features in the latest HTML standards,
-features that Angular requires.
-[_Polyfills_](https://en.wikipedia.org/wiki/Polyfill_(programming)) can emulate the missing features.
-The [Browser Support](guide/browser-support) guide explains which browsers need polyfills and
-how you can add them.
-
-很多浏览器欠缺对 Angular 所需的某些最新 HTML 标准、特性的原生支持。
-[腻子脚本](https://en.wikipedia.org/wiki/Polyfill_\(programming\)) 可以模拟这些缺失的特性。
-[浏览器支持](guide/browser-support)一章中解释了哪些浏览器分别需要哪些腻子脚本，以及如何添加它们。
-=======
 | Package name | Details |
 | :----------- | :------ |
 | [`rxjs`](https://github.com/ReactiveX/rxjs) | Many Angular APIs return [*observables*](guide/glossary#observable). RxJS is an implementation of the proposed [Observables specification](https://github.com/tc39/proposal-observable) currently before the [TC39](https://www.ecma-international.org/memento/tc39.htm) committee, which determines standards for the JavaScript language. |
@@ -231,7 +94,6 @@
 Many browsers lack native support for some features in the latest HTML standards, features that Angular requires.
 [*Polyfills*](https://en.wikipedia.org/wiki/Polyfill_(programming)) can emulate the missing features.
 The [Browser Support](guide/browser-support) guide explains which browsers need polyfills and how you can add them.
->>>>>>> f25ac4ae
 
 <a id="dev-dependencies"></a>
 
@@ -240,22 +102,12 @@
 The packages listed in the `devDependencies` section of `package.json` help you develop the application on your local machine.
 You don't deploy them with the production application.
 
-`package.json` 的 *devDependencies* 区列出的这些包可以帮助你在本机开发应用。
-你不必把它们部署到生产环境中。
-
 To add a new `devDependency`, use either one of the following commands:
 
-<<<<<<< HEAD
-要想添加新的 `devDependency`，请使用下列命令之一：
-
-<code-example language="sh">
-  npm install --save-dev &lt;package-name&gt;
-=======
 <code-example format="shell" language="shell">
 
 npm install --save-dev &lt;package-name&gt;
 
->>>>>>> f25ac4ae
 </code-example>
 
 <code-example format="shell" language="shell">
@@ -266,43 +118,6 @@
 
 The following `devDependencies` are provided in the default `package.json` file for a new Angular workspace.
 
-<<<<<<< HEAD
-新 Angular 工作区的默认 `package.json` 中包含下列 `devDependencies` 
-
-| Package name | Description |
-| ------------ | ----------- |
-| 包名 | 说明 |
-| [**@angular‑devkit/<br />build‑angular**](https://github.com/angular/angular-cli/) | The Angular build tools. |
-| [**@angular‑devkit/<br />build‑angular**](https://github.com/angular/angular-cli/) | Angular 构建工具。 |
-| [**@angular/cli**](https://github.com/angular/angular-cli/) | The Angular CLI tools. |
-| [**@angular/cli**](https://github.com/angular/angular-cli/) | Angular CLI 工具。 |
-| **@angular/<br />compiler‑cli** | The Angular compiler, which is invoked by the Angular CLI's `ng build` and `ng serve` commands. |
-| **@angular/<br />compiler‑cli** | Angular 编译器，Angular CLI 的 `ng build` 和 `ng serve` 命令会调用它。 |
-| **@types/... ** | TypeScript definition files for 3rd party libraries such as Jasmine and Node.js. |
-| **@types/... ** | 第三方库（如 Jasmine、Node.js）的 TypeScript 类型定义文件。 |
-| **jasmine/... ** | Packages to support the [Jasmine](https://jasmine.github.io/) test library. |
-| **jasmine/... ** | 用于支持 [Jasmine](https://jasmine.github.io/) 测试库的包。 |
-| **karma/... ** | Packages to support the [karma](https://www.npmjs.com/package/karma) test runner. |
-| **karma/... ** | 用于支持 [karma](https://www.npmjs.com/package/karma) 测试运行器的包。 |
-| [**typescript**](https://www.npmjs.com/package/typescript) | The TypeScript language server, including the *tsc* TypeScript compiler. |
-| [**typescript**](https://www.npmjs.com/package/typescript) | TypeScript 语言的服务提供者，包括 TypeScript 编译器 *tsc*。 |
-
-## Related information
-
-## 相关信息
-
- For information about how the Angular CLI handles packages see the following guides: 
-
- 要了解 Angular CLI 如何处理包的更多信息，请参阅下列章节：
-
-- [Building and serving](guide/build) describes how packages come together to create a development build.
-
-  [Building and serving](guide/build) 描述了这些包如何协作，以进行开发期构建。
-
-- [Deployment](guide/deployment) describes how packages come together to create a production build.
-
-  [Deployment](guide/deployment) 中描述了这些包如何协作，以创建一个生产环境构建。
-=======
 | Package name | Details |
 | :----------- | :------ |
 | [`@angular-devkit/build-angular`](https://github.com/angular/angular-cli) | The Angular build tools. |
@@ -328,5 +143,4 @@
 
 <!-- end links -->
 
-@reviewed 2022-02-28
->>>>>>> f25ac4ae
+@reviewed 2022-02-28