--- conflicted
+++ resolved
@@ -189,12 +189,7 @@
 [**@angular/cli**](https://github.com/angular/angular-cli/) | The Angular CLI tools.
 [**@angular/cli**](https://github.com/angular/angular-cli/) | Angular CLI 工具。
 **@angular/<br />compiler&#8209;cli** | The Angular compiler, which is invoked by the Angular CLI's `ng build` and `ng serve` commands.
-<<<<<<< HEAD
 **@angular/<br />compiler&#8209;cli** | Angular 编译器，Angular CLI 的 `ng build` 和 `ng serve` 命令会调用它。
-**@angular/<br />language&#8209;service** | The [Angular language service](guide/language-service) analyzes component templates and provides type and error information that TypeScript-aware editors can use to improve the developer's experience. For example, see the [Angular language service extension for VS Code](https://marketplace.visualstudio.com/items?itemName=Angular.ng-template).
-**@angular/<br />language&#8209;service** | [Angular 语言服务](guide/language-service)会分析组件模板并给出类型信息和错误信息，支持 TypeScript 的编辑器可以使用它来提升开发体验。具体的例子可参见 [VS Code 的 Angular 语言服务扩展](https://marketplace.visualstudio.com/items?itemName=Angular.ng-template)。
-=======
->>>>>>> eee2fd22
 **@types/... ** | TypeScript definition files for 3rd party libraries such as Jasmine and Node.js.
 **@types/... ** | 第三方库（如 Jasmine、Node.js）的 TypeScript 类型定义文件。
 [**codelyzer**](https://www.npmjs.com/package/codelyzer) | A linter for Angular apps whose rules conform to the Angular [style guide](guide/styleguide).
@@ -220,14 +215,9 @@
 
  要了解 Angular CLI 如何处理包的更多信息，请参见下列章节：
  * [Building and serving](guide/build) describes how packages come together to create a development build.
-<<<<<<< HEAD
 
    [Building and serving](guide/build) 描述了这些包如何协作，以进行开发期构建。
 
  * [Deployment](guide/deployment) describes how packages come together to create a production build.
 
-   [Deployment](guide/deployment) 中描述了这些包如何协作，以创建一个生产环境构建。
-=======
- * [Deployment](guide/deployment) describes how packages come together to create a production build.
- 
->>>>>>> eee2fd22
+   [Deployment](guide/deployment) 中描述了这些包如何协作，以创建一个生产环境构建。