--- conflicted
+++ resolved
@@ -1,14 +1,6 @@
 # Setup for upgrading from AngularJS
 
-<<<<<<< HEAD
-# 准备从 AngularJS 升级
-
-<!--
-Question: Can we remove this file and instead direct readers to https://github.com/angular/quickstart/blob/master/README.md
--->
-=======
 <!--todo: Question: Can we remove this file and instead direct readers to https://github.com/angular/quickstart/blob/master/README.md -->
->>>>>>> f25ac4ae
 
 <div class="alert is-critical">
 
@@ -16,16 +8,7 @@
 Use this guide **only** in the context of  [Upgrading from AngularJS](guide/upgrade "Upgrading from AngularJS to Angular") or [Upgrading for Performance](guide/upgrade-performance "Upgrading for Performance").
 Those Upgrade guides refer to this Setup guide for information about using the [deprecated QuickStart GitHub repository](https://github.com/angular/quickstart "Deprecated Angular QuickStart GitHub repository"), which was created prior to the current Angular [CLI](cli "CLI Overview").
 
-<<<<<<< HEAD
-**注意：**本指南**仅仅**适用于[从 AngularJS 升级](guide/upgrade "Upgrading from AngularJS to Angular")和[注重性能的升级](guide/upgrade-performance "Upgrading for Performance")。
-本指南中提到的升级指南使用的是[已弃用的快速上手 Github 仓库](https://github.com/angular/quickstart "Deprecated Angular QuickStart GitHub repository")，它是在 Angular [CLI](cli "CLI Overview") 推出之前创建的。
-
-**For all other scenarios,** see the current instructions in [Setting up the Local Environment and Workspace](guide/setup-local "Setting up for Local Development").
-
-**对于所有其它场景**，请参阅[建立本地开发环境](guide/setup-local "Setting up for Local Development")中的步骤。
-=======
 **For all other scenarios**, see the current instructions in [Setting up the Local Environment and Workspace](guide/setup-local "Setting up for Local Development").
->>>>>>> f25ac4ae
 
 </div>
 
@@ -38,56 +21,14 @@
 This guide describes how to develop locally on your own machine.
 Setting up a new project on your machine is quick and easy with the [QuickStart seed on github](https://github.com/angular/quickstart "Install the github QuickStart repo").
 
-<<<<<<< HEAD
-本指南讲的是如何在你自己的机器上进行本地化开发。
-利用 [github 上的**《快速上手》种子**](https://github.com/angular/quickstart "安装 github 《快速上手》库")在你的电脑上搭建一个新项目是很快很容易的。
-
-**Prerequisite:** Make sure you have [Node.js® and npm installed](guide/setup-local#prerequisites "Angular prerequisites").
-
-**前提条件：**确保你已经安装好了 [Node.js® 和 npm](guide/setup-local#prerequisites "Angular prerequisites")。
-
-=======
 ## Prerequisites
 
 Make sure you have [Node.js® and npm installed](guide/setup-local#prerequisites "Angular prerequisites").
 
->>>>>>> f25ac4ae
 <a id="clone"></a>
 
 ## Clone
 
-<<<<<<< HEAD
-## 克隆
-
-Perform the _clone-to-launch_ steps with these terminal commands.
-
-运行下列命令来执行*克隆并启动*步骤。
-
-<code-example language="sh">
-  git clone https://github.com/angular/quickstart.git quickstart
-  cd quickstart
-  npm install
-</code-example>
-
-<a id="download"></a>
-
-## Download
-
-## 下载
-
-<a href="https://github.com/angular/quickstart/archive/master.zip" title="Download the QuickStart seed repository">Download the QuickStart seed</a>
-and unzip it into your project folder. Then perform the remaining steps with these terminal commands.
-
-<a href="https://github.com/angular/quickstart/archive/master.zip" title="下载《快速上手》种子库">下载《快速上手》种子</a>
-并解压到你的项目目录中。然后执行下面的命令完成剩余步骤。
-
-<code-example language="sh">
-  cd quickstart
-  npm install
-</code-example>
-
-<a id="non-essential"></a>
-=======
 Perform the *clone-to-launch* steps with these terminal commands.
 
 <code-example format="shell" language="shell">
@@ -111,31 +52,15 @@
 npm install
 
 </code-example>
->>>>>>> f25ac4ae
 
 <a id="non-essential"></a>
 
-<<<<<<< HEAD
-## 删除*非必需*文件（可选）
-
-You can quickly delete the _non-essential_ files that concern testing and QuickStart repository maintenance
-(***including all git-related artifacts*** such as the `.git` folder and `.gitignore`!).
-
-你可以快速删除一些涉及到测试和维护快速开始版本库的 *非必需* 文件
-（***包括所有 git 相关的文件***如 `.git` 文件夹和 `.gitignore`！）。
+## Delete *non-essential* files (optional)
+
+You can quickly delete the *non-essential* files that concern testing and QuickStart repository maintenance (***including all git-related artifacts*** such as the `.git` folder and `.gitignore`).
 
 <div class="alert is-important">
 
-Do this only in the beginning to avoid accidentally deleting your own tests and git setup!
-
-请只在开始时执行此删除操作，以防你自己的测试和 git 文件被意外删除！
-=======
-## Delete *non-essential* files (optional)
-
-You can quickly delete the *non-essential* files that concern testing and QuickStart repository maintenance (***including all git-related artifacts*** such as the `.git` folder and `.gitignore`).
-
-<div class="alert is-important">
-
 Do this only in the beginning to avoid accidentally deleting your own tests and git setup.
 
 </div>
@@ -143,17 +68,9 @@
 Open a terminal window in the project folder and enter the following commands for your environment:
 
 ### macOS / Mac OS X (bash)
->>>>>>> f25ac4ae
-
-<code-example format="shell" language="shell">
-
-<<<<<<< HEAD
-Open a terminal window in the project folder and enter the following commands for your environment:
-
-在项目目录下打开一个终端窗口，并根据你的操作系统执行以下命令：
-
-### OS/X (bash)
-=======
+
+<code-example format="shell" language="shell">
+
 xargs rm -rf &lt; non-essential-files.osx.txt
 rm src/app/*.spec*.ts
 rm non-essential-files.osx.txt
@@ -163,7 +80,6 @@
 ### Windows
 
 <code-example format="shell" language="shell">
->>>>>>> f25ac4ae
 
 for /f %i in (non-essential-files.txt) do del %i /F /S /Q
 rd .git /s /q
@@ -171,58 +87,16 @@
 
 </code-example>
 
-<<<<<<< HEAD
-### Windows
-=======
 ## Update dependency versions
 
 Since the quickstart repository is deprecated, it is no longer updated and you need some additional steps to use the latest Angular.
 
 1. Remove the obsolete `@angular/http` package (both from `package.json > dependencies` and `src/systemjs.config.js > SystemJS.config() > map`).
->>>>>>> f25ac4ae
 
 1. Install the latest versions of the Angular framework packages by running:
 
    <code-example format="shell" language="shell">
 
-<<<<<<< HEAD
-## Update dependency versions
-
-## 更新依赖版本
-
-Since the quickstart repository is deprecated, it is no longer updated and you need some additional steps to use the latest Angular.
-
-由于不推荐使用快速入门仓库（它已不再更新），所以你需要一些额外的步骤来使用最新的 Angular。
-
-1. Remove the obsolete `@angular/http` package (both from `package.json > dependencies` and `src/systemjs.config.js > SystemJS.config() > map`).
-
-   删除过时的 `@angular/http` 包（全都来自 `package.json > dependencies` 和 `src/systemjs.config.js > SystemJS.config() > map` ）。
-
-2. Install the latest versions of the Angular framework packages by running:
-
-   通过运行以下命令来安装最新版本的 Angular 框架包：
-
-   ```sh
-   npm install --save @angular/common@latest @angular/compiler@latest @angular/core@latest @angular/forms@latest @angular/platform-browser@latest @angular/platform-browser-dynamic@latest @angular/router@latest
-   ```
-
-3. Install the latest versions of other packages used by Angular (RxJS, TypeScript, Zone.js) by running:
-
-   通过运行以下命令安装 Angular 用到的其它包的最新版本（RxJS、TypeScript、Zone.js）：
-
-   ```sh
-   npm install --save rxjs@latest zone.js@latest
-   npm install --save-dev typescript@latest
-   ```
-
-4. Install the `systemjs-plugin-babel` package. This will later be used to load the Angular framework files, which are in ES2015 format, using SystemJS.
-
-   安装 `systemjs-plugin-babel` 包。稍后它将用于使用 SystemJS 加载 ES2015 格式的 Angular 框架文件。
-
-   ```sh
-   npm install --save systemjs-plugin-babel@latest
-   ```
-=======
    npm install --save &commat;angular/common&commat;latest &commat;angular/compiler&commat;latest &commat;angular/core&commat;latest &commat;angular/forms&commat;latest &commat;angular/platform-browser&commat;latest &commat;angular/platform-browser-dynamic&commat;latest &commat;angular/router&commat;latest
 
    </code-example>
@@ -238,77 +112,21 @@
 
 1. Install the `systemjs-plugin-babel` package.
    This will later be used to load the Angular framework files, which are in ES2015 format, using SystemJS.
->>>>>>> f25ac4ae
 
    <code-example format="shell" language="shell">
 
-<<<<<<< HEAD
-   为了能正确加载最新的 Angular 框架包（ES2015 格式），请替换 `src/systemjs.config.js` 中的相关条目：
-
-   <code-example
-       path="upgrade-phonecat-2-hybrid/systemjs.config.1.js"
-       region="angular-paths">
-   </code-example>
-=======
    npm install --save systemjs-plugin-babel&commat;latest
->>>>>>> f25ac4ae
-
-   </code-example>
-
-<<<<<<< HEAD
-   为了能够正确加载最新的 RxJS 包，请替换 `src/systemjs.config.js` 中的相关条目：
-
-   <code-example
-       path="upgrade-phonecat-2-hybrid/systemjs.config.1.js"
-       region="rxjs-paths">
-   </code-example>
-=======
+
+   </code-example>
+
 1. In order to be able to load the latest Angular framework packages (in ES2015 format) correctly, replace the relevant entries in `src/systemjs.config.js`:
->>>>>>> f25ac4ae
 
    <code-examples format="javascript" language="javascript" path="upgrade-phonecat-2-hybrid/systemjs.config.1.js" region="angular-paths"></code-example>
 
-<<<<<<< HEAD
-   为了能够加载 `tslib` 包（这是由 TypeScript 转译后的文件所必需的），请将以下条目添加到 `src/systemjs.config.js` ：
-
-   <code-example
-       path="upgrade-phonecat-2-hybrid/systemjs.config.1.js"
-       region="tslib-paths">
-   </code-example>
-=======
 1. In order to be able to load the latest RxJS package correctly, replace the relevant entries in `src/systemjs.config.js`:
->>>>>>> f25ac4ae
 
    <code-examples format="javascript" language="javascript" path="upgrade-phonecat-2-hybrid/systemjs.config.1.js" region="rxjs-paths"></code-example>
 
-<<<<<<< HEAD
-   为了使 SystemJS 能够正确加载 ES2015 Angular 文件，请将以下条目添加到 `src/systemjs.config.js` ：
-
-   <code-example
-       path="upgrade-phonecat-2-hybrid/systemjs.config.1.js"
-       region="plugin-babel">
-   </code-example>
-
-9. Finally, in order to prevent TypeScript typecheck errors for dependencies, add the following entry to `src/tsconfig.json`:
-
-   最后，为了防止依赖项的 TypeScript 类型检查错误，请将以下条目添加到 `src/tsconfig.json` ：
-
-   ```json
-   {
-     "compilerOptions": {
-       "skipLibCheck": true,
-       // ...
-     }
-   }
-   ```
-
-With that, you can now run `npm start` and have the application built and served.
-Once built, the application will be automatically opened in a new browser tab and it will be automatically reloaded when you make changes to the source code.
-
-有了这些，你现在就可以运行 `npm start` 并构建和启动应用程序了。构建后，应用程序将自动在新的浏览器选项卡中打开，并在你更改源代码时自动重新加载。
-
-<a id="seed"></a>
-=======
 1. In order to be able to load the `tslib` package (which is required for files transpiled by TypeScript), add the following entry to `src/systemjs.config.js`:
 
    <code-examples format="javascript" language="javascript" path="upgrade-phonecat-2-hybrid/systemjs.config.1.js" region="tslib-paths"></code-example>
@@ -327,105 +145,47 @@
        // &hellip;
      }
    }
->>>>>>> f25ac4ae
-
-   </code-example>
-
-<<<<<<< HEAD
-## 《快速上手》种子库里都有什么？
-=======
+
+   </code-example>
+
 With that, you can now run `npm start` and have the application built and served.
 Once built, the application will be automatically opened in a new browser tab and it will be automatically reloaded when you make changes to the source code.
 
 <a id="seed"></a>
->>>>>>> f25ac4ae
 
 ## What's in the QuickStart seed?
 
-<<<<<<< HEAD
-**《快速上手》种子** 提供了一个基本的《快速上手》游乐场应用，以及进行本地开发的其它必要文件。
-所以，你电脑里的项目目录中有*更多文件*，其中的大部分你都会[在稍后学到](guide/file-structure)。
-=======
 The **QuickStart seed** provides a basic QuickStart playground application and other files necessary for local development.
 Consequently, there are many files in the project folder on your machine, most of which you can [learn about later](guide/file-structure).
->>>>>>> f25ac4ae
 
 <div class="alert is-helpful">
 
 **Reminder:** The "QuickStart seed" example was created prior to the Angular CLI, so there are some differences between what is described here and an Angular CLI application.
 
-**提醒**：“快速上手”种子项目是在 Angular CLI 之前创建的，因此这里讲的会和 Angular CLI 创建的应用有一些差异。
-
-<<<<<<< HEAD
-</div>
-
-<a id="app-files"></a>
-
-Focus on the following three TypeScript (`.ts`) files in the **`/src`** folder.
-
-注意**`/src`**目录中以下三个 TypeScript (`.ts`) 文件：
-
-<div class='filetree'>
-
-  <div class='file'>
-
-=======
+</div>
+
 <a id="app-files"></a>
 
 Focus on the following three TypeScript (`.ts`) files in the `/src` folder.
 
 <div class="filetree">
   <div class="file">
->>>>>>> f25ac4ae
     src
-
   </div>
-<<<<<<< HEAD
-
-  <div class='children'>
-
-    <div class='file'>
-
-=======
   <div class="children">
     <div class="file">
->>>>>>> f25ac4ae
       app
-
     </div>
-<<<<<<< HEAD
-
-    <div class='children'>
-
-      <div class='file'>
-
-=======
     <div class="children">
       <div class="file">
->>>>>>> f25ac4ae
         app.component.ts
-
       </div>
-<<<<<<< HEAD
-
-      <div class='file'>
-
-=======
       <div class="file">
->>>>>>> f25ac4ae
         app.module.ts
-
       </div>
     </div>
-<<<<<<< HEAD
-
-    <div class='file'>
-
-=======
     <div class="file">
->>>>>>> f25ac4ae
       main.ts
-
     </div>
   </div>
 </div>
@@ -436,141 +196,17 @@
     <code-pane header="src/main.ts" path="setup/src/main.ts"></code-pane>
 </code-tabs>
 
-<<<<<<< HEAD
-All guides and cookbooks have _at least these core files_.
-=======
 All guides and cookbooks have *at least these core files*.
->>>>>>> f25ac4ae
 Each file has a distinct purpose and evolves independently as the application grows.
-
-所有指南和烹饪书都至少有*这几个核心文件*。每个文件都有独特的用途，并且随着应用的成长各自独立演变。
 
 Files outside `src/` concern building, deploying, and testing your application.
 They include configuration files and external dependencies.
 
-`src/` 目录之外的文件为构建、部署和测试 app 相关的文件，他们只包括配置文件和外部依赖。
-
 Files inside `src/` "belong" to your application.
 Add new Typescript, HTML and CSS files inside the `src/` directory, most of them inside `src/app`, unless told to do otherwise.
 
-`src/` 目录下的文件才“属于”你的 app。
-除非明确指出，否则教程中添加的 TypeScript，HTML 和 CSS 文件都在 `src/` 目录下，
-大多数在 `src/app` 目录中。
-
 The following are all in `src/`
 
-<<<<<<< HEAD
-`src/` 目录文件详情如下：
-
-<style>
-  td, th {vertical-align: top}
-</style>
-
-<table width="100%">
-
-  <col width="20%">
-
-  </col>
-
-  <col width="80%">
-
-  </col>
-
-  <tr>
-
-    <th>
-
-      File
-
-      文件
-
-    </th>
-
-    <th>
-
-      Purpose
-
-      用途
-
-    </th>
-
-  </tr>
-
-  <tr>
-
-    <td>
-
-      <code>app/app.component.ts</code>
-
-    </td>
-
-    <td>
-
-      Defines the same `AppComponent` as the one in the QuickStart playground.
-      It is the **root** component of what will become a tree of nested components
-      as the application evolves.
-
-      定义与《快速上手》游乐场同样的 `AppComponent`。
-      它是**根**组件，随着应用的演变，它将变成一颗嵌套组件树。
-
-    </td>
-
-  </tr>
-
-  <tr>
-
-    <td>
-
-      <code>app/app.module.ts</code>
-
-    </td>
-
-    <td>
-
-      Defines `AppModule`, the  [root module](guide/bootstrapping "AppModule: the root module") that tells Angular how to assemble the application.
-      When initially created, it declares only the `AppComponent`.
-      Over time, you add more components to declare.
-
-      定义 `AppModule`，[根模块](guide/bootstrapping "AppModule: 根模块")为 Angular 描述如何组装应用。
-      目前，它只声明了 `AppComponent`。
-      不久，它将声明更多组件。
-    </td>
-
-  </tr>
-
-  <tr>
-
-    <td>
-
-      <code>main.ts</code>
-
-    </td>
-
-    <td>
-
-      Compiles the application with the [JIT compiler](guide/glossary#jit) and
-      [bootstraps](guide/bootstrapping)
-      the application's main module (`AppModule`) to run in the browser.
-      The JIT compiler is a reasonable choice during the development of most projects and
-      it's the only viable choice for a sample running in a _live-coding_ environment such as Stackblitz.
-      Alternative [compilation](guide/aot-compiler), [build](guide/build), and [deployment](guide/deployment) options are available.
-
-      使[即时 (JIT) 编译器](guide/glossary#jit)用编译应用并且在浏览器中[启动](guide/bootstrapping "启动应用")并运行应用。
-      对于大多数项目的开发，这都是合理的选择。而且它是在像 Stackblitz 这样的*在线编程*环境中运行例子的唯一选择。
-      你将在本文档中学习其它编译和开发选择。
-
-    </td>
-
-  </tr>
-
-</table>
-
-## Appendix: Test using `fakeAsync()/waitForAsync()`
-
-## 附录：使用 `fakeAsync()/waitForAsync()` 进行测试
-
-If you use the `fakeAsync()/waitForAsync()` helper functions to run unit tests (for details, read the [Testing guide](guide/testing-components-scenarios#fake-async)), you need to import `zone.js/testing` in your test setup file.
-=======
 | File | Purpose |
 | :--- | :------ |
 | app/app.component.ts | Defines the same `AppComponent` as the one in the QuickStart playground. It is the **root** component of what will become a tree of nested components as the application evolves. |
@@ -580,31 +216,17 @@
 ## Appendix: Test using `fakeAsync()/waitForAsync()`
 
 If you use the `fakeAsync()` or `waitForAsync()` helper functions to run unit tests (for details, read the [Testing guide](guide/testing-components-scenarios#fake-async)), you need to import `zone.js/testing` in your test setup file.
->>>>>>> f25ac4ae
-
-如果你使用 `fakeAsync()/async()` 辅助函数来运行单元测试（详情参阅[测试指南](guide/testing-components-scenarios#fake-async)），就要在测试的准备文件中导入 `zone.js/testing`。
 
 <div class="alert is-important">
 
 If you create project with `Angular/CLI`, it is already imported in `src/test.ts`.
 
-<<<<<<< HEAD
-如果你是用 `Angular/CLI` 创建的项目，那么它已经在 `src/test.ts` 中导入过了。
-
-=======
->>>>>>> f25ac4ae
 </div>
 
 And in the earlier versions of `Angular`, the following files were imported or added in your html file:
 
-<<<<<<< HEAD
-在以前版本的 `Angular` 中，下列文件曾被导入或添加到 html 文件中：
-
-```
-=======
 <code-example format="html" language="html">
 
->>>>>>> f25ac4ae
 import 'zone.js/plugins/long-stack-trace-zone';
 import 'zone.js/plugins/proxy';
 import 'zone.js/plugins/sync-test';
@@ -612,11 +234,6 @@
 import 'zone.js/plugins/async-test';
 import 'zone.js/plugins/fake-async-test';
 
-<<<<<<< HEAD
-You can still load those files separately, but the order is important, you must import `proxy` before `sync-test`, `async-test`, `fake-async-test` and `jasmine-patch`. And you also need to import `sync-test` before `jasmine-patch`, so it is recommended to just import `zone-testing` instead of loading those separated files.
-
-你仍然可以分别导入这些文件，不过导入顺序很重要，你必须在 `sync-test`、`async-test`、`fake-async-test` 和 `jasmine-patch` 之前导入 `proxy`。还要注意在 `jasmine-patch` 之前导入 `sync-test`。所以，建议你只导入 `zone-testing` 而不要分别加载那些文件。
-=======
 </code-example>
 
 You can still load those files separately, but the order is important, you must import `proxy` before `sync-test`, `async-test`, `fake-async-test` and `jasmine-patch`.
@@ -628,5 +245,4 @@
 
 <!-- end links -->
 
-@reviewed 2022-02-28
->>>>>>> f25ac4ae
+@reviewed 2022-02-28