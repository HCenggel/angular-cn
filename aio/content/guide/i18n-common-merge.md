# Merge translations into the application

<<<<<<< HEAD
# 将翻译合并到应用程序中

{@a merge}
{@a merge-aot}

To merge the completed translations into your application, use the [Angular CLI][AioGuideGlossaryCommandLineInterfaceCli] to build a copy of the distributable files of your application for each locale.

要将完成的翻译合并到你的应用程序中，请使用 [Angular CLI][AioGuideGlossaryCommandLineInterfaceCli] 为每个语言环境构建应用程序的可分发文件的副本。

The build process replaces the original text with translated text, and sets the `LOCALE_ID` token for each distributable copy of your application.
It also loads and registers the locale data.
=======
To merge the completed translations into your project, complete the following actions

1.  Use the [Angular CLI][AioCliMain] to build a copy of the distributable files of your project
1.  Use the `"localize"` option to replace all of the i18n messages with the valid translations and build a localized variant application.
    A variant application is a complete a copy of the distributable files of your application translated for a single locale.
>>>>>>> 8ebc946c

构建过程会用翻译文本替换原始文本，并为应用程序的每个可分发副本设置 `LOCALE_ID` 标记。它还会加载和注册语言环境数据。

After you merge the translations, serve each distributable copy of the application using server-side language detection or different subdirectories.
<<<<<<< HEAD
For more information about how to serve each distributable copy of the application, see [deploying multiple locales][AioGuideI18nCommonDeployMultipleLocales].

合并翻译后，可使用“服务器的语言检测功能”或不同的子目录来提供应用程序的每个可分发副本。有关如何为应用程序的每个可分发副本搭建服务器的更多信息，请参阅[部署多个语言环境][AioGuideI18nCommonDeployMultipleLocales]。

The build process uses [ahead-of-time (AOT) compilation][AioGuideGlossaryAheadOfTimeAotCompilation] to produce a small, fast, ready-to-run application.
With Ivy in Angular version 9, AOT is used by default for both development and production builds, and AOT is required to localize component templates.
=======
>>>>>>> 8ebc946c

构建过程使用[预先 (AOT) 编译][AioGuideGlossaryAheadOfTimeAotCompilation] 来生成小型、快速、可立即运行的应用程序。对于 Angular 9 中的 Ivy，默认情况下，AOT 用于开发和生产构建，并且需要 AOT 来本地化组件模板。

<div class="alert is-helpful">

For more information about how to serve each distributable copy of the application, see [deploying multiple locales][AioGuideI18nCommonDeploy].

有关构建过程的详细说明，请参阅[构建和启动 Angular 开发服务器][AioGuideBuild]。此构建过程适用于 `.xlf` 格式或 Angular 理解的其他格式的翻译文件，例如 `.xtb` 。

</div>

For a compile time translation of the application, the build process uses [ahead-of-time (AOT) compilation][AioGuideGlossaryAheadOfTimeAotCompilation] to produce a small, fast, ready-to-run application.

<div class="alert is-helpful">

For a detailed explanation of the build process, see [Building and serving Angular apps][AioGuideBuild].
The build process works for translation files in the `.xlf` format or in another format that Angular understands, such as `.xtb`.
For more information about translation file formats used by Angular, see [Change the source language file format][AioGuideI18nCommonTranslationFilesChangeTheSourceLanguageFileFormat]

使用 JIT 模式时，Ivy 不支持合并 i18n 翻译。如果你[禁用 Ivy][AioGuideIvyOptingOutOfIvyInVersion9] 并使用 JIT 模式，请转到[与 JIT 编译器合并][AngularV8GuideI18nMergeWithTheJitCompiler]。

</div>

To build a separate distributable copy of the application for each locale, [define the locales in the build configuration][AioGuideI18nCommonMergeDefineLocalesInTheBuildConfiguration] in the [`angular.json`][AioGuideWorkspaceConfig] workspace build configuration file of your project.

要为每个语言环境单独构建应用程序的可分发副本，请在项目的工作区配置文件 [`angular.json`][AioGuideWorkspaceConfig] 中[在构建配置中定义语言环境][AioGuideI18nCommonMergeDefineLocalesInTheBuildConfiguration]。

This method shortens the build process by removing the requirement to perform a full application build for each locale.

<<<<<<< HEAD
此方法不需要为每个语言环境各执行一遍完整的应用程序构建，从而缩短了构建过程。

Then, to [generate application versions for each locale][AioGuideI18nCommonMergeGenerateApplicationVersionsForEachLocale], use the `"localize"` option in `angular.json`.
Also, to [build from the command line][AioGuideI18nCommonMergeBuildFromTheCommandLine], use the [`build`][AioCliBuild] Angular CLI command with the `--localize` option.
=======
To [generate application variants for each locale][AioGuideI18nCommonMergeGenerateApplicationVariantsForEachLocale], use the `"localize"` option in the [`angular.json`][AioGuideWorkspaceConfig] workspace build configuration file.
Also, to [build from the command line][AioGuideI18nCommonMergeBuildFromTheCommandLine], use the [`build`][AioCliBuild] [Angular CLI][AioCliMain] command with the `--localize` option.
>>>>>>> 8ebc946c

接下来，要[为每个语言环境生成子版本][AioGuideI18nCommonMergeGenerateApplicationVersionsForEachLocale]，请使用 `angular.json` 中的 `"localize"` 选项。此外，如果要[从命令行进行构建][AioGuideI18nCommonMergeBuildFromTheCommandLine]，请使用带有 `--localize` 选项的 [`build`][AioCliBuild] Angular CLI 命令。

<div class="alert is-helpful">

Optionally, [apply specific build options for just one locale][AioGuideI18nCommonMergeApplySpecificBuildOptionsForJustOneLocale] for a custom locale configuration.

或者，[仅对一种语言环境应用特定的构建选项][AioGuideI18nCommonMergeApplySpecificBuildOptionsForJustOneLocale] 以便自定义语言环境配置。

</div>

## Define locales in the build configuration

<<<<<<< HEAD
### 在构建配置中定义语言环境

{@a localize-config}
=======
Use the `i18n` project option in the [`angular.json`][AioGuideWorkspaceConfig] workspace build configuration file of your project to define locales for a project.
>>>>>>> 8ebc946c

The following sub-options identify the source language and tell the compiler where to find supported translations for the project.

<<<<<<< HEAD
使用应用程序的构建配置文件 ([`angular.json`][AioGuideWorkspaceConfig]) 中的 `i18n` 项目选项来定义项目的语言环境。

The following sub-options identify the source language and tell the compiler where to find supported translations for the project:

以下子选项标识源语言并告诉编译器在哪里可以找到项目支持的翻译文件：

* `sourceLocale`: The locale you use within the application source code (`en-US` by default)

  `sourceLocale`：你在应用程序源代码中使用的语言环境（默认为 `en-US` ）

* `locales`: A map of locale identifiers to translation files

  `locales` ：语言环境标识符到翻译文件的映射表
=======
| Suboption | Details |
|:--- |:--- |
| `sourceLocale` | The locale you use within the application source code (`en-US` by default) |
| `locales` | A map of locale identifiers to translation files |

### `angular.json` for `en-US` and `fr` example
>>>>>>> 8ebc946c

For example, the following excerpt of an [`angular.json`][AioGuideWorkspaceConfig] workspace build configuration file sets the source locale to `en-US` and provides the path to the French (`fr`) locale translation file.

例如，`angular.json` 文件中的下列片段会将源语言环境设置为 `en-US` 并提供 `fr` （法语）语言环境翻译文件的路径：

<code-example language="json" header="angular.json" path="i18n/angular.json" region="locale-config"></code-example>

<<<<<<< HEAD
### Generate application versions for each locale

### 为每个语言环境生成应用程序子版本

{@a localize-generate}
=======
## Generate application variants for each locale
>>>>>>> 8ebc946c

To use your locale definition in the build configuration, use the `"localize"` option in the [`angular.json`][AioGuideWorkspaceConfig] workspace build configuration file to tell the CLI which locales to generate for the build configuration.

<<<<<<< HEAD
要在构建配置中使用你的语言环境定义，请使用 `angular.json` 中的 `"localize"` 选项告诉 CLI 为构建配置生成哪些语言环境：

* Set `"localize"` to `true` for *all* the locales previously defined in the build configuration.

  将 `"localize"` 设置为 `true`，来构建先前在构建配置中定义的*所有*语言环境。

* Set `"localize"` to an array of a subset of the previously defined locale identifiers to build only those locale versions.

  将 `"localize"` 设置为先前定义的语言环境标识符子集的数组，来单独构建那些语言环境版本。

* Set `"localize"` to `false` to disable localization and not generate any locale-specific versions.

  将 `"localize"` 设置为 `false`，来禁用本地化并且不生成任何特定于语言环境的版本。
=======
*   Set `"localize"` to `true` for all the locales previously defined in the build configuration.
*   Set `"localize"` to an array of a subset of the previously defined locale identifiers to build only those locale versions.
*   Set `"localize"` to `false` to disable localization and not generate any locale-specific versions.
>>>>>>> 8ebc946c

<div class="alert is-helpful">

**NOTE**: [Ahead-of-time (AOT) compilation][AioGuideGlossaryAheadOfTimeAotCompilation] is required to localize component templates.

**注意**：本地化组件模板需要[预先 (AOT) 编译][AioGuideGlossaryAheadOfTimeAotCompilation]。

If you changed this setting, set `"aot"` to `true` in order to use AOT.

如果你更改了此设置，请将 `"aot"` 设置为 `true` 以使用 AOT。

</div>

<<<<<<< HEAD
The following example displays the `"localize"` option set to `true` in `angular.json`, so that all locales defined in the build configuration are built.

以下示例展示在 `angular.json` 中的 `"localize"` 选项设置为 `true`，以便构建 `build` 配置中定义的所有语言环境。

<code-example language="json" header="angular.json" path="i18n/angular.json" region="build-localize-true"></code-example>

=======
>>>>>>> 8ebc946c
<div class="alert is-helpful">

Due to the deployment complexities of i18n and the need to minimize rebuild time, the development server only supports localizing a single locale at a time.
If you set the `"localize"` option to `true`, define more than one locale, and use `ng serve`; then an error occurs.
If you want to develop against a specific locale, set the `"localize"` option to a specific locale.
For example, for French (`fr`), specify `"localize": ["fr"]`.

由于 i18n 部署的复杂性和最小化重建时间的需要，开发服务器只支持每次本地化一个语言环境。如果你将 `"localize"` 选项设置为 `true`，请定义多个语言环境，并使用 `ng serve`，就会发生错误。如果要针对特定语言环境进行开发，请将 `"localize"` 选项设置为特定语言环境。  
例如，对于法语 ( `fr` )，请指定 `"localize": ["fr"]` 。

</div>

The CLI loads and registers the locale data, places each generated version in a locale-specific directory to keep it separate from other locale versions, and puts the directories within the configured `outputPath` for the project.
For each application variant the `lang` attribute of the `html` element is set to the locale.
The CLI also adjusts the HTML base HREF for each version of the application by adding the locale to the configured `baseHref`.

<<<<<<< HEAD
CLI 会加载并注册语言环境数据，将每个生成的版本放置在语言环境的专属目录中，以便把它和其他语言环境版本分开，并将目录放在为本项目配置的 `outputPath` 中。对于应用程序的每个变体，其 `html` 元素的 `lang` 属性设置为语言环境。CLI 还会将语言环境添加到配置的 `baseHref` 中，以调整每个应用程序版本的 HTML base HREF。

Set the `"localize"` property as a shared configuration to effectively inherit for all the configurations. 
Also, set the property to override other configurations.

将 `"localize"` 属性设置为共享配置，以便让所有配置有效的继承它。此外，设置该属性会覆盖其他配置。

### Build from the command line

### 从命令行构建

{@a localize-build-command}
=======
Set the `"localize"` property as a shared configuration to effectively inherit for all the configurations.
Also, set the property to override other configurations.

### `angular.json` include all locales from build example

The following example displays the `"localize"` option set to `true` in the [`angular.json`][AioGuideWorkspaceConfig] workspace build configuration file, so that all locales defined in the build configuration are built.

<code-example language="json" header="angular.json" path="i18n/angular.json" region="build-localize-true"></code-example>

## Build from the command line
>>>>>>> 8ebc946c

Also, use the `--localize` option with the [`ng build`][AioCliBuild] command and your existing `production` configuration.
The CLI builds all locales defined in the build configuration.
If you set the locales in build configuration, it is similar to when you set the `"localize"` option to `true`.

<<<<<<< HEAD
此外，将 `--localize` 选项与 [ `ng build` ][AioCliBuild] 命令和你现有的 `production` 配置结合使用。CLI 会构建 `build` 配置中定义的所有语言环境。如果要在 `build` 配置中设置语言环境，则同样把 `"localize"` 选项设置为 `true`。有关如何设置语言环境的更多信息，请参阅[为每个语言环境生成应用程序版本][AioGuideI18nCommonMergeGenerateApplicationVersionsForEachLocale]。

<code-example path="i18n/doc-files/commands.sh" region="build-localize" language="sh"></code-example>
=======
<div class="alert is-helpful">

For more information about how to set the locales, see [Generate application variants for each locale][AioGuideI18nCommonMergeGenerateApplicationVariantsForEachLocale].
>>>>>>> 8ebc946c

</div>

<<<<<<< HEAD
### 仅对一种语言环境应用特定的 `build` 选项

{@a localize-build-one-locale}
=======
<code-example path="i18n/doc-files/commands.sh" region="build-localize" language="sh"></code-example>

## Apply specific build options for just one locale
>>>>>>> 8ebc946c

To apply specific build options to only one locale, specify a single locale to create a custom locale-specific configuration.

<div class="alert is-important">

Use the [Angular CLI][AioCliMain] development server (`ng serve`) with only a single locale.

</div>

### build for French example

The following example displays a custom locale-specific configuration using a single locale.

要让特定的构建选项仅应用于一种语言环境，请指定单个语言环境以创建自定义语言环境的专用配置。以下示例展示了使用单个语言环境的自定义语言环境的专用配置。

<code-example language="json" header="angular.json" path="i18n/angular.json" region="build-single-locale"></code-example>

Pass this configuration to the `ng serve` or `ng build` commands.
The following code example displays how to serve the French language file.

将此配置传递给 `ng serve` 或 `ng build` 命令。以下代码示例展示了如何提供法语文件。

<code-example path="i18n/doc-files/commands.sh" region="serve-french" language="sh"></code-example>

<<<<<<< HEAD
<div class="alert is-important">

Use the CLI development server (`ng serve`) with only a single locale.

使用只有一个语言环境的 CLI 开发服务器 ( `ng serve` )。

</div>

=======
>>>>>>> 8ebc946c
For production builds, use configuration composition to run both configurations.

对于生产构建，可以使用配置组合来运行这两种配置。

<code-example path="i18n/doc-files/commands.sh" region="build-production-french" language="sh"></code-example>

<code-example language="json" header="angular.json" path="i18n/angular.json" region="build-production-french" ></code-example>

<<<<<<< HEAD
### Report missing translations

### 报告缺失的翻译

{@a missing-translation}
=======
## Report missing translations
>>>>>>> 8ebc946c

When a translation is missing, the build succeeds but generates a warning such as `Missing translation for message "{translation_text}"`.
To configure the level of warning that is generated by the Angular compiler, specify one of the following levels.

<<<<<<< HEAD
当缺少翻译时，能构建成功但会生成警告，例如 `Missing translation for message "{translation_text}"` 。要配置 Angular 编译器生成的警告级别，请指定以下级别之一。

* `error`: Throw an error.
  If you are using AOT compilation, the build will fail.
  If you are using JIT compilation, the application will fail to load.

  `error` ：抛出错误。如果你使用 AOT 编译，则构建将失败。如果你使用 JIT 编译，应用程序将无法加载。

* `warning` (default): Displays a `Missing translation` warning in the console or shell.

  `warning` （默认）：在控制台或 shell 中显示 `Missing translation` 警告。

* `ignore`: Do nothing.

  `ignore` ：什么都不做。
=======
| Warning level | Details | Output |
|:--- |:--- |:--- |
| `error` | Throw an error and the build fails | n/a |
| `ignore` | Do nothing | n/a |
| `warning` | Displays the default warning in the console or shell | `Missing translation for message "{translation_text}"` |

Specify the warning level in the `options` section for the `build` target of your [`angular.json`][AioGuideWorkspaceConfig] workspace build configuration file.

### `angular.json` `error` warning example
>>>>>>> 8ebc946c

The following example displays how to set the warning level to `error`.

在 Angular CLI 配置文件 ( `angular.json` ) 的 `build` 目标的 `options` 部分指定警告级别。以下示例展示如何将警告级别设置为 `error` 。

<code-example language="json" header="angular.json" path="i18n/angular.json" region="missing-translation-error" ></code-example>

<div class="alert is-helpful">

When you compile your Angular project into an Angular application, the instances of the `i18n` attribute are replaced with instances of the [`$localize`][AioApiLocalizeInitLocalize] tagged message string.
This means that your Angular application is translated after compilation.
This also means that you can create localized versions of your Angular application without re-compiling your entire Angular project for each locale.

When you translate your Angular application, the *translation transformation* replaces and reorders the parts (static strings and expressions) of the template literal string with strings from a collection of translations.
For more information, see [`$localize`][AioApiLocalizeInitLocalize].

<div class="alert is-helpful">

**tldr;**

Compile once, then translate for each locale.

</div>

</div>

## What's next

*   [Deploy multiple locales][AioGuideI18nCommonDeploy]

<!-- links -->

<<<<<<< HEAD
[AioGuideI18nCommonMergeApplySpecificBuildOptionsForJustOneLocale]: guide/i18n-common-merge#apply-specific-build-options-for-just-one-locale "Apply specific build options for just one locale - Merge translations into the application | Angular"

[AioGuideI18nCommonMergeBuildFromTheCommandLine]: guide/i18n-common-merge#build-from-the-command-line "Build from the command line - Merge translations into the application | Angular"

[AioGuideI18nCommonMergeDefineLocalesInTheBuildConfiguration]: guide/i18n-common-merge#define-locales-in-the-build-configuration "Define locales in the build configuration - Merge translations into the application | Angular"

[AioGuideI18nCommonDeployMultipleLocales]: guide/i18n-common-deploy "Deploy multiple locales | Angular"

[AioGuideI18nCommonMergeGenerateApplicationVersionsForEachLocale]: guide/i18n-common-merge#generate-application-versions-for-each-locale "Generate application versions for each locale - Merge translations into the application | Angular"
=======
[AioApiLocalizeInitLocalize]: api/localize/init/$localize "$localize | init - localize - API | Angular"
>>>>>>> 8ebc946c

[AioCliMain]: cli "CLI Overview and Command Reference | Angular"
[AioCliBuild]: cli/build "ng build | CLI | Angular"

[AioGuideBuild]: guide/build "Building and serving Angular apps | Angular"

[AioGuideGlossaryAheadOfTimeAotCompilation]: guide/glossary#ahead-of-time-aot-compilation "ahead-of-time (AOT) compilation - Glossary | Angular"
<<<<<<< HEAD

[AioGuideGlossaryCommandLineInterfaceCli]: guide/glossary#command-line-interface-cli "command-line interface (CLI) - Glossary | Angular"
=======
>>>>>>> 8ebc946c

[AioGuideI18nCommonDeploy]: guide/i18n-common-deploy "Deploy multiple locales | Angular"

[AioGuideI18nCommonMergeApplySpecificBuildOptionsForJustOneLocale]: guide/i18n-common-merge#apply-specific-build-options-for-just-one-locale "Apply specific build options for just one locale - Merge translations into the application | Angular"
[AioGuideI18nCommonMergeBuildFromTheCommandLine]: guide/i18n-common-merge#build-from-the-command-line "Build from the command line - Merge translations into the application | Angular"
[AioGuideI18nCommonMergeDefineLocalesInTheBuildConfiguration]: guide/i18n-common-merge#define-locales-in-the-build-configuration "Define locales in the build configuration - Merge translations into the application | Angular"
[AioGuideI18nCommonMergeGenerateApplicationVariantsForEachLocale]: guide/i18n-common-merge#generate-application-variants-for-each-locale "Generate application variants for each locale - Merge translations into the application | Angular"

[AioGuideI18nCommonTranslationFilesChangeTheSourceLanguageFileFormat]: guide/i18n-common-translation-files#change-the-source-language-file-format "Change the source language file format - Work with translation files | Angular"

[AioGuideWorkspaceConfig]: guide/workspace-config "Angular workspace configuration | Angular"

<!-- external links -->

[AngularV8GuideI18nMergeWithTheJitCompiler]: https://v8.angular.io/guide/i18n-common#merge-translations-into-the-app-with-the-jit-compiler "Merge with the JIT compiler - Internationalization (i18n) | Angular v8"

<!-- end links -->

@reviewed 2021-10-13<|MERGE_RESOLUTION|>--- conflicted
+++ resolved
@@ -1,158 +1,112 @@
 # Merge translations into the application
 
-<<<<<<< HEAD
-# 将翻译合并到应用程序中
-
-{@a merge}
-{@a merge-aot}
-
-To merge the completed translations into your application, use the [Angular CLI][AioGuideGlossaryCommandLineInterfaceCli] to build a copy of the distributable files of your application for each locale.
-
-要将完成的翻译合并到你的应用程序中，请使用 [Angular CLI][AioGuideGlossaryCommandLineInterfaceCli] 为每个语言环境构建应用程序的可分发文件的副本。
-
-The build process replaces the original text with translated text, and sets the `LOCALE_ID` token for each distributable copy of your application.
-It also loads and registers the locale data.
-=======
+# 将翻译结果合并到应用程序中
+
 To merge the completed translations into your project, complete the following actions
 
-1.  Use the [Angular CLI][AioCliMain] to build a copy of the distributable files of your project
-1.  Use the `"localize"` option to replace all of the i18n messages with the valid translations and build a localized variant application.
-    A variant application is a complete a copy of the distributable files of your application translated for a single locale.
->>>>>>> 8ebc946c
-
-构建过程会用翻译文本替换原始文本，并为应用程序的每个可分发副本设置 `LOCALE_ID` 标记。它还会加载和注册语言环境数据。
+要将完成的翻译结果合并到你的项目中，请完成以下操作
+
+1. Use the [Angular CLI][AioCliMain] to build a copy of the distributable files of your project
+
+   使用 [Angular CLI][AioCliMain] 构建项目的可分发文件的副本
+
+1. Use the `"localize"` option to replace all of the i18n messages with the valid translations and build a localized variant application. A variant application is a complete a copy of the distributable files of your application translated for a single locale.
+
+   使用 `"localize"` 选项将所有 i18n 消息替换为有效的翻译并构建本地化的应用程序变体。应用程序变体就是为单个语言环境翻译的应用程序的可分发文件的完整副本。
 
 After you merge the translations, serve each distributable copy of the application using server-side language detection or different subdirectories.
-<<<<<<< HEAD
-For more information about how to serve each distributable copy of the application, see [deploying multiple locales][AioGuideI18nCommonDeployMultipleLocales].
-
-合并翻译后，可使用“服务器的语言检测功能”或不同的子目录来提供应用程序的每个可分发副本。有关如何为应用程序的每个可分发副本搭建服务器的更多信息，请参阅[部署多个语言环境][AioGuideI18nCommonDeployMultipleLocales]。
-
-The build process uses [ahead-of-time (AOT) compilation][AioGuideGlossaryAheadOfTimeAotCompilation] to produce a small, fast, ready-to-run application.
-With Ivy in Angular version 9, AOT is used by default for both development and production builds, and AOT is required to localize component templates.
-=======
->>>>>>> 8ebc946c
-
-构建过程使用[预先 (AOT) 编译][AioGuideGlossaryAheadOfTimeAotCompilation] 来生成小型、快速、可立即运行的应用程序。对于 Angular 9 中的 Ivy，默认情况下，AOT 用于开发和生产构建，并且需要 AOT 来本地化组件模板。
+
+合并翻译后，可使用服务器端语言检测或不同的子目录来提供（serve）应用程序的每个可分发副本。
 
 <div class="alert is-helpful">
 
 For more information about how to serve each distributable copy of the application, see [deploying multiple locales][AioGuideI18nCommonDeploy].
 
-有关构建过程的详细说明，请参阅[构建和启动 Angular 开发服务器][AioGuideBuild]。此构建过程适用于 `.xlf` 格式或 Angular 理解的其他格式的翻译文件，例如 `.xtb` 。
+有关如何为应用程序的每个可分发副本提供服务的更多信息，请参阅[部署多个语言环境][AioGuideI18nCommonDeploy]。
 
 </div>
 
 For a compile time translation of the application, the build process uses [ahead-of-time (AOT) compilation][AioGuideGlossaryAheadOfTimeAotCompilation] to produce a small, fast, ready-to-run application.
 
-<div class="alert is-helpful">
-
-For a detailed explanation of the build process, see [Building and serving Angular apps][AioGuideBuild].
-The build process works for translation files in the `.xlf` format or in another format that Angular understands, such as `.xtb`.
-For more information about translation file formats used by Angular, see [Change the source language file format][AioGuideI18nCommonTranslationFilesChangeTheSourceLanguageFileFormat]
-
-使用 JIT 模式时，Ivy 不支持合并 i18n 翻译。如果你[禁用 Ivy][AioGuideIvyOptingOutOfIvyInVersion9] 并使用 JIT 模式，请转到[与 JIT 编译器合并][AngularV8GuideI18nMergeWithTheJitCompiler]。
+对于应用程序的编译期转换，构建过程会使用[预先 (AOT) 编译][AioGuideGlossaryAheadOfTimeAotCompilation]来生成小型、快速、可立即运行的应用程序。
+
+<div class="alert is-helpful">
+
+For a detailed explanation of the build process, see [Building and serving Angular apps][AioGuideBuild]. The build process works for translation files in the `.xlf` format or in another format that Angular understands, such as `.xtb`. For more information about translation file formats used by Angular, see [Change the source language file format][AioGuideI18nCommonTranslationFilesChangeTheSourceLanguageFileFormat]
+
+有关构建过程的详细说明，请参阅[构建和提供 Angular 应用程序][AioGuideBuild]。构建过程适用于 `.xlf` 格式或 Angular 能理解的另一种格式的翻译文件，例如 `.xtb`。有关 Angular 使用的翻译文件格式的更多信息，请参阅[更改源语言文件格式][AioGuideI18nCommonTranslationFilesChangeTheSourceLanguageFileFormat]
 
 </div>
 
 To build a separate distributable copy of the application for each locale, [define the locales in the build configuration][AioGuideI18nCommonMergeDefineLocalesInTheBuildConfiguration] in the [`angular.json`][AioGuideWorkspaceConfig] workspace build configuration file of your project.
 
-要为每个语言环境单独构建应用程序的可分发副本，请在项目的工作区配置文件 [`angular.json`][AioGuideWorkspaceConfig] 中[在构建配置中定义语言环境][AioGuideI18nCommonMergeDefineLocalesInTheBuildConfiguration]。
+要为每个语言环境构建应用程序的单独可分发副本，请在项目的 [`angular.json`][AioGuideWorkspaceConfig] 工作区构建配置文件中[在构建配置中定义语言环境][AioGuideI18nCommonMergeDefineLocalesInTheBuildConfiguration]。
 
 This method shortens the build process by removing the requirement to perform a full application build for each locale.
 
-<<<<<<< HEAD
-此方法不需要为每个语言环境各执行一遍完整的应用程序构建，从而缩短了构建过程。
-
-Then, to [generate application versions for each locale][AioGuideI18nCommonMergeGenerateApplicationVersionsForEachLocale], use the `"localize"` option in `angular.json`.
-Also, to [build from the command line][AioGuideI18nCommonMergeBuildFromTheCommandLine], use the [`build`][AioCliBuild] Angular CLI command with the `--localize` option.
-=======
-To [generate application variants for each locale][AioGuideI18nCommonMergeGenerateApplicationVariantsForEachLocale], use the `"localize"` option in the [`angular.json`][AioGuideWorkspaceConfig] workspace build configuration file.
-Also, to [build from the command line][AioGuideI18nCommonMergeBuildFromTheCommandLine], use the [`build`][AioCliBuild] [Angular CLI][AioCliMain] command with the `--localize` option.
->>>>>>> 8ebc946c
-
-接下来，要[为每个语言环境生成子版本][AioGuideI18nCommonMergeGenerateApplicationVersionsForEachLocale]，请使用 `angular.json` 中的 `"localize"` 选项。此外，如果要[从命令行进行构建][AioGuideI18nCommonMergeBuildFromTheCommandLine]，请使用带有 `--localize` 选项的 [`build`][AioCliBuild] Angular CLI 命令。
+此方法不需要为每个语言环境执行完整的应用程序构建，从而缩短了构建过程。
+
+To [generate application variants for each locale][AioGuideI18nCommonMergeGenerateApplicationVariantsForEachLocale], use the `"localize"` option in the [`angular.json`][AioGuideWorkspaceConfig] workspace build configuration file. Also, to [build from the command line][AioGuideI18nCommonMergeBuildFromTheCommandLine], use the [`build`][AioCliBuild] [Angular CLI][AioCliMain] command with the `--localize` option.
+
+要[为每个语言环境生成应用程序变体][AioGuideI18nCommonMergeGenerateApplicationVariantsForEachLocale]，请使用 [ `angular.json` ][AioGuideWorkspaceConfig] 工作区构建配置文件中的 `"localize"` 选项。此外，要[从命令行构建][AioGuideI18nCommonMergeBuildFromTheCommandLine]，请使用带有 `--localize` 选项的[ `build` ][AioCliBuild] [Angular CLI][AioCliMain] 命令。
 
 <div class="alert is-helpful">
 
 Optionally, [apply specific build options for just one locale][AioGuideI18nCommonMergeApplySpecificBuildOptionsForJustOneLocale] for a custom locale configuration.
 
-或者，[仅对一种语言环境应用特定的构建选项][AioGuideI18nCommonMergeApplySpecificBuildOptionsForJustOneLocale] 以便自定义语言环境配置。
+或者，[仅对一种语言环境应用特定构建选项][AioGuideI18nCommonMergeApplySpecificBuildOptionsForJustOneLocale] 以自定义语言环境配置。
 
 </div>
 
 ## Define locales in the build configuration
 
-<<<<<<< HEAD
-### 在构建配置中定义语言环境
-
-{@a localize-config}
-=======
+## 在构建配置中定义语言环境
+
 Use the `i18n` project option in the [`angular.json`][AioGuideWorkspaceConfig] workspace build configuration file of your project to define locales for a project.
->>>>>>> 8ebc946c
+
+使用项目的工作区构建配置文件 [`angular.json`][AioGuideWorkspaceConfig] 中的 `i18n` 项目选项来定义项目的语言环境。
 
 The following sub-options identify the source language and tell the compiler where to find supported translations for the project.
 
-<<<<<<< HEAD
-使用应用程序的构建配置文件 ([`angular.json`][AioGuideWorkspaceConfig]) 中的 `i18n` 项目选项来定义项目的语言环境。
-
-The following sub-options identify the source language and tell the compiler where to find supported translations for the project:
-
-以下子选项标识源语言并告诉编译器在哪里可以找到项目支持的翻译文件：
-
-* `sourceLocale`: The locale you use within the application source code (`en-US` by default)
-
-  `sourceLocale`：你在应用程序源代码中使用的语言环境（默认为 `en-US` ）
-
-* `locales`: A map of locale identifiers to translation files
-
-  `locales` ：语言环境标识符到翻译文件的映射表
-=======
+以下子选项标识源语言并告诉编译器在哪里可以找到项目支持的翻译。
+
 | Suboption | Details |
-|:--- |:--- |
+| :-------- | :------ |
+| 子选项 | 细节 |
 | `sourceLocale` | The locale you use within the application source code (`en-US` by default) |
+| `sourceLocale` | 你在应用程序源代码中使用的语言环境（默认为 `en-US` ） |
 | `locales` | A map of locale identifiers to translation files |
+| `locales` | 语言环境标识符到翻译文件的映射表 |
 
 ### `angular.json` for `en-US` and `fr` example
->>>>>>> 8ebc946c
+
+### `angular.json` 用于 `en-US` 和 `fr` 示例
 
 For example, the following excerpt of an [`angular.json`][AioGuideWorkspaceConfig] workspace build configuration file sets the source locale to `en-US` and provides the path to the French (`fr`) locale translation file.
 
-例如，`angular.json` 文件中的下列片段会将源语言环境设置为 `en-US` 并提供 `fr` （法语）语言环境翻译文件的路径：
+例如，工作区构建配置文件 [`angular.json`][AioGuideWorkspaceConfig] 的以下代码片段会将源语言环境设置为 `en-US` 并提供法语 ( `fr` ) 语言环境翻译文件的路径。
 
 <code-example language="json" header="angular.json" path="i18n/angular.json" region="locale-config"></code-example>
 
-<<<<<<< HEAD
-### Generate application versions for each locale
-
-### 为每个语言环境生成应用程序子版本
-
-{@a localize-generate}
-=======
 ## Generate application variants for each locale
->>>>>>> 8ebc946c
+
+## 为每个语言环境生成应用程序变体
 
 To use your locale definition in the build configuration, use the `"localize"` option in the [`angular.json`][AioGuideWorkspaceConfig] workspace build configuration file to tell the CLI which locales to generate for the build configuration.
 
-<<<<<<< HEAD
-要在构建配置中使用你的语言环境定义，请使用 `angular.json` 中的 `"localize"` 选项告诉 CLI 为构建配置生成哪些语言环境：
-
-* Set `"localize"` to `true` for *all* the locales previously defined in the build configuration.
-
-  将 `"localize"` 设置为 `true`，来构建先前在构建配置中定义的*所有*语言环境。
+要在构建配置中使用你的语言环境定义，请使用工作空间构建配置文件 [`angular.json`][AioGuideWorkspaceConfig] 中的 `"localize"` 选项来告诉 CLI 要为此构建配置生成哪些语言环境。
+
+* Set `"localize"` to `true` for all the locales previously defined in the build configuration.
+
+  对于先前在构建配置中定义的所有语言环境，将 `"localize"` 设置为 `true` 。
 
 * Set `"localize"` to an array of a subset of the previously defined locale identifiers to build only those locale versions.
 
-  将 `"localize"` 设置为先前定义的语言环境标识符子集的数组，来单独构建那些语言环境版本。
+  将 `"localize"` 设置为先前定义的语言环境标识符子集的数组，以单独构建那些语言环境版本。
 
 * Set `"localize"` to `false` to disable localization and not generate any locale-specific versions.
 
-  将 `"localize"` 设置为 `false`，来禁用本地化并且不生成任何特定于语言环境的版本。
-=======
-*   Set `"localize"` to `true` for all the locales previously defined in the build configuration.
-*   Set `"localize"` to an array of a subset of the previously defined locale identifiers to build only those locale versions.
-*   Set `"localize"` to `false` to disable localization and not generate any locale-specific versions.
->>>>>>> 8ebc946c
+  将 `"localize"` 设置为 `false` 以禁用本地化并且不生成任何特定于语言环境的版本。
 
 <div class="alert is-helpful">
 
@@ -166,169 +120,119 @@
 
 </div>
 
-<<<<<<< HEAD
-The following example displays the `"localize"` option set to `true` in `angular.json`, so that all locales defined in the build configuration are built.
-
-以下示例展示在 `angular.json` 中的 `"localize"` 选项设置为 `true`，以便构建 `build` 配置中定义的所有语言环境。
+<div class="alert is-helpful">
+
+Due to the deployment complexities of i18n and the need to minimize rebuild time, the development server only supports localizing a single locale at a time. If you set the `"localize"` option to `true`, define more than one locale, and use `ng serve`; then an error occurs. If you want to develop against a specific locale, set the `"localize"` option to a specific locale. For example, for French (`fr`), specify `"localize": ["fr"]`.
+
+由于 i18n 的部署复杂性和最小化重建时间的需要，开发服务器一次仅支持本地化单个语言环境。如果你将 `"localize"` 选项设置为 `true`，定义了多个语言环境，并使用 `ng serve`，就会发生错误。如果要针对特定语言环境进行开发，请将 `"localize"` 选项设置为特定的语言环境。例如，对于法语 ( `fr` )，请指定 `"localize": ["fr"]` 。
+
+</div>
+
+The CLI loads and registers the locale data, places each generated version in a locale-specific directory to keep it separate from other locale versions, and puts the directories within the configured `outputPath` for the project. For each application variant the `lang` attribute of the `html` element is set to the locale. The CLI also adjusts the HTML base HREF for each version of the application by adding the locale to the configured `baseHref`.
+
+CLI 加载并注册语言环境数据，将每个生成的版本放置在特定语言环境的目录中以使其与其他语言环境版本分开，并将其目录放在为此项目配置的 `outputPath` 中。对于每个应用程序变体，将 `html` 元素的 `lang` 属性设置为其语言环境。 CLI 还通过将语言环境添加到所配置的 `baseHref` 中来调整每个应用程序版本的 HTML baseHref。
+
+Set the `"localize"` property as a shared configuration to effectively inherit for all the configurations. Also, set the property to override other configurations.
+
+将 `"localize"` 属性设置为共享配置以有效继承所有配置。此外，会将该属性设置为覆盖其他配置。
+
+### `angular.json` include all locales from build example
+
+### `angular.json` 包含构建示例中的所有语言环境
+
+The following example displays the `"localize"` option set to `true` in the [`angular.json`][AioGuideWorkspaceConfig] workspace build configuration file, so that all locales defined in the build configuration are built.
+
+以下示例展示了如何把工作区构建配置文件 [`angular.json`][AioGuideWorkspaceConfig] 中的 `"localize"` 选项设置为 `true`，以构建构建配置中定义的所有语言环境。
 
 <code-example language="json" header="angular.json" path="i18n/angular.json" region="build-localize-true"></code-example>
 
-=======
->>>>>>> 8ebc946c
-<div class="alert is-helpful">
-
-Due to the deployment complexities of i18n and the need to minimize rebuild time, the development server only supports localizing a single locale at a time.
-If you set the `"localize"` option to `true`, define more than one locale, and use `ng serve`; then an error occurs.
-If you want to develop against a specific locale, set the `"localize"` option to a specific locale.
-For example, for French (`fr`), specify `"localize": ["fr"]`.
-
-由于 i18n 部署的复杂性和最小化重建时间的需要，开发服务器只支持每次本地化一个语言环境。如果你将 `"localize"` 选项设置为 `true`，请定义多个语言环境，并使用 `ng serve`，就会发生错误。如果要针对特定语言环境进行开发，请将 `"localize"` 选项设置为特定语言环境。  
-例如，对于法语 ( `fr` )，请指定 `"localize": ["fr"]` 。
-
-</div>
-
-The CLI loads and registers the locale data, places each generated version in a locale-specific directory to keep it separate from other locale versions, and puts the directories within the configured `outputPath` for the project.
-For each application variant the `lang` attribute of the `html` element is set to the locale.
-The CLI also adjusts the HTML base HREF for each version of the application by adding the locale to the configured `baseHref`.
-
-<<<<<<< HEAD
-CLI 会加载并注册语言环境数据，将每个生成的版本放置在语言环境的专属目录中，以便把它和其他语言环境版本分开，并将目录放在为本项目配置的 `outputPath` 中。对于应用程序的每个变体，其 `html` 元素的 `lang` 属性设置为语言环境。CLI 还会将语言环境添加到配置的 `baseHref` 中，以调整每个应用程序版本的 HTML base HREF。
-
-Set the `"localize"` property as a shared configuration to effectively inherit for all the configurations. 
-Also, set the property to override other configurations.
-
-将 `"localize"` 属性设置为共享配置，以便让所有配置有效的继承它。此外，设置该属性会覆盖其他配置。
-
-### Build from the command line
-
-### 从命令行构建
-
-{@a localize-build-command}
-=======
-Set the `"localize"` property as a shared configuration to effectively inherit for all the configurations.
-Also, set the property to override other configurations.
-
-### `angular.json` include all locales from build example
-
-The following example displays the `"localize"` option set to `true` in the [`angular.json`][AioGuideWorkspaceConfig] workspace build configuration file, so that all locales defined in the build configuration are built.
-
-<code-example language="json" header="angular.json" path="i18n/angular.json" region="build-localize-true"></code-example>
-
 ## Build from the command line
->>>>>>> 8ebc946c
-
-Also, use the `--localize` option with the [`ng build`][AioCliBuild] command and your existing `production` configuration.
-The CLI builds all locales defined in the build configuration.
-If you set the locales in build configuration, it is similar to when you set the `"localize"` option to `true`.
-
-<<<<<<< HEAD
-此外，将 `--localize` 选项与 [ `ng build` ][AioCliBuild] 命令和你现有的 `production` 配置结合使用。CLI 会构建 `build` 配置中定义的所有语言环境。如果要在 `build` 配置中设置语言环境，则同样把 `"localize"` 选项设置为 `true`。有关如何设置语言环境的更多信息，请参阅[为每个语言环境生成应用程序版本][AioGuideI18nCommonMergeGenerateApplicationVersionsForEachLocale]。
+
+## 从命令行构建
+
+Also, use the `--localize` option with the [`ng build`][AioCliBuild] command and your existing `production` configuration. The CLI builds all locales defined in the build configuration. If you set the locales in build configuration, it is similar to when you set the `"localize"` option to `true`.
+
+此外，可以将 `--localize` 选项与 [ `ng build` ][AioCliBuild] 命令和你现有的 `production` 配置结合使用。 CLI 会构建配置中定义的所有语言环境。如果在构建配置中设置了语言环境，则相当于将 `"localize"` 选项设置为 `true` 。
+
+<div class="alert is-helpful">
+
+For more information about how to set the locales, see [Generate application variants for each locale][AioGuideI18nCommonMergeGenerateApplicationVariantsForEachLocale].
+
+有关如何设置语言环境的更多信息，请参阅[为每个语言环境生成应用程序变体][AioGuideI18nCommonMergeGenerateApplicationVariantsForEachLocale]。
+
+</div>
 
 <code-example path="i18n/doc-files/commands.sh" region="build-localize" language="sh"></code-example>
-=======
-<div class="alert is-helpful">
-
-For more information about how to set the locales, see [Generate application variants for each locale][AioGuideI18nCommonMergeGenerateApplicationVariantsForEachLocale].
->>>>>>> 8ebc946c
-
-</div>
-
-<<<<<<< HEAD
-### 仅对一种语言环境应用特定的 `build` 选项
-
-{@a localize-build-one-locale}
-=======
-<code-example path="i18n/doc-files/commands.sh" region="build-localize" language="sh"></code-example>
 
 ## Apply specific build options for just one locale
->>>>>>> 8ebc946c
+
+## 仅对一种语言环境应用特定的构建选项
 
 To apply specific build options to only one locale, specify a single locale to create a custom locale-specific configuration.
 
+要将特定构建选项仅应用于一个语言环境，请指定单个语言环境以创建自定义的语言环境专有配置。
+
 <div class="alert is-important">
 
 Use the [Angular CLI][AioCliMain] development server (`ng serve`) with only a single locale.
 
+请使用只有一个语言环境的 [Angular CLI][AioCliMain] 开发服务器 ( `ng serve` )。
+
 </div>
 
 ### build for French example
 
+### 为法语构建的例子
+
 The following example displays a custom locale-specific configuration using a single locale.
 
-要让特定的构建选项仅应用于一种语言环境，请指定单个语言环境以创建自定义语言环境的专用配置。以下示例展示了使用单个语言环境的自定义语言环境的专用配置。
+以下示例显示使用单个语言环境的自定义语言环境专属配置。
 
 <code-example language="json" header="angular.json" path="i18n/angular.json" region="build-single-locale"></code-example>
 
-Pass this configuration to the `ng serve` or `ng build` commands.
-The following code example displays how to serve the French language file.
-
-将此配置传递给 `ng serve` 或 `ng build` 命令。以下代码示例展示了如何提供法语文件。
+Pass this configuration to the `ng serve` or `ng build` commands. The following code example displays how to serve the French language file.
+
+将此配置传递给 `ng serve` 或 `ng build` 命令。以下代码示例显示了如何提供法语文件。
 
 <code-example path="i18n/doc-files/commands.sh" region="serve-french" language="sh"></code-example>
 
-<<<<<<< HEAD
-<div class="alert is-important">
-
-Use the CLI development server (`ng serve`) with only a single locale.
-
-使用只有一个语言环境的 CLI 开发服务器 ( `ng serve` )。
-
-</div>
-
-=======
->>>>>>> 8ebc946c
 For production builds, use configuration composition to run both configurations.
 
-对于生产构建，可以使用配置组合来运行这两种配置。
+对于生产构建，可使用配置组合来同时运行这两种配置。
 
 <code-example path="i18n/doc-files/commands.sh" region="build-production-french" language="sh"></code-example>
 
 <code-example language="json" header="angular.json" path="i18n/angular.json" region="build-production-french" ></code-example>
 
-<<<<<<< HEAD
-### Report missing translations
-
-### 报告缺失的翻译
-
-{@a missing-translation}
-=======
 ## Report missing translations
->>>>>>> 8ebc946c
-
-When a translation is missing, the build succeeds but generates a warning such as `Missing translation for message "{translation_text}"`.
-To configure the level of warning that is generated by the Angular compiler, specify one of the following levels.
-
-<<<<<<< HEAD
-当缺少翻译时，能构建成功但会生成警告，例如 `Missing translation for message "{translation_text}"` 。要配置 Angular 编译器生成的警告级别，请指定以下级别之一。
-
-* `error`: Throw an error.
-  If you are using AOT compilation, the build will fail.
-  If you are using JIT compilation, the application will fail to load.
-
-  `error` ：抛出错误。如果你使用 AOT 编译，则构建将失败。如果你使用 JIT 编译，应用程序将无法加载。
-
-* `warning` (default): Displays a `Missing translation` warning in the console or shell.
-
-  `warning` （默认）：在控制台或 shell 中显示 `Missing translation` 警告。
-
-* `ignore`: Do nothing.
-
-  `ignore` ：什么都不做。
-=======
+
+## 报告缺失的翻译
+
+When a translation is missing, the build succeeds but generates a warning such as `Missing translation for message "{translation_text}"`. To configure the level of warning that is generated by the Angular compiler, specify one of the following levels.
+
+当缺少翻译时，可以构建成功但会生成警告，例如 `Missing translation for message "{translation_text}"` 。要配置 Angular 编译器生成的警告级别，请指定以下级别之一。
+
 | Warning level | Details | Output |
-|:--- |:--- |:--- |
+| :------------ | :------ | :----- |
+| 警告级别 | 详情 | 输出 |
 | `error` | Throw an error and the build fails | n/a |
+| `error` | 抛出错误，构建失败 | 不适用 |
 | `ignore` | Do nothing | n/a |
+| `ignore` | 什么也不做 | 不适用 |
 | `warning` | Displays the default warning in the console or shell | `Missing translation for message "{translation_text}"` |
+| `warning` | 在控制台或 shell 中显示默认警告 | `Missing translation for message "{translation_text}"` |
 
 Specify the warning level in the `options` section for the `build` target of your [`angular.json`][AioGuideWorkspaceConfig] workspace build configuration file.
 
+在工作区构建配置文件 [`angular.json`][AioGuideWorkspaceConfig] 中 `build` 目标的 `options` 部分指定警告级别。
+
 ### `angular.json` `error` warning example
->>>>>>> 8ebc946c
+
+### `angular.json` `error` 警告级别示例
 
 The following example displays how to set the warning level to `error`.
 
-在 Angular CLI 配置文件 ( `angular.json` ) 的 `build` 目标的 `options` 部分指定警告级别。以下示例展示如何将警告级别设置为 `error` 。
+以下示例显示如何将警告级别设置为 `error` 。
 
 <code-example language="json" header="angular.json" path="i18n/angular.json" region="missing-translation-error" ></code-example>
 
@@ -338,8 +242,11 @@
 This means that your Angular application is translated after compilation.
 This also means that you can create localized versions of your Angular application without re-compiling your entire Angular project for each locale.
 
-When you translate your Angular application, the *translation transformation* replaces and reorders the parts (static strings and expressions) of the template literal string with strings from a collection of translations.
-For more information, see [`$localize`][AioApiLocalizeInitLocalize].
+当你将 Angular 项目编译为 Angular 应用程序时，`i18n` 属性的实例将被替换为 [`$localize`][AioApiLocalizeInitLocalize] 标记的消息字符串的实例。这意味着你的 Angular 应用程序会在编译后被翻译。这也意味着你可以创建 Angular 应用程序的本地化版本，而无需为每个语言环境重新编译整个 Angular 项目。
+
+When you translate your Angular application, the *translation transformation* replaces and reorders the parts (static strings and expressions) of the template literal string with strings from a collection of translations. For more information, see [`$localize`][AioApiLocalizeInitLocalize].
+
+当你翻译 Angular 应用程序时，*翻译转换*会用翻译集合中的字符串替换和重新排序模板文字字符串的部分（静态字符串和表达式）。有关详细信息，请参阅 [`$localize`][AioApiLocalizeInitLocalize]。
 
 <div class="alert is-helpful">
 
@@ -347,47 +254,40 @@
 
 Compile once, then translate for each locale.
 
+编译一次，然后为每个语言环境翻译。
+
 </div>
 
 </div>
 
 ## What's next
 
+## 下一步是什么
+
 *   [Deploy multiple locales][AioGuideI18nCommonDeploy]
 
+  [部署多个语言环境][AioGuideI18nCommonDeploy]
+
 <!-- links -->
 
-<<<<<<< HEAD
+[AioApiLocalizeInitLocalize]: api/localize/init/$localize "$localize | init - localize - API | Angular"
+
+[AioCliMain]: cli "CLI Overview and Command Reference | Angular"
+
+[AioCliBuild]: cli/build "ng build | CLI | Angular"
+
+[AioGuideBuild]: guide/build "Building and serving Angular apps | Angular"
+
+[AioGuideGlossaryAheadOfTimeAotCompilation]: guide/glossary#ahead-of-time-aot-compilation "ahead-of-time (AOT) compilation - Glossary | Angular"
+
+[AioGuideI18nCommonDeploy]: guide/i18n-common-deploy "Deploy multiple locales | Angular"
+
 [AioGuideI18nCommonMergeApplySpecificBuildOptionsForJustOneLocale]: guide/i18n-common-merge#apply-specific-build-options-for-just-one-locale "Apply specific build options for just one locale - Merge translations into the application | Angular"
 
 [AioGuideI18nCommonMergeBuildFromTheCommandLine]: guide/i18n-common-merge#build-from-the-command-line "Build from the command line - Merge translations into the application | Angular"
 
 [AioGuideI18nCommonMergeDefineLocalesInTheBuildConfiguration]: guide/i18n-common-merge#define-locales-in-the-build-configuration "Define locales in the build configuration - Merge translations into the application | Angular"
 
-[AioGuideI18nCommonDeployMultipleLocales]: guide/i18n-common-deploy "Deploy multiple locales | Angular"
-
-[AioGuideI18nCommonMergeGenerateApplicationVersionsForEachLocale]: guide/i18n-common-merge#generate-application-versions-for-each-locale "Generate application versions for each locale - Merge translations into the application | Angular"
-=======
-[AioApiLocalizeInitLocalize]: api/localize/init/$localize "$localize | init - localize - API | Angular"
->>>>>>> 8ebc946c
-
-[AioCliMain]: cli "CLI Overview and Command Reference | Angular"
-[AioCliBuild]: cli/build "ng build | CLI | Angular"
-
-[AioGuideBuild]: guide/build "Building and serving Angular apps | Angular"
-
-[AioGuideGlossaryAheadOfTimeAotCompilation]: guide/glossary#ahead-of-time-aot-compilation "ahead-of-time (AOT) compilation - Glossary | Angular"
-<<<<<<< HEAD
-
-[AioGuideGlossaryCommandLineInterfaceCli]: guide/glossary#command-line-interface-cli "command-line interface (CLI) - Glossary | Angular"
-=======
->>>>>>> 8ebc946c
-
-[AioGuideI18nCommonDeploy]: guide/i18n-common-deploy "Deploy multiple locales | Angular"
-
-[AioGuideI18nCommonMergeApplySpecificBuildOptionsForJustOneLocale]: guide/i18n-common-merge#apply-specific-build-options-for-just-one-locale "Apply specific build options for just one locale - Merge translations into the application | Angular"
-[AioGuideI18nCommonMergeBuildFromTheCommandLine]: guide/i18n-common-merge#build-from-the-command-line "Build from the command line - Merge translations into the application | Angular"
-[AioGuideI18nCommonMergeDefineLocalesInTheBuildConfiguration]: guide/i18n-common-merge#define-locales-in-the-build-configuration "Define locales in the build configuration - Merge translations into the application | Angular"
 [AioGuideI18nCommonMergeGenerateApplicationVariantsForEachLocale]: guide/i18n-common-merge#generate-application-variants-for-each-locale "Generate application variants for each locale - Merge translations into the application | Angular"
 
 [AioGuideI18nCommonTranslationFilesChangeTheSourceLanguageFileFormat]: guide/i18n-common-translation-files#change-the-source-language-file-format "Change the source language file format - Work with translation files | Angular"
