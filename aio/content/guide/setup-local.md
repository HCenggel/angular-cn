--- conflicted
+++ resolved
@@ -1,27 +1,15 @@
 # Setting up the local environment and workspace
-
-# 搭建本地开发环境和工作区
 
 This guide explains how to set up your environment for Angular development using the [Angular CLI tool](cli "CLI command reference").
 It includes information about prerequisites, installing the CLI, creating an initial workspace and starter app, and running that app locally to verify your setup.
-
-本指南讲解了如何使用 [Angular CLI 工具](cli "CLI 命令参考：")搭建你的 Angular 开发环境。包括：前提条件、安装 CLI、创建初始工作区和入门应用，以及在本地运行这个应用来验证你的搭建成果。
 
 <div class="callout is-helpful">
 
 <header>Try Angular without local setup</header>
 
-<<<<<<< HEAD
-<header>学习 Angular</header>
-
-If you are new to Angular, you might want to start with [Try it now!](start), which introduces the essentials of Angular in the context of a ready-made basic online store app for you to examine and modify. This standalone tutorial takes advantage of the interactive [StackBlitz](https://stackblitz.com/) environment for online development. You don't need to set up your local environment until you're ready.
-=======
 If you are new to Angular, you might want to start with [Try it now!](start), which introduces the essentials of Angular in the context of a ready-made basic online store app for you to examine and modify.
 This standalone tutorial takes advantage of the interactive [StackBlitz](https://stackblitz.com) environment for online development.
 You don't need to set up your local environment until you're ready.
->>>>>>> f25ac4ae
-
-如果你不熟悉 Angular，可能要从[立即尝试！](start)开始，它可以在查看和修改一个现成的基础版在线商店的上下文中介绍 Angular 的要点。这个独立的教程利用交互式的 [StackBlitz](https://stackblitz.com/) 环境进行在线开发。在你准备好这些之前，无需设置本地环境。
 
 </div>
 
@@ -30,91 +18,29 @@
 
 ## Prerequisites
 
-## 前提条件
-
 To use the Angular framework, you should be familiar with the following:
 
-<<<<<<< HEAD
-要想使用 Angular 框架，你要先熟悉下列技术：
-
-* [JavaScript](https://developer.mozilla.org/en-US/docs/Web/JavaScript/A_re-introduction_to_JavaScript)
-=======
 * [JavaScript](https://developer.mozilla.org/docs/Web/JavaScript/A_re-introduction_to_JavaScript)
->>>>>>> f25ac4ae
 * [HTML](https://developer.mozilla.org/docs/Learn/HTML/Introduction_to_HTML)
 * [CSS](https://developer.mozilla.org/docs/Learn/CSS/First_steps)
 
 Knowledge of [TypeScript](https://www.typescriptlang.org) is helpful, but not required.
 
-关于 [TypeScript](https://www.typescriptlang.org/) 的知识会很有用，但不是必须的。
-
 To install Angular on your local system, you need the following:
 
-<<<<<<< HEAD
-要想在你的本地系统中安装 Angular，需要如下步骤：
-
-<a id="nodejs"></a>
-
-* **Node.js**
-
-  Angular requires an [active LTS or maintenance LTS](https://nodejs.org/about/releases) version of Node.js.
-
-  Angular 需要 Node.js 的[活跃 LTS 版或维护期 LTS版](https://nodejs.org/about/releases)。
-
-  <div class="alert is-helpful">
-
-  For information about specific version requirements, see the `engines` key in the [package.json](https://unpkg.com/browse/@angular/core/package.json) file.
-
-  关于具体版本需求，参阅 [package.json](https://unpkg.com/browse/@angular/core/package.json) 文件中的 `engines`。
-
-  </div>
-
-  For more information on installing Node.js, see [nodejs.org](https://nodejs.org "Nodejs.org").
-  If you are unsure what version of Node.js runs on your system, run `node -v` in a terminal window.
-
-  要了解如何安装 Node.js，参阅 [nodejs.org](http://nodejs.org "Nodejs.org")。
-  如果你不确定系统中正在运行的 Node.js 版本是什么，请在终端窗口中运行 `node -v`。
-
-<a id="npm"></a>
-
-* **npm package manager**
-
-  **npm 包管理器**
-
-  Angular, the Angular CLI, and Angular applications depend on [npm packages](https://docs.npmjs.com/getting-started/what-is-npm) for many features and functions.
-  To download and install npm packages, you need an npm package manager.
-  This guide uses the [npm client](https://docs.npmjs.com/cli/install) command line interface, which is installed with `Node.js` by default.
-  To check that you have the npm client installed, run `npm -v` in a terminal window.
-
-  Angular、Angular CLI 以及 Angular 应用都要依赖 [npm 包](https://docs.npmjs.com/getting-started/what-is-npm)来实现很多特性和功能。要下载并安装 npm 包，你需要一个 npm 包管理器。本指南使用 [npm 客户端](https://docs.npmjs.com/cli/install)命令行界面，该界面默认安装在 `Node.js`。要检查你是否安装了 npm 客户端，请在终端窗口中运行 `npm -v` 。
-
-=======
 | Requirements | Details |
 | :----------- | :------ |
 | Node.js <a id="nodejs"></a> | Angular requires an [active LTS or maintenance LTS](https://nodejs.org/about/releases) version of Node.js.  <div class="alert is-helpful"> For information about specific version requirements, see the `engines` key in the [package.json](https://unpkg.com/browse/@angular/core/package.json) file. </div> For more information on installing Node.js, see [nodejs.org](https://nodejs.org "Nodejs.org"). If you are unsure what version of Node.js runs on your system, run `node -v` in a terminal window. |
 | npm package manager <a id="npm"></a> | Angular, the Angular CLI, and Angular applications depend on [npm packages](https://docs.npmjs.com/getting-started/what-is-npm) for many features and functions. To download and install npm packages, you need an npm package manager. This guide uses the [npm client](https://docs.npmjs.com/cli/install) command line interface, which is installed with `Node.js` by default. To check that you have the npm client installed, run `npm -v` in a terminal window. |
 
->>>>>>> f25ac4ae
 <a id="install-cli"></a>
 
 ## Install the Angular CLI
 
-## 安装 Angular CLI
-
 You use the Angular CLI to create projects, generate application and library code, and perform a variety of ongoing development tasks such as testing, bundling, and deployment.
-
-你可以使用 Angular CLI 来创建项目，生成应用和库代码，以及执行各种持续开发任务，比如测试、打包和部署。
 
 To install the Angular CLI, open a terminal window and run the following command:
 
-<<<<<<< HEAD
-要使用 `npm` 命令安装 CLI，请打开终端/控制台窗口，输入如下命令：
-
-<code-example language="sh">
-  npm install -g @angular/cli<aio-angular-dist-tag class="pln"></aio-angular-dist-tag>
-</code-example>
-
-=======
 <code-example format="shell" language="shell">
 
 npm install -g &commat;angular/cli<aio-angular-dist-tag class="pln"></aio-angular-dist-tag>
@@ -129,81 +55,37 @@
   <p>Carefully read the message displayed after executing the command and follow the instructions. Make sure you understand the implications of setting an execution policy.</p>
 </div>
 
->>>>>>> f25ac4ae
 <a id="create-proj"></a>
 
 ## Create a workspace and initial application
 
-## 创建工作区和初始应用
-
 You develop apps in the context of an Angular [**workspace**](guide/glossary#workspace).
-
-你要在 Angular [**工作区**](guide/glossary#workspace)的上下文中开发应用。
 
 To create a new workspace and initial starter app:
 
-要创建一个新的工作区和初始入门应用：
-
 1. Run the CLI command `ng new` and provide the name `my-app`, as shown here:
 
-<<<<<<< HEAD
-   运行 CLI 命令 `ng new` 并提供 `my-app` 名称作为参数，如下所示：
-
-    <code-example language="sh" >
-      ng new my-app
-=======
    <code-example format="shell" language="shell">
 
    ng new my-app
->>>>>>> f25ac4ae
 
    </code-example>
 
 1. The `ng new` command prompts you for information about features to include in the initial app.
    Accept the defaults by pressing the Enter or Return key.
 
-<<<<<<< HEAD
-   `ng new` 命令会提示你提供要把哪些特性包含在初始应用中。按 Enter 或 Return 键可以接受默认值。
-
-The Angular CLI installs the necessary Angular npm packages and other dependencies. This can take a few minutes.
-=======
 The Angular CLI installs the necessary Angular npm packages and other dependencies.
 This can take a few minutes.
->>>>>>> f25ac4ae
-
-Angular CLI 会安装必要的 Angular npm 包和其它依赖包。这可能要花几分钟的时间。
 
 The CLI creates a new workspace and a simple Welcome app, ready to run.
 
-<<<<<<< HEAD
-CLI 会创建一个新的工作区和一个简单的欢迎应用，随时可以运行它。
-
-=======
->>>>>>> f25ac4ae
 <a id="serve"></a>
 
 ## Run the application
 
-## 运行应用
-
 The Angular CLI includes a server, for you to build and serve your app locally.
 
-Angular CLI 中包含一个服务器，方便你在本地构建和提供应用。
-
 1. Navigate to the workspace folder, such as `my-app`.
-<<<<<<< HEAD
-
-   导航到 workspace 文件夹，比如 `my-app`。
-
-1. Run the following command:
-
-   运行下列命令：
-
-<code-example language="sh">
-  cd my-app
-  ng serve --open
-</code-example>
-=======
 1. Run the following command:
 
    <code-example format="shell" language="shell">
@@ -212,68 +94,37 @@
    ng serve --open
 
    </code-example>
->>>>>>> f25ac4ae
 
 The `ng serve` command launches the server, watches your files,
 and rebuilds the app as you make changes to those files.
 
-`ng serve` 命令会启动开发服务器、监视文件，并在这些文件发生更改时重建应用。
-
 The `--open` (or just `-o`) option automatically opens your browser
 to `http://localhost:4200/`.
 
-`--open`（或者只用 `-o` 缩写）选项会自动打开你的浏览器，并访问 `http://localhost:4200/`。
-
 If your installation and setup was successful, you should see a page similar to the following.
 
-<<<<<<< HEAD
-如果你的安装和环境搭建成功了，就会看到如下页面：
-
-=======
->>>>>>> f25ac4ae
 <div class="lightbox">
 
-<<<<<<< HEAD
-=======
 <img alt="Welcome to my-app!" src="generated/images/guide/setup-local/app-works.png">
 
 </div>
 
->>>>>>> f25ac4ae
 ## Next steps
-
-## 下一步
 
 * For a more thorough introduction to the fundamental concepts and terminology of Angular single-page app architecture and design principles, read the [Angular Concepts](guide/architecture) section.
 
-  关于 Angular 单页应用程序架构和设计原理的基本概念和术语的详尽介绍，参阅 [Angular 的基本概念](guide/architecture)部分。
-
 * Work through the [Tour of Heroes Tutorial](tutorial), a complete hands-on exercise that introduces you to the app development process using the Angular CLI and walks through important subsystems.
 
-<<<<<<< HEAD
-  过一遍[英雄之旅教程](tutorial)，这是一个完整的动手练习题，它将教你使用 Angular CLI 进行应用开发的过程，并逐步介绍重要的子系统。
-
-* To learn more about using the Angular CLI, see the [CLI Overview](cli "CLI Overview"). In addition to creating the initial workspace and app scaffolding, use the CLI to generate Angular code such as components and services. The CLI supports the full development cycle, including building, testing, bundling, and deployment.
-=======
 * To learn more about using the Angular CLI, see the [CLI Overview](cli "CLI Overview").
   In addition to creating the initial workspace and app scaffolding, use the CLI to generate Angular code such as components and services.
   The CLI supports the full development cycle, including building, testing, bundling, and deployment.
->>>>>>> f25ac4ae
-
-  要了解关于使用 Angular CLI 的更多信息，请参阅 [CLI 概述](cli "CLI 概述")。除了创建初始工作区和应用搭建之外，你还可以使用 CLI 来生成 Angular 代码，比如组件和服务。CLI 支持完整的开发周期，包括构建、测试、打包和部署。
 
 * For more information about the Angular files generated by `ng new`, see [Workspace and Project File Structure](guide/file-structure).
 
-<<<<<<< HEAD
-  要了解更多关于 `ng new` 生成的 Angular 文件的信息，请参阅[工作区和项目文件结构](guide/file-structure)。
-
-@reviewed 2021-09-15
-=======
 <!-- links -->
 
 <!-- external links -->
 
 <!-- end links -->
 
-@reviewed 2022-02-28
->>>>>>> f25ac4ae
+@reviewed 2022-02-28