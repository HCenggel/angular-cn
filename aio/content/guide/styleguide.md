--- conflicted
+++ resolved
@@ -41,7 +41,7 @@
 If you fully understand the meaning behind the guideline and have a good reason to deviate, then do so. Aim to be consistent.
 
 **考虑**表示通常应该遵循的指导原则。
-如果你能完全理解指导原则背后的含义，并且有很好的理由违反它，那就改吧。但是请保持一致。
+如果你能完全理解指导原则背后的含义，并且有很好的理由违反它，那就改吧。但要注意保持一致。
 
 </div>
 
@@ -85,7 +85,7 @@
 to all components, services, and other symbols.
 This helps make the application cleaner, easier to read and maintain, and more testable.
 
-对所有的组件、服务等等应用<a href="https://wikipedia.org/wiki/Single_responsibility_principle" target="_blank"><i>单一职责原则</i> (SRP)</a>。这样可以让应用更干净、更易读、更易维护、更易测试。
+对所有的组件、服务等等应用<a href="https://wikipedia.org/wiki/Single_responsibility_principle" target="_blank"><i>单一职责原则(SRP)</i> </a>。这样可以让应用更干净、更易读、更易维护、更易测试。
 
 {@a 01-01}
 
@@ -189,14 +189,10 @@
 
 </code-tabs>
 
-As the app grows, this rule becomes even more important.
+As the application grows, this rule becomes even more important.
 
 随着应用程序的成长，本法则会变得越来越重要。
 
-<<<<<<< HEAD
-=======
-As the application grows, this rule becomes even more important.
->>>>>>> 08caeadd
 <a href="#toc">Back to top</a>
 
 <a href="#toc">回到顶部</a>
@@ -316,13 +312,7 @@
 
 <div class="s-why">
 
-<<<<<<< HEAD
-**Why?** The naming conventions should simply help find desired code faster and make it easier to understand.
-=======
-
-
 **Why?** The naming conventions should help find desired code faster and make it easier to understand.
->>>>>>> 08caeadd
 
 **为何？**命名约定帮助你更快得找到想找的代码，也更容易理解它。
 
@@ -1669,19 +1659,13 @@
 
 ## Application structure and NgModules
 
-<<<<<<< HEAD
 ## 应用程序结构与 NgModule
 
-Have a near-term view of implementation and a long-term vision. Start small but keep in mind where the app is heading down the road.
+Have a near-term view of implementation and a long-term vision. Start small but keep in mind where the application is heading.
 
 准备一个近期实施方案和一个长期的愿景。从零开始，但要考虑应用程序接下来的路往哪儿走。
 
-All of the app's code goes in a folder named `src`.
-=======
-Have a near-term view of implementation and a long-term vision. Start small but keep in mind where the application is heading.
-
 All of the application's code goes in a folder named `src`.
->>>>>>> 08caeadd
 All feature areas are in their own folder, with their own NgModule.
 
 所有应用程序的源代码都放到名叫 `src` 的目录里。
@@ -1711,13 +1695,7 @@
 
 <div class="s-rule do">
 
-<<<<<<< HEAD
-**Do** structure the app such that you can **L**ocate code quickly,
-=======
-
-
 **Do** structure the application such that you can **L**ocate code quickly,
->>>>>>> 08caeadd
 **I**dentify the code at a glance,
 keep the **F**lattest structure you can, and
 **T**ry to be DRY.
@@ -1761,13 +1739,7 @@
 
 <div class="s-rule do">
 
-<<<<<<< HEAD
-**Do** make locating code intuitive, simple, and fast.
-=======
-
-
 **Do** make locating code intuitive and fast.
->>>>>>> 08caeadd
 
 **坚持**直观、简单和快速地定位代码。
 
@@ -1985,13 +1957,7 @@
 
 <div class="s-rule do">
 
-<<<<<<< HEAD
-**Do** put all of the app's code in a folder named `src`.
-=======
-
-
 **Do** put all of the application's code in a folder named `src`.
->>>>>>> 08caeadd
 
 **坚持**把所有源代码都放到名为 `src` 的目录里。
 
@@ -2007,13 +1973,7 @@
 
 <div class="s-why">
 
-<<<<<<< HEAD
-**Why?** Helps keep the app structure small and easy to maintain in the early stages, while being easy to evolve as the app grows.
-=======
-
-
 **Why?** Helps keep the application structure small and easy to maintain in the early stages, while being easy to evolve as the application grows.
->>>>>>> 08caeadd
 
 **为何？** 在早期阶段能够帮助保持应用的结构小巧且易于维护，这样当应用增长时就容易进化了。
 
@@ -2021,13 +1981,7 @@
 
 <div class="s-why-last">
 
-<<<<<<< HEAD
-**Why?** Components often have four files (e.g. `*.html`, `*.css`, `*.ts`, and `*.spec.ts`) and can clutter a folder quickly.
-=======
-
-
 **Why?** Components often have four files (for example, `*.html`, `*.css`, `*.ts`, and `*.spec.ts`) and can clutter a folder quickly.
->>>>>>> 08caeadd
 
 **为何?** 组件通常有四个文件 (`*.html`、 `*.css`、 `*.ts` 和 `*.spec.ts`)，它们很容易把一个目录弄乱。
 
@@ -2466,13 +2420,7 @@
 
 <div class="s-why">
 
-<<<<<<< HEAD
-**Why?** Every app requires at least one root NgModule.
-=======
-
-
 **Why?** Every application requires at least one root NgModule.
->>>>>>> 08caeadd
 
 **为何？**每个应用都至少需要一个根 NgModule。
 
@@ -2905,33 +2853,41 @@
 
 <a href="#toc">Back to top</a>
 
-<<<<<<< HEAD
-<a href="#toc">回到顶部</a>
-=======
+<a href="#toc">回到顶部</a>
+
 ### Do not add filtering and sorting logic to pipes
 
+### 不要往管道中添加过滤和排序逻辑
+
 #### Style 04-13
 
 <div class="s-rule avoid">
 
 **Avoid** adding filtering or sorting logic into custom pipes.
 
+**避免**往自定义管道中添加过滤或排序逻辑。
+
 </div>
 
 <div class="s-rule do">
 
 **Do** pre-compute the filtering and sorting logic in components or services before binding the model in templates.
 
+**应该**在把模型绑定到模板中时，把过滤和排序逻辑在组件或服务中进行预先计算。
+
 </div>
 
 <div class="s-why-last">
 
 **Why?** Filtering and especially sorting are expensive operations. As Angular can call pipe methods many times per second, sorting and filtering operations can degrade the user experience severely for even moderately-sized lists.
 
-</div>
-
-<a href="#toc">Back to top</a>
->>>>>>> 08caeadd
+**为何？** 过滤，尤其是排序，是非常昂贵的操作。因为 Angular 每秒可能调用很多次管道方法，所以对大型列表进行排序和过滤操作会严重降低用户体验。
+
+</div>
+
+<a href="#toc">Back to top</a>
+
+<a href="#toc">回到顶部</a>
 
 ## Components
 
@@ -3319,13 +3275,7 @@
 
 <div class="s-why">
 
-<<<<<<< HEAD
-**Why?** Logic may be reused by multiple components when placed within a service and exposed via a function.
-=======
-
-
 **Why?** Logic may be reused by multiple components when placed within a service and exposed as a function.
->>>>>>> 08caeadd
 
 **为何？**当逻辑被放置到服务里，并以函数的形式暴露时，可以被多个组件重复使用。
 
@@ -3724,13 +3674,7 @@
 
 <div class="s-rule do">
 
-<<<<<<< HEAD
-**Do** provide a service with the app root injector in the `@Injectable` decorator of the service.
-=======
-
-
 **Do** provide a service with the application root injector in the `@Injectable` decorator of the service.
->>>>>>> 08caeadd
 
 **坚持**在服务的 `@Injectable` 装饰器上指定通过应用的根注入器提供服务。
 
