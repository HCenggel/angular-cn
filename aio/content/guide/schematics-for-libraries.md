# Schematics for libraries

# 库的原理图

When you create an Angular library, you can provide and package it with schematics that integrate it with the Angular CLI.
With your schematics, your users can use `ng add` to install an initial version of your library,
`ng generate` to create artifacts defined in your library, and `ng update` to adjust their project for a new version of your library that introduces breaking changes.

当创建 Angular 库时，你可以为同时为它打包进一组原理图，并把它与 Angular CLI 集成在一起。借助原理图，用户可以用 `ng add` 来安装你这个库的初始版本，可以用 `ng generate` 来创建你在库中定义的一些工件，可以用 `ng update` 来调整他们的项目，以支持你在库的新版本中引入的重大变更。

All three types of schematics can be part of a collection that you package with your library.

这三种原理图都可以作为你打包进库中的集合的一部分。

Download the <live-example downloadOnly>library schematics project</live-example> for a completed example of the following steps.

下载<live-example downloadOnly>库的原理图项目</live-example>以获取一个已完成下列步骤的例子。

## Creating a schematics collection

## 创建一个原理图集合

To start a collection, you need to create the schematic files.
The following steps show you how to add initial support without modifying any project files.

要开始一个集合，你需要创建一些原理图文件。下列步骤说明了如何在不修改任何项目文件的情况下添加初始支持。

1. In your library's root folder, create a `schematics/`  folder.

   在库的根文件夹中，创建一个 `schematics/` 文件夹。

1. In the `schematics/` folder, create an `ng-add/` folder for your first schematic.

   在 `schematics/` 文件夹中，为你的第一个原理图创建一个 `ng-add/` 文件夹。

1. At the root level of the `schematics/` folder, create a `collection.json` file.

   在 `schematics/` 文件夹的根级，创建一个 `collection.json` 文件。

1. Edit the `collection.json` file to define the initial schema for your collection.

   编辑 `collection.json` 文件来定义你的集合的初始模式定义。

<code-example header="projects/my-lib/schematics/collection.json (Schematics Collection)" path="schematics-for-libraries/projects/my-lib/schematics/collection.1.json">
</code-example>

* The `$schema` path is relative to the Angular Devkit collection schema.

  `$schema` 路径是相对于 Angular Devkit 集合模式定义的。

* The `schematics` object describes the named schematics that are part of this collection.

  `schematics` 对象描述了该集合中的命名原理图。

* The first entry is for a schematic named `ng-add`. It contains the description, and points to the factory function that is called when your schematic is executed.

  第一个条目是名为 `ng-add` 的原理图。它包含了描述，并指向执行此原理图时要调用的工厂函数。

1. In your library project's `package.json` file, add a "schematics" entry with the path to your schema file.
   The Angular CLI uses this entry to find named schematics in your collection when it runs commands.

   在这个库项目的 `package.json` 文件中，添加一个 “schematics” 的条目，里面带有你的模式定义文件的路径。当 Angular CLI 运行命令时，会根据这个条目在你的集合中查找指定名字的原理图。

<code-example header="projects/my-lib/package.json (Schematics Collection Reference)" path="schematics-for-libraries/projects/my-lib/package.json" region="collection">
</code-example>

The initial schema that you have created tells the CLI where to find the schematic that supports the `ng add` command.
Now you are ready to create that schematic.

你所创建的初始模式告诉 CLI 在哪里可以找到支持 `ng add` 命令的原理图。现在，你已准备好创建该原理图了。

## Providing installation support

## 提供安装支持

A schematic for the `ng add` command can enhance the initial installation process for your users.
The following steps define this type of schematic.

`ng add` 命令的原理图可以增强用户的初始安装过程。可以按如下步骤定义这种原理图。

1. Go to the `<lib-root>/schematics/ng-add/` folder.

   进入 `<lib-root>/schematics/ng-add/` 目录。

1. Create the main file, `index.ts`.

   创建主文件 `index.ts`。

1. Open `index.ts` and add the source code for your schematic factory function.

   打开 `index.ts` 并添加原理图工厂函数的源代码。

<code-example header="projects/my-lib/schematics/ng-add/index.ts (ng-add Rule Factory)" path="schematics-for-libraries/projects/my-lib/schematics/ng-add/index.ts">
</code-example>

The only step needed to provide initial `ng add` support is to trigger an installation task using the `SchematicContext`.
The task uses the user's preferred package manager to add the library to the project's `package.json` configuration file, and install it in the project’s `node_modules` directory.

提供初始 `ng add` 支持所需的唯一步骤是使用 `SchematicContext` 来触发安装任务。该任务会借助用户首选的包管理器将该库添加到宿主项目的 `package.json` 配置文件中，并将其安装到该项目的 `node_modules` 目录下。

In this example, the function receives the current `Tree` and returns it without any modifications.
If you need to, do additional setup when your package is installed, such as generating files, updating configuration, or any other initial setup your library requires.

在这个例子中，该函数会接收当前的 `Tree` 并返回它而不作任何修改。如果需要，也可以在安装软件包时进行额外的设置，例如生成文件、更新配置、或者库所需的任何其它初始设置。

### Define dependency type

### 定义依赖类型

Use the `save` option of `ng-add` to configure if the library should be added to the `dependencies`, the `devDepedencies`, or not saved at all in the project's `package.json` configuration file.

如果该库应该添加到 `dependencies` 中、`devDepedencies` 中，或者不用保存到项目的 `package.json` 配置文件中，请使用 `ng-add` 的 `save` 选项进行配置

<code-example header="projects/my-lib/package.json (ng-add Reference)" path="schematics-for-libraries/projects/my-lib/package.json" region="ng-add">
</code-example>

Possible values are:

可能的值有：

  * `false` - Don't add the package to `package.json`

     `false` - 不把此包添加到 `package.json`

  * `true` - Add the package to the dependencies

     `true` - 把此包添加到 dependencies

  * `"dependencies"` - Add the package to the dependencies

     `"dependencies"` - 把此包添加到 dependencies

  * `"devDependencies"` - Add the package to the devDependencies

     `"devDependencies"` - 把此包添加到 devDependencies

## Building your schematics

## 构建你的原理图

To bundle your schematics together with your library, you must configure the library to build the schematics separately, then add them to the bundle.
You must build your schematics *after* you build your library, so they are placed in the correct directory.

要把你的原理图和库打包到一起，就必须把这个库配置成单独构建原理图，然后再把它们添加到发布包中。你必须*先构建库*再构建原理图，这样才能把它们放到正确的目录下。

* Your library needs a custom Typescript configuration file with instructions on how to compile your schematics into your distributed library.

  你的库需要一个自定义的 Typescript 配置文件，里面带有如何把原理图编译进库的发布版的一些指令。

* To add the schematics to the library bundle, add scripts to the library's `package.json` file.

  要把这些原理图添加到库的发布包中，就要把这些脚本添加到该库的 `package.json` 文件中。

Assume you have a library project `my-lib` in your Angular workspace.
To tell the library how to build the schematics, add a `tsconfig.schematics.json` file next to the generated `tsconfig.lib.json` file that configures the library build.

假设你在 Angular 工作区中有一个库项目 `my-lib`。要想告诉库如何构建原理图，就要在生成的 `tsconfig.lib.json` 库配置文件旁添加一个 `tsconfig.schematics.json` 文件。

1. Edit the `tsconfig.schematics.json` file to add the following content.

   编辑 `tsconfig.schematics.json` 文件，添加如下内容。

<code-example header="projects/my-lib/tsconfig.schematics.json (TypeScript Config)" path="schematics-for-libraries/projects/my-lib/tsconfig.schematics.json">
</code-example>

* The `rootDir` specifies that your `schematics/` folder contains the input files to be compiled.

    `rootDir` 指出在你的 `schematics/` 文件夹中包含要编译的输入文件。

* The `outDir` maps to the library's output folder. By default, this is the `dist/my-lib` folder at the root of your workspace.

  `outDir` 映射到了库的输出目录下。默认情况下，这是工作区根目录下的 `dist/my-lib` 文件夹。

1. To make sure your schematics source files get compiled into the library bundle, add the following scripts to the `package.json` file in your library project's root folder (`projects/my-lib`).

   要确保你的原理图源文件会被编译进库包中，请把下列脚本添加到库项目的根文件夹（`projects/my-lib`）下的 `package.json` 文件中。

<code-example header="projects/my-lib/package.json (Build Scripts)" path="schematics-for-libraries/projects/my-lib/package.json">
</code-example>

* The `build` script compiles your schematic using the custom `tsconfig.schematics.json` file.

  `build` 脚本使用自定义的 `tsconfig.schematics.json` 文件来编译你的原理图。

<<<<<<< HEAD
* The `copy:*` statements copy compiled schematic files into the proper locations in the library output folder in order to preserve the file structure.

  `copy:*` 语句将已编译的原理图文件复制到库的输出目录下的正确位置，以保持目录的结构。

* The `postbuild` script copies the schematic files after the `build` script completes.

  `postbuild` 脚本会在 `build` 脚本完成后复制原理图文件。
=======
    * The `build` script compiles your schematic using the custom `tsconfig.schematics.json` file.
    * The `postbuild` script copies the schematic files after the `build` script completes.
    * Both the `build` and the `postbuild` scripts require dependencies that are found in their parent directory.
      They can be installed by running `npm install` prior to running the scripts.
>>>>>>> 8ebc946c

## Providing generation support

## 提供生成器支持

You can add a named schematic to your collection that lets your users use the `ng generate` command to create an artifact that is defined in your library.

你可以把一个命名原理图添加到集合中，让你的用户可以使用 `ng generate` 命令来创建你在库中定义的工件。

We'll assume that your library defines a service, `my-service`, that requires some setup. You want your users to be able to generate it using the following CLI command.

我们假设你的库定义了一项需要进行某些设置的服务 `my-service`。你希望用户能够用下面的 CLI 命令来生成它。

<code-example language="bash">
ng generate my-lib:my-service
</code-example>

To begin, create a new subfolder, `my-service`, in the `schematics` folder.

首先，在 `schematics` 文件夹中新建一个子文件夹 `my-service`。

### Configure the new schematic

### 配置新的原理图

When you add a schematic to the collection, you have to point to it in the collection's schema, and provide configuration files to define options that a user can pass to the command.

当你要把一个原理图添加到集合中时，就必须在该集合的模式中指向它，并提供一些配置文件来定义用户可以传给该命令的选项。

1. Edit the `schematics/collection.json` file to point to the new schematic subfolder, and include a pointer to a schema file that specifies inputs for the new schematic.

   编辑一下 `schematics/collection.json` 文件，指向新的原理图子文件夹，并附上一个指向模式文件的指针，该文件将会指定新原理图的输入。

<code-example header="projects/my-lib/schematics/collection.json (Schematics Collection)" path="schematics-for-libraries/projects/my-lib/schematics/collection.json">
</code-example>

1. Go to the `<lib-root>/schematics/my-service/` folder.

   进入 `<lib-root>/schematics/my-service/` 目录。

1. Create a `schema.json` file and define the available options for the schematic.

   创建一个 `schema.json` 文件并定义该原理图的可用选项。

<code-example header="projects/my-lib/schematics/my-service/schema.json (Schematic JSON Schema)" path="schematics-for-libraries/projects/my-lib/schematics/my-service/schema.json">
</code-example>

* *id*: A unique ID for the schema in the collection.

  *id*：这个模式定义在集合中的唯一 ID。

* *title*: A human-readable description of the schema.

  *title*：一个人类可读的模式描述。

* *type*: A descriptor for the type provided by the properties.

  *type*：由这些属性提供的类型描述符。

* *properties*: An object that defines the available options for the schematic.

  *properties*：一个定义该原理图可用选项的对象。

Each option associates key with a type, description, and optional alias.
  The type defines the shape of the value you expect, and the description is displayed when the user requests usage help for your schematic.

  每个选项都会把 key 与类型、描述和一个可选的别名关联起来。该类型定义了你所期望的值的形态，并在用户请求你的原理图给出用法帮助时显示这份描述。

See the workspace schema for additional customizations for schematic options.

  关于原理图的更多自定义选项，请参阅工作区的模式定义。

1. Create a `schema.ts` file and define an interface that stores the values of the options defined in the `schema.json` file.

   创建一个 `schema.ts` 文件，并定义一个接口，用于存放 `schema.json` 文件中定义的各个选项的值。

<code-example header="projects/my-lib/schematics/my-service/schema.ts (Schematic Interface)" path="schematics-for-libraries/projects/my-lib/schematics/my-service/schema.ts">
</code-example>

* *name*: The name you want to provide for the created service.

  *name*：你要为创建的这个服务指定的名称。

* *path*: Overrides the path provided to the schematic. The default path value is based on the current working directory.

  *path*：覆盖为原理图提供的路径。默认情况下，路径是基于当前工作目录的。

* *project*: Provides a specific project to run the schematic on. In the schematic, you can provide a default if the option is not provided by the user.

  *project*：提供一个具体项目来运行原理图。在原理图中，如果用户没有给出该选项，你可以提供一个默认值。

### Add template files

### 添加模板文件

To add artifacts to a project, your schematic needs its own template files.
Schematic templates support special syntax to execute code and variable substitution.

要把工件添加到项目中，你的原理图就需要自己的模板文件。原理图模板支持特殊的语法来执行代码和变量替换。

1. Create a `files/` folder inside the `schematics/my-service/` folder.

   在 `schematics/my-service/` 目录下创建一个 `files/` 文件夹。

1. Create a file named `__name@dasherize__.service.ts.template` that defines a template to use for generating files. This template will generate a service that already has Angular's `HttpClient` injected into its constructor.

   创建一个名叫 `__name@dasherize__.service.ts.template` 的文件，它定义了一个可以用来生成文件的模板。这里的模板会生成一个已把 Angular 的 `HttpClient` 注入到其构造函数中的服务。

<code-example lang="ts" header="projects/my-lib/schematics/my-service/files/__name@dasherize__.service.ts.template (Schematic Template)">

import { Injectable } from '@angular/core';
import { HttpClient } from '@angular/common/http';

@Injectable({
  providedIn: 'root'
})
export class <%= classify(name) %>Service {
  constructor(private http: HttpClient) { }
}

</code-example>

* The `classify` and `dasherize` methods are utility functions that your schematic uses to transform your source template and filename.

  `classify` 和 `dasherize` 方法是实用函数，你的原理图会用它们来转换你的模板源码和文件名。

* The `name` is provided as a property from your factory function. It is the same `name` you defined in the schema.

  `name` 是工厂函数提供的一个属性。它与你在模式中定义的 `name` 是一样的。

### Add the factory function

### 添加工厂函数

Now that you have the infrastructure in place, you can define the main function that performs the modifications you need in the user's project.

现在，你已经有了基础设施，可以开始定义一个 main 函数来执行要对用户项目做的各种修改了。

The Schematics framework provides a file templating system, which supports both path and content templates.
The system operates on placeholders defined inside files or paths that loaded in the input `Tree`.
It fills these in using values passed into the `Rule`.

Schematics 框架提供了一个文件模板系统，它支持路径和内容模板。系统会操作在这个输入文件树（`Tree`）中加载的文件内或路径中定义的占位符，用传给 `Rule` 的值来填充它们。

For details of these data structures and syntax, see the [Schematics README](https://github.com/angular/angular-cli/blob/master/packages/angular_devkit/schematics/README.md).

关于这些数据结构和语法的详细信息，请参阅 [Schematics 的 README](https://github.com/angular/angular-cli/blob/master/packages/angular_devkit/schematics/README.md)。

1. Create the main file `index.ts` and add the source code for your schematic factory function.

   创建主文件 `index.ts` 并为你的原理图工厂函数添加源代码。

1. First, import the schematics definitions you will need. The Schematics framework offers many utility functions to create and use rules when running a schematic.

   首先，导入你需要的原理图定义。Schematics 框架提供了许多实用函数来创建规则或在执行原理图时和使用规则。

<code-example header="projects/my-lib/schematics/my-service/index.ts (Imports)" path="schematics-for-libraries/projects/my-lib/schematics/my-service/index.ts" region="schematics-imports">
</code-example>

1. Import the defined schema interface that provides the type information for your schematic's options.

   导入已定义的模式接口，它会为你的原理图选项提供类型信息。

<code-example header="projects/my-lib/schematics/my-service/index.ts (Schema Import)" path="schematics-for-libraries/projects/my-lib/schematics/my-service/index.ts" region="schema-imports">
</code-example>

1. To build up the generation schematic, start with an empty rule factory.

   要想构建 "生成器原理图"，我们从一个空白的规则工厂开始。

<code-example header="projects/my-lib/schematics/my-service/index.ts (Initial Rule)" path="schematics-for-libraries/projects/my-lib/schematics/my-service/index.1.ts" region="factory">
</code-example>

This rule factory returns the tree without modification.
The options are the option values passed through from the `ng generate` command.

这个规则工厂返回树而不做任何修改。这些选项都是从 `ng generate` 命令传过来的选项值。

## Define a generation rule

## 定义一个生成器规则

You now have the framework in place for creating the code that actually modifies the user's application to set it up for the service defined in your library.

你现在有了一个框架，可用来创建一些真正修改用户程序的代码，以便对库中定义的服务进行设置。

The Angular workspace where the user installed your library contains multiple projects (applications and libraries).
The user can specify the project on the command line, or let it default.
In either case, your code needs to identify the specific project to which this schematic is being applied, so that you can retrieve information from the project configuration.

用户安装过此库的 Angular 工作区中会包含多个项目（应用和库）。用户可以在命令行中指定一个项目，也可以使用它的默认值。在任何一种情况下，你的代码都需要知道应该在哪个项目上应用此原理图，这样才能从该项目的配置中检索信息。

Do this using the `Tree` object that is passed in to the factory function.
The `Tree` methods give you access to the complete file tree in your workspace, letting you read and write files during the execution of the schematic.

可以使用传给工厂函数的 `Tree` 对象来做到这一点。通过 `Tree` 的一些方法，你可以访问此工作区的完整文件树，以便在运行原理图时读写文件。

### Get the project configuration

### 获取项目配置

1. To determine the destination project, use the `workspaces.readWorkspace` method to read the contents of the workspace configuration file, `angular.json`.
   To use `workspaces.readWorkspace` you need to create a `workspaces.WorkspaceHost` from the `Tree`.
   Add the following code to your factory function.

   要确定目标项目，可以使用 `workspaces.readWorkspace` 方法在工作区的根目录下读取工作区配置文件 `angular.json` 的内容。要想使用 `workspaces.readWorkspace`，你要先从这个 `Tree` 创建出一个 `workspaces.WorkspaceHost`。
   将以下代码添加到工厂函数中。

<code-example header="projects/my-lib/schematics/my-service/index.ts (Schema Import)" path="schematics-for-libraries/projects/my-lib/schematics/my-service/index.ts" region="workspace">
</code-example>

 Be sure to check that the context exists and throw the appropriate error.

  一定要检查此上下文是否存在，并抛出相应的错误。

1. The `workspace.extensions` property includes a `defaultProject` value for determining which project to use if not provided.
   You will use that value as a fallback, if no project is explicitly specified in the `ng generate` command.

   此 `workspace.extensions` 属性中包含一个 `defaultProject` 值，用来确定如果没有提供该参数，要使用哪个项目。如果 `ng generate` 命令中没有明确指定任何项目，就会把它作为后备值。

<code-example header="projects/my-lib/schematics/my-service/index.ts (Default Project)" path="schematics-for-libraries/projects/my-lib/schematics/my-service/index.ts" region="project-fallback">
</code-example>

1. Now that you have the project name, use it to retrieve the project-specific configuration information.

   现在你有了项目名称，用它来检索指定项目的配置信息。

<code-example header="projects/my-lib/schematics/my-service/index.ts (Project)" path="schematics-for-libraries/projects/my-lib/schematics/my-service/index.ts" region="project-info">
</code-example>

   The `workspace.projects` object contains all the project-specific configuration information.

   此 `workspace.projects` 对象包含指定项目的全部配置信息。

1. The `options.path` determines where the schematic template files are moved to once the schematic is applied.

   `options.path` 决定了应用原理图之后，要把原理图模板文件移动到的位置。

   The `path` option in the schematic's schema is substituted by default with the current working directory.
   If the `path` is not defined, use the `sourceRoot` from the project configuration along with the `projectType`.

   原理图模式中的 `path` 选项默认会替换为当前工作目录。如果未定义 `path`，就使用项目配置中的 `sourceRoot` 和 `projectType` 来确定。

<code-example header="projects/my-lib/schematics/my-service/index.ts (Project Info)" path="schematics-for-libraries/projects/my-lib/schematics/my-service/index.ts" region="path">
</code-example>

### Define the rule

### 定义规则

A `Rule` can use external template files, transform them, and return another `Rule` object with the transformed template. Use the templating to generate any custom files required for your schematic.

`Rule` 可以使用外部模板文件，对它们进行转换，并使用转换后的模板返回另一个 `Rule` 对象。可以用模板来生成原理图所需的任意自定义文件。

1. Add the following code to your factory function.

   将以下代码添加到工厂函数中。

<code-example header="projects/my-lib/schematics/my-service/index.ts (Template transform)" path="schematics-for-libraries/projects/my-lib/schematics/my-service/index.ts" region="template">
</code-example>

* The `apply()` method applies multiple rules to a source and returns the transformed source. It takes 2 arguments, a source and an array of rules.

  `apply()` 方法会把多个规则应用到源码中，并返回转换后的源代码。它需要两个参数，一个源代码和一个规则数组。

* The `url()` method reads source files from your filesystem, relative to the schematic.

  `url()` 方法会从文件系统中相对于原理图的路径下读取源文件。

* The `applyTemplates()` method receives an argument of methods and properties you want make available to the schematic template and the schematic filenames. It returns a `Rule`. This is where you define the `classify()` and `dasherize()` methods, and the `name` property.

  `applyTemplates()` 方法会接收一个参数，它的方法和属性可用在原理图模板和原理图文件名上。它返回一条 `Rule`。你可以在这里定义 `classify()` 和 `dasherize()` 方法，以及 `name` 属性。

* The `classify()` method takes a value and returns the value in title case. For example, if the provided name is `my service`, it is returned as `MyService`

  `classify()` 方法接受一个值，并返回标题格式（title case）的值。比如，如果提供的名字是 `my service`，它就会返回 `MyService`。

* The `dasherize()` method takes a value and returns the value in dashed and lowercase. For example, if the provided name is MyService, it is returned as `my-service`.

  `dasherize()` 方法接受一个值，并以中线分隔并小写的形式返回值。比如，如果提供的名字是 MyService，它就会返回 “my-service” 的形式。

* The `move` method moves the provided source files to their destination when the schematic is applied.

  当应用了此原理图之后，`move` 方法会把所提供的源文件移动到目的地。

1. Finally, the rule factory must return a rule.

   最后，规则工厂必须返回一条规则。

<code-example header="projects/my-lib/schematics/my-service/index.ts (Chain Rule)" path="schematics-for-libraries/projects/my-lib/schematics/my-service/index.ts" region="chain">
</code-example>

  The `chain()` method lets you combine multiple rules into a single rule, so that you can perform multiple operations in a single schematic.
    Here you are only merging the template rules with any code executed by the schematic.

  该 `chain()` 方法允许你把多个规则组合到一个规则中，这样就可以在一个原理图中执行多个操作。这里你只是把模板规则和原理图要执行的代码合并在一起。

See a complete example of the following schematic rule function.

请看原理图规则函数的一个完整例子。

<code-example header="projects/my-lib/schematics/my-service/index.ts" path="schematics-for-libraries/projects/my-lib/schematics/my-service/index.ts">
</code-example>

For more information about rules and utility methods, see [Provided Rules](https://github.com/angular/angular-cli/tree/master/packages/angular_devkit/schematics#provided-rules).

关于规则和实用工具方法的详细信息，请参阅[预定义规则](https://github.com/angular/angular-cli/tree/master/packages/angular_devkit/schematics#provided-rules)。

## Running your library schematic

## 运行你的库原理图

After you build your library and schematics, you can install the schematics collection to run against your project. The following steps show you how to generate a service using the schematic you created earlier.

在构建库和原理图之后，你就可以安装一个原理图集合来运行你的项目了。下面的步骤介绍了如何使用上面创建的原理图来生成服务。

### Build your library and schematics

### 构建你的库和原理图

From the root of your workspace, run the `ng build` command for your library.

在工作区的根目录下，运行库的 `ng build` 命令。

<code-example language="bash">

  ng build my-lib

</code-example>

Then, you change into your library directory to build the schematic

然后，进入库目录，构建原理图

<code-example language="bash">

  cd projects/my-lib
  npm run build

</code-example>

### Link the library

### 链接这个库

Your library and schematics are packaged and placed in the `dist/my-lib` folder at the root of your workspace. For running the schematic, you need to link the library into your `node_modules` folder. From the root of your workspace, run the `npm link` command with the path to your distributable library.

这些库和原理图都已打包好了，就放在你工作区根目录下的 `dist/my-lib` 文件夹中。要运行这个原理图，你需要把这个库链接到 `node_modules` 文件夹中。在工作区的根目录下，运行 `npm link` 命令，并把你的可分发库的路径作为参数。

<code-example language="bash">

npm link dist/my-lib

</code-example>

### Run the schematic

### 运行原理图

Now that your library is installed, run the schematic using the `ng generate` command.

现在你的库已经安装完毕，可以使用 `ng generate` 命令来运行原理图了。

<code-example language="bash">

ng generate my-lib:my-service --name my-data

</code-example>

In the console, you see that the schematic was run and the `my-data.service.ts` file was created in your application folder.

在控制台中，你会看到原理图已经运行过了，`my-data.service.ts` 文件被创建在了你的 app 文件夹中。

<code-example language="bash" hideCopy="true">

CREATE src/app/my-data.service.ts (208 bytes)

</code-example><|MERGE_RESOLUTION|>--- conflicted
+++ resolved
@@ -178,24 +178,18 @@
 <code-example header="projects/my-lib/package.json (Build Scripts)" path="schematics-for-libraries/projects/my-lib/package.json">
 </code-example>
 
-* The `build` script compiles your schematic using the custom `tsconfig.schematics.json` file.
-
-  `build` 脚本使用自定义的 `tsconfig.schematics.json` 文件来编译你的原理图。
-
-<<<<<<< HEAD
-* The `copy:*` statements copy compiled schematic files into the proper locations in the library output folder in order to preserve the file structure.
-
-  `copy:*` 语句将已编译的原理图文件复制到库的输出目录下的正确位置，以保持目录的结构。
-
-* The `postbuild` script copies the schematic files after the `build` script completes.
-
-  `postbuild` 脚本会在 `build` 脚本完成后复制原理图文件。
-=======
     * The `build` script compiles your schematic using the custom `tsconfig.schematics.json` file.
+
+      `build` 脚本使用自定义的 `tsconfig.schematics.json` 文件来编译你的原理图。
+
     * The `postbuild` script copies the schematic files after the `build` script completes.
+
+      `postbuild` 脚本会在 `build` 脚本完成后复制原理图文件。
+
     * Both the `build` and the `postbuild` scripts require dependencies that are found in their parent directory.
       They can be installed by running `npm install` prior to running the scripts.
->>>>>>> 8ebc946c
+
+     `build` 和 `postbuild` 脚本都需要用到其父目录中找到的依赖项。这些依赖项可以通过在运行这些脚本之前运行 `npm install` 来安装。
 
 ## Providing generation support
 
