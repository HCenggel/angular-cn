--- conflicted
+++ resolved
@@ -39,7 +39,6 @@
 
 1. Edit the `collection.json` file to define the initial schema for your collection.
 
-<<<<<<< HEAD
    编辑 `collection.json` 文件来定义你的集合的初始模式定义。
 
 <code-example header="projects/my-lib/schematics/collection.json (Schematics Collection)" path="schematics-for-libraries/projects/my-lib/schematics/collection.1.json">
@@ -56,27 +55,14 @@
 * The first entry is for a schematic named `ng-add`. It contains the description, and points to the factory function that is called when your schematic is executed.
 
   第一个条目是名为 `ng-add` 的原理图。它包含了描述，并指向执行此原理图时要调用的工厂函数。
-=======
-    <code-example header="projects/my-lib/schematics/collection.json (Schematics Collection)" path="schematics-for-libraries/projects/my-lib/schematics/collection.1.json">
-    </code-example>
-
-    * The `$schema` path is relative to the Angular Devkit collection schema.
-    * The `schematics` object describes the named schematics that are part of this collection.
-    * The first entry is for a schematic named `ng-add`. It contains the description, and points to the factory function that is called when your schematic is executed.
->>>>>>> d7454a16
 
 1. In your library project's `package.json` file, add a "schematics" entry with the path to your schema file.
    The Angular CLI uses this entry to find named schematics in your collection when it runs commands.
 
-<<<<<<< HEAD
    在这个库项目的 `package.json` 文件中，添加一个 “schematics” 的条目，里面带有你的模式定义文件的路径。当 Angular CLI 运行命令时，会根据这个条目在你的集合中查找指定名字的原理图。
 
 <code-example header="projects/my-lib/package.json (Schematics Collection Reference)" path="schematics-for-libraries/projects/my-lib/package.json" region="collection">
 </code-example>
-=======
-    <code-example header="projects/my-lib/package.json (Schematics Collection Reference)" path="schematics-for-libraries/projects/my-lib/package.json" region="collection">
-    </code-example>
->>>>>>> d7454a16
 
 The initial schema that you have created tells the CLI where to find the schematic that supports the `ng add` command.
 Now you are ready to create that schematic.
@@ -90,15 +76,11 @@
 A schematic for the `ng add` command can enhance the initial installation process for your users.
 The following steps will define this type of schematic.
 
-<<<<<<< HEAD
 `ng add` 命令的原理图可以增强用户的初始安装过程。可以按如下步骤定义这种原理图。
 
-1. Go to the <lib-root>/schematics/ng-add/ folder.
-=======
 1. Go to the `<lib-root>/schematics/ng-add/` folder.
->>>>>>> d7454a16
-
-   进入 <lib-root>/schematics/ng-add/ 目录。
+
+   进入 `<lib-root>/schematics/ng-add/` 目录。
 
 1. Create the main file, `index.ts`.
 
@@ -106,15 +88,10 @@
 
 1. Open `index.ts` and add the source code for your schematic factory function.
 
-<<<<<<< HEAD
    打开 `index.ts` 并添加原理图工厂函数的源代码。
 
 <code-example header="projects/my-lib/schematics/ng-add/index.ts (ng-add Rule Factory)" path="schematics-for-libraries/projects/my-lib/schematics/ng-add/index.ts">
 </code-example>
-=======
-    <code-example header="projects/my-lib/schematics/ng-add/index.ts (ng-add Rule Factory)" path="schematics-for-libraries/projects/my-lib/schematics/ng-add/index.ts">
-    </code-example>
->>>>>>> d7454a16
 
 The only step needed to provide initial `ng add` support is to trigger an installation task using the `SchematicContext`.
 The task uses the user's preferred package manager to add the library to the project's `package.json` configuration file, and install it in the project’s `node_modules` directory.
@@ -139,16 +116,12 @@
 
 Possible values are:
 
-<<<<<<< HEAD
 可能的值有：
 
-  * `false` - Don't add the package to package.json
-
-     `false` - 不把此包添加到 package.json
-
-=======
   * `false` - Don't add the package to `package.json`
->>>>>>> d7454a16
+
+     `false` - 不把此包添加到 `package.json`
+
   * `true` - Add the package to the dependencies
 
      `true` - 把此包添加到 dependencies
@@ -185,7 +158,6 @@
 
 1. Edit the `tsconfig.schematics.json` file to add the following content.
 
-<<<<<<< HEAD
    编辑 `tsconfig.schematics.json` 文件，添加如下内容。
 
 <code-example header="projects/my-lib/tsconfig.schematics.json (TypeScript Config)" path="schematics-for-libraries/projects/my-lib/tsconfig.schematics.json">
@@ -193,7 +165,7 @@
 
 * The `rootDir` specifies that your `schematics/` folder contains the input files to be compiled.
 
-  `rootDir` 指出在你的 `schematics/` 文件夹中包含要编译的输入文件。
+    `rootDir` 指出在你的 `schematics/` 文件夹中包含要编译的输入文件。
 
 * The `outDir` maps to the library's output folder. By default, this is the `dist/my-lib` folder at the root of your workspace.
 
@@ -217,23 +189,6 @@
 * The `postbuild` script copies the schematic files after the `build` script completes.
 
   `postbuild` 脚本会在 `build` 脚本完成后复制原理图文件。
-=======
-    <code-example header="projects/my-lib/tsconfig.schematics.json (TypeScript Config)" path="schematics-for-libraries/projects/my-lib/tsconfig.schematics.json">
-    </code-example>
-
-    * The `rootDir` specifies that your `schematics/` folder contains the input files to be compiled.
-
-    * The `outDir` maps to the library's output folder. By default, this is the `dist/my-lib` folder at the root of your workspace.
-
-1. To make sure your schematics source files get compiled into the library bundle, add the following scripts to the `package.json` file in your library project's root folder (`projects/my-lib`).
-
-    <code-example header="projects/my-lib/package.json (Build Scripts)" path="schematics-for-libraries/projects/my-lib/package.json">
-    </code-example>
-
-    * The `build` script compiles your schematic using the custom `tsconfig.schematics.json` file.
-    * The `copy:*` statements copy compiled schematic files into the proper locations in the library output folder in order to preserve the file structure.
-    * The `postbuild` script copies the schematic files after the `build` script completes.
->>>>>>> d7454a16
 
 ## Providing generation support
 
@@ -265,15 +220,10 @@
 
 1. Edit the `schematics/collection.json` file to point to the new schematic subfolder, and include a pointer to a schema file that will specify inputs for the new schematic.
 
-<<<<<<< HEAD
    编辑一下 `schematics/collection.json` 文件，指向新的原理图子文件夹，并附上一个指向模式文件的指针，该文件将会指定新原理图的输入。
 
 <code-example header="projects/my-lib/schematics/collection.json (Schematics Collection)" path="schematics-for-libraries/projects/my-lib/schematics/collection.json">
 </code-example>
-=======
-    <code-example header="projects/my-lib/schematics/collection.json (Schematics Collection)" path="schematics-for-libraries/projects/my-lib/schematics/collection.json">
-    </code-example>
->>>>>>> d7454a16
 
 1. Go to the `<lib-root>/schematics/my-service/` folder.
 
@@ -281,7 +231,6 @@
 
 1. Create a `schema.json` file and define the available options for the schematic.
 
-<<<<<<< HEAD
    创建一个 `schema.json` 文件并定义该原理图的可用选项。
 
 <code-example header="projects/my-lib/schematics/my-service/schema.json (Schematic JSON Schema)" path="schematics-for-libraries/projects/my-lib/schematics/my-service/schema.json">
@@ -302,15 +251,6 @@
 * *properties*: An object that defines the available options for the schematic.
 
   *properties*：一个定义该原理图可用选项的对象。
-=======
-    <code-example header="projects/my-lib/schematics/my-service/schema.json (Schematic JSON Schema)" path="schematics-for-libraries/projects/my-lib/schematics/my-service/schema.json">
-    </code-example>
-
-    * *id*: A unique id for the schema in the collection.
-    * *title*: A human-readable description of the schema.
-    * *type*: A descriptor for the type provided by the properties.
-    * *properties*: An object that defines the available options for the schematic.
->>>>>>> d7454a16
 
 Each option associates key with a type, description, and optional alias.
   The type defines the shape of the value you expect, and the description is displayed when the user requests usage help for your schematic.
@@ -323,7 +263,6 @@
 
 1. Create a `schema.ts` file and define an interface that stores the values of the options defined in the `schema.json` file.
 
-<<<<<<< HEAD
    创建一个 `schema.ts` 文件，并定义一个接口，用于存放 `schema.json` 文件中定义的各个选项的值。
 
 <code-example header="projects/my-lib/schematics/my-service/schema.ts (Schematic Interface)" path="schematics-for-libraries/projects/my-lib/schematics/my-service/schema.ts">
@@ -340,14 +279,6 @@
 * *project*: Provides a specific project to run the schematic on. In the schematic, you can provide a default if the option is not provided by the user.
 
   *project*：提供一个具体项目来运行原理图。在原理图中，如果用户没有给出该选项，你可以提供一个默认值。
-=======
-    <code-example header="projects/my-lib/schematics/my-service/schema.ts (Schematic Interface)" path="schematics-for-libraries/projects/my-lib/schematics/my-service/schema.ts">
-    </code-example>
-
-    * *name*: The name you want to provide for the created service.
-    * *path*: Overrides the path provided to the schematic. The default path value is based on the current working directory.
-    * *project*: Provides a specific project to run the schematic on. In the schematic, you can provide a default if the option is not provided by the user.
->>>>>>> d7454a16
 
 ### Add template files
 
@@ -412,7 +343,6 @@
 
 1. First, import the schematics definitions you will need. The Schematics framework offers many utility functions to create and use rules when running a schematic.
 
-<<<<<<< HEAD
    首先，导入你需要的原理图定义。Schematics 框架提供了许多实用函数来创建规则或在执行原理图时和使用规则。
 
 <code-example header="projects/my-lib/schematics/my-service/index.ts (Imports)" path="schematics-for-libraries/projects/my-lib/schematics/my-service/index.ts" region="schematics-imports">
@@ -431,25 +361,11 @@
 
 <code-example header="projects/my-lib/schematics/my-service/index.ts (Initial Rule)" path="schematics-for-libraries/projects/my-lib/schematics/my-service/index.1.ts" region="factory">
 </code-example>
-=======
-    <code-example header="projects/my-lib/schematics/my-service/index.ts (Imports)" path="schematics-for-libraries/projects/my-lib/schematics/my-service/index.ts" region="schematics-imports">
-    </code-example>
-
-1. Import the defined schema interface that provides the type information for your schematic's options.
-
-    <code-example header="projects/my-lib/schematics/my-service/index.ts (Schema Import)" path="schematics-for-libraries/projects/my-lib/schematics/my-service/index.ts" region="schema-imports">
-    </code-example>
-
-1. To build up the generation schematic, start with an empty rule factory.
-
-    <code-example header="projects/my-lib/schematics/my-service/index.ts (Initial Rule)" path="schematics-for-libraries/projects/my-lib/schematics/my-service/index.1.ts" region="factory">
-    </code-example>
->>>>>>> d7454a16
 
 This rule factory returns the tree without modification.
 The options are the option values passed through from the `ng generate` command.
 
-这个简单的规则工厂返回树而不做任何修改。这些选项都是从 `ng generate` 命令传过来的选项值。
+这个规则工厂返回树而不做任何修改。这些选项都是从 `ng generate` 命令传过来的选项值。
 
 ## Define a generation rule
 
@@ -478,28 +394,20 @@
    To use `workspaces.readWorkspace` you need to create a `workspaces.WorkspaceHost` from the `Tree`.
    Add the following code to your factory function.
 
-<<<<<<< HEAD
    要确定目标项目，可以使用 `workspaces.readWorkspace` 方法在工作空间的根目录下读取工作空间配置文件 `angular.json` 的内容。要想使用 `workspaces.readWorkspace`，你要先从这个 `Tree` 创建出一个 `workspaces.WorkspaceHost`。
    将以下代码添加到工厂函数中。
 
 <code-example header="projects/my-lib/schematics/my-service/index.ts (Schema Import)" path="schematics-for-libraries/projects/my-lib/schematics/my-service/index.ts" region="workspace">
 </code-example>
 
-* Be sure to check that the context exists and throw the appropriate error.
+ Be sure to check that the context exists and throw the appropriate error.
 
   一定要检查此上下文是否存在，并抛出相应的错误。
-=======
-    <code-example header="projects/my-lib/schematics/my-service/index.ts (Schema Import)" path="schematics-for-libraries/projects/my-lib/schematics/my-service/index.ts" region="workspace">
-    </code-example>
-
-    Be sure to check that the context exists and throw the appropriate error.
->>>>>>> d7454a16
 
 1. The `workspace.extensions` property includes a `defaultProject` value for determining which project to use if not provided.
    We will use that value as a fallback, if no project is explicitly specified in the `ng generate` command.
 
-<<<<<<< HEAD
-   此 `WorkspaceDefinition` 的 `extensions` 属性中包含一个 `defaultProject` 值，用来确定如果没有提供该参数，要使用哪个项目。如果 `ng generate` 命令中没有明确指定任何项目，我们就会把它作为后备值。
+   此 `workspace.extensions` 属性中包含一个 `defaultProject` 值，用来确定如果没有提供该参数，要使用哪个项目。如果 `ng generate` 命令中没有明确指定任何项目，我们就会把它作为后备值。
 
 <code-example header="projects/my-lib/schematics/my-service/index.ts (Default Project)" path="schematics-for-libraries/projects/my-lib/schematics/my-service/index.ts" region="project-fallback">
 </code-example>
@@ -510,19 +418,10 @@
 
 <code-example header="projects/my-lib/schematics/my-service/index.ts (Project)" path="schematics-for-libraries/projects/my-lib/schematics/my-service/index.ts" region="project-info">
 </code-example>
-=======
-    <code-example header="projects/my-lib/schematics/my-service/index.ts (Default Project)" path="schematics-for-libraries/projects/my-lib/schematics/my-service/index.ts" region="project-fallback">
-    </code-example>
-
-1. Now that you have the project name, use it to retrieve the project-specific configuration information.
-
-    <code-example header="projects/my-lib/schematics/my-service/index.ts (Project)" path="schematics-for-libraries/projects/my-lib/schematics/my-service/index.ts" region="project-info">
-    </code-example>
->>>>>>> d7454a16
 
    The `workspace.projects` object contains all the project-specific configuration information.
 
-   `workspace projects` 对象包含指定项目的全部配置信息。
+   此 `workspace.projects` 对象包含指定项目的全部配置信息。
 
 1. The `options.path` determines where the schematic template files are moved to once the schematic is applied.
 
@@ -531,15 +430,10 @@
    The `path` option in the schematic's schema is substituted by default with the current working directory.
    If the `path` is not defined, use the `sourceRoot` from the project configuration along with the `projectType`.
 
-<<<<<<< HEAD
    原理图模式中的 `path` 选项默认会替换为当前工作目录。如果未定义 `path`，就使用项目配置中的 `sourceRoot` 和 `projectType` 来确定。
 
 <code-example header="projects/my-lib/schematics/my-service/index.ts (Project Info)" path="schematics-for-libraries/projects/my-lib/schematics/my-service/index.ts" region="path">
 </code-example>
-=======
-    <code-example header="projects/my-lib/schematics/my-service/index.ts (Project Info)" path="schematics-for-libraries/projects/my-lib/schematics/my-service/index.ts" region="path">
-    </code-example>
->>>>>>> d7454a16
 
 ### Define the rule
 
@@ -551,7 +445,6 @@
 
 1. Add the following code to your factory function.
 
-<<<<<<< HEAD
    将以下代码添加到工厂函数中。
 
 <code-example header="projects/my-lib/schematics/my-service/index.ts (Template transform)" path="schematics-for-libraries/projects/my-lib/schematics/my-service/index.ts" region="template">
@@ -587,33 +480,13 @@
 
 <code-example header="projects/my-lib/schematics/my-service/index.ts (Chain Rule)" path="schematics-for-libraries/projects/my-lib/schematics/my-service/index.ts" region="chain">
 </code-example>
-=======
-    <code-example header="projects/my-lib/schematics/my-service/index.ts (Template transform)" path="schematics-for-libraries/projects/my-lib/schematics/my-service/index.ts" region="template">
-    </code-example>
-
-    * The `apply()` method applies multiple rules to a source and returns the transformed source. It takes 2 arguments, a source and an array of rules.
-    * The `url()` method reads source files from your filesystem, relative to the schematic.
-    * The `applyTemplates()` method receives an argument of methods and properties you want make available to the schematic template and the schematic filenames. It returns a `Rule`. This is where you define the `classify()` and `dasherize()` methods, and the `name` property.
-    * The `classify()` method takes a value and returns the value in title case. For example, if the provided name is `my service`, it is returned as `MyService`
-    * The `dasherize()` method takes a value and returns the value in dashed and lowercase. For example, if the provided name is MyService, it is returned as `my-service`.
-    * The `move` method moves the provided source files to their destination when the schematic is applied.
-
-1. Finally, the rule factory must return a rule.
-
-    <code-example header="projects/my-lib/schematics/my-service/index.ts (Chain Rule)" path="schematics-for-libraries/projects/my-lib/schematics/my-service/index.ts" region="chain">
-    </code-example>
->>>>>>> d7454a16
-
-    The `chain()` method allows you to combine multiple rules into a single rule, so that you can perform multiple operations in a single schematic.
+
+  The `chain()` method allows you to combine multiple rules into a single rule, so that you can perform multiple operations in a single schematic.
     Here you are only merging the template rules with any code executed by the schematic.
 
-<<<<<<< HEAD
-  `chain()` 方法允许你把多个规则组合到一个规则中，这样就可以在一个原理图中执行多个操作。这里你只是把模板规则和原理图要执行的代码合并在一起。
-
-See a complete exampled of the schematic rule function.
-=======
+  该 `chain()` 方法允许你把多个规则组合到一个规则中，这样就可以在一个原理图中执行多个操作。这里你只是把模板规则和原理图要执行的代码合并在一起。
+
 See a complete example of the schematic rule function below.
->>>>>>> d7454a16
 
 请看原理图规则函数的一个完整例子。
 
