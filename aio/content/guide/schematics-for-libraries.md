# Schematics for libraries

# 库的原理图

When you create an Angular library, you can provide and package it with schematics that integrate it with the Angular CLI.
With your schematics, your users can use `ng add` to install an initial version of your library,
`ng generate` to create artifacts defined in your library, and `ng update` to adjust their project for a new version of your library that introduces breaking changes.

当创建 Angular 库时，你可以为同时为它打包进一组原理图，并把它与 Angular CLI 集成在一起。借助原理图，用户可以用 `ng add` 来安装你这个库的初始版本，可以用 `ng generate` 来创建你在库中定义的一些工件，可以用 `ng update` 来调整他们的项目，以支持你在库的新版本中引入的重大变更。

All three types of schematics can be part of a collection that you package with your library.

这三种原理图都可以作为你打包进库中的集合的一部分。

Download the <live-example downloadOnly>library schematics project</live-example> for a completed example of the steps below.

下载<live-example downloadOnly>库的原理图项目</live-example>以获取一个已完成下列步骤的例子。

## Creating a schematics collection

## 创建一个原理图集合

To start a collection, you need to create the schematic files.
The following steps show you how to add initial support without modifying any project files.

要开始一个集合，你需要创建一些原理图文件。下列步骤说明了如何在不修改任何项目文件的情况下添加初始支持。

1. In your library's root folder, create a `schematics/`  folder.

   在库的根文件夹中，创建一个 `schematics/` 文件夹。

1. In the `schematics/` folder, create an `ng-add/` folder for your first schematic.

   在 `schematics/` 文件夹中，为你的第一个原理图创建一个 `ng-add/` 文件夹。

1. At the root level of the `schematics/` folder, create a `collection.json` file.

   在 `schematics/` 文件夹的根级，创建一个 `collection.json` 文件。

1. Edit the `collection.json` file to define the initial schema for your collection.

   编辑 `collection.json` 文件来定义你的集合的初始模式定义。

<code-example header="projects/my-lib/schematics/collection.json (Schematics Collection)" path="schematics-for-libraries/projects/my-lib/schematics/collection.1.json">
</code-example>

* The `$schema` path is relative to the Angular Devkit collection schema.

  `$schema` 路径是相对于 Angular Devkit 集合模式定义的。

* The `schematics` object describes the named schematics that are part of this collection.

  `schematics` 对象描述了该集合中的命名原理图。

* The first entry is for a schematic named `ng-add`. It contains the description, and points to the factory function that is called when your schematic is executed.

  第一个条目是名为 `ng-add` 的原理图。它包含了描述，并指向执行此原理图时要调用的工厂函数。

1. In your library project's `package.json` file, add a "schematics" entry with the path to your schema file.
   The Angular CLI uses this entry to find named schematics in your collection when it runs commands.

   在这个库项目的 `package.json` 文件中，添加一个 “schematics” 的条目，里面带有你的模式定义文件的路径。当 Angular CLI 运行命令时，会根据这个条目在你的集合中查找指定名字的原理图。

<code-example header="projects/my-lib/package.json (Schematics Collection Reference)" path="schematics-for-libraries/projects/my-lib/package.json" region="collection">
</code-example>

The initial schema that you have created tells the CLI where to find the schematic that supports the `ng add` command.
Now you are ready to create that schematic.

你所创建的初始模式告诉 CLI 在哪里可以找到支持 `ng add` 命令的原理图。现在，你已准备好创建该原理图了。

## Providing installation support

## 提供安装支持

A schematic for the `ng add` command can enhance the initial installation process for your users.
The following steps will define this type of schematic.

`ng add` 命令的原理图可以增强用户的初始安装过程。可以按如下步骤定义这种原理图。

1. Go to the <lib-root>/schematics/ng-add/ folder.

   进入 <lib-root>/schematics/ng-add/ 目录。

1. Create the main file, `index.ts`.

   创建主文件 `index.ts`。

1. Open `index.ts` and add the source code for your schematic factory function.

   打开 `index.ts` 并添加原理图工厂函数的源代码。

<code-example header="projects/my-lib/schematics/ng-add/index.ts (ng-add Rule Factory)" path="schematics-for-libraries/projects/my-lib/schematics/ng-add/index.ts">
</code-example>

The only step needed to provide initial `ng add` support is to trigger an installation task using the `SchematicContext`.
The task uses the user's preferred package manager to add the library to the project's `package.json` configuration file, and install it in the project’s `node_modules` directory.

提供初始 `ng add` 支持所需的唯一步骤是使用 `SchematicContext` 来触发安装任务。该任务会借助用户首选的包管理器将该库添加到宿主项目的 `package.json` 配置文件中，并将其安装到该项目的 `node_modules` 目录下。

In this example, the function receives the current `Tree` and returns it without any modifications.
If you need to, you can do additional setup when your package is installed, such as generating files, updating configuration, or any other initial setup your library requires.

在这个例子中，该函数会接收当前的 `Tree` 并返回它而不作任何修改。如果需要，你也可以在安装软件包时进行额外的设置，例如生成文件、更新配置、或者库所需的任何其它初始设置。

## Building your schematics

## 构建你的原理图

To bundle your schematics together with your library, you must configure the library to build the schematics separately, then add them to the bundle.
You must build your schematics *after* you build your library, so they are placed in the correct directory.

要把你的原理图和库打包到一起，就必须把这个库配置成单独构建原理图，然后再把它们添加到发布包中。你必须*先构建库*再构建原理图，这样才能把它们放到正确的目录下。

* Your library needs a custom Typescript configuration file with instructions on how to compile your schematics into your distributed library.

  你的库需要一个自定义的 Typescript 配置文件，里面带有如何把原理图编译进库的发布版的一些指令。

* To add the schematics to the library bundle, add scripts to the library's `package.json` file.

  要把这些原理图添加到库的发布包中，就要把这些脚本添加到该库的 `package.json` 文件中。

Assume you have a library project `my-lib` in your Angular workspace.
To tell the library how to build the schematics, add a `tsconfig.schematics.json` file next to the generated `tsconfig.lib.json` file that configures the library build.

假设你在 Angular 工作区中有一个库项目 `my-lib`。要想告诉库如何构建原理图，就要在生成的 `tsconfig.lib.json` 库配置文件旁添加一个 `tsconfig.schematics.json` 文件。

1. Edit the `tsconfig.schematics.json` file to add the following content.

   编辑 `tsconfig.schematics.json` 文件，添加如下内容。

<code-example header="projects/my-lib/tsconfig.schematics.json (TypeScript Config)" path="schematics-for-libraries/projects/my-lib/tsconfig.schematics.json">
</code-example>

* The `rootDir` specifies that your `schematics/` folder contains the input files to be compiled.

  `rootDir` 指出在你的 `schematics/` 文件夹中包含要编译的输入文件。

* The `outDir` maps to the library's output folder. By default, this is the `dist/my-lib` folder at the root of your workspace.

  `outDir` 映射到了库的输出目录下。默认情况下，这是工作空间根目录下的 `dist/my-lib` 文件夹。

1. To make sure your schematics source files get compiled into the library bundle, add the following scripts to the `package.json` file in your library project's root folder (`projects/my-lib`).

   要确保你的原理图源文件会被编译进库包中，请把下列脚本添加到库项目的根文件夹（`projects/my-lib`）下的 `package.json` 文件中。

<code-example header="projects/my-lib/package.json (Build Scripts)" path="schematics-for-libraries/projects/my-lib/package.json">
</code-example>

* The `build` script compiles your schematic using the custom `tsconfig.schematics.json` file.

  `build` 脚本使用自定义的 `tsconfig.schematics.json` 文件来编译你的原理图。

* The `copy:*` statements copy compiled schematic files into the proper locations in the library output folder in order to preserve the file structure.

  `copy:*` 语句将已编译的原理图文件复制到库的输出目录下的正确位置，以保持目录的结构。

* The `postbuild` script copies the schematic files after the `build` script completes.

  `postbuild` 脚本会在 `build` 脚本完成后复制原理图文件。

## Providing generation support

## 提供生成器支持

You can add a named schematic to your collection that lets your users use the `ng generate` command to create an artifact that is defined in your library.

你可以把一个命名原理图添加到集合中，让你的用户可以使用 `ng generate` 命令来创建你在库中定义的工件。

We'll assume that your library defines a service, `my-service`, that requires some setup. You want your users to be able to generate it using the following CLI command.

我们假设你的库定义了一项需要进行某些设置的服务 `my-service`。你希望用户能够用下面的 CLI 命令来生成它。

<code-example language="bash">
ng generate my-lib:my-service
</code-example>

To begin, create a new subfolder, `my-service`, in the `schematics` folder.

首先，在 `schematics` 文件夹中新建一个子文件夹 `my-service`。

### Configure the new schematic

### 配置新的原理图

When you add a schematic to the collection, you have to point to it in the collection's schema, and provide configuration files to define options that a user can pass to the command.

当你要把一个原理图添加到集合中时，就必须在该集合的模式中指向它，并提供一些配置文件来定义用户可以传给该命令的选项。

1. Edit the `schematics/collection.json` file to point to the new schematic subfolder, and include a pointer to a schema file that will specify inputs for the new schematic.

   编辑一下 `schematics/collection.json` 文件，指向新的原理图子文件夹，并附上一个指向模式文件的指针，该文件将会指定新原理图的输入。

<code-example header="projects/my-lib/schematics/collection.json (Schematics Collection)" path="schematics-for-libraries/projects/my-lib/schematics/collection.json">
</code-example>

1. Go to the `<lib-root>/schematics/my-service/` folder.

   进入 `<lib-root>/schematics/my-service/` 目录。

1. Create a `schema.json` file and define the available options for the schematic.

   创建一个 `schema.json` 文件并定义该原理图的可用选项。

<code-example header="projects/my-lib/schematics/my-service/schema.json (Schematic JSON Schema)" path="schematics-for-libraries/projects/my-lib/schematics/my-service/schema.json">
</code-example>

<<<<<<< HEAD
* *id* : A unique id for the schema in the collection.

  *id*：这个模式定义在集合中的唯一 id。

* *title* : A human-readable description of the schema.

  *title*：一个人类可读的模式描述。

* *type* : A descriptor for the type provided by the properties.
=======
  * *id*: A unique id for the schema in the collection.
  * *title*: A human-readable description of the schema.
  * *type*: A descriptor for the type provided by the properties.
  * *properties*: An object that defines the available options for the schematic.
>>>>>>> eee2fd22

  *type*：由这些属性提供的类型描述符。

* *properties* : An object that defines the available options for the schematic.

  *properties*：一个定义该原理图可用选项的对象。

Each option associates key with a type, description, and optional alias.
  The type defines the shape of the value you expect, and the description is displayed when the user requests usage help for your schematic.

  每个选项都会把 key 与类型、描述和一个可选的别名关联起来。该类型定义了你所期望的值的形态，并在用户请求你的原理图给出用法帮助时显示这份描述。

See the workspace schema for additional customizations for schematic options.

  关于原理图的更多自定义选项，请参阅工作区的模式定义。

1. Create a `schema.ts` file and define an interface that stores the values of the options defined in the `schema.json` file.

   创建一个 `schema.ts` 文件，并定义一个接口，用于存放 `schema.json` 文件中定义的各个选项的值。

<code-example header="projects/my-lib/schematics/my-service/schema.ts (Schematic Interface)" path="schematics-for-libraries/projects/my-lib/schematics/my-service/schema.ts">
</code-example>

<<<<<<< HEAD
* *name* : The name you want to provide for the created service.

  *name*：你要为创建的这个服务指定的名称。

* *path* : Overrides the path provided to the schematic. The default path value is based on the current working directory.

  *path*：覆盖为原理图提供的路径。默认情况下，路径是基于当前工作目录的。

* *project* : Provides a specific project to run the schematic on. In the schematic, you can provide a default if the option is not provided by the user.

  *project*：提供一个具体项目来运行原理图。在原理图中，如果用户没有给出该选项，你可以提供一个默认值。
=======
  * *name*: The name you want to provide for the created service.
  * *path*: Overrides the path provided to the schematic. The default path value is based on the current working directory.
  * *project*: Provides a specific project to run the schematic on. In the schematic, you can provide a default if the option is not provided by the user.
>>>>>>> eee2fd22

### Add template files

### 添加模板文件

To add artifacts to a project, your schematic needs its own template files.
Schematic templates support special syntax to execute code and variable substitution.

要把工件添加到项目中，你的原理图就需要自己的模板文件。原理图模板支持特殊的语法来执行代码和变量替换。

1. Create a `files/` folder inside the `schematics/my-service/` folder.

   在 `schematics/my-service/` 目录下创建一个 `files/` 文件夹。

1. Create a file named `__name@dasherize__.service.ts.template` that defines a template you can use for generating files. This template will generate a service that already has Angular's `HttpClient` injected into its constructor.

   创建一个名叫 `__name@dasherize__.service.ts.template` 的文件，它定义了一个可以用来生成文件的模板。这里的模板会生成一个已把 Angular 的 `HttpClient` 注入到其构造函数中的服务。

<code-example lang="ts" header="projects/my-lib/schematics/my-service/files/__name@dasherize__.service.ts.template (Schematic Template)">

import { Injectable } from '@angular/core';
import { HttpClient } from '@angular/common/http';

@Injectable({
  providedIn: 'root'
})
export class <%= classify(name) %>Service {
  constructor(private http: HttpClient) { }
}

</code-example>

* The `classify` and `dasherize` methods are utility functions that your schematic will use to transform your source template and filename.

  `classify` 和 `dasherize` 方法是实用函数，你的原理图会用它们来转换你的模板源码和文件名。

* The `name` is provided as a property from your factory function. It is the same `name` you defined in the schema.

  `name` 是工厂函数提供的一个属性。它与你在模式中定义的 `name` 是一样的。

### Add the factory function

### 添加工厂函数

Now that you have the infrastructure in place, you can define the main function that performs the modifications you need in the user's project.

现在，你已经有了基础设施，可以开始定义一个 main 函数来执行要对用户项目做的各种修改了。

The Schematics framework provides a file templating system, which supports both path and content templates.
The system operates on placeholders defined inside files or paths that loaded in the input `Tree`.
It fills these in using values passed into the `Rule`.

<<<<<<< HEAD
Schematics 框架提供了一个文件模板系统，它支持路径和内容模板。系统会操作在这个输入文件树（`Tree`）中加载的文件内或路径中定义的占位符，用传给 `Rule` 的值来填充它们。

For details of these data structure and syntax, see the [Schematics README](https://github.com/angular/angular-cli/blob/master/packages/angular_devkit/schematics/README.md).

有关这些数据结构和语法的详细信息，请参见 [Schematics 的 README](https://github.com/angular/angular-cli/blob/master/packages/angular_devkit/schematics/README.md)。

1. Create the main file, `index.ts` and add the source code for your schematic factory function.
=======
For details of these data structures and syntax, see the [Schematics README](https://github.com/angular/angular-cli/blob/master/packages/angular_devkit/schematics/README.md).

1. Create the main file `index.ts` and add the source code for your schematic factory function.
>>>>>>> eee2fd22

   创建主文件 `index.ts` 并为你的原理图工厂函数添加源代码。

1. First, import the schematics definitions you will need. The Schematics framework offers many utility functions to create and use rules when running a schematic.

   首先，导入你需要的原理图定义。Schematics 框架提供了许多实用函数来创建规则或在执行原理图时和使用规则。

<code-example header="projects/my-lib/schematics/my-service/index.ts (Imports)" path="schematics-for-libraries/projects/my-lib/schematics/my-service/index.ts" region="schematics-imports">
</code-example>

1. Import the defined schema interface that provides the type information for your schematic's options.

   导入已定义的模式接口，它会为你的原理图选项提供类型信息。

<code-example header="projects/my-lib/schematics/my-service/index.ts (Schema Import)" path="schematics-for-libraries/projects/my-lib/schematics/my-service/index.ts" region="schema-imports">
</code-example>

1. To build up the generation schematic, start with an empty rule factory.

   要想构建 "生成器原理图"，我们从一个空白的规则工厂开始。

<code-example header="projects/my-lib/schematics/my-service/index.ts (Initial Rule)" path="schematics-for-libraries/projects/my-lib/schematics/my-service/index.1.ts" region="factory">
</code-example>

This simple rule factory returns the tree without modification.
The options are the option values passed through from the `ng generate` command.

这个简单的规则工厂返回树而不做任何修改。这些选项都是从 `ng generate` 命令传过来的选项值。

## Define a generation rule

## 定义一个生成器规则

We now have the framework in place for creating the code that actually modifies the user's application to set it up for the service defined in your library.

我们现在有了一个框架，可用来创建一些真正修改用户程序的代码，以便对库中定义的服务进行设置。

The Angular workspace where the user has installed your library contains multiple projects (applications and libraries).
The user can specify the project on the command line, or allow it to default.
In either case, your code needs to identify the specific project to which this schematic is being applied, so that you can retrieve information from the project configuration.

用户安装过此库的 Angular 工作区中会包含多个项目（应用和库）。用户可以在命令行中指定一个项目，也可以使用它的默认值。在任何一种情况下，你的代码都需要知道应该在哪个项目上应用此原理图，这样才能从该项目的配置中检索信息。

You can do this using the `Tree` object that is passed in to the factory function.
The `Tree` methods give you access to the complete file tree in your workspace, allowing you to read and write files during the execution of the schematic.

你可以使用传给工厂函数的 `Tree` 对象来做到这一点。通过 `Tree` 的一些方法，你可以访问此工作空间的完整文件树，以便在运行原理图时读写文件。

### Get the project configuration

### 获取项目配置

1. To determine the destination project, use the `Tree.read()` method to read the contents of the workspace configuration file, `angular.json`, at the root of the workspace.
   Add the following code to your factory function.

   要确定目标项目，可以使用 `Tree.read()` 方法在工作空间的根目录下读取工作空间配置文件 `angular.json` 的内容。将以下代码添加到工厂函数中。

<code-example header="projects/my-lib/schematics/my-service/index.ts (Schema Import)" path="schematics-for-libraries/projects/my-lib/schematics/my-service/index.ts" region="workspace">
</code-example>

* Be sure to check that the context exists and throw the appropriate error.

  一定要检查此上下文是否存在，并抛出相应的错误。

* After reading the contents into a string, parse the configuration into a JSON object, typed to the `WorkspaceSchema`.

  把这些内容读入成字符串后，把配置解析成一个 JSON 对象，把它的类型设置为 `WorkspaceSchema`。

1. The `WorkspaceSchema` contains all the properties of the workspace configuration, including a `defaultProject` value for determining which project to use if not provided.
   We will use that value as a fallback, if no project is explicitly specified in the `ng generate` command.

   `WorkspaceSchema` 包含工作空间配置的所有属性，包括一个 `defaultProject` 值，用来确定如果没有提供该参数，要使用哪个项目。如果 `ng generate` 命令中没有明确指定任何项目，我们就会把它作为后备值。

<code-example header="projects/my-lib/schematics/my-service/index.ts (Default Project)" path="schematics-for-libraries/projects/my-lib/schematics/my-service/index.ts" region="project-fallback">
</code-example>

1. Now that you have the project name, use it to retrieve the project-specific configuration information.

   现在你有了项目名称，用它来检索指定项目的配置信息。

<code-example header="projects/my-lib/schematics/my-service/index.ts (Project)" path="schematics-for-libraries/projects/my-lib/schematics/my-service/index.ts" region="project-info">
</code-example>

   The `workspace projects` object contains all the project-specific configuration information.

   `workspace projects` 对象包含指定项目的全部配置信息。

1. The `options.path` determines where the schematic template files are moved to once the schematic is applied.

   `options.path` 决定了应用原理图之后，要把原理图模板文件移动到的位置。

   The `path` option in the schematic's schema is substituted by default with the current working directory.
   If the `path` is not defined, use the `sourceRoot` from the project configuration along with the `projectType`.

   原理图模式中的 `path` 选项默认会替换为当前工作目录。如果未定义 `path`，就使用项目配置中的 `sourceRoot` 和 `projectType` 来确定。

<code-example header="projects/my-lib/schematics/my-service/index.ts (Project Info)" path="schematics-for-libraries/projects/my-lib/schematics/my-service/index.ts" region="path">
</code-example>

### Define the rule

### 定义规则

A `Rule` can use external template files, transform them, and return another `Rule` object with the transformed template. You can use the templating to generate any custom files required for your schematic.

`Rule` 可以使用外部模板文件，对它们进行转换，并使用转换后的模板返回另一个 `Rule` 对象。你可以使用模板来生成原理图所需的任意自定义文件。

1. Add the following code to your factory function.

   将以下代码添加到工厂函数中。

<code-example header="projects/my-lib/schematics/my-service/index.ts (Template transform)" path="schematics-for-libraries/projects/my-lib/schematics/my-service/index.ts" region="template">
</code-example>

* The `apply()` method applies multiple rules to a source and returns the transformed source. It takes 2 arguments, a source and an array of rules.

  `apply()` 方法会把多个规则应用到源码中，并返回转换后的源代码。它需要两个参数，一个源代码和一个规则数组。

* The `url()` method reads source files from your filesystem, relative to the schematic.

  `url()` 方法会从文件系统中相对于原理图的路径下读取源文件。

* The `applyTemplates()` method receives an argument of methods and properties you want make available to the schematic template and the schematic filenames. It returns a `Rule`. This is where you define the `classify()` and `dasherize()` methods, and the `name` property.

  `applyTemplates()` 方法会接收一个参数，它的方法和属性可用在原理图模板和原理图文件名上。它返回一条 `Rule`。你可以在这里定义 `classify()` 和 `dasherize()` 方法，以及 `name` 属性。

* The `classify()` method takes a value and returns the value in title case. For example, if the provided name is `my service`, it is returned as `MyService`

  `classify()` 方法接受一个值，并返回标题格式（title case）的值。比如，如果提供的名字是 `my service`，它就会返回 `MyService`。

* The `dasherize()` method takes a value and returns the value in dashed and lowercase. For example, if the provided name is MyService, it is returned as `my-service`.

  `dasherize()` 方法接受一个值，并以中线分隔并小写的形式返回值。比如，如果提供的名字是 MyService，它就会返回 “my-service” 的形式。

* The `move` method moves the provided source files to their destination when the schematic is applied.

  当应用了此原理图之后，`move` 方法会把所提供的源文件移动到目的地。

1. Finally, the rule factory must return a rule.

   最后，规则工厂必须返回一条规则。

<code-example header="projects/my-lib/schematics/my-service/index.ts (Chain Rule)" path="schematics-for-libraries/projects/my-lib/schematics/my-service/index.ts" region="chain">
</code-example>

  The `chain()` method allows you to combine multiple rules into a single rule, so that you can perform multiple operations in a single schematic.
  Here you are only merging the template rules with any code executed by the schematic.

  `chain()` 方法允许你把多个规则组合到一个规则中，这样就可以在一个原理图中执行多个操作。这里你只是把模板规则和原理图要执行的代码合并在一起。

See a complete exampled of the schematic rule function.

请看原理图规则函数的一个完整例子。

<code-example header="projects/my-lib/schematics/my-service/index.ts" path="schematics-for-libraries/projects/my-lib/schematics/my-service/index.ts">
</code-example>

For more information about rules and utility methods, see [Provided Rules](https://github.com/angular/angular-cli/tree/master/packages/angular_devkit/schematics#provided-rules).

有关规则和实用工具方法的详细信息，请参阅[预定义规则](https://github.com/angular/angular-cli/tree/master/packages/angular_devkit/schematics#provided-rules)。

## Running your library schematic

## 运行你的库原理图

After you build your library and schematics, you can install the schematics collection to run against your project. The steps below show you how to generate a service using the schematic you created above.

<<<<<<< HEAD
在构建库和原理图之后，你就可以安装一个原理图集合来运行你的项目了。下面的步骤介绍了如何使用上面创建的原理图来生成服务。

=======
>>>>>>> eee2fd22
### Build your library and schematics

### 构建你的库和原理图

From the root of your workspace, run the `ng build` command for your library.

在工作区的根目录下，运行库的 `ng build` 命令。

<code-example language="bash">

  ng build my-lib

</code-example>

Then, you change into your library directory to build the schematic

然后，进入库目录，构建原理图

<code-example language="bash">

  cd projects/my-lib
  npm run build

</code-example>

### Link the library

### 链接这个库

Your library and schematics are packaged and placed in the `dist/my-lib` folder at the root of your workspace. For running the schematic, you need to link the library into your `node_modules` folder. From the root of your workspace, run the `npm link` command with the path to your distributable library.

这些库和原理图都已打包好了，就放在你工作区根目录下的 `dist/my-lib` 文件夹中。要运行这个原理图，你需要把这个库链接到 `node_modules` 文件夹中。在工作空间的根目录下，运行 `npm link` 命令，并把你的可分发库的路径作为参数。

<code-example language="bash">

npm link dist/my-lib

</code-example>

### Run the schematic

### 运行原理图

Now that your library is installed, you can run the schematic using the `ng generate` command.

现在你的库已经安装完毕，可以使用 `ng generate` 命令来运行原理图了。

<code-example language="bash">

ng generate my-lib:my-service --name my-data

</code-example>

In the console, you will see that the schematic was run and the `my-data.service.ts` file was created in your app folder.

在控制台中，你会看到原理图已经运行过了，`my-data.service.ts` 文件被创建在了你的 app 文件夹中。

<code-example language="bash" hideCopy="true">

CREATE src/app/my-data.service.ts (208 bytes)

</code-example><|MERGE_RESOLUTION|>--- conflicted
+++ resolved
@@ -205,26 +205,19 @@
 <code-example header="projects/my-lib/schematics/my-service/schema.json (Schematic JSON Schema)" path="schematics-for-libraries/projects/my-lib/schematics/my-service/schema.json">
 </code-example>
 
-<<<<<<< HEAD
-* *id* : A unique id for the schema in the collection.
+* *id*: A unique id for the schema in the collection.
 
   *id*：这个模式定义在集合中的唯一 id。
 
-* *title* : A human-readable description of the schema.
+* *title*: A human-readable description of the schema.
 
   *title*：一个人类可读的模式描述。
 
-* *type* : A descriptor for the type provided by the properties.
-=======
-  * *id*: A unique id for the schema in the collection.
-  * *title*: A human-readable description of the schema.
-  * *type*: A descriptor for the type provided by the properties.
-  * *properties*: An object that defines the available options for the schematic.
->>>>>>> eee2fd22
+* *type*: A descriptor for the type provided by the properties.
 
   *type*：由这些属性提供的类型描述符。
 
-* *properties* : An object that defines the available options for the schematic.
+* *properties*: An object that defines the available options for the schematic.
 
   *properties*：一个定义该原理图可用选项的对象。
 
@@ -244,23 +237,17 @@
 <code-example header="projects/my-lib/schematics/my-service/schema.ts (Schematic Interface)" path="schematics-for-libraries/projects/my-lib/schematics/my-service/schema.ts">
 </code-example>
 
-<<<<<<< HEAD
-* *name* : The name you want to provide for the created service.
+* *name*: The name you want to provide for the created service.
 
   *name*：你要为创建的这个服务指定的名称。
 
-* *path* : Overrides the path provided to the schematic. The default path value is based on the current working directory.
+* *path*: Overrides the path provided to the schematic. The default path value is based on the current working directory.
 
   *path*：覆盖为原理图提供的路径。默认情况下，路径是基于当前工作目录的。
 
-* *project* : Provides a specific project to run the schematic on. In the schematic, you can provide a default if the option is not provided by the user.
+* *project*: Provides a specific project to run the schematic on. In the schematic, you can provide a default if the option is not provided by the user.
 
   *project*：提供一个具体项目来运行原理图。在原理图中，如果用户没有给出该选项，你可以提供一个默认值。
-=======
-  * *name*: The name you want to provide for the created service.
-  * *path*: Overrides the path provided to the schematic. The default path value is based on the current working directory.
-  * *project*: Provides a specific project to run the schematic on. In the schematic, you can provide a default if the option is not provided by the user.
->>>>>>> eee2fd22
 
 ### Add template files
 
@@ -313,19 +300,13 @@
 The system operates on placeholders defined inside files or paths that loaded in the input `Tree`.
 It fills these in using values passed into the `Rule`.
 
-<<<<<<< HEAD
 Schematics 框架提供了一个文件模板系统，它支持路径和内容模板。系统会操作在这个输入文件树（`Tree`）中加载的文件内或路径中定义的占位符，用传给 `Rule` 的值来填充它们。
 
-For details of these data structure and syntax, see the [Schematics README](https://github.com/angular/angular-cli/blob/master/packages/angular_devkit/schematics/README.md).
+For details of these data structures and syntax, see the [Schematics README](https://github.com/angular/angular-cli/blob/master/packages/angular_devkit/schematics/README.md).
 
 有关这些数据结构和语法的详细信息，请参见 [Schematics 的 README](https://github.com/angular/angular-cli/blob/master/packages/angular_devkit/schematics/README.md)。
 
-1. Create the main file, `index.ts` and add the source code for your schematic factory function.
-=======
-For details of these data structures and syntax, see the [Schematics README](https://github.com/angular/angular-cli/blob/master/packages/angular_devkit/schematics/README.md).
-
 1. Create the main file `index.ts` and add the source code for your schematic factory function.
->>>>>>> eee2fd22
 
    创建主文件 `index.ts` 并为你的原理图工厂函数添加源代码。
 
@@ -493,11 +474,8 @@
 
 After you build your library and schematics, you can install the schematics collection to run against your project. The steps below show you how to generate a service using the schematic you created above.
 
-<<<<<<< HEAD
 在构建库和原理图之后，你就可以安装一个原理图集合来运行你的项目了。下面的步骤介绍了如何使用上面创建的原理图来生成服务。
 
-=======
->>>>>>> eee2fd22
 ### Build your library and schematics
 
 ### 构建你的库和原理图
