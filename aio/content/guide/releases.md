# Angular versioning and releases

# Angular 的版本与发布

We recognize that you need stability from the Angular framework. Stability ensures that reusable components and libraries, tutorials, tools, and learned practices don't become obsolete unexpectedly. Stability is essential for the ecosystem around Angular to thrive.

我们知道你希望 Angular 框架具有稳定性（stability）。稳定性可以确保组件与库、教程、工具和现有实践不会突然被废弃。稳定性是让基于 Angular 的生态系统变得繁荣的基石。

We also share with you the desire for Angular to keep evolving. We strive to ensure that the foundation on top of which you are building is continuously improving and enabling you to stay up-to-date with the rest of the web ecosystem and your user needs.

我们也和你一样希望 Angular 能持续演进。我们会努力确保这些你用于构建应用的基础能得到持续的改进，并让你能及时同步到 Web 生态系统的其它部分的最新进展，用户需求也是一样。

This document contains the practices that we follow to provide you with a leading-edge app development platform, balanced with stability. We strive to ensure that future changes are always introduced in a predictable way. We want everyone who depends on Angular to know when and how new features are added, and to be well-prepared when obsolete ones are removed.

本文档包含一些我们所遵循的实践，它让我们能为你提供一个前沿的应用开发平台，同时兼顾稳定性。我们会努力确保将来的变化总是以一种可预期的方式引入。我们希望每个 Angular 用户都明白我们将在何时添加以及如何添加新特性，并且为那些将要移除的、准备废弃的特性提前做好准备。

<div class="alert is-helpful">

The practices described in this document apply to Angular 2.0 and later. If you are currently using AngularJS, see [Upgrading from AngularJS](guide/upgrade "Upgrading from Angular JS"). _AngularJS_ is the name for all v1.x versions of Angular.

本文档中提及的这些实践适用于 Angular 2.0 及以后的版本。如果你正在使用 AngularJS，请参见[从 AngularJS 升级](guide/upgrade "Upgrading from Angular JS")。*AngularJS*专指 Angular 所有的 v1.x 版本。 

</div>

{@a versioning}
## Angular versioning

## Angular 的版本

Angular version numbers indicate the level of changes that are introduced by the release. This use of [semantic versioning](https://semver.org/ "Semantic Versioning Specification") helps you understand the potential impact of updating to a new version.

Angular 的版本号表明本次发布中所引入的变更级别。它使用[语义化版本号](https://semver.org/ "Semantic Versioning Specification")来帮助你理解升级到新版本时的潜在影响。

Angular version numbers have three parts: `major.minor.patch`. For example, version 7.2.11 indicates major version 7, minor version 2, and patch level 11.

Angular 的版本号包括三个部分：`major.minor.patch`。比如，版本 7.2.11 表示主版本号是 7，小版本号是 2，补丁版本号是 11。

The version number is incremented based on the level of change included in the release.

版本号是根据本次发布中包含的变更的级别进行递增的。

* **Major releases** contain significant new features, some but minimal developer assistance is expected during the update. When updating to a new major release, you may need to run update scripts, refactor code, run additional tests, and learn new APIs.

  **主版本**包含重要的新特性，其中的部分特性在升级时会需要由开发人员提供少量的协助才能完成。当升级到新的主版本时，你可能需要运行升级脚本、重构代码、运行其它测试以及学习新的 API。

* **Minor releases** contain new smaller features. Minor releases are fully backward-compatible; no developer assistance is expected during update, but you can optionally modify your apps and libraries to begin using new APIs, features, and capabilities that were added in the release. We update peer dependencies in minor versions by expanding the supported versions, but we do not require projects to update these dependencies.

  **小版本**包含新的小型特性。小版本是完全向后兼容的，在升级期间，不需要开发人员提供协助，但是你可以（可选的）修改你的应用和库，来使用本次发布中新增的 API、特性和能力。我们会扩展库的对等依赖（peer dependency）中的小版本号范围来更新库同级，但并不需要你的项目也更新那些依赖。

* **Patch releases** are low risk, bug fix releases. No developer assistance is expected during update.

  **补丁版本**是风险最低的、修 BUG 的版本。在升级期间完全不需要开发人员的协助。

<div class="alert is-helpful">

**Note:** As of Angular version 7, the major versions of Angular core and the CLI are aligned. This means that in order to use the CLI as you develop an Angular app, the version of `@angular/core` and the CLI need to be the same.

**注意：**从 Angular 版本 7 开始，Angular Core 和 CLI 的主要版本已对齐。这意味着在开发Angular 应用程序时使用的 `@angular/core` 和 CLI 的版本必须相同。

</div>

{@a updating}
### Supported update paths

### 所支持的升级路径

In alignment with the versioning scheme described above, we commit to support the following update paths:

为了和上面所讲的版本方案一致，我们承诺支持如下升级路径：

* If you are updating within the **same major version,** then you can skip any intermediate versions and update directly to the targeted version. For example, you can update directly from 7.0.0 to 7.2.11.

  如果你在**同一个主版本**内升级，那么你可以跳过任何中间版本，直接升级到目标版本。比如，你可以直接从 7.0.0 升级到 7.2.11。

* If you are updating from **one major version to another,** then we recommend that you **don't skip major versions.** Follow the instructions to incrementally update to the next major version, testing and validating at each step. For example, if you want to update from version 6.x.x to version 8.x.x, we recommend that you update to the latest 7.x.x release first. After successfully updating to 7.x.x, you can then update to 8.x.x.

  如果你要从一个主版本升级到另一个主版本，那么我们建议你不要跳过主版本。要遵循本升级指南，依次升级到下一个主版本，在每一个步骤做完后都测试并验证一下。比如，如果你要从 6.x.x 升级到 8.x.x，我们建议你先升级到 7.x.x 中的最新版。在成功升级到 7.x.x 后，你就可以升级到 8.x.x 了。

See [Keeping Up-to-Date](guide/updating "Updating your projects") for more information about updating your Angular projects to the most recent version.

参见[保持更新](guide/updating "Updating your projects")以了解把 Angular 项目升级到最新版本的更多信息。

{@a previews}
### Preview releases

### 预览发布

We let you preview what's coming by providing Beta releases and Release Candidates (`rc`) for each major and minor release:

我们还会通过提供 Beta 版和 RC（候选发布）版来让你预览每个即将到来的大版本和小版本。

<!--
* **Next:** The release that is under active development. The next release is indicated by a release tag appended with the  `next` identifier, such as  `8.1.0-next.0`. For the next version of the documentation, see [next.angular.io](https://next.angular.io).
-->

* **Beta:** A release that is under active development and testing. A Beta release is indicated by a release tag appended with the  `beta` identifier, such as  `8.0.0-beta.0`.

  **Beta**：一个仍然在开发和测试中的版本。Beta 版的发布标签带有 `beta` 标志，比如 `8.0.0-beta.0`。

* **Release candidate:** A release that is feature complete and in final testing. A release candidate is indicated by a release tag appended with the `rc` identifier, such as version `8.1.0-rc`.

  **RC 版**：一个特性已经完成，正在进行最终测试的版本。RC 版的发布标签带有 `rc` 标志，比如 `8.1.0-rc`。

The next version of the documentation is available at [next.angular.io](https://next.angular.io). This includes any documentation for Beta or Release Candidate features and APIs.

下一个版本的文档位于 [next.angular.io](https://next.angular.io)。其中包括 Beta 或 RC 中的特性和 API。

{@a frequency}

## Release frequency

## 发布频率

We work toward a regular schedule of releases, so that you can plan and coordinate your updates with the continuing evolution of Angular.

<<<<<<< HEAD
我们会定期发布新版本，以便随着 Angular 的不断演进，你可以提前计划并协调这些升级工作。
=======
<div class="alert is-helpful">

Disclaimer: Dates are offered as general guidance and will be adjusted by us when necessary to ensure delivery of a high-quality platform. 

</div>
>>>>>>> d3650ce3

In general, you can expect the following release cycle:

通常，你可以期待下列发布周期：

* A major release every 6 months

   每 6 个月一个主版本

* 1-3 minor releases for each major release

   每个主版本中包含 1~3 个小版本

* A patch release almost every week

   差不多每周一个补丁版本

This cadence of releases gives you access to new features as soon as they are ready, while maintaining the stability and reliability of the platform for production users.

这种发布节奏能让你尽快用上已就绪的新特性，同时，为生产环境下的用户维护本平台的稳定性和可靠性。

<<<<<<< HEAD
{@a schedule}

## Release schedule

## 发布计划

<div class="alert is-helpful">

Disclaimer: The dates are offered as general guidance and may be adjusted by us when necessary to ensure delivery of a high-quality platform.

免责声明：这些日期只是作为一般性的指导，在必要时我们会进行调整，以确保始终提供高质量的平台。

</div>

The following table contains our current target release dates for the next two major versions of Angular:

下表中包含 Angular 接下来两个主版本的目标发布日期：

Date | Stable Release | Compatibility
 ---------------------- | -------------- | -------------
日期 | 稳定版 | 兼容性
 2019 年 10/11 月  | 9.0.0          | ^8.0.0
 2020 年 5 月      | 10.0.0         | ^9.0.0
 Compatibility note: The primary goal of the backward compatibility promise is to ensure that changes in the core framework and tooling don't break the existing ecosystem of components and applications and don't put undue upgrade/migration burden on Angular application and component authors.

兼容性说明：向后兼容性承诺的主要目标是确保在核心框架和核心工具中的变化不会破坏现有组件和应用的生态系统，并且不要给 Angular 应用和组件的开发者带来额外的升级/迁移负担。



=======
>>>>>>> d3650ce3
{@a lts}
{@a support}
## Support policy and schedule

## 支持策略

All of our major releases are supported for 18 months.

所有主版本的支持周期都是 18 个月。

* 6 months of *active support*, during which regularly-scheduled updates and patches are released.

   6 个月的*活跃支持*，在此期间我们会定期发布更新和补丁

* 12 months of *long-term support (LTS)*, during which only critical fixes and security patches are released.

   12 个月的*长期支持（LTS）*，在 LTS 期间，只会发布关键性修复和安全补丁。

The following table provides the status for Angular versions under support.

下表中提供了目前受支持的 Angular 版本的状态。

Version | Status | Released     | Active Ends  | LTS Ends
------- | ------ | ------------ | ------------ | ------------ 
版本 | 状态 | 发布     | 停止活动  | LTS 结束
^8.0.0  | Active | May 28, 2019 | Nov 28, 2019 | Nov 28, 2020
^8.0.0  | 活跃 | 2019年5月28日 | 2019年11月28日 | 2020年11月28日
^7.0.0  | LTS    | Oct 18, 2018 | Apr 18, 2019 | Apr 18, 2020
^7.0.0  | LTS    | 2018年10月18日 | 2019年4月18日 | 2020年4月18日

Angular versions ^4.0.0, ^5.0.0 and ^6.0.0 are no longer under support.

不再为 ^4.0.0、^5.0.0 和 ^6.0.0 版提供支持。


{@a deprecation}

## Deprecation practices

## 弃用策略

Sometimes &quot;breaking changes&quot;, such as the removal of support for select APIs and features, are necessary to innovate and stay current with new best practices, changing dependencies, or changes in the (web) platform itself.

"重大变更"（比如移除特定的 API 和特性）有时候是必须的，比如创新、让最佳实践与时俱进、变更依赖关系甚至来自 Web 平台自身的变化。

To make these transitions as easy as possible, we make these commitments to you:

要让这些转变尽可能的简单，我们会给你下列保证：

* We work hard to minimize the number of breaking changes and to provide migration tools when possible.

   我们会尽量减少重大变更的数量，并尽可能提供迁移工具。

* We follow the deprecation policy described here, so you have time to update your apps to the latest APIs and best practices.

   我们会遵循这里所讲的弃用策略，让你有时间把应用升级到最新的 API 和最佳实践。

To help ensure that you have sufficient time and a clear path to update, this is our deprecation policy:

为了保证你能有充足的时间和清晰的路径进行升级，我们制定了如下弃用策略：

* **Announcement:** We announce deprecated APIs and features in the [change log](https://github.com/angular/angular/blob/master/CHANGELOG.md "Angular change log"). Deprecated APIs appear in the [documentation](api?status=deprecated) with ~~strikethrough.~~ When we announce a deprecation, we also announce a recommended update path. For convenience,  [Deprecations](guide/deprecations) contains a summary of deprecated APIs and features.

  ** 宣布弃用：** 我们会在[变更记录](https://github.com/angular/angular/blob/master/CHANGELOG.md "Angular change log")中宣布要弃用的那些 API 和特性。启用的 API 在[文档](api?status=deprecated)中会显示成带~~删除线~~的样式。当我们宣布一项弃用时，我们还会宣布一个建议的升级路径。为便于查找，我们在[弃用列表](guide/deprecations)中包含一个关于弃用 API 和特性的汇总表。

* **Deprecation period:** When an API or a feature is deprecated, it will still be present in the next two major releases. After that, deprecated APIs and features will be candidates for removal. A deprecation can be announced in any release, but the removal of a deprecated API or feature will happen only in major release. Until a deprecated API or feature is removed, it will be maintained according to the LTS support policy, meaning that only critical and security issues will be fixed.

  **弃用阶段：** 当 API 或特性已弃用时，它在[接下来的两个主版本](#schedule)中仍然会存在。再往后，弃用的 API 和特性将会进入候选弃用状态。可能会在任何一次发布中宣布弃用，但是只会在主版本中移除已弃用的 API 或特性。除非已弃用的 API 或特性已被移除，否则我们仍然会根据 LTS 支持策略来维护它，也就是说，只会修复严重问题和安全问题。

* **npm dependencies:** We only make npm dependency updates that require changes to your apps in a major release.
In minor releases, we update peer dependencies by expanding the supported versions, but we do not require projects to update these dependencies until a future major version. This means that during minor Angular releases, npm dependency updates within Angular applications and libraries are optional.

  **npm 依赖：** 在主版本中，我们只会更新那些需要修改你的应用的那些 npm 依赖项。在次要版本中，我们会通过扩展受支持版本范围的方式来更新对等依赖（peerDependencies），但在下一个主版本到来之前，不会强制要求你升级它们。这意味着，在次要版本中，Angular 应用和库中，npm 依赖项的更新是可选的。

{@a public-api}

## Public API surface

## 公共 API

Angular is a collection of many packages, sub-projects, and tools. To prevent accidental use of private APIs&mdash;and so that you can clearly understand what is covered by the practices described here&mdash;we document what is and is not considered our public API surface. For details, see [Supported Public API Surface of Angular](https://github.com/angular/angular/blob/master/docs/PUBLIC_API.md "Supported Public API Surface of Angular").

Angular 是很多包、子项目和工具的集合。为了防止你意外使用私有 API（这样你才能更清楚的理解哪些 API 会被这里所说的实践所覆盖），我们对公开 API 包含以及不包含哪些 API 进行了文档化。要了解详情，参见 [Angular 的公共 API](https://github.com/angular/angular/blob/master/docs/PUBLIC_API.md "Supported Public API Surface of Angular")。

Any changes to the public API surface will be done using the versioning, support, and depreciation policies describe above.

任何对公共 API 的修改都适用于上述这些版本、支持和弃用策略。

{@a labs}

## Angular Labs

## Angular 实验室（Labs）

Angular Labs is an initiative to cultivate new features and iterate on them quickly. Angular Labs provides a safe place for exploration and experimentation by the Angular team.

Angular 实验室是一项旨在试验新特性并快速迭代它们的尝试。Angular 实验室为 Angular 团队提供了一个探索和试验的安全场所。

Angular Labs projects are not ready for production use, and no commitment is made to bring them to production. The policies and practices that are described in this document do not apply to Angular Labs projects.

Angular 实验室项目尚未准备好供产品环境使用，并且没有任何会把它们带入到产品环境的承诺。本文档中描述的这些策略和实践都不适用于 Angular 实验室中的项目。<|MERGE_RESOLUTION|>--- conflicted
+++ resolved
@@ -113,15 +113,15 @@
 
 We work toward a regular schedule of releases, so that you can plan and coordinate your updates with the continuing evolution of Angular.
 
-<<<<<<< HEAD
 我们会定期发布新版本，以便随着 Angular 的不断演进，你可以提前计划并协调这些升级工作。
-=======
+
 <div class="alert is-helpful">
 
 Disclaimer: Dates are offered as general guidance and will be adjusted by us when necessary to ensure delivery of a high-quality platform. 
 
+免责条款：这些日期仅供参考，如有必要，我们会对其进行调整，以确保提供高质量的平台。
+
 </div>
->>>>>>> d3650ce3
 
 In general, you can expect the following release cycle:
 
@@ -143,38 +143,6 @@
 
 这种发布节奏能让你尽快用上已就绪的新特性，同时，为生产环境下的用户维护本平台的稳定性和可靠性。
 
-<<<<<<< HEAD
-{@a schedule}
-
-## Release schedule
-
-## 发布计划
-
-<div class="alert is-helpful">
-
-Disclaimer: The dates are offered as general guidance and may be adjusted by us when necessary to ensure delivery of a high-quality platform.
-
-免责声明：这些日期只是作为一般性的指导，在必要时我们会进行调整，以确保始终提供高质量的平台。
-
-</div>
-
-The following table contains our current target release dates for the next two major versions of Angular:
-
-下表中包含 Angular 接下来两个主版本的目标发布日期：
-
-Date | Stable Release | Compatibility
- ---------------------- | -------------- | -------------
-日期 | 稳定版 | 兼容性
- 2019 年 10/11 月  | 9.0.0          | ^8.0.0
- 2020 年 5 月      | 10.0.0         | ^9.0.0
- Compatibility note: The primary goal of the backward compatibility promise is to ensure that changes in the core framework and tooling don't break the existing ecosystem of components and applications and don't put undue upgrade/migration burden on Angular application and component authors.
-
-兼容性说明：向后兼容性承诺的主要目标是确保在核心框架和核心工具中的变化不会破坏现有组件和应用的生态系统，并且不要给 Angular 应用和组件的开发者带来额外的升级/迁移负担。
-
-
-
-=======
->>>>>>> d3650ce3
 {@a lts}
 {@a support}
 ## Support policy and schedule
@@ -242,7 +210,7 @@
 
 * **Deprecation period:** When an API or a feature is deprecated, it will still be present in the next two major releases. After that, deprecated APIs and features will be candidates for removal. A deprecation can be announced in any release, but the removal of a deprecated API or feature will happen only in major release. Until a deprecated API or feature is removed, it will be maintained according to the LTS support policy, meaning that only critical and security issues will be fixed.
 
-  **弃用阶段：** 当 API 或特性已弃用时，它在[接下来的两个主版本](#schedule)中仍然会存在。再往后，弃用的 API 和特性将会进入候选弃用状态。可能会在任何一次发布中宣布弃用，但是只会在主版本中移除已弃用的 API 或特性。除非已弃用的 API 或特性已被移除，否则我们仍然会根据 LTS 支持策略来维护它，也就是说，只会修复严重问题和安全问题。
+  **弃用阶段：** 当 API 或特性已弃用时，它在接下来的两个主版本中仍然会存在。再往后，弃用的 API 和特性将会进入候选弃用状态。可能会在任何一次发布中宣布弃用，但是只会在主版本中移除已弃用的 API 或特性。除非已弃用的 API 或特性已被移除，否则我们仍然会根据 LTS 支持策略来维护它，也就是说，只会修复严重问题和安全问题。
 
 * **npm dependencies:** We only make npm dependency updates that require changes to your apps in a major release.
 In minor releases, we update peer dependencies by expanding the supported versions, but we do not require projects to update these dependencies until a future major version. This means that during minor Angular releases, npm dependency updates within Angular applications and libraries are optional.
