--- conflicted
+++ resolved
@@ -18,7 +18,7 @@
 
 The practices described in this document apply to Angular 2.0 and later. If you are currently using AngularJS, see [Upgrading from AngularJS](guide/upgrade "Upgrading from Angular JS"). _AngularJS_ is the name for all v1.x versions of Angular.
 
-本文档中提及的这些实践适用于 Angular 2.0 及以后的版本。如果你正在使用 AngularJS，请参见[从 AngularJS 升级](guide/upgrade "Upgrading from Angular JS")。*AngularJS*专指 Angular 所有的 v1.x 版本。 
+本文档中提及的这些实践适用于 Angular 2.0 及以后的版本。如果你正在使用 AngularJS，请参见[从 AngularJS 升级](guide/upgrade "Upgrading from Angular JS")。*AngularJS*专指 Angular 所有的 v1.x 版本。
 
 </div>
 
@@ -55,7 +55,7 @@
 
 **Note:** As of Angular version 7, the major versions of Angular core and the CLI are aligned. This means that in order to use the CLI as you develop an Angular app, the version of `@angular/core` and the CLI need to be the same.
 
-**注意：**从 Angular 版本 7 开始，Angular Core 和 CLI 的主要版本已对齐。这意味着在开发Angular 应用程序时使用的 `@angular/core` 和 CLI 的版本必须相同。
+**注意：**从 Angular 版本 7 开始，Angular Core 和 CLI 的主要版本已对齐。这意味着在开发 Angular 应用程序时使用的 `@angular/core` 和 CLI 的版本必须相同。
 
 </div>
 
@@ -83,37 +83,23 @@
 {@a previews}
 ### Preview releases
 
-<<<<<<< HEAD
 ### 预览发布
 
-We let you preview what's coming by providing Beta releases and Release Candidates (`rc`) for each major and minor release:
-
-我们还会通过提供 Beta 版和 RC（候选发布）版来让你预览每个即将到来的大版本和小版本。
-
-<!--
-* **Next:** The release that is under active development. The next release is indicated by a release tag appended with the  `next` identifier, such as  `8.1.0-next.0`. For the next version of the documentation, see [next.angular.io](https://next.angular.io).
--->
-=======
 We let you preview what's coming by providing "Next" and Release Candidates (`rc`) pre-releases for each major and minor release:
 
+我们还会通过提供 Next 版和 RC（候选发布）版来让你预览每个即将到来的大版本和小版本。
+
 * **Next:** The release that is under active development and testing. The next release is indicated by a release tag appended with the  `-next` identifier, such as  `8.1.0-next.0`.
->>>>>>> 4f3ac1d9
+
+  **Next 版**：这是正在活跃开发和测试中的发布。Next 版的发布标签带有 `-next` 后缀，比如 `8.1.0-next.0`。
 
 * **Release candidate:** A release that is feature complete and in final testing. A release candidate is indicated by a release tag appended with the `-rc` identifier, such as version `8.1.0-rc.0`.
 
-<<<<<<< HEAD
-  **Beta**：一个仍然在开发和测试中的版本。Beta 版的发布标签带有 `beta` 标志，比如 `8.0.0-beta.0`。
-
-* **Release candidate:** A release that is feature complete and in final testing. A release candidate is indicated by a release tag appended with the `rc` identifier, such as version `8.1.0-rc`.
-
-  **RC 版**：一个特性已经完成，正在进行最终测试的版本。RC 版的发布标签带有 `rc` 标志，比如 `8.1.0-rc`。
-
-The next version of the documentation is available at [next.angular.io](https://next.angular.io). This includes any documentation for Beta or Release Candidate features and APIs.
-=======
+  **RC 版**：一个特性已经完成，正在进行最终测试的版本。RC 版的发布标签带有 `-rc` 标志，比如 `8.1.0-rc.0`。
+
 The latest `next` or `rc` pre-release version of the documentation is available at [next.angular.io](https://next.angular.io).
->>>>>>> 4f3ac1d9
-
-下一个版本的文档位于 [next.angular.io](https://next.angular.io)。其中包括 Beta 或 RC 中的特性和 API。
+
+`next` 或 `rc` 预发布版的文档位于 [next.angular.io](https://next.angular.io)。
 
 {@a frequency}
 
@@ -143,19 +129,13 @@
 
 * 1-3 minor releases for each major release
 
-<<<<<<< HEAD
    每个主版本中包含 1~3 个小版本
 
-* A patch release almost every week
+* A patch release and pre-release (`next` or `rc`) build almost every week
 
    差不多每周一个补丁版本
-=======
-* A patch release and pre-release (`next` or `rc`) build almost every week
 
 This cadence of releases gives eager developers access to new features as soon as they are fully developed and pass through our code review and integration testing processes, while maintaining the stability and reliability of the platform for production users that prefer to receive features after they have been validated by Google and other developers that use the pre-release builds.
->>>>>>> 4f3ac1d9
-
-This cadence of releases gives you access to new features as soon as they are ready, while maintaining the stability and reliability of the platform for production users.
 
 这种发布节奏能让你尽快用上已就绪的新特性，同时，为生产环境下的用户维护本平台的稳定性和可靠性。
 
@@ -182,23 +162,16 @@
 下表中提供了目前受支持的 Angular 版本的状态。
 
 Version | Status | Released     | Active Ends  | LTS Ends
-<<<<<<< HEAD
-------- | ------ | ------------ | ------------ | ------------ 
+------- | ------ | ------------ | ------------ | ------------
 版本 | 状态 | 发布     | 停止活动  | LTS 结束
-^8.0.0  | Active | May 28, 2019 | Nov 28, 2019 | Nov 28, 2020
-^8.0.0  | 活跃 | 2019年5月28日 | 2019年11月28日 | 2020年11月28日
-^7.0.0  | LTS    | Oct 18, 2018 | Apr 18, 2019 | Apr 18, 2020
-^7.0.0  | LTS    | 2018年10月18日 | 2019年4月18日 | 2020年4月18日
-=======
-------- | ------ | ------------ | ------------ | ------------
 ^9.0.0  | Active | Feb 06, 2020 | Aug 06, 2020 | Aug 06, 2021
+^9.0.0  | 活跃 | 2020 年 2 月 6 日 | 2020 年 8 月 6 日 | 2021 年 8 月 6 日
 ^8.0.0  | LTS    | May 28, 2019 | Nov 28, 2019 | Nov 28, 2020
->>>>>>> 4f3ac1d9
+^8.0.0  | LTS    | 2019 年 5 月 28 日 | 2019 年 11 月 28 日 | 2020 年 11 月 28 日
 
 Angular versions ^4.0.0, ^5.0.0, ^6.0.0 and ^7.0.0 are no longer under support.
 
-不再为 ^4.0.0、^5.0.0 和 ^6.0.0 版提供支持。
-
+不再为 ^4.0.0、^5.0.0、^6.0.0 和 ^7.0.0 版提供支持。
 
 {@a deprecation}
 
