# Angular versioning and releases

<<<<<<< HEAD
# Angular 的版本与发布

We recognize that you need stability from the Angular framework. Stability ensures that reusable components and libraries, tutorials, tools, and learned practices don't become obsolete unexpectedly. Stability is essential for the ecosystem around Angular to thrive.

你肯定希望 Angular 框架具有稳定性（stability）。稳定性可以确保组件与库、教程、工具和现有实践不会突然被弃用。稳定性是让基于 Angular 的生态系统变得繁荣的基石。

We also share with you the need for Angular to keep evolving. We strive to ensure that the foundation on top of which you are building is continuously improving and enabling you to stay up-to-date with the rest of the web ecosystem and your user needs.

我们也和你一样希望 Angular 能持续演进。我们会努力确保这些你用于构建应用的基础能得到持续的改进，并让你能及时同步到 Web 生态系统的其它部分的最新进展，用户需求也是一样。

This document contains the practices that we follow to provide you with a leading-edge application development platform, balanced with stability. We strive to ensure that future changes are always introduced in a predictable way. We want everyone who depends on Angular to know when and how new features are added, and to be well-prepared when obsolete ones are removed.

本文档包含一些我们所遵循的实践，它让我们能为你提供一个前沿的应用开发平台，同时兼顾稳定性。我们会努力确保将来的变化总是以一种可预期的方式引入。我们希望每个 Angular 用户都明白我们将在何时添加以及如何添加新特性，并且为那些将要移除的、准备弃用的特性提前做好准备。
=======
We recognize that you need stability from the Angular framework.
Stability ensures that reusable components and libraries, tutorials, tools, and learned practices don't become obsolete unexpectedly.
Stability is essential for the ecosystem around Angular to thrive.

We also share with you the need for Angular to keep evolving.
We strive to ensure that the foundation on top of which you are building is continuously improving and enabling you to stay up-to-date with the rest of the web ecosystem and your user needs.

This document contains the practices that we follow to provide you with a leading-edge application development platform, balanced with stability.
We strive to ensure that future changes are always introduced in a predictable way.
We want everyone who depends on Angular to know when and how new features are added, and to be well-prepared when obsolete ones are removed.
>>>>>>> f25ac4ae

<div class="alert is-helpful">

The practices described in this document apply to Angular 2.0 and later.
If you are currently using AngularJS, see [Upgrading from AngularJS](guide/upgrade "Upgrading from Angular JS").
*AngularJS* is the name for all v1.x versions of Angular.

本文档中提及的这些实践适用于 Angular 2.0 及以后的版本。如果你正在使用 AngularJS，请参阅[从 AngularJS 升级](guide/upgrade "Upgrading from Angular JS")。*AngularJS*专指 Angular 所有的 v1.x 版本。

</div>

<a id="versioning"></a>

## Angular versioning

<<<<<<< HEAD
## Angular 的版本

Angular version numbers indicate the level of changes that are introduced by the release. This use of [semantic versioning](https://semver.org/ "Semantic Versioning Specification") helps you understand the potential impact of updating to a new version.

Angular 的版本号表明本次发布中所引入的变更级别。它使用[语义化版本号](https://semver.org/ "Semantic Versioning Specification")来帮助你理解升级到新版本时的潜在影响。

Angular version numbers have three parts: `major.minor.patch`. For example, version 7.2.11 indicates major version 7, minor version 2, and patch level 11.
=======
Angular version numbers indicate the level of changes that are introduced by the release.
This use of [semantic versioning](https://semver.org/ "Semantic Versioning Specification") helps you understand the potential impact of updating to a new version.

Angular version numbers have three parts: `major.minor.patch`.
For example, version 7.2.11 indicates major version 7, minor version 2, and patch level 11.
>>>>>>> f25ac4ae

Angular 的版本号包括三个部分：`major.minor.patch`。比如，版本 7.2.11 表示主版本号是 7，小版本号是 2，补丁版本号是 11。

The version number is incremented based on the level of change included in the release.

<<<<<<< HEAD
版本号是根据本次发布中包含的变更的级别进行递增的。

* **Major releases** contain significant new features, some but minimal developer assistance is expected during the update. When updating to a new major release, you might need to run update scripts, refactor code, run additional tests, and learn new APIs.

  **主版本**包含重要的新特性，其中的部分特性在升级时会需要由开发人员提供少量的协助才能完成。当升级到新的主版本时，你可能需要运行升级脚本、重构代码、运行其它测试以及学习新的 API。

* **Minor releases** contain new smaller features. Minor releases are fully backward-compatible; no developer assistance is expected during update, but you can optionally modify your applications and libraries to begin using new APIs, features, and capabilities that were added in the release. We update peer dependencies in minor versions by expanding the supported versions, but we do not require projects to update these dependencies.

  **小版本**包含新的小型特性。小版本是完全向后兼容的，在升级期间，不需要开发人员提供协助，但是你可以（可选的）修改你的应用和库，来使用本次发布中新增的 API、特性和能力。我们会扩展库的对等依赖（peer dependency）中的小版本号范围来更新库同级，但并不需要你的项目也更新那些依赖。

* **Patch releases** are low risk, bug fix releases. No developer assistance is expected during update.
=======
| Level of change | Details |
| :-------------- | :------ |
| Major release | Contains significant new features, some but minimal developer assistance is expected during the update. When updating to a new major release, you might need to run update scripts, refactor code, run additional tests, and learn new APIs. |
| Minor release | Contains new smaller features. Minor releases are fully backward-compatible; no developer assistance is expected during update, but you can optionally modify your applications and libraries to begin using new APIs, features, and capabilities that were added in the release. We update peer dependencies in minor versions by expanding the supported versions, but we do not require projects to update these dependencies. |
| Patch release | Low risk, bug fix release. No developer assistance is expected during update. |
>>>>>>> f25ac4ae

  **补丁版本**是风险最低的、修 BUG 的版本。在升级期间完全不需要开发人员的协助。

<div class="alert is-helpful">

**NOTE**: <br />
As of Angular version 7, the major versions of Angular core and the CLI are aligned.
This means that in order to use the CLI as you develop an Angular app, the version of `@angular/core` and the CLI need to be the same.

**注意：**从 Angular 版本 7 开始，Angular Core 和 CLI 的主要版本已对齐。这意味着在开发 Angular 应用程序时使用的 `@angular/core` 和 CLI 的版本必须相同。

</div>

<a id="updating"></a>

### Supported update paths

### 所支持的升级路径

You can `ng update` to any version of Angular, provided that the following criteria are met:

<<<<<<< HEAD
你可以 `ng update` 到任何版本的 Angular，前提是满足以下条件：

* The version you want to update *to* is supported.

  CLI 支持你要更新*到*的版本。

* The version you want to update *from* is within one major version of the version you want to
    upgrade to.

  你要更新“自”的版本是受支持的主要版本之一。

For example, you can update from version 11 to version 12, provided that version 12 is still
supported. If you want to update across multiple major versions, perform each update one
major version at a time. For example, to update from version 10 to version 12:
=======
* The version you want to update *to* is supported.
* The version you want to update *from* is within one major version of the version you want to
  upgrade to.

For example, you can update from version 11 to version 12, provided that version 12 is still supported.
If you want to update across multiple major versions, perform each update one major version at a time.
For example, to update from version 10 to version 12:
>>>>>>> f25ac4ae

例如，你可以从版本 11 更新到版本 12，前提是版本 12 仍受支持。如果要跨多个主要版本进行更新，请每次更新一个主要版本。例如，要从版本 10 更新到版本 12时：

1. Update from version 10 to version 11.

   从版本 10 更新到版本 11。

1. Update from version 11 to version 12.

   从版本 11 更新到版本 12。

See [Keeping Up-to-Date](guide/updating "Updating your projects") for more information about updating your Angular projects to the most recent version.

<<<<<<< HEAD
参阅[保持更新](guide/updating "Updating your projects")以了解把 Angular 项目升级到最新版本的更多信息。

=======
>>>>>>> f25ac4ae
<a id="previews"></a>

### Preview releases

### 预览发布

We let you preview what's coming by providing "Next" and Release Candidates (`rc`) pre-releases for each major and minor release:

<<<<<<< HEAD
我们还会通过提供 Next 版和 RC（候选发布）版来让你预览每个即将到来的大版本和小版本。

* **Next:** The release that is under active development and testing. The next release is indicated by a release tag appended with the  `-next` identifier, such as  `8.1.0-next.0`.

  **Next 版**：这是正在活跃开发和测试中的发布。Next 版的发布标签带有 `-next` 后缀，比如 `8.1.0-next.0`。

* **Release candidate:** A release that is feature complete and in final testing. A release candidate is indicated by a release tag appended with the `-rc` identifier, such as version `8.1.0-rc.0`.
=======
| Pre-release type | Details |
| :--------------- | :------ |
| Next | The release that is under active development and testing. The next release is indicated by a release tag appended with the `-next` identifier, such as  `8.1.0-next.0`. |
| Release candidate | A release that is feature complete and in final testing. A release candidate is indicated by a release tag appended with the `-rc` identifier, such as version `8.1.0-rc.0`. |
>>>>>>> f25ac4ae

  **RC 版**：一个特性已经完成，正在进行最终测试的版本。RC 版的发布标签带有 `-rc` 标志，比如 `8.1.0-rc.0`。

The latest `next` or `rc` pre-release version of the documentation is available at [next.angular.io](https://next.angular.io).

<<<<<<< HEAD
`next` 或 `rc` 预发布版的文档位于 [next.angular.io](https://next.angular.io)。

=======
>>>>>>> f25ac4ae
<a id="frequency"></a>

## Release frequency

## 发布频率

We work toward a regular schedule of releases, so that you can plan and coordinate your updates with the continuing evolution of Angular.

我们会定期发布新版本，以便随着 Angular 的不断演进，你可以提前计划并协调这些升级工作。

<div class="alert is-helpful">

Dates are offered as general guidance and are subject to change.

这些日期仅供一般性参考，如有更改，恕不另行通知。

</div>

In general, expect the following release cycle:

通常的发布周期如下：

* A major release every 6 months
<<<<<<< HEAD

   每 6 个月一个主版本

* 1-3 minor releases for each major release

   每个主版本中包含 1~3 个小版本

=======
* 1-3 minor releases for each major release
>>>>>>> f25ac4ae
* A patch release and pre-release (`next` or `rc`) build almost every week

   差不多每周一个发行版或预发行版(`next` 或 `rc`)的补丁版本

This cadence of releases gives eager developers access to new features as soon as they are fully developed and pass through our code review and integration testing processes, while maintaining the stability and reliability of the platform for production users that prefer to receive features after they have been validated by Google and other developers that use the pre-release builds.

<<<<<<< HEAD
这种发布的节奏能让渴望新功能的开发者在这些功能开发开发完成并通过我们的代码审查和集成测试流程后立即就可以使用，同时为那些喜欢在新功能经过 Google 和其他使用预发布版本的开发人员的验证后才采纳的生产环境用户，保持平台的稳定性和可靠性。

=======
>>>>>>> f25ac4ae
<a id="lts"></a>
<a id="support"></a>

## Support policy and schedule

## 支持策略与计划

<div class="alert is-helpful">

Dates are offered as general guidance and are subject to change.

这些日期仅供一般性参考，如有更改，恕不另行通知。

</div>

All major releases are typically supported for 18 months.

<<<<<<< HEAD
所有主版本的典型支持周期都是 18 个月。

* 6 months of *active support*, during which regularly-scheduled updates and patches are released.

   6 个月的*活跃支持*，在此期间我们会定期发布更新和补丁

* 12 months of *long-term support (LTS)*, during which only [critical fixes and security patches](#lts-fixes) are released.
=======
| Support stage | Support Timing | Details |
| :------------ | :------------- | :------ |
| Active | 6 months | Regularly-scheduled updates and patches are released |
| Long-term (LTS) | 12 months | Only [critical fixes and security patches](#lts-fixes) are released |
>>>>>>> f25ac4ae

   12 个月的*长期支持（LTS）*，在 LTS 期间，只会发布关键性修复和安全补丁。

The following table provides the status for Angular versions under support.

<<<<<<< HEAD
下表中提供了目前受支持的 Angular 版本的状态。

| Version | Status | Released | Active Ends | LTS Ends |
| ------- | ------ | -------- | ----------- | -------- |
| 版本 | 状态 | 发布 | 停止活动 | LTS 结束 |
| ^13.0.0 | Active | Nov 04, 2021 | May 04, 2022 | May 04, 2023 |
| ^13.0.0 | 活跃 | 2021 年 11 月 4 日 | 2022 年 5 月 4 日 | 2023 年 5 月 4 日 |
| ^12.0.0 | LTS | May 12, 2021 | Nov 12, 2021 | Nov 12, 2022 |
| ^12.0.0 | LTS | 2021 年 5 月 12 日 | 2021 年 11 月 12 日 | 2022 年 11 月 12 日 |
| ^11.0.0 | LTS | Nov 11, 2020 | May 11, 2021 | May 11, 2022 |
| ^11.0.0 | LTS | 2020 年 11 月 11 日 | 2021 年 5 月 11 日 | 2022 年 5 月 11 日 |
| ^10.0.0 | LTS | Jun 24, 2020 | Dec 24, 2020 | Dec 24, 2021 |
| ^10.0.0 | LTS | 2020 年 6 月 24 日 | 2020 年 12 月 24 日 | 2021 年 12 月 24 日 |

Angular versions v4, v5, v6, v7, v8, and v9 are no longer under support.
=======
| Version | Status | Released | Active ends | LTS ends |
| :------ | :----- | :------- | :---------- | :------- |
| ^14.0.0 | Active | 2022-06-02 | 2022-12-02 | 2023-12-02 |
| ^13.0.0 | Active | 2021-11-04 | 2022-06-02 | 2023-05-04 |
| ^12.0.0 | LTS | 2021-05-12 | 2021-11-12 | 2022-11-12 |

Angular versions v2 to v11 are no longer under support.
>>>>>>> f25ac4ae

不再为 v4、v5、v6、v7 和 v8  版提供支持。

### LTS fixes

### LTS 修复

As a general rule, a fix is considered for an LTS version if it resolves one of:

<<<<<<< HEAD
作为一个通用的规则，如果解决了下列问题之一，就会考虑对 LTS 版本进行修复：

* a newly identified security vulnerability,

  一个新发现的安全漏洞。

* a regression, since the start of LTS, caused by a 3rd party change, such as a new browser version.

  LTS 发布以后，由于第三方更改引起的回归性问题，比如浏览器的新版本。

<a id="deprecation"></a>

## Deprecation practices

## 弃用策略

Sometimes "breaking changes", such as the removal of support for select APIs and features, are necessary to innovate and stay current with new best practices, changing dependencies, or changes in the (web) platform itself.

"重大变更"（比如移除特定的 API 和特性）有时候是必须的，比如创新、让最佳实践与时俱进、变更依赖关系甚至来自 Web 平台自身的变化。

To make these transitions as straightforward as possible, we make these commitments to you:

要让这些转变尽可能的简单，我们会给你下列保证：

* We work hard to minimize the number of breaking changes and to provide migration tools when possible.

   我们会尽量减少重大变更的数量，并尽可能提供迁移工具。

* We follow the deprecation policy described here, so you have time to update your applications to the latest APIs and best practices.
=======
* A newly identified security vulnerability,
* A regression, since the start of LTS, caused by a 3rd party change, such as a new browser version.

<a id="deprecation"></a>

## Deprecation practices

Sometimes "breaking changes", such as the removal of support for select APIs and features, are necessary to innovate and stay current with new best practices, changing dependencies, or changes in the (web) platform itself.

To make these transitions as straightforward as possible, we make these commitments to you:

* We work hard to minimize the number of breaking changes and to provide migration tools when possible
* We follow the deprecation policy described here, so you have time to update your applications to the latest APIs and best practices
>>>>>>> f25ac4ae

   我们会遵循这里所讲的弃用策略，让你有时间把应用升级到最新的 API 和最佳实践。

To help ensure that you have sufficient time and a clear path to update, this is our deprecation policy:

<<<<<<< HEAD
为了保证你能有充足的时间和清晰的路径进行升级，我们制定了如下弃用策略：

* **Announcement:** We announce deprecated APIs and features in the [change log](https://github.com/angular/angular/blob/master/CHANGELOG.md "Angular change log"). Deprecated APIs appear in the [documentation](api?status=deprecated) with ~~strikethrough.~~ When we announce a deprecation, we also announce a recommended update path. For convenience,  [Deprecations](guide/deprecations) contains a summary of deprecated APIs and features.

  ** 宣布弃用：** 我们会在[变更记录](https://github.com/angular/angular/blob/master/CHANGELOG.md "Angular change log")中宣布要弃用的那些 API 和特性。启用的 API 在[文档](api?status=deprecated)中会显示成带~~删除线~~的样式。当我们宣布一项弃用时，我们还会宣布一个建议的升级路径。为便于查找，我们在[弃用列表](guide/deprecations)中包含一个关于弃用 API 和特性的汇总表。
=======
| Deprecation stages | Details |
| :----------------- | :------ |
| Announcement | We announce deprecated APIs and features in the [change log](https://github.com/angular/angular/blob/main/CHANGELOG.md "Angular change log"). Deprecated APIs appear in the [documentation](api?status=deprecated) with ~~strikethrough~~. When we announce a deprecation, we also announce a recommended update path. For convenience, [Deprecations](guide/deprecations) contains a summary of deprecated APIs and features. |
| Deprecation period | When an API or a feature is deprecated, it is still present in the next two major releases. After that, deprecated APIs and features are candidates for removal. A deprecation can be announced in any release, but the removal of a deprecated API or feature happens only in major release. Until a deprecated API or feature is removed, it is maintained according to the LTS support policy, meaning that only critical and security issues are fixed. |
| npm dependencies | We only make npm dependency updates that require changes to your applications in a major release. In minor releases, we update peer dependencies by expanding the supported versions, but we do not require projects to update these dependencies until a future major version. This means that during minor Angular releases, npm dependency updates within Angular applications and libraries are optional. |

<a id="public-api"></a>
>>>>>>> f25ac4ae

## Public API surface

<<<<<<< HEAD
  **弃用阶段：** 当 API 或特性已弃用时，它在接下来的两个主版本中仍然会存在。再往后，弃用的 API 和特性将会进入候选弃用状态。可能会在任何一次发布中宣布弃用，但是只会在主版本中移除已弃用的 API 或特性。除非已弃用的 API 或特性已被移除，否则我们仍然会根据 LTS 支持策略来维护它，也就是说，只会修复严重问题和安全问题。

* **npm dependencies:** We only make npm dependency updates that require changes to your applications in a major release.
  In minor releases, we update peer dependencies by expanding the supported versions, but we do not require projects to update these dependencies until a future major version. This means that during minor Angular releases, npm dependency updates within Angular applications and libraries are optional.

    **npm 依赖：** 在主版本中，我们只会更新那些需要修改你的应用的那些 npm 依赖项。在次要版本中，我们会通过扩展受支持版本范围的方式来更新对等依赖（peerDependencies），但在下一个主版本到来之前，不会强制要求你升级它们。这意味着，在次要版本中，Angular 应用和库中，npm 依赖项的更新是可选的。

<a id="public-api"></a>

## Public API surface

## 公共 API

Angular is a collection of many packages, sub-projects, and tools. To prevent accidental use of private APIs—and so that you can clearly understand what is covered by the practices described here—we document what is and is not considered our public API surface. For details, see [Supported Public API Surface of Angular](https://github.com/angular/angular/blob/master/docs/PUBLIC_API.md "Supported Public API Surface of Angular").

Angular 是很多包、子项目和工具的集合。为了防止你意外使用私有 API（这样你才能更清楚的理解哪些 API 会被这里所说的实践所覆盖），我们对公开 API 包含以及不包含哪些 API 进行了文档化。要了解详情，参阅 [Angular 的公共 API](https://github.com/angular/angular/blob/master/docs/PUBLIC_API.md "Supported Public API Surface of Angular")。
=======
Angular is a collection of many packages, sub-projects, and tools.
To prevent accidental use of private APIs and so that you can clearly understand what is covered by the practices described here — we document what is and is not considered our public API surface.
For details, see [Supported Public API Surface of Angular](https://github.com/angular/angular/blob/main/docs/PUBLIC_API.md "Supported Public API Surface of Angular").

Any changes to the public API surface are done using the versioning, support, and depreciation policies previously described.

<a id="developer-preview"></a>

## Developer Preview

Occasionally we introduce new APIs under the label of "Developer Preview". These are APIs that are fully functional and polished, but that we are not ready to stabilize under our normal deprecation policy.

This may be because we want to gather feedback from real applications before stabilization, or because the associated documentation or migration tooling is not fully complete.

The policies and practices that are described in this document do not apply to APIs marked as Developer Preview. Such APIs can change at any time, even in new patch versions of the framework. Teams should decide for themselves whether the benefits of using Developer Preview APIs are worth the risk of breaking changes outside of our normal use of semantic versioning.
>>>>>>> f25ac4ae

<!-- links -->

<<<<<<< HEAD
任何对公共 API 的修改都适用于上述这些版本、支持和弃用策略。

<a id="labs"></a>

## Angular Labs

## Angular 实验室（Labs）

Angular Labs is an initiative to cultivate new features and iterate on them quickly. Angular Labs provides a safe place for exploration and experimentation by the Angular team.

Angular 实验室是一项旨在试验新特性并快速迭代它们的尝试。Angular 实验室为 Angular 团队提供了一个探索和试验的安全场所。

Angular Labs projects are not ready for production use, and no commitment is made to bring them to production. The policies and practices that are described in this document do not apply to Angular Labs projects.

Angular 实验室项目尚未准备好供产品环境使用，并且没有任何会把它们带入到产品环境的承诺。本文档中描述的这些策略和实践都不适用于 Angular 实验室中的项目。
=======
<!-- external links -->

<!-- end links -->

@reviewed 2022-02-28
>>>>>>> f25ac4ae
<|MERGE_RESOLUTION|>--- conflicted
+++ resolved
@@ -1,20 +1,5 @@
 # Angular versioning and releases
 
-<<<<<<< HEAD
-# Angular 的版本与发布
-
-We recognize that you need stability from the Angular framework. Stability ensures that reusable components and libraries, tutorials, tools, and learned practices don't become obsolete unexpectedly. Stability is essential for the ecosystem around Angular to thrive.
-
-你肯定希望 Angular 框架具有稳定性（stability）。稳定性可以确保组件与库、教程、工具和现有实践不会突然被弃用。稳定性是让基于 Angular 的生态系统变得繁荣的基石。
-
-We also share with you the need for Angular to keep evolving. We strive to ensure that the foundation on top of which you are building is continuously improving and enabling you to stay up-to-date with the rest of the web ecosystem and your user needs.
-
-我们也和你一样希望 Angular 能持续演进。我们会努力确保这些你用于构建应用的基础能得到持续的改进，并让你能及时同步到 Web 生态系统的其它部分的最新进展，用户需求也是一样。
-
-This document contains the practices that we follow to provide you with a leading-edge application development platform, balanced with stability. We strive to ensure that future changes are always introduced in a predictable way. We want everyone who depends on Angular to know when and how new features are added, and to be well-prepared when obsolete ones are removed.
-
-本文档包含一些我们所遵循的实践，它让我们能为你提供一个前沿的应用开发平台，同时兼顾稳定性。我们会努力确保将来的变化总是以一种可预期的方式引入。我们希望每个 Angular 用户都明白我们将在何时添加以及如何添加新特性，并且为那些将要移除的、准备弃用的特性提前做好准备。
-=======
 We recognize that you need stability from the Angular framework.
 Stability ensures that reusable components and libraries, tutorials, tools, and learned practices don't become obsolete unexpectedly.
 Stability is essential for the ecosystem around Angular to thrive.
@@ -25,7 +10,6 @@
 This document contains the practices that we follow to provide you with a leading-edge application development platform, balanced with stability.
 We strive to ensure that future changes are always introduced in a predictable way.
 We want everyone who depends on Angular to know when and how new features are added, and to be well-prepared when obsolete ones are removed.
->>>>>>> f25ac4ae
 
 <div class="alert is-helpful">
 
@@ -33,55 +17,25 @@
 If you are currently using AngularJS, see [Upgrading from AngularJS](guide/upgrade "Upgrading from Angular JS").
 *AngularJS* is the name for all v1.x versions of Angular.
 
-本文档中提及的这些实践适用于 Angular 2.0 及以后的版本。如果你正在使用 AngularJS，请参阅[从 AngularJS 升级](guide/upgrade "Upgrading from Angular JS")。*AngularJS*专指 Angular 所有的 v1.x 版本。
-
 </div>
 
 <a id="versioning"></a>
 
 ## Angular versioning
 
-<<<<<<< HEAD
-## Angular 的版本
-
-Angular version numbers indicate the level of changes that are introduced by the release. This use of [semantic versioning](https://semver.org/ "Semantic Versioning Specification") helps you understand the potential impact of updating to a new version.
-
-Angular 的版本号表明本次发布中所引入的变更级别。它使用[语义化版本号](https://semver.org/ "Semantic Versioning Specification")来帮助你理解升级到新版本时的潜在影响。
-
-Angular version numbers have three parts: `major.minor.patch`. For example, version 7.2.11 indicates major version 7, minor version 2, and patch level 11.
-=======
 Angular version numbers indicate the level of changes that are introduced by the release.
 This use of [semantic versioning](https://semver.org/ "Semantic Versioning Specification") helps you understand the potential impact of updating to a new version.
 
 Angular version numbers have three parts: `major.minor.patch`.
 For example, version 7.2.11 indicates major version 7, minor version 2, and patch level 11.
->>>>>>> f25ac4ae
-
-Angular 的版本号包括三个部分：`major.minor.patch`。比如，版本 7.2.11 表示主版本号是 7，小版本号是 2，补丁版本号是 11。
 
 The version number is incremented based on the level of change included in the release.
 
-<<<<<<< HEAD
-版本号是根据本次发布中包含的变更的级别进行递增的。
-
-* **Major releases** contain significant new features, some but minimal developer assistance is expected during the update. When updating to a new major release, you might need to run update scripts, refactor code, run additional tests, and learn new APIs.
-
-  **主版本**包含重要的新特性，其中的部分特性在升级时会需要由开发人员提供少量的协助才能完成。当升级到新的主版本时，你可能需要运行升级脚本、重构代码、运行其它测试以及学习新的 API。
-
-* **Minor releases** contain new smaller features. Minor releases are fully backward-compatible; no developer assistance is expected during update, but you can optionally modify your applications and libraries to begin using new APIs, features, and capabilities that were added in the release. We update peer dependencies in minor versions by expanding the supported versions, but we do not require projects to update these dependencies.
-
-  **小版本**包含新的小型特性。小版本是完全向后兼容的，在升级期间，不需要开发人员提供协助，但是你可以（可选的）修改你的应用和库，来使用本次发布中新增的 API、特性和能力。我们会扩展库的对等依赖（peer dependency）中的小版本号范围来更新库同级，但并不需要你的项目也更新那些依赖。
-
-* **Patch releases** are low risk, bug fix releases. No developer assistance is expected during update.
-=======
 | Level of change | Details |
 | :-------------- | :------ |
 | Major release | Contains significant new features, some but minimal developer assistance is expected during the update. When updating to a new major release, you might need to run update scripts, refactor code, run additional tests, and learn new APIs. |
 | Minor release | Contains new smaller features. Minor releases are fully backward-compatible; no developer assistance is expected during update, but you can optionally modify your applications and libraries to begin using new APIs, features, and capabilities that were added in the release. We update peer dependencies in minor versions by expanding the supported versions, but we do not require projects to update these dependencies. |
 | Patch release | Low risk, bug fix release. No developer assistance is expected during update. |
->>>>>>> f25ac4ae
-
-  **补丁版本**是风险最低的、修 BUG 的版本。在升级期间完全不需要开发人员的协助。
 
 <div class="alert is-helpful">
 
@@ -89,34 +43,14 @@
 As of Angular version 7, the major versions of Angular core and the CLI are aligned.
 This means that in order to use the CLI as you develop an Angular app, the version of `@angular/core` and the CLI need to be the same.
 
-**注意：**从 Angular 版本 7 开始，Angular Core 和 CLI 的主要版本已对齐。这意味着在开发 Angular 应用程序时使用的 `@angular/core` 和 CLI 的版本必须相同。
-
 </div>
 
 <a id="updating"></a>
 
 ### Supported update paths
 
-### 所支持的升级路径
-
 You can `ng update` to any version of Angular, provided that the following criteria are met:
 
-<<<<<<< HEAD
-你可以 `ng update` 到任何版本的 Angular，前提是满足以下条件：
-
-* The version you want to update *to* is supported.
-
-  CLI 支持你要更新*到*的版本。
-
-* The version you want to update *from* is within one major version of the version you want to
-    upgrade to.
-
-  你要更新“自”的版本是受支持的主要版本之一。
-
-For example, you can update from version 11 to version 12, provided that version 12 is still
-supported. If you want to update across multiple major versions, perform each update one
-major version at a time. For example, to update from version 10 to version 12:
-=======
 * The version you want to update *to* is supported.
 * The version you want to update *from* is within one major version of the version you want to
   upgrade to.
@@ -124,155 +58,65 @@
 For example, you can update from version 11 to version 12, provided that version 12 is still supported.
 If you want to update across multiple major versions, perform each update one major version at a time.
 For example, to update from version 10 to version 12:
->>>>>>> f25ac4ae
-
-例如，你可以从版本 11 更新到版本 12，前提是版本 12 仍受支持。如果要跨多个主要版本进行更新，请每次更新一个主要版本。例如，要从版本 10 更新到版本 12时：
 
 1. Update from version 10 to version 11.
-
-   从版本 10 更新到版本 11。
-
 1. Update from version 11 to version 12.
-
-   从版本 11 更新到版本 12。
 
 See [Keeping Up-to-Date](guide/updating "Updating your projects") for more information about updating your Angular projects to the most recent version.
 
-<<<<<<< HEAD
-参阅[保持更新](guide/updating "Updating your projects")以了解把 Angular 项目升级到最新版本的更多信息。
-
-=======
->>>>>>> f25ac4ae
 <a id="previews"></a>
 
 ### Preview releases
 
-### 预览发布
-
 We let you preview what's coming by providing "Next" and Release Candidates (`rc`) pre-releases for each major and minor release:
 
-<<<<<<< HEAD
-我们还会通过提供 Next 版和 RC（候选发布）版来让你预览每个即将到来的大版本和小版本。
-
-* **Next:** The release that is under active development and testing. The next release is indicated by a release tag appended with the  `-next` identifier, such as  `8.1.0-next.0`.
-
-  **Next 版**：这是正在活跃开发和测试中的发布。Next 版的发布标签带有 `-next` 后缀，比如 `8.1.0-next.0`。
-
-* **Release candidate:** A release that is feature complete and in final testing. A release candidate is indicated by a release tag appended with the `-rc` identifier, such as version `8.1.0-rc.0`.
-=======
 | Pre-release type | Details |
 | :--------------- | :------ |
 | Next | The release that is under active development and testing. The next release is indicated by a release tag appended with the `-next` identifier, such as  `8.1.0-next.0`. |
 | Release candidate | A release that is feature complete and in final testing. A release candidate is indicated by a release tag appended with the `-rc` identifier, such as version `8.1.0-rc.0`. |
->>>>>>> f25ac4ae
-
-  **RC 版**：一个特性已经完成，正在进行最终测试的版本。RC 版的发布标签带有 `-rc` 标志，比如 `8.1.0-rc.0`。
 
 The latest `next` or `rc` pre-release version of the documentation is available at [next.angular.io](https://next.angular.io).
 
-<<<<<<< HEAD
-`next` 或 `rc` 预发布版的文档位于 [next.angular.io](https://next.angular.io)。
-
-=======
->>>>>>> f25ac4ae
 <a id="frequency"></a>
 
 ## Release frequency
 
-## 发布频率
-
 We work toward a regular schedule of releases, so that you can plan and coordinate your updates with the continuing evolution of Angular.
-
-我们会定期发布新版本，以便随着 Angular 的不断演进，你可以提前计划并协调这些升级工作。
 
 <div class="alert is-helpful">
 
 Dates are offered as general guidance and are subject to change.
 
-这些日期仅供一般性参考，如有更改，恕不另行通知。
-
 </div>
 
 In general, expect the following release cycle:
 
-通常的发布周期如下：
-
 * A major release every 6 months
-<<<<<<< HEAD
-
-   每 6 个月一个主版本
-
 * 1-3 minor releases for each major release
-
-   每个主版本中包含 1~3 个小版本
-
-=======
-* 1-3 minor releases for each major release
->>>>>>> f25ac4ae
 * A patch release and pre-release (`next` or `rc`) build almost every week
-
-   差不多每周一个发行版或预发行版(`next` 或 `rc`)的补丁版本
 
 This cadence of releases gives eager developers access to new features as soon as they are fully developed and pass through our code review and integration testing processes, while maintaining the stability and reliability of the platform for production users that prefer to receive features after they have been validated by Google and other developers that use the pre-release builds.
 
-<<<<<<< HEAD
-这种发布的节奏能让渴望新功能的开发者在这些功能开发开发完成并通过我们的代码审查和集成测试流程后立即就可以使用，同时为那些喜欢在新功能经过 Google 和其他使用预发布版本的开发人员的验证后才采纳的生产环境用户，保持平台的稳定性和可靠性。
-
-=======
->>>>>>> f25ac4ae
 <a id="lts"></a>
 <a id="support"></a>
 
 ## Support policy and schedule
 
-## 支持策略与计划
-
 <div class="alert is-helpful">
 
 Dates are offered as general guidance and are subject to change.
-
-这些日期仅供一般性参考，如有更改，恕不另行通知。
 
 </div>
 
 All major releases are typically supported for 18 months.
 
-<<<<<<< HEAD
-所有主版本的典型支持周期都是 18 个月。
-
-* 6 months of *active support*, during which regularly-scheduled updates and patches are released.
-
-   6 个月的*活跃支持*，在此期间我们会定期发布更新和补丁
-
-* 12 months of *long-term support (LTS)*, during which only [critical fixes and security patches](#lts-fixes) are released.
-=======
 | Support stage | Support Timing | Details |
 | :------------ | :------------- | :------ |
 | Active | 6 months | Regularly-scheduled updates and patches are released |
 | Long-term (LTS) | 12 months | Only [critical fixes and security patches](#lts-fixes) are released |
->>>>>>> f25ac4ae
-
-   12 个月的*长期支持（LTS）*，在 LTS 期间，只会发布关键性修复和安全补丁。
 
 The following table provides the status for Angular versions under support.
 
-<<<<<<< HEAD
-下表中提供了目前受支持的 Angular 版本的状态。
-
-| Version | Status | Released | Active Ends | LTS Ends |
-| ------- | ------ | -------- | ----------- | -------- |
-| 版本 | 状态 | 发布 | 停止活动 | LTS 结束 |
-| ^13.0.0 | Active | Nov 04, 2021 | May 04, 2022 | May 04, 2023 |
-| ^13.0.0 | 活跃 | 2021 年 11 月 4 日 | 2022 年 5 月 4 日 | 2023 年 5 月 4 日 |
-| ^12.0.0 | LTS | May 12, 2021 | Nov 12, 2021 | Nov 12, 2022 |
-| ^12.0.0 | LTS | 2021 年 5 月 12 日 | 2021 年 11 月 12 日 | 2022 年 11 月 12 日 |
-| ^11.0.0 | LTS | Nov 11, 2020 | May 11, 2021 | May 11, 2022 |
-| ^11.0.0 | LTS | 2020 年 11 月 11 日 | 2021 年 5 月 11 日 | 2022 年 5 月 11 日 |
-| ^10.0.0 | LTS | Jun 24, 2020 | Dec 24, 2020 | Dec 24, 2021 |
-| ^10.0.0 | LTS | 2020 年 6 月 24 日 | 2020 年 12 月 24 日 | 2021 年 12 月 24 日 |
-
-Angular versions v4, v5, v6, v7, v8, and v9 are no longer under support.
-=======
 | Version | Status | Released | Active ends | LTS ends |
 | :------ | :----- | :------- | :---------- | :------- |
 | ^14.0.0 | Active | 2022-06-02 | 2022-12-02 | 2023-12-02 |
@@ -280,47 +124,11 @@
 | ^12.0.0 | LTS | 2021-05-12 | 2021-11-12 | 2022-11-12 |
 
 Angular versions v2 to v11 are no longer under support.
->>>>>>> f25ac4ae
-
-不再为 v4、v5、v6、v7 和 v8  版提供支持。
 
 ### LTS fixes
 
-### LTS 修复
-
 As a general rule, a fix is considered for an LTS version if it resolves one of:
 
-<<<<<<< HEAD
-作为一个通用的规则，如果解决了下列问题之一，就会考虑对 LTS 版本进行修复：
-
-* a newly identified security vulnerability,
-
-  一个新发现的安全漏洞。
-
-* a regression, since the start of LTS, caused by a 3rd party change, such as a new browser version.
-
-  LTS 发布以后，由于第三方更改引起的回归性问题，比如浏览器的新版本。
-
-<a id="deprecation"></a>
-
-## Deprecation practices
-
-## 弃用策略
-
-Sometimes "breaking changes", such as the removal of support for select APIs and features, are necessary to innovate and stay current with new best practices, changing dependencies, or changes in the (web) platform itself.
-
-"重大变更"（比如移除特定的 API 和特性）有时候是必须的，比如创新、让最佳实践与时俱进、变更依赖关系甚至来自 Web 平台自身的变化。
-
-To make these transitions as straightforward as possible, we make these commitments to you:
-
-要让这些转变尽可能的简单，我们会给你下列保证：
-
-* We work hard to minimize the number of breaking changes and to provide migration tools when possible.
-
-   我们会尽量减少重大变更的数量，并尽可能提供迁移工具。
-
-* We follow the deprecation policy described here, so you have time to update your applications to the latest APIs and best practices.
-=======
 * A newly identified security vulnerability,
 * A regression, since the start of LTS, caused by a 3rd party change, such as a new browser version.
 
@@ -334,19 +142,9 @@
 
 * We work hard to minimize the number of breaking changes and to provide migration tools when possible
 * We follow the deprecation policy described here, so you have time to update your applications to the latest APIs and best practices
->>>>>>> f25ac4ae
-
-   我们会遵循这里所讲的弃用策略，让你有时间把应用升级到最新的 API 和最佳实践。
 
 To help ensure that you have sufficient time and a clear path to update, this is our deprecation policy:
 
-<<<<<<< HEAD
-为了保证你能有充足的时间和清晰的路径进行升级，我们制定了如下弃用策略：
-
-* **Announcement:** We announce deprecated APIs and features in the [change log](https://github.com/angular/angular/blob/master/CHANGELOG.md "Angular change log"). Deprecated APIs appear in the [documentation](api?status=deprecated) with ~~strikethrough.~~ When we announce a deprecation, we also announce a recommended update path. For convenience,  [Deprecations](guide/deprecations) contains a summary of deprecated APIs and features.
-
-  ** 宣布弃用：** 我们会在[变更记录](https://github.com/angular/angular/blob/master/CHANGELOG.md "Angular change log")中宣布要弃用的那些 API 和特性。启用的 API 在[文档](api?status=deprecated)中会显示成带~~删除线~~的样式。当我们宣布一项弃用时，我们还会宣布一个建议的升级路径。为便于查找，我们在[弃用列表](guide/deprecations)中包含一个关于弃用 API 和特性的汇总表。
-=======
 | Deprecation stages | Details |
 | :----------------- | :------ |
 | Announcement | We announce deprecated APIs and features in the [change log](https://github.com/angular/angular/blob/main/CHANGELOG.md "Angular change log"). Deprecated APIs appear in the [documentation](api?status=deprecated) with ~~strikethrough~~. When we announce a deprecation, we also announce a recommended update path. For convenience, [Deprecations](guide/deprecations) contains a summary of deprecated APIs and features. |
@@ -354,28 +152,9 @@
 | npm dependencies | We only make npm dependency updates that require changes to your applications in a major release. In minor releases, we update peer dependencies by expanding the supported versions, but we do not require projects to update these dependencies until a future major version. This means that during minor Angular releases, npm dependency updates within Angular applications and libraries are optional. |
 
 <a id="public-api"></a>
->>>>>>> f25ac4ae
 
 ## Public API surface
 
-<<<<<<< HEAD
-  **弃用阶段：** 当 API 或特性已弃用时，它在接下来的两个主版本中仍然会存在。再往后，弃用的 API 和特性将会进入候选弃用状态。可能会在任何一次发布中宣布弃用，但是只会在主版本中移除已弃用的 API 或特性。除非已弃用的 API 或特性已被移除，否则我们仍然会根据 LTS 支持策略来维护它，也就是说，只会修复严重问题和安全问题。
-
-* **npm dependencies:** We only make npm dependency updates that require changes to your applications in a major release.
-  In minor releases, we update peer dependencies by expanding the supported versions, but we do not require projects to update these dependencies until a future major version. This means that during minor Angular releases, npm dependency updates within Angular applications and libraries are optional.
-
-    **npm 依赖：** 在主版本中，我们只会更新那些需要修改你的应用的那些 npm 依赖项。在次要版本中，我们会通过扩展受支持版本范围的方式来更新对等依赖（peerDependencies），但在下一个主版本到来之前，不会强制要求你升级它们。这意味着，在次要版本中，Angular 应用和库中，npm 依赖项的更新是可选的。
-
-<a id="public-api"></a>
-
-## Public API surface
-
-## 公共 API
-
-Angular is a collection of many packages, sub-projects, and tools. To prevent accidental use of private APIs—and so that you can clearly understand what is covered by the practices described here—we document what is and is not considered our public API surface. For details, see [Supported Public API Surface of Angular](https://github.com/angular/angular/blob/master/docs/PUBLIC_API.md "Supported Public API Surface of Angular").
-
-Angular 是很多包、子项目和工具的集合。为了防止你意外使用私有 API（这样你才能更清楚的理解哪些 API 会被这里所说的实践所覆盖），我们对公开 API 包含以及不包含哪些 API 进行了文档化。要了解详情，参阅 [Angular 的公共 API](https://github.com/angular/angular/blob/master/docs/PUBLIC_API.md "Supported Public API Surface of Angular")。
-=======
 Angular is a collection of many packages, sub-projects, and tools.
 To prevent accidental use of private APIs and so that you can clearly understand what is covered by the practices described here — we document what is and is not considered our public API surface.
 For details, see [Supported Public API Surface of Angular](https://github.com/angular/angular/blob/main/docs/PUBLIC_API.md "Supported Public API Surface of Angular").
@@ -391,30 +170,11 @@
 This may be because we want to gather feedback from real applications before stabilization, or because the associated documentation or migration tooling is not fully complete.
 
 The policies and practices that are described in this document do not apply to APIs marked as Developer Preview. Such APIs can change at any time, even in new patch versions of the framework. Teams should decide for themselves whether the benefits of using Developer Preview APIs are worth the risk of breaking changes outside of our normal use of semantic versioning.
->>>>>>> f25ac4ae
 
 <!-- links -->
 
-<<<<<<< HEAD
-任何对公共 API 的修改都适用于上述这些版本、支持和弃用策略。
-
-<a id="labs"></a>
-
-## Angular Labs
-
-## Angular 实验室（Labs）
-
-Angular Labs is an initiative to cultivate new features and iterate on them quickly. Angular Labs provides a safe place for exploration and experimentation by the Angular team.
-
-Angular 实验室是一项旨在试验新特性并快速迭代它们的尝试。Angular 实验室为 Angular 团队提供了一个探索和试验的安全场所。
-
-Angular Labs projects are not ready for production use, and no commitment is made to bring them to production. The policies and practices that are described in this document do not apply to Angular Labs projects.
-
-Angular 实验室项目尚未准备好供产品环境使用，并且没有任何会把它们带入到产品环境的承诺。本文档中描述的这些策略和实践都不适用于 Angular 实验室中的项目。
-=======
 <!-- external links -->
 
 <!-- end links -->
 
-@reviewed 2022-02-28
->>>>>>> f25ac4ae
+@reviewed 2022-02-28