--- conflicted
+++ resolved
@@ -18,7 +18,7 @@
 
 The practices described in this document apply to Angular 2.0 and later. If you are currently using AngularJS, see [Upgrading from AngularJS](guide/upgrade "Upgrading from Angular JS"). _AngularJS_ is the name for all v1.x versions of Angular.
 
-本文档中提及的这些实践适用于 Angular 2.0 及以后的版本。如果你正在使用 AngularJS，请参见[从 AngularJS 升级](guide/upgrade "Upgrading from Angular JS")。*AngularJS*专指 Angular 所有的 v1.x 版本。
+本文档中提及的这些实践适用于 Angular 2.0 及以后的版本。如果你正在使用 AngularJS，请参阅[从 AngularJS 升级](guide/upgrade "Upgrading from Angular JS")。*AngularJS*专指 Angular 所有的 v1.x 版本。
 
 </div>
 
@@ -78,7 +78,7 @@
 
 See [Keeping Up-to-Date](guide/updating "Updating your projects") for more information about updating your Angular projects to the most recent version.
 
-参见[保持更新](guide/updating "Updating your projects")以了解把 Angular 项目升级到最新版本的更多信息。
+参阅[保持更新](guide/updating "Updating your projects")以了解把 Angular 项目升级到最新版本的更多信息。
 
 {@a previews}
 ### Preview releases
@@ -151,13 +151,9 @@
 
 * 6 months of *active support*, during which regularly-scheduled updates and patches are released.
 
-<<<<<<< HEAD
    6 个月的*活跃支持*，在此期间我们会定期发布更新和补丁
 
-* 12 months of *long-term support (LTS)*, during which only critical fixes and security patches are released.
-=======
 * 12 months of *long-term support (LTS)*, during which only [critical fixes and security patches](#lts-fixes) are released.
->>>>>>> 68d4a744
 
    12 个月的*长期支持（LTS）*，在 LTS 期间，只会发布关键性修复和安全补丁。
 
@@ -167,32 +163,35 @@
 
 Version | Status | Released     | Active Ends  | LTS Ends
 ------- | ------ | ------------ | ------------ | ------------
-<<<<<<< HEAD
 版本 | 状态 | 发布     | 停止活动  | LTS 结束
-^10.0.0 | Active | Jun 24, 2020 | Dec 24, 2020 | Dec 24, 2021
-^10.0.0 | 活跃 | 2020 年 6 月 24 日 | 2020 年 12 月 24 日 | Dec 24, 2021
-^9.0.0  | Active | Feb 06, 2020 | Aug 06, 2020 | Aug 06, 2021
+^11.0.0 | Active | Nov 11, 2020 | May 11, 2021 | May 11, 2022
+^11.0.0 | 活跃 | 2020 年 11 月 11 日 | 2021 年 5 月 11 日 | 2022 年 5 月 11 日
+^10.0.0 | LTS    | Jun 24, 2020 | Dec 24, 2020 | Dec 24, 2021
+^10.0.0 | 活跃 | 2020 年 6 月 24 日 | 2020 年 12 月 24 日 | 2021 年 12 月 24 日
+^9.0.0  | LTS    | Feb 06, 2020 | Aug 06, 2020 | Aug 06, 2021
 ^9.0.0  | 活跃 | 2020 年 2 月 6 日 | 2020 年 8 月 6 日 | 2021 年 8 月 6 日
-=======
-^11.0.0 | Active | Nov 11, 2020 | May 11, 2021 | May 11, 2022
-^10.0.0 | LTS    | Jun 24, 2020 | Dec 24, 2020 | Dec 24, 2021
-^9.0.0  | LTS    | Feb 06, 2020 | Aug 06, 2020 | Aug 06, 2021
->>>>>>> 68d4a744
 ^8.0.0  | LTS    | May 28, 2019 | Nov 28, 2019 | Nov 28, 2020
 ^8.0.0  | LTS    | 2019 年 5 月 28 日 | 2019 年 11 月 28 日 | 2020 年 11 月 28 日
 
 Angular versions ^4.0.0, ^5.0.0, ^6.0.0 and ^7.0.0 are no longer under support.
 
-<<<<<<< HEAD
 不再为 ^4.0.0、^5.0.0、^6.0.0 和 ^7.0.0 版提供支持。
-=======
+
 ### LTS fixes
 
+### LTS 修复
+
 As a general rule, a fix is considered for an LTS version if it resolves one of:
 
+作为一个通用的规则，如果解决了下列问题之一，就会考虑对 LTS 版本进行修复：
+
 * a newly identified security vulnerability,
+
+  一个新发现的安全漏洞。
+
 * a regression, since the start of LTS, caused by a 3rd party change, such as a new browser version.
->>>>>>> 68d4a744
+
+  LTS 发布以后，由于第三方更改引起的回归性问题，比如浏览器的新版本。
 
 {@a deprecation}
 
@@ -241,7 +240,7 @@
 
 Angular is a collection of many packages, sub-projects, and tools. To prevent accidental use of private APIs&mdash;and so that you can clearly understand what is covered by the practices described here&mdash;we document what is and is not considered our public API surface. For details, see [Supported Public API Surface of Angular](https://github.com/angular/angular/blob/master/docs/PUBLIC_API.md "Supported Public API Surface of Angular").
 
-Angular 是很多包、子项目和工具的集合。为了防止你意外使用私有 API（这样你才能更清楚的理解哪些 API 会被这里所说的实践所覆盖），我们对公开 API 包含以及不包含哪些 API 进行了文档化。要了解详情，参见 [Angular 的公共 API](https://github.com/angular/angular/blob/master/docs/PUBLIC_API.md "Supported Public API Surface of Angular")。
+Angular 是很多包、子项目和工具的集合。为了防止你意外使用私有 API（这样你才能更清楚的理解哪些 API 会被这里所说的实践所覆盖），我们对公开 API 包含以及不包含哪些 API 进行了文档化。要了解详情，参阅 [Angular 的公共 API](https://github.com/angular/angular/blob/master/docs/PUBLIC_API.md "Supported Public API Surface of Angular")。
 
 Any changes to the public API surface will be done using the versioning, support, and depreciation policies describe above.
 
