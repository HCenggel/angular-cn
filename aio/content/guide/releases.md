--- conflicted
+++ resolved
@@ -4,19 +4,13 @@
 
 We recognize that you need stability from the Angular framework. Stability ensures that reusable components and libraries, tutorials, tools, and learned practices don't become obsolete unexpectedly. Stability is essential for the ecosystem around Angular to thrive.
 
-<<<<<<< HEAD
 我们知道你希望 Angular 框架具有稳定性（stability）。稳定性可以确保组件与库、教程、工具和现有实践不会突然被弃用。稳定性是让基于 Angular 的生态系统变得繁荣的基石。
 
-We also share with you the desire for Angular to keep evolving. We strive to ensure that the foundation on top of which you are building is continuously improving and enabling you to stay up-to-date with the rest of the web ecosystem and your user needs.
+We also share with you the need for Angular to keep evolving. We strive to ensure that the foundation on top of which you are building is continuously improving and enabling you to stay up-to-date with the rest of the web ecosystem and your user needs.
 
 我们也和你一样希望 Angular 能持续演进。我们会努力确保这些你用于构建应用的基础能得到持续的改进，并让你能及时同步到 Web 生态系统的其它部分的最新进展，用户需求也是一样。
 
-This document contains the practices that we follow to provide you with a leading-edge app development platform, balanced with stability. We strive to ensure that future changes are always introduced in a predictable way. We want everyone who depends on Angular to know when and how new features are added, and to be well-prepared when obsolete ones are removed.
-=======
-We also share with you the need for Angular to keep evolving. We strive to ensure that the foundation on top of which you are building is continuously improving and enabling you to stay up-to-date with the rest of the web ecosystem and your user needs.
-
 This document contains the practices that we follow to provide you with a leading-edge application development platform, balanced with stability. We strive to ensure that future changes are always introduced in a predictable way. We want everyone who depends on Angular to know when and how new features are added, and to be well-prepared when obsolete ones are removed.
->>>>>>> 08caeadd
 
 本文档包含一些我们所遵循的实践，它让我们能为你提供一个前沿的应用开发平台，同时兼顾稳定性。我们会努力确保将来的变化总是以一种可预期的方式引入。我们希望每个 Angular 用户都明白我们将在何时添加以及如何添加新特性，并且为那些将要移除的、准备弃用的特性提前做好准备。
 
@@ -43,13 +37,9 @@
 
 The version number is incremented based on the level of change included in the release.
 
-<<<<<<< HEAD
 版本号是根据本次发布中包含的变更的级别进行递增的。
 
-* **Major releases** contain significant new features, some but minimal developer assistance is expected during the update. When updating to a new major release, you may need to run update scripts, refactor code, run additional tests, and learn new APIs.
-=======
 * **Major releases** contain significant new features, some but minimal developer assistance is expected during the update. When updating to a new major release, you might need to run update scripts, refactor code, run additional tests, and learn new APIs.
->>>>>>> 08caeadd
 
   **主版本**包含重要的新特性，其中的部分特性在升级时会需要由开发人员提供少量的协助才能完成。当升级到新的主版本时，你可能需要运行升级脚本、重构代码、运行其它测试以及学习新的 API。
 
@@ -72,13 +62,9 @@
 {@a updating}
 ### Supported update paths
 
-<<<<<<< HEAD
 ### 所支持的升级路径
 
-In alignment with the versioning scheme described above, we commit to support the following update paths:
-=======
 In alignment with the preceding versioning scheme as described, we commit to support the following update paths:
->>>>>>> 08caeadd
 
 为了和上面所讲的版本方案一致，我们承诺支持如下升级路径：
 
@@ -135,7 +121,7 @@
 
 In general, expect the following release cycle:
 
-通常，你可以期待下列发布周期：
+通常的发布周期如下：
 
 * A major release every 6 months
 
@@ -185,19 +171,13 @@
 
 Version | Status | Released     | Active Ends  | LTS Ends
 ------- | ------ | ------------ | ------------ | ------------
-<<<<<<< HEAD
 版本 | 状态 | 发布     | 停止活动  | LTS 结束
-^11.0.0 | Active | Nov 11, 2020 | May 11, 2021 | May 11, 2022
-^11.0.0 | 活跃 | 2020 年 11 月 11 日 | 2021 年 5 月 11 日 | 2022 年 5 月 11 日
+^12.0.0 | Active | May 12, 2021 | Nov 12, 2021 | Nov 12, 2022
+^12.0.0 | 活跃 | 2021 年 5 月 12 日 | 2021 年 11 月 12 日 | 2022 年 11 月 12 日
+^11.0.0 | LTS    | Nov 11, 2020 | May 11, 2021 | May 11, 2022
+^11.0.0 | LTS | 2020 年 11 月 11 日 | 2021 年 5 月 11 日 | 2022 年 5 月 11 日
 ^10.0.0 | LTS    | Jun 24, 2020 | Dec 24, 2020 | Dec 24, 2021
-^10.0.0 | 活跃 | 2020 年 6 月 24 日 | 2020 年 12 月 24 日 | 2021 年 12 月 24 日
-^9.0.0  | LTS    | Feb 06, 2020 | Aug 06, 2020 | Aug 06, 2021
-^9.0.0  | 活跃 | 2020 年 2 月 6 日 | 2020 年 8 月 6 日 | 2021 年 8 月 6 日
-=======
-^12.0.0 | Active | May 12, 2021 | Nov 12, 2021 | Nov 12, 2022
-^11.0.0 | LTS    | Nov 11, 2020 | May 11, 2021 | May 11, 2022
-^10.0.0 | LTS    | Jun 24, 2020 | Dec 24, 2020 | Dec 24, 2021
->>>>>>> 08caeadd
+^10.0.0 | LTS | 2020 年 6 月 24 日 | 2020 年 12 月 24 日 | 2021 年 12 月 24 日
 
 Angular versions v4, v5, v6, v7, v8, and v9 are no longer under support.
 
@@ -227,25 +207,17 @@
 
 Sometimes &quot;breaking changes&quot;, such as the removal of support for select APIs and features, are necessary to innovate and stay current with new best practices, changing dependencies, or changes in the (web) platform itself.
 
-<<<<<<< HEAD
 "重大变更"（比如移除特定的 API 和特性）有时候是必须的，比如创新、让最佳实践与时俱进、变更依赖关系甚至来自 Web 平台自身的变化。
 
-To make these transitions as easy as possible, we make these commitments to you:
-=======
 To make these transitions as straightforward as possible, we make these commitments to you:
->>>>>>> 08caeadd
 
 要让这些转变尽可能的简单，我们会给你下列保证：
 
 * We work hard to minimize the number of breaking changes and to provide migration tools when possible.
 
-<<<<<<< HEAD
    我们会尽量减少重大变更的数量，并尽可能提供迁移工具。
 
-* We follow the deprecation policy described here, so you have time to update your apps to the latest APIs and best practices.
-=======
 * We follow the deprecation policy described here, so you have time to update your applications to the latest APIs and best practices.
->>>>>>> 08caeadd
 
    我们会遵循这里所讲的弃用策略，让你有时间把应用升级到最新的 API 和最佳实践。
 
@@ -274,13 +246,9 @@
 
 Angular is a collection of many packages, sub-projects, and tools. To prevent accidental use of private APIs&mdash;and so that you can clearly understand what is covered by the practices described here&mdash;we document what is and is not considered our public API surface. For details, see [Supported Public API Surface of Angular](https://github.com/angular/angular/blob/master/docs/PUBLIC_API.md "Supported Public API Surface of Angular").
 
-<<<<<<< HEAD
 Angular 是很多包、子项目和工具的集合。为了防止你意外使用私有 API（这样你才能更清楚的理解哪些 API 会被这里所说的实践所覆盖），我们对公开 API 包含以及不包含哪些 API 进行了文档化。要了解详情，参阅 [Angular 的公共 API](https://github.com/angular/angular/blob/master/docs/PUBLIC_API.md "Supported Public API Surface of Angular")。
 
-Any changes to the public API surface will be done using the versioning, support, and depreciation policies describe above.
-=======
 Any changes to the public API surface are done using the versioning, support, and depreciation policies previously described.
->>>>>>> 08caeadd
 
 任何对公共 API 的修改都适用于上述这些版本、支持和弃用策略。
 
