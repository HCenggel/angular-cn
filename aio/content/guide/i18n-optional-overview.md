# Optional Internationalization practices

# 可选的国际化实践

The following optional topics help you manually configure the internationalization settings of your application.
The optional practices are meant for advanced or custom Angular applications.

以下可选主题可帮助你手动配置应用程序的国际化设置。可选实践适用于高级或自定义 Angular 应用程序。

## Prerequisites

## 先决条件

To prepare your project for translations, you should have a basic understanding of the following subjects.

<<<<<<< HEAD
要准备翻译项目，你应该对以下主题有基本的了解。

* [Templates][AioGuideGlossaryTemplate]

  [模板][AioGuideGlossaryTemplate]

* [Components][AioGuideGlossaryComponent]

  [组件][AioGuideGlossaryComponent]

* [Angular CLI][AioCliMain] [command-line][AioGuideGlossaryCommandLineInterfaceCli] tool for managing the Angular development cycle

  [Angular CLI][AioCliMain] [命令行][AioGuideGlossaryCommandLineInterfaceCli]：管理 Angular 开发周期的工具

* [Extensible Markup Language (XML)][W3Xml] used for translation files

  [XML][W3Xml] 用于翻译文件
=======
* [Templates][AioGuideGlossaryTemplate]
* [Components][AioGuideGlossaryComponent]
* [Angular CLI][AioCliMain] [command-line][AioGuideGlossaryCommandLineInterfaceCli] tool for managing the Angular development cycle
* [Extensible Markup Language (XML)][W3Xml] used for translation files
>>>>>>> f25ac4ae

## Learn about optional Angular internationalization practices

## 学习可选的 Angular 国际化实践

<div class="card-container">
    <a href="guide/i18n-optional-manual-runtime-locale" class="docs-card" title="Set the runtime locale manually">
        <section>Set the runtime locale manually</section>
        <section>手动设置运行时语言环境</section>
        <p>Learn how to change the runtime locale for your project</p>
        <p>学习如何为项目修改运行时语言环境</p>
        <p class="card-footer">Set the runtime locale manually</p>
        <p class="card-footer">手动设置运行时语言环境</p>
    </a>
    <a href="guide/i18n-optional-import-global-variants" class="docs-card" title="Import global variants of the locale data">
        <section>Import global variants of the locale data</section>
        <section>导入语言环境数据的全局变体</section>
        <p>Learn how to import locale data for language variants</p>
        <p>学习如何为语言变体导入语言环境数据</p>
        <p class="card-footer">Import global variants of the locale data</p>
        <p class="card-footer">导入语言环境数据的全局变体</p>
    </a>
    <a href="guide/i18n-optional-manage-marked-text" class="docs-card" title="Manage marked text with custom IDs">
        <section>Manage marked text with custom IDs</section>
        <section>管理带有自定义 ID 的已标记文本</section>
        <p>Learn how to implement custom IDs to help you manage your marked text</p>
        <p>学习如何实现自定义 ID，以帮助你管理已标记文本</p>
        <p class="card-footer">Manage marked text with custom IDs</p>
        <p class="card-footer">管理带有自定义 ID 的已标记文本</p>
    </a>
</div>

<!-- links -->

[AioCliMain]: cli "CLI Overview and Command Reference | Angular"

[AioGuideGlossaryCommandLineInterfaceCli]: guide/glossary#command-line-interface-cli "command-line interface (CLI) - Glossary | Angular"

[AioGuideGlossaryComponent]: guide/glossary#component "component - Glossary | Angular"

[AioGuideGlossaryTemplate]: guide/glossary#template "template - Glossary | Angular"

[AioGuideI18nOptionalManageMarkedText]: guide/i18n-optional-manage-marked-text "Manage marked text with custom IDs | Angular"

[AioGuideI18nOptionalImportGlobalVariants]: guide/i18n-optional-import-global-variants "Import global variants of the locale data | Angular"

[AioGuideI18nOptionalManualRuntimeLocale]: guide/i18n-optional-runtime-source-locale "Set the runtime locale manually | Angular"

<!-- external links -->

[W3Xml]: https://www.w3.org/XML "Extensible Markup Language (XML) | W3C"

<!-- end links -->

@reviewed 2021-10-28<|MERGE_RESOLUTION|>--- conflicted
+++ resolved
@@ -1,71 +1,34 @@
 # Optional Internationalization practices
-
-# 可选的国际化实践
 
 The following optional topics help you manually configure the internationalization settings of your application.
 The optional practices are meant for advanced or custom Angular applications.
 
-以下可选主题可帮助你手动配置应用程序的国际化设置。可选实践适用于高级或自定义 Angular 应用程序。
-
 ## Prerequisites
-
-## 先决条件
 
 To prepare your project for translations, you should have a basic understanding of the following subjects.
 
-<<<<<<< HEAD
-要准备翻译项目，你应该对以下主题有基本的了解。
-
-* [Templates][AioGuideGlossaryTemplate]
-
-  [模板][AioGuideGlossaryTemplate]
-
-* [Components][AioGuideGlossaryComponent]
-
-  [组件][AioGuideGlossaryComponent]
-
-* [Angular CLI][AioCliMain] [command-line][AioGuideGlossaryCommandLineInterfaceCli] tool for managing the Angular development cycle
-
-  [Angular CLI][AioCliMain] [命令行][AioGuideGlossaryCommandLineInterfaceCli]：管理 Angular 开发周期的工具
-
-* [Extensible Markup Language (XML)][W3Xml] used for translation files
-
-  [XML][W3Xml] 用于翻译文件
-=======
 * [Templates][AioGuideGlossaryTemplate]
 * [Components][AioGuideGlossaryComponent]
 * [Angular CLI][AioCliMain] [command-line][AioGuideGlossaryCommandLineInterfaceCli] tool for managing the Angular development cycle
 * [Extensible Markup Language (XML)][W3Xml] used for translation files
->>>>>>> f25ac4ae
 
 ## Learn about optional Angular internationalization practices
-
-## 学习可选的 Angular 国际化实践
 
 <div class="card-container">
     <a href="guide/i18n-optional-manual-runtime-locale" class="docs-card" title="Set the runtime locale manually">
         <section>Set the runtime locale manually</section>
-        <section>手动设置运行时语言环境</section>
         <p>Learn how to change the runtime locale for your project</p>
-        <p>学习如何为项目修改运行时语言环境</p>
         <p class="card-footer">Set the runtime locale manually</p>
-        <p class="card-footer">手动设置运行时语言环境</p>
     </a>
     <a href="guide/i18n-optional-import-global-variants" class="docs-card" title="Import global variants of the locale data">
         <section>Import global variants of the locale data</section>
-        <section>导入语言环境数据的全局变体</section>
         <p>Learn how to import locale data for language variants</p>
-        <p>学习如何为语言变体导入语言环境数据</p>
         <p class="card-footer">Import global variants of the locale data</p>
-        <p class="card-footer">导入语言环境数据的全局变体</p>
     </a>
     <a href="guide/i18n-optional-manage-marked-text" class="docs-card" title="Manage marked text with custom IDs">
         <section>Manage marked text with custom IDs</section>
-        <section>管理带有自定义 ID 的已标记文本</section>
         <p>Learn how to implement custom IDs to help you manage your marked text</p>
-        <p>学习如何实现自定义 ID，以帮助你管理已标记文本</p>
         <p class="card-footer">Manage marked text with custom IDs</p>
-        <p class="card-footer">管理带有自定义 ID 的已标记文本</p>
     </a>
 </div>
 
