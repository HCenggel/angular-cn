# Workspace and project file structure

<<<<<<< HEAD
# 工作区和项目文件结构

You develop applications in the context of an Angular [workspace](guide/glossary#workspace). A workspace contains the files for one or more [projects](guide/glossary#project). A project is the set of files that comprise a standalone application or a shareable library.
=======
You develop applications in the context of an Angular [workspace](guide/glossary#workspace).
A workspace contains the files for one or more [projects](guide/glossary#project).
A project is the set of files that comprise a standalone application or a shareable library.
>>>>>>> f25ac4ae

你会以 Angular [工作区](guide/glossary#workspace)作为上下文来开发应用。工作区包含一个或多个[项目](guide/glossary#project)的文件集。一个项目就是一组包含独立应用或可共享库的文件。

The Angular CLI `ng new` command creates a workspace.

<<<<<<< HEAD
Angular CLI 的 `ng new` 命令可以创建一个工作区。

<code-example language="bash">
=======
<code-example format="shell" language="shell">

>>>>>>> f25ac4ae
ng new &lt;my-project&gt;

</code-example>

When you run this command, the CLI installs the necessary Angular npm packages and other dependencies in a new workspace, with a root-level application named *my-project*.
The workspace root folder contains various support and configuration files, and a README file with generated descriptive text that you can customize.

当你运行这个命令时，CLI 会在一个新的工作区中安装必需的 Angular npm 包和其它依赖项，其根应用名叫 *my-project*。
该工作区的根文件夹中包含一些工作区配置文件，和一个带有自动生成的描述性文本的自述文件，你可以自定义它。

By default, `ng new` creates an initial skeleton application at the root level of the workspace, along with its end-to-end tests.
The skeleton is for a simple Welcome application that is ready to run and easy to modify.
The root-level application has the same name as the workspace, and the source files reside in the `src/` subfolder of the workspace.

`ng new` 还会默认创建一个位于工作区根级的骨架应用，及其端到端测试项目。这个骨架是一个简单的 Welcome 应用，它可以运行，也很容易修改。这个*根应用*与工作区同名，其源文件位于工作区的 `src/` 子文件夹中。

This default behavior is suitable for a typical "multi-repo" development style where each application resides in its own workspace.
Beginners and intermediate users are encouraged to use `ng new` to create a separate workspace for each application.

这种默认行为适用于典型的“多重（multi）仓库”开发风格，每个应用都位于它自己的工作区中。建议初学者和中级用户使用 `ng new` 为每个应用创建一个单独的工作区。

Angular also supports workspaces with [multiple projects](#multiple-projects).
This type of development environment is suitable for advanced users who are developing [shareable libraries](guide/glossary#library),
and for enterprises that use a "monorepo" development style, with a single repository and global configuration for all Angular projects.

Angular 还支持包含[多个项目](#multiple-projects)的工作区。这种开发环境适用于正在开发[可共享库](guide/glossary#library)的高级用户，以及那些使用“单一（mono）仓库”开发风格的企业，它只需要一个仓库，而且所有 Angular 项目都使用全局配置。

To set up a monorepo workspace, you should skip the creating the root application.
See [Setting up for a multi-project workspace](#multiple-projects) below.

要设置单一仓库的工作区，你应该跳过创建根应用的过程。请参阅下面的[设置多项目工作区](#multiple-projects)部分。

## Workspace configuration files

## 工作区配置文件

All projects within a workspace share a [CLI configuration context](guide/workspace-config).
The top level of the workspace contains workspace-wide configuration files, configuration files for the root-level application, and subfolders for the root-level application source and test files.

<<<<<<< HEAD
每个工作区中的所有项目共享同一个 [CLI 配置环境](guide/workspace-config)。该工作区的顶层包含着全工作区级的配置文件、根应用的配置文件以及一些包含根应用的源文件和测试文件的子文件夹。

| WORKSPACE CONFIG FILES | PURPOSE |
| :--------------------- | :------ |
| 工作区配置文件 | 用途 |
| `.editorconfig` | Configuration for code editors. See [EditorConfig](https://editorconfig.org/). |
| `.editorconfig` | 代码编辑器的配置。参阅 [EditorConfig](https://editorconfig.org/)。 |
| `.gitignore` | Specifies intentionally untracked files that [Git](https://git-scm.com/) should ignore. |
| `.gitignore` | 指定 [Git](https://git-scm.com/) 应忽略的不必追踪的文件。 |
| `README.md` | Introductory documentation for the root application. |
| `README.md` | 根应用的简介文档. |
| `angular.json` | CLI configuration defaults for all projects in the workspace, including configuration options for build, serve, and test tools that the CLI uses, such as  [Karma](https://karma-runner.github.io/), and [Protractor](https://www.protractortest.org/). For details, see [Angular Workspace Configuration](guide/workspace-config). |
| `angular.json` | 为工作区中的所有项目指定 CLI 的默认配置，包括 CLI 要用到的构建、启动开发服务器和测试工具的配置项，比如 [Karma](https://karma-runner.github.io/) 和 [Protractor](http://www.protractortest.org/)。欲知详情，请参阅 [Angular 工作区配置](guide/workspace-config) 部分。 |
| `package.json` | Configures [npm package dependencies](guide/npm-packages) that are available to all projects in the workspace. See [npm documentation](https://docs.npmjs.com/files/package.json) for the specific format and contents of this file. |
| `package.json` | 配置工作区中所有项目可用的 [npm 包依赖](guide/npm-packages)。关于此文件的具体格式和内容，请参阅 [npm 的文档](https://docs.npmjs.com/files/package.json)。 |
| `package-lock.json` | Provides version information for all packages installed into `node_modules` by the npm client. See [npm documentation](https://docs.npmjs.com/files/package-lock.json) for details. If you use the yarn client, this file will be [yarn.lock](https://yarnpkg.com/lang/en/docs/yarn-lock/) instead. |
| `package-lock.json` | 提供 npm 客户端安装到 `node_modules` 的所有软件包的版本信息。欲知详情，请参阅 [npm 的文档](https://docs.npmjs.com/files/package-lock.json)。如果你使用的是 yarn 客户端，那么该文件[就是 yarn.lock](https://yarnpkg.com/lang/en/docs/yarn-lock/)。 |
| `src/` | Source files for the root-level application project. |
| `src/` | 根项目的源文件。 |
| `node_modules/` | Provides [npm packages](guide/npm-packages) to the entire workspace. Workspace-wide `node_modules` dependencies are visible to all projects. |
| `node_modules/` | 为整个工作区提供 [npm 包](guide/npm-packages)。这些工作区级的 `node_modules` 依赖对其中的所有项目可见。 |
| `tsconfig.json` | The base [TypeScript](https://www.typescriptlang.org/) configuration for projects in the workspace. All other configuration files inherit from this base file. For more information, see the [Configuration inheritance with extends](https://www.typescriptlang.org/docs/handbook/tsconfig-json.html#configuration-inheritance-with-extends) section of the TypeScript documentation. |
| `tsconfig.json` | 工作区中所有项目的基本 [TypeScript](https://www.typescriptlang.org/) 配置。所有其它配置文件都继承自这个基本配置。欲知详情，参阅 TypeScript 文档中的 [通过 extends 进行配置继承](https://www.typescriptlang.org/docs/handbook/tsconfig-json.html#configuration-inheritance-with-extends) 部分。 |
=======
| Workspace configuration files | Purpose |
| :---------------------------- | :------ |
| `.editorconfig` | Configuration for code editors. See [EditorConfig](https://editorconfig.org). |
| `.gitignore` | Specifies intentionally untracked files that [Git](https://git-scm.com) should ignore. |
| `README.md` | Introductory documentation for the root application. |
| `angular.json` | CLI configuration defaults for all projects in the workspace, including configuration options for build, serve, and test tools that the CLI uses, such as [Karma](https://karma-runner.github.io), and [Protractor](https://www.protractortest.org). For details, see [Angular Workspace Configuration](guide/workspace-config). |
| `package.json` | Configures [npm package dependencies](guide/npm-packages) that are available to all projects in the workspace. See [npm documentation](https://docs.npmjs.com/files/package.json) for the specific format and contents of this file. |
| `package-lock.json` | Provides version information for all packages installed into `node_modules` by the npm client. See [npm documentation](https://docs.npmjs.com/files/package-lock.json) for details. If you use the yarn client, this file will be [yarn.lock](https://yarnpkg.com/lang/en/docs/yarn-lock) instead. |
| `src/` | Source files for the root-level application project. |
| `node_modules/` | Provides [npm packages](guide/npm-packages) to the entire workspace. Workspace-wide `node_modules` dependencies are visible to all projects. |
| `tsconfig.json` | The base [TypeScript](https://www.typescriptlang.org) configuration for projects in the workspace. All other configuration files inherit from this base file. For more information, see the [Configuration inheritance with extends](https://www.typescriptlang.org/docs/handbook/tsconfig-json.html#configuration-inheritance-with-extends) section of the TypeScript documentation. |
>>>>>>> f25ac4ae

## Application project files

## 应用项目文件

By default, the CLI command `ng new my-app` creates a workspace folder named "my-app" and generates a new application skeleton in a `src/` folder at the top level of the workspace.
A newly generated application contains source files for a root module, with a root component and template.

CLI 命令 `ng new my-app` 会默认创建名为 “my-app” 的工作区文件夹，并在 `src/` 文件夹下为工作区顶层的根应用生成一个新的应用骨架。新生成的应用包含一个根模块的源文件，包括一个根组件及其模板。

When the workspace file structure is in place, you can use the `ng generate` command on the command line to add functionality and data to the application.
This initial root-level application is the *default app* for CLI commands (unless you change the default after creating [additional apps](#multiple-projects)).

当工作区文件结构到位时，可以在命令行中使用 `ng generate` 命令往该应用中添加功能和数据。这个初始的根应用是 CLI 命令的*默认应用*（除非你在创建[其它应用](#multiple-projects)之后更改了默认值）。

<div class="alert is-helpful">

Besides using the CLI on the command line, you can also manipulate files directly in the application's source folder and configuration files.

   除了在命令行中使用 CLI 之外，你还可以使用像 [Angular Console](https://angularconsole.com/) 这样的交互式开发环境，或直接在应用的源文件夹和配置文件中操作这些文件。

</div>

For a single-application workspace, the `src` subfolder of the workspace contains the source files (application logic, data, and assets) for the root application.
For a multi-project workspace, additional projects in the `projects` folder contain a `project-name/src/` subfolder with the same structure.

对于单应用的工作区，工作区的 `src/` 子文件夹包含根应用的源文件（应用逻辑、数据和静态资源）。对于多项目的工作区，`projects/` 文件夹中的其它项目各自包含一个具有相同结构的 `project-name/src/` 子目录。

### Application source files

<<<<<<< HEAD
### 应用源文件

Files at the top level of `src/` support testing and running your application. Subfolders contain the application source and application-specific configuration.

顶层文件 `src/` 为测试并运行你的应用提供支持。其子文件夹中包含应用源代码和应用的专属配置。

| APP SUPPORT FILES | PURPOSE |
| :---------------- | :------ |
| 应用支持文件 | 目的 |
| `app/` | Contains the component files in which your application logic and data are defined. See details [below](#app-src). |
| `app/` | 包含定义应用逻辑和数据的组件文件。详见[下文](#app-src)。 |
| `assets/` | Contains image and other asset files to be copied as-is when you build your application. |
| `assets/` | 包含要在构建应用时应该按原样复制的图像和其它静态资源文件。 |
| `environments/` | Contains build configuration options for particular target environments. By default there is an unnamed standard development environment and a production ("prod") environment. You can define additional target environment configurations. |
| `environments/` | 包含特定目标环境的构建配置选项。默认情况下，有一个无名的标准开发环境和一个生产（“prod”）环境。你还可以定义其它的目标环境配置。 |
| `favicon.ico` | An icon to use for this application in the bookmark bar. |
| `favicon.ico` | 用作该应用在标签栏中的图标。 |
| `index.html` | The main HTML page that is served when someone visits your site. The CLI automatically adds all JavaScript and CSS files when building your app, so you typically don't need to add any `<script>` or`<link>` tags here manually. |
| `index.html` | 当有人访问你的站点时，提供服务的主要 HTML 页面。CLI 会在构建你的应用时自动添加所有的 JavaScript 和 CSS 文件，所以你通常不用手动添加任何 `<script>` 或 `<link>` 标签。 |
| `main.ts` | The main entry point for your application. Compiles the application with the [JIT compiler](guide/glossary#jit) and bootstraps the application's root module (AppModule) to run in the browser. You can also use the [AOT compiler](guide/aot-compiler) without changing any code by appending the `--aot` flag to the CLI `build` and `serve` commands. |
| `main.ts` | 应用的主要切入点。用 [JIT 编译器](guide/glossary#jit)编译应用，然后引导应用的根模块（AppModule）在浏览器中运行。你也可以在不改变任何代码的情况下改用 [AOT 编译器](https://angular.cn/guide/aot-compiler)，只要在 CLI 的 `build` 和 `serve` 命令中加上 `--aot` 标志就可以了。 |
| `polyfills.ts` | Provides polyfill scripts for browser support. |
| `polyfills.ts` | 为浏览器支持提供了腻子（polyfill）脚本。 |
| `styles.sass` | Lists CSS files that supply styles for a project. The extension reflects the style preprocessor you have configured for the project. |
| `styles.sass` | 列出为项目提供样式的 CSS 文件。该扩展还反映了你为该项目配置的样式预处理器。 |
| `test.ts` | The main entry point for your unit tests, with some Angular-specific configuration. You don't typically need to edit this file. |
| `test.ts` | 单元测试的主入口点，带有一些 Angular 特有的配置。你通常不需要编辑这个文件。 |
=======
Files at the top level of `src/` support testing and running your application.
Subfolders contain the application source and application-specific configuration.

| Application support files | Purpose |
| :------------------------ | :------ |
| `app/` | Contains the component files in which your application logic and data are defined. See details [below](#app-src). |
| `assets/` | Contains image and other asset files to be copied as-is when you build your application. |
| `environments/` | Contains build configuration options for particular target environments. By default there is an unnamed standard development environment and a production ("prod") environment. You can define additional target environment configurations. |
| `favicon.ico` | An icon to use for this application in the bookmark bar. |
| `index.html` | The main HTML page that is served when someone visits your site. The CLI automatically adds all JavaScript and CSS files when building your app, so you typically don't need to add any `<script>` or`<link>` tags here manually. |
| `main.ts` | The main entry point for your application. Compiles the application with the [JIT compiler](guide/glossary#jit) and bootstraps the application's root module (AppModule) to run in the browser. You can also use the [AOT compiler](guide/aot-compiler) without changing any code by appending the `--aot` flag to the CLI `build` and `serve` commands. |
| `polyfills.ts` | Provides polyfill scripts for browser support. |
| `styles.sass` | Lists CSS files that supply styles for a project. The extension reflects the style preprocessor you have configured for the project. |
| `test.ts` | The main entry point for your unit tests, with some Angular-specific configuration. You don't typically need to edit this file. |
>>>>>>> f25ac4ae

<div class="alert is-helpful">

New Angular projects use strict mode by default.
If this is not desired you can opt-out when creating the project.
For more information, see [Strict mode](guide/strict-mode).

新的 Angular 项目默认使用严格模式。如果你不想这样，可以在创建项目时禁用它。欲知详情，参见[严格模式](/guide/strict-mode)。

</div>

<a id="app-src"></a>

Inside the `src` folder, the `app` folder contains your project's logic and data.
Angular components, templates, and styles go here.

<<<<<<< HEAD
在 `src/` 文件夹里面，`app/` 文件夹中包含此项目的逻辑和数据。Angular 组件、模板和样式也都在这里。

| `src/app/` FILES | PURPOSE |
| :--------------- | :------ |
| `src/app/` 文件 | 用途 |
| `app/app.component.ts` | Defines the logic for the application's root component, named `AppComponent`. The view associated with this root component becomes the root of the [view hierarchy](guide/glossary#view-hierarchy) as you add components and services to your application. |
| `app/app.component.ts` | 为应用的根组件定义逻辑，名为 `AppComponent`。当你向应用中添加组件和服务时，与这个根组件相关联的视图就会成为[视图树](guide/glossary#view-hierarchy)的根。 |
| `app/app.component.html` | Defines the HTML template associated with the root `AppComponent`. |
| `app/app.component.html` | 定义与根组件 `AppComponent` 关联的 HTML 模板。 |
| `app/app.component.css` | Defines the base CSS stylesheet for the root `AppComponent`. |
| `app/app.component.css` | 为根组件 `AppComponent` 定义了基本的 CSS 样式表。 |
| `app/app.component.spec.ts` | Defines a unit test for the root `AppComponent`. |
| `app/app.component.spec.ts` | 为根组件 `AppComponent` 定义了一个单元测试。 |
| `app/app.module.ts` | Defines the root module, named `AppModule`, that tells Angular how to assemble the application. Initially declares only the `AppComponent`. As you add more components to the app, they must be declared here. |
| `app/app.module.ts` | 定义了名为 `AppModule` 的根模块，它会告诉 Angular 如何组装应用。这里最初只声明一个 `AppComponent`。当你向应用中添加更多组件时，它们也必须在这里声明。 |
=======
| `src/app/` files | Purpose |
| :--------------- | :------ |
| `app/app.component.ts` | Defines the logic for the application's root component, named `AppComponent`. The view associated with this root component becomes the root of the [view hierarchy](guide/glossary#view-hierarchy) as you add components and services to your application. |
| `app/app.component.html` | Defines the HTML template associated with the root `AppComponent`. |
| `app/app.component.css` | Defines the base CSS stylesheet for the root `AppComponent`. |
| `app/app.component.spec.ts` | Defines a unit test for the root `AppComponent`. |
| `app/app.module.ts` | Defines the root module, named `AppModule`, that tells Angular how to assemble the application. Initially declares only the `AppComponent`. As you add more components to the app, they must be declared here. |
>>>>>>> f25ac4ae

### Application configuration files

### 应用配置文件

The application-specific configuration files for the root application reside at the workspace root level.
For a multi-project workspace, project-specific configuration files are in the project root, under `projects/project-name/`.

<<<<<<< HEAD
根应用的配置文件位于工作区的根目录下。对于多项目工作区，项目专属的配置文件位于项目根目录 `projects/project-name/`。

Project-specific [TypeScript](https://www.typescriptlang.org/) configuration files inherit from the workspace-wide `tsconfig.json`.

项目专属的 [TypeScript](https://www.typescriptlang.org/) 配置文件继承自工作区范围内的 `tsconfig.base.json`，而项目专属的 [TSLint](https://palantir.github.io/tslint/) 配置文件则继承自全工作区级内的 `tslint.json`。

| APPLICATION-SPECIFIC CONFIG FILES | PURPOSE |
| :-------------------------------- | :------ |
| 应用专属的配置文件 | 用途 |
| `.browserslistrc` | Configures sharing of target browsers and Node.js versions among various front-end tools. See [Browserslist on GitHub](https://github.com/browserslist/browserslist) for more information. |
| `browserslist` | 配置各种前端工具之间共享的目标浏览器和 Node.js 版本。欲知详情，请参阅 [GitHub 上的浏览器列表](https://github.com/browserslist/browserslist)。 |
| `karma.conf.js` | Application-specific [Karma](https://karma-runner.github.io/2.0/config/configuration-file.html) configuration. |
| `karma.conf.js` | 应用专属的 [Karma](https://karma-runner.github.io/2.0/config/configuration-file.html) 配置。 |
| `tsconfig.app.json` | Application-specific [TypeScript](https://www.typescriptlang.org/) configuration, including TypeScript and Angular template compiler options. See [TypeScript Configuration](guide/typescript-configuration) and [Angular Compiler Options](guide/angular-compiler-options). |
| `tsconfig.app.json` | 应用专属的 [TypeScript](https://www.typescriptlang.org/) 配置，包括 TypeScript 和 Angular 模板编译器的选项。参阅 [TypeScript 配置](guide/typescript-configuration)。 |
| `tsconfig.spec.json` | [TypeScript](https://www.typescriptlang.org/) configuration for the application tests. See [TypeScript Configuration](guide/typescript-configuration). |
| `tsconfig.spec.json` | 应用测试的 [TypeScript](https://www.typescriptlang.org/) 配置。参阅 [TypeScript 配置](guide/typescript-configuration)。 |

=======
Project-specific [TypeScript](https://www.typescriptlang.org) configuration files inherit from the workspace-wide `tsconfig.json`.

| Application-specific configuration files | Purpose |
| :--------------------------------------- | :------ |
| `.browserslistrc` | Configures sharing of target browsers and Node.js versions among various front-end tools. See [Browserslist on GitHub](https://github.com/browserslist/browserslist) for more information. |
| `karma.conf.js` | Application-specific [Karma](https://karma-runner.github.io/2.0/config/configuration-file.html) configuration. |
| `tsconfig.app.json` | Application-specific [TypeScript](https://www.typescriptlang.org) configuration, including TypeScript and Angular template compiler options. See [TypeScript Configuration](guide/typescript-configuration) and [Angular Compiler Options](guide/angular-compiler-options). |
| `tsconfig.spec.json` | [TypeScript](https://www.typescriptlang.org) configuration for the application tests. See [TypeScript Configuration](guide/typescript-configuration). |

>>>>>>> f25ac4ae
<a id="multiple-projects"></a>

## Multiple projects

<<<<<<< HEAD
## 多重项目

A multi-project workspace is suitable for an enterprise that uses a single repository and global configuration for all Angular projects (the "monorepo" model). A multi-project workspace also supports library development.
=======
A multi-project workspace is suitable for an enterprise that uses a single repository and global configuration for all Angular projects (the "monorepo" model).
A multi-project workspace also supports library development.
>>>>>>> f25ac4ae

多项目工作区适用于对所有 Angular 项目使用单一存储库（单仓库模型）和全局配置的企业。多项目工作区也能为库开发提供支持。

### Setting up for a multi-project workspace

### 建立多项目工作区

If you intend to have multiple projects in a workspace, you can skip the initial application generation when you create the workspace, and give the workspace a unique name.
The following command creates a workspace with all of the workspace-wide configuration files, but no root-level application.

<<<<<<< HEAD
如果你打算在工作区中包含多个项目，可以在创建工作区时不要自动创建初始应用，并为工作区指定一个唯一的名字。下列命令用于创建一个包含全工作区级配置文件的工作区，但没有根应用。

<code-example language="bash">
=======
<code-example format="shell" language="shell">

>>>>>>> f25ac4ae
ng new my-workspace --create-application false

</code-example>

You can then generate applications and libraries with names that are unique within the workspace.

<<<<<<< HEAD
然后，你可以使用工作区内唯一的名字来生成应用和库。

<code-example language="bash">
=======
<code-example format="shell" language="shell">

>>>>>>> f25ac4ae
cd my-workspace
ng generate application my-first-app

</code-example>

### Multiple project file structure

<<<<<<< HEAD
### 多重项目的文件结构

The first explicitly generated application goes into the `projects/` folder along with all other projects in the workspace.
Newly generated libraries are also added under `projects/`.
When you create projects this way, the file structure of the workspace is entirely consistent with the structure of the [workspace configuration file](guide/workspace-config), `angular.json`.

工作区中第一个显式生成的应用会像工作区中的其它项目一样放在 `projects/` 文件夹中。新生成的库也会添加到 `projects/` 下。当你以这种方式创建项目时，工作区的文件结构与[工作区配置文件](guide/workspace-config) `angular.json` 中的结构完全一致。

<code-example language="none">
my-workspace/
  ...             (workspace-wide config files)
  projects/       (generated applications and libraries)
    my-first-app/ --(an explicitly generated application)
      ...         --(application-specific config)
      src/        --(source and support files for application)
    my-lib/       --(a generated library)
      ...         --(library-specific config)
      src/        --source and support files for library)
</code-example>

## Library project files

## 库项目文件

When you generate a library using the CLI (with a command such as `ng generate library my-lib`), the generated files go into the `projects/` folder of the workspace. For more information about creating your own libraries, see  [Creating Libraries](guide/creating-libraries).
=======
The first explicitly generated application goes into the `projects` folder along with all other projects in the workspace.
Newly generated libraries are also added under `projects`.
When you create projects this way, the file structure of the workspace is entirely consistent with the structure of the [workspace configuration file](guide/workspace-config), `angular.json`.

<div class="filetree">
    <div class="file">
        my-workspace
    </div>
    <div class="children">
        <div class="file">
          &hellip; &nbsp;&nbsp;&nbsp;&nbsp;&nbsp;&nbsp;&nbsp;&nbsp;&nbsp;&nbsp;&nbsp;&nbsp;&nbsp;&nbsp;&nbsp;&nbsp;&nbsp;&nbsp;&nbsp;&nbsp;&nbsp;&nbsp;&nbsp;&nbsp; (workspace-wide config files)
        </div>
        <div class="file">
          projects &nbsp;&nbsp;&nbsp;&nbsp;&nbsp;&nbsp;&nbsp;&nbsp;&nbsp;&nbsp;&nbsp;&nbsp;&nbsp; (generated applications and libraries)
        </div>
        <div class="children">
            <div class="file">
              my-first-app &nbsp; --(an explicitly generated application)
            </div>
            <div class="children">
                <div class="file">
                  &hellip; &nbsp;&nbsp;&nbsp;&nbsp;&nbsp;&nbsp;&nbsp;&nbsp;&nbsp;&nbsp;&nbsp;&nbsp;&nbsp;&nbsp; --(application-specific config)
                </div>
                <div class="file">
                  src &nbsp;&nbsp;&nbsp;&nbsp;&nbsp;&nbsp;&nbsp;&nbsp;&nbsp;&nbsp;&nbsp; --(source and support files for application)
                </div>
            </div>
            <div class="file">
              my-lib &nbsp;&nbsp;&nbsp;&nbsp;&nbsp;&nbsp;&nbsp;&nbsp;&nbsp;&nbsp;&nbsp; --(a generated library)
            </div>
            <div class="children">
                <div class="file">
                  &hellip; &nbsp;&nbsp;&nbsp;&nbsp;&nbsp;&nbsp;&nbsp;&nbsp;&nbsp;&nbsp;&nbsp;&nbsp;&nbsp;&nbsp; --(library-specific config)
                </div>
                <div class="file">
                  src &nbsp;&nbsp;&nbsp;&nbsp;&nbsp;&nbsp;&nbsp;&nbsp;&nbsp;&nbsp;&nbsp; --source and support files for library)
                </div>
            </div>
        </div>
    </div>
</div>

## Library project files

When you generate a library using the CLI (with a command such as `ng generate library my-lib`), the generated files go into the `projects/` folder of the workspace.
For more information about creating your own libraries, see  [Creating Libraries](guide/creating-libraries).
>>>>>>> f25ac4ae

当你使用 CLI 命令（例如 `ng generate library my-lib`）生成一个库时，所生成的文件会放在工作区的 `projects/` 文件夹中。关于如何创建自己的库的更多信息，请参阅[创建库](guide/creating-libraries)一章。

Libraries unlike applications have their own `package.json` configuration file.

库和应用不同，它们有自己的 `package.json` 配置文件。

Under the `projects/` folder, the `my-lib` folder contains your library code.

<<<<<<< HEAD
在 `projects/` 目录下，`my-lib` 文件夹中包含你的库代码。

| LIBRARY SOURCE FILES | PURPOSE |
| :------------------- | :------ |
| 库的源文件 | 用途 |
| `src/lib` | Contains your library project's logic and data. Like an application project, a library project can contain components, services, modules, directives, and pipes. |
| `src/lib` | 包含库项目的逻辑和数据。像应用项目一样，库项目也可以包含组件、服务、模块、指令和管道。 |
| `src/test.ts` | The main entry point for your unit tests, with some library-specific configuration. You don't typically need to edit this file. |
| `src/test.ts` | 单元测试的主要入口点是一些库专属的配置。你通常不用编辑这个文件。 |
| `src/public-api.ts` | Specifies all files that are exported from your library. |
| `src/public-api.ts` | 指定从库中导出的所有文件。 |
| `karma.conf.js` | Library-specific [Karma](https://karma-runner.github.io/2.0/config/configuration-file.html) configuration. |
| `karma.conf.js` | 库专属的 [Karma](https://karma-runner.github.io/2.0/config/configuration-file.html) 配置。 |
| `ng-package.json` | Configuration file used by [ng-packagr](https://github.com/ng-packagr/ng-packagr) for building your library. |
| `ng-package.json` | 构建库时，[ng-packagr](https://github.com/ng-packagr/ng-packagr) 用到的配置文件。 |
| `package.json` | Configures [npm package dependencies](guide/npm-packages) that are required for this library. |
| `package.json` | 配置这个库所需的 [npm 包依赖](guide/npm-packages)。 |
| `tsconfig.lib.json` | Library-specific [TypeScript](https://www.typescriptlang.org/) configuration, including TypeScript and Angular template compiler options. See [TypeScript Configuration](guide/typescript-configuration). |
| `tsconfig.lib.json` | 库专属的 [TypeScript](https://www.typescriptlang.org/) 配置，包括 TypeScript 和 Angular 模板编译器选项。参阅 [TypeScript 配置](guide/typescript-configuration)。 |
| `tsconfig.lib.prod.json` | Library-specific [TypeScript](https://www.typescriptlang.org/) configuration that is used when building the library in production mode. |
| `tsconfig.lib.prod.json` | 库专属的 [TypeScript](https://www.typescriptlang.org/) 配置，用于构建生产模式的库。 |
| `tsconfig.spec.json` | [TypeScript](https://www.typescriptlang.org/) configuration for the library tests. See [TypeScript Configuration](guide/typescript-configuration). |
| `tsconfig.spec.json` | 测试库时用到的 [TypeScript](https://www.typescriptlang.org/) 配置。参阅 [TypeScript 配置](guide/typescript-configuration)。 |
=======
| Library source files | Purpose |
| :------------------- | :------ |
| `src/lib` | Contains your library project's logic and data. Like an application project, a library project can contain components, services, modules, directives, and pipes. |
| `src/test.ts` | The main entry point for your unit tests, with some library-specific configuration. You don't typically need to edit this file. |
| `src/public-api.ts` | Specifies all files that are exported from your library. |
| `karma.conf.js` | Library-specific [Karma](https://karma-runner.github.io/2.0/config/configuration-file.html) configuration. |
| `ng-package.json` | Configuration file used by [ng-packagr](https://github.com/ng-packagr/ng-packagr) for building your library. |
| `package.json` | Configures [npm package dependencies](guide/npm-packages) that are required for this library. |
| `tsconfig.lib.json` | Library-specific [TypeScript](https://www.typescriptlang.org) configuration, including TypeScript and Angular template compiler options. See [TypeScript Configuration](guide/typescript-configuration). |
| `tsconfig.lib.prod.json` | Library-specific [TypeScript](https://www.typescriptlang.org) configuration that is used when building the library in production mode. |
| `tsconfig.spec.json` | [TypeScript](https://www.typescriptlang.org) configuration for the library tests. See [TypeScript Configuration](guide/typescript-configuration). |

<!-- links -->

<!-- external links -->

<!-- end links -->

@reviewed 2022-02-28
>>>>>>> f25ac4ae
<|MERGE_RESOLUTION|>--- conflicted
+++ resolved
@@ -1,91 +1,39 @@
 # Workspace and project file structure
 
-<<<<<<< HEAD
-# 工作区和项目文件结构
-
-You develop applications in the context of an Angular [workspace](guide/glossary#workspace). A workspace contains the files for one or more [projects](guide/glossary#project). A project is the set of files that comprise a standalone application or a shareable library.
-=======
 You develop applications in the context of an Angular [workspace](guide/glossary#workspace).
 A workspace contains the files for one or more [projects](guide/glossary#project).
 A project is the set of files that comprise a standalone application or a shareable library.
->>>>>>> f25ac4ae
-
-你会以 Angular [工作区](guide/glossary#workspace)作为上下文来开发应用。工作区包含一个或多个[项目](guide/glossary#project)的文件集。一个项目就是一组包含独立应用或可共享库的文件。
 
 The Angular CLI `ng new` command creates a workspace.
 
-<<<<<<< HEAD
-Angular CLI 的 `ng new` 命令可以创建一个工作区。
-
-<code-example language="bash">
-=======
 <code-example format="shell" language="shell">
 
->>>>>>> f25ac4ae
 ng new &lt;my-project&gt;
 
 </code-example>
 
 When you run this command, the CLI installs the necessary Angular npm packages and other dependencies in a new workspace, with a root-level application named *my-project*.
 The workspace root folder contains various support and configuration files, and a README file with generated descriptive text that you can customize.
-
-当你运行这个命令时，CLI 会在一个新的工作区中安装必需的 Angular npm 包和其它依赖项，其根应用名叫 *my-project*。
-该工作区的根文件夹中包含一些工作区配置文件，和一个带有自动生成的描述性文本的自述文件，你可以自定义它。
 
 By default, `ng new` creates an initial skeleton application at the root level of the workspace, along with its end-to-end tests.
 The skeleton is for a simple Welcome application that is ready to run and easy to modify.
 The root-level application has the same name as the workspace, and the source files reside in the `src/` subfolder of the workspace.
 
-`ng new` 还会默认创建一个位于工作区根级的骨架应用，及其端到端测试项目。这个骨架是一个简单的 Welcome 应用，它可以运行，也很容易修改。这个*根应用*与工作区同名，其源文件位于工作区的 `src/` 子文件夹中。
-
 This default behavior is suitable for a typical "multi-repo" development style where each application resides in its own workspace.
 Beginners and intermediate users are encouraged to use `ng new` to create a separate workspace for each application.
-
-这种默认行为适用于典型的“多重（multi）仓库”开发风格，每个应用都位于它自己的工作区中。建议初学者和中级用户使用 `ng new` 为每个应用创建一个单独的工作区。
 
 Angular also supports workspaces with [multiple projects](#multiple-projects).
 This type of development environment is suitable for advanced users who are developing [shareable libraries](guide/glossary#library),
 and for enterprises that use a "monorepo" development style, with a single repository and global configuration for all Angular projects.
 
-Angular 还支持包含[多个项目](#multiple-projects)的工作区。这种开发环境适用于正在开发[可共享库](guide/glossary#library)的高级用户，以及那些使用“单一（mono）仓库”开发风格的企业，它只需要一个仓库，而且所有 Angular 项目都使用全局配置。
-
 To set up a monorepo workspace, you should skip the creating the root application.
 See [Setting up for a multi-project workspace](#multiple-projects) below.
 
-要设置单一仓库的工作区，你应该跳过创建根应用的过程。请参阅下面的[设置多项目工作区](#multiple-projects)部分。
-
 ## Workspace configuration files
-
-## 工作区配置文件
 
 All projects within a workspace share a [CLI configuration context](guide/workspace-config).
 The top level of the workspace contains workspace-wide configuration files, configuration files for the root-level application, and subfolders for the root-level application source and test files.
 
-<<<<<<< HEAD
-每个工作区中的所有项目共享同一个 [CLI 配置环境](guide/workspace-config)。该工作区的顶层包含着全工作区级的配置文件、根应用的配置文件以及一些包含根应用的源文件和测试文件的子文件夹。
-
-| WORKSPACE CONFIG FILES | PURPOSE |
-| :--------------------- | :------ |
-| 工作区配置文件 | 用途 |
-| `.editorconfig` | Configuration for code editors. See [EditorConfig](https://editorconfig.org/). |
-| `.editorconfig` | 代码编辑器的配置。参阅 [EditorConfig](https://editorconfig.org/)。 |
-| `.gitignore` | Specifies intentionally untracked files that [Git](https://git-scm.com/) should ignore. |
-| `.gitignore` | 指定 [Git](https://git-scm.com/) 应忽略的不必追踪的文件。 |
-| `README.md` | Introductory documentation for the root application. |
-| `README.md` | 根应用的简介文档. |
-| `angular.json` | CLI configuration defaults for all projects in the workspace, including configuration options for build, serve, and test tools that the CLI uses, such as  [Karma](https://karma-runner.github.io/), and [Protractor](https://www.protractortest.org/). For details, see [Angular Workspace Configuration](guide/workspace-config). |
-| `angular.json` | 为工作区中的所有项目指定 CLI 的默认配置，包括 CLI 要用到的构建、启动开发服务器和测试工具的配置项，比如 [Karma](https://karma-runner.github.io/) 和 [Protractor](http://www.protractortest.org/)。欲知详情，请参阅 [Angular 工作区配置](guide/workspace-config) 部分。 |
-| `package.json` | Configures [npm package dependencies](guide/npm-packages) that are available to all projects in the workspace. See [npm documentation](https://docs.npmjs.com/files/package.json) for the specific format and contents of this file. |
-| `package.json` | 配置工作区中所有项目可用的 [npm 包依赖](guide/npm-packages)。关于此文件的具体格式和内容，请参阅 [npm 的文档](https://docs.npmjs.com/files/package.json)。 |
-| `package-lock.json` | Provides version information for all packages installed into `node_modules` by the npm client. See [npm documentation](https://docs.npmjs.com/files/package-lock.json) for details. If you use the yarn client, this file will be [yarn.lock](https://yarnpkg.com/lang/en/docs/yarn-lock/) instead. |
-| `package-lock.json` | 提供 npm 客户端安装到 `node_modules` 的所有软件包的版本信息。欲知详情，请参阅 [npm 的文档](https://docs.npmjs.com/files/package-lock.json)。如果你使用的是 yarn 客户端，那么该文件[就是 yarn.lock](https://yarnpkg.com/lang/en/docs/yarn-lock/)。 |
-| `src/` | Source files for the root-level application project. |
-| `src/` | 根项目的源文件。 |
-| `node_modules/` | Provides [npm packages](guide/npm-packages) to the entire workspace. Workspace-wide `node_modules` dependencies are visible to all projects. |
-| `node_modules/` | 为整个工作区提供 [npm 包](guide/npm-packages)。这些工作区级的 `node_modules` 依赖对其中的所有项目可见。 |
-| `tsconfig.json` | The base [TypeScript](https://www.typescriptlang.org/) configuration for projects in the workspace. All other configuration files inherit from this base file. For more information, see the [Configuration inheritance with extends](https://www.typescriptlang.org/docs/handbook/tsconfig-json.html#configuration-inheritance-with-extends) section of the TypeScript documentation. |
-| `tsconfig.json` | 工作区中所有项目的基本 [TypeScript](https://www.typescriptlang.org/) 配置。所有其它配置文件都继承自这个基本配置。欲知详情，参阅 TypeScript 文档中的 [通过 extends 进行配置继承](https://www.typescriptlang.org/docs/handbook/tsconfig-json.html#configuration-inheritance-with-extends) 部分。 |
-=======
 | Workspace configuration files | Purpose |
 | :---------------------------- | :------ |
 | `.editorconfig` | Configuration for code editors. See [EditorConfig](https://editorconfig.org). |
@@ -97,66 +45,26 @@
 | `src/` | Source files for the root-level application project. |
 | `node_modules/` | Provides [npm packages](guide/npm-packages) to the entire workspace. Workspace-wide `node_modules` dependencies are visible to all projects. |
 | `tsconfig.json` | The base [TypeScript](https://www.typescriptlang.org) configuration for projects in the workspace. All other configuration files inherit from this base file. For more information, see the [Configuration inheritance with extends](https://www.typescriptlang.org/docs/handbook/tsconfig-json.html#configuration-inheritance-with-extends) section of the TypeScript documentation. |
->>>>>>> f25ac4ae
 
 ## Application project files
-
-## 应用项目文件
 
 By default, the CLI command `ng new my-app` creates a workspace folder named "my-app" and generates a new application skeleton in a `src/` folder at the top level of the workspace.
 A newly generated application contains source files for a root module, with a root component and template.
 
-CLI 命令 `ng new my-app` 会默认创建名为 “my-app” 的工作区文件夹，并在 `src/` 文件夹下为工作区顶层的根应用生成一个新的应用骨架。新生成的应用包含一个根模块的源文件，包括一个根组件及其模板。
-
 When the workspace file structure is in place, you can use the `ng generate` command on the command line to add functionality and data to the application.
 This initial root-level application is the *default app* for CLI commands (unless you change the default after creating [additional apps](#multiple-projects)).
 
-当工作区文件结构到位时，可以在命令行中使用 `ng generate` 命令往该应用中添加功能和数据。这个初始的根应用是 CLI 命令的*默认应用*（除非你在创建[其它应用](#multiple-projects)之后更改了默认值）。
-
 <div class="alert is-helpful">
 
 Besides using the CLI on the command line, you can also manipulate files directly in the application's source folder and configuration files.
-
-   除了在命令行中使用 CLI 之外，你还可以使用像 [Angular Console](https://angularconsole.com/) 这样的交互式开发环境，或直接在应用的源文件夹和配置文件中操作这些文件。
 
 </div>
 
 For a single-application workspace, the `src` subfolder of the workspace contains the source files (application logic, data, and assets) for the root application.
 For a multi-project workspace, additional projects in the `projects` folder contain a `project-name/src/` subfolder with the same structure.
 
-对于单应用的工作区，工作区的 `src/` 子文件夹包含根应用的源文件（应用逻辑、数据和静态资源）。对于多项目的工作区，`projects/` 文件夹中的其它项目各自包含一个具有相同结构的 `project-name/src/` 子目录。
-
 ### Application source files
 
-<<<<<<< HEAD
-### 应用源文件
-
-Files at the top level of `src/` support testing and running your application. Subfolders contain the application source and application-specific configuration.
-
-顶层文件 `src/` 为测试并运行你的应用提供支持。其子文件夹中包含应用源代码和应用的专属配置。
-
-| APP SUPPORT FILES | PURPOSE |
-| :---------------- | :------ |
-| 应用支持文件 | 目的 |
-| `app/` | Contains the component files in which your application logic and data are defined. See details [below](#app-src). |
-| `app/` | 包含定义应用逻辑和数据的组件文件。详见[下文](#app-src)。 |
-| `assets/` | Contains image and other asset files to be copied as-is when you build your application. |
-| `assets/` | 包含要在构建应用时应该按原样复制的图像和其它静态资源文件。 |
-| `environments/` | Contains build configuration options for particular target environments. By default there is an unnamed standard development environment and a production ("prod") environment. You can define additional target environment configurations. |
-| `environments/` | 包含特定目标环境的构建配置选项。默认情况下，有一个无名的标准开发环境和一个生产（“prod”）环境。你还可以定义其它的目标环境配置。 |
-| `favicon.ico` | An icon to use for this application in the bookmark bar. |
-| `favicon.ico` | 用作该应用在标签栏中的图标。 |
-| `index.html` | The main HTML page that is served when someone visits your site. The CLI automatically adds all JavaScript and CSS files when building your app, so you typically don't need to add any `<script>` or`<link>` tags here manually. |
-| `index.html` | 当有人访问你的站点时，提供服务的主要 HTML 页面。CLI 会在构建你的应用时自动添加所有的 JavaScript 和 CSS 文件，所以你通常不用手动添加任何 `<script>` 或 `<link>` 标签。 |
-| `main.ts` | The main entry point for your application. Compiles the application with the [JIT compiler](guide/glossary#jit) and bootstraps the application's root module (AppModule) to run in the browser. You can also use the [AOT compiler](guide/aot-compiler) without changing any code by appending the `--aot` flag to the CLI `build` and `serve` commands. |
-| `main.ts` | 应用的主要切入点。用 [JIT 编译器](guide/glossary#jit)编译应用，然后引导应用的根模块（AppModule）在浏览器中运行。你也可以在不改变任何代码的情况下改用 [AOT 编译器](https://angular.cn/guide/aot-compiler)，只要在 CLI 的 `build` 和 `serve` 命令中加上 `--aot` 标志就可以了。 |
-| `polyfills.ts` | Provides polyfill scripts for browser support. |
-| `polyfills.ts` | 为浏览器支持提供了腻子（polyfill）脚本。 |
-| `styles.sass` | Lists CSS files that supply styles for a project. The extension reflects the style preprocessor you have configured for the project. |
-| `styles.sass` | 列出为项目提供样式的 CSS 文件。该扩展还反映了你为该项目配置的样式预处理器。 |
-| `test.ts` | The main entry point for your unit tests, with some Angular-specific configuration. You don't typically need to edit this file. |
-| `test.ts` | 单元测试的主入口点，带有一些 Angular 特有的配置。你通常不需要编辑这个文件。 |
-=======
 Files at the top level of `src/` support testing and running your application.
 Subfolders contain the application source and application-specific configuration.
 
@@ -171,7 +79,6 @@
 | `polyfills.ts` | Provides polyfill scripts for browser support. |
 | `styles.sass` | Lists CSS files that supply styles for a project. The extension reflects the style preprocessor you have configured for the project. |
 | `test.ts` | The main entry point for your unit tests, with some Angular-specific configuration. You don't typically need to edit this file. |
->>>>>>> f25ac4ae
 
 <div class="alert is-helpful">
 
@@ -179,8 +86,6 @@
 If this is not desired you can opt-out when creating the project.
 For more information, see [Strict mode](guide/strict-mode).
 
-新的 Angular 项目默认使用严格模式。如果你不想这样，可以在创建项目时禁用它。欲知详情，参见[严格模式](/guide/strict-mode)。
-
 </div>
 
 <a id="app-src"></a>
@@ -188,23 +93,6 @@
 Inside the `src` folder, the `app` folder contains your project's logic and data.
 Angular components, templates, and styles go here.
 
-<<<<<<< HEAD
-在 `src/` 文件夹里面，`app/` 文件夹中包含此项目的逻辑和数据。Angular 组件、模板和样式也都在这里。
-
-| `src/app/` FILES | PURPOSE |
-| :--------------- | :------ |
-| `src/app/` 文件 | 用途 |
-| `app/app.component.ts` | Defines the logic for the application's root component, named `AppComponent`. The view associated with this root component becomes the root of the [view hierarchy](guide/glossary#view-hierarchy) as you add components and services to your application. |
-| `app/app.component.ts` | 为应用的根组件定义逻辑，名为 `AppComponent`。当你向应用中添加组件和服务时，与这个根组件相关联的视图就会成为[视图树](guide/glossary#view-hierarchy)的根。 |
-| `app/app.component.html` | Defines the HTML template associated with the root `AppComponent`. |
-| `app/app.component.html` | 定义与根组件 `AppComponent` 关联的 HTML 模板。 |
-| `app/app.component.css` | Defines the base CSS stylesheet for the root `AppComponent`. |
-| `app/app.component.css` | 为根组件 `AppComponent` 定义了基本的 CSS 样式表。 |
-| `app/app.component.spec.ts` | Defines a unit test for the root `AppComponent`. |
-| `app/app.component.spec.ts` | 为根组件 `AppComponent` 定义了一个单元测试。 |
-| `app/app.module.ts` | Defines the root module, named `AppModule`, that tells Angular how to assemble the application. Initially declares only the `AppComponent`. As you add more components to the app, they must be declared here. |
-| `app/app.module.ts` | 定义了名为 `AppModule` 的根模块，它会告诉 Angular 如何组装应用。这里最初只声明一个 `AppComponent`。当你向应用中添加更多组件时，它们也必须在这里声明。 |
-=======
 | `src/app/` files | Purpose |
 | :--------------- | :------ |
 | `app/app.component.ts` | Defines the logic for the application's root component, named `AppComponent`. The view associated with this root component becomes the root of the [view hierarchy](guide/glossary#view-hierarchy) as you add components and services to your application. |
@@ -212,35 +100,12 @@
 | `app/app.component.css` | Defines the base CSS stylesheet for the root `AppComponent`. |
 | `app/app.component.spec.ts` | Defines a unit test for the root `AppComponent`. |
 | `app/app.module.ts` | Defines the root module, named `AppModule`, that tells Angular how to assemble the application. Initially declares only the `AppComponent`. As you add more components to the app, they must be declared here. |
->>>>>>> f25ac4ae
 
 ### Application configuration files
-
-### 应用配置文件
 
 The application-specific configuration files for the root application reside at the workspace root level.
 For a multi-project workspace, project-specific configuration files are in the project root, under `projects/project-name/`.
 
-<<<<<<< HEAD
-根应用的配置文件位于工作区的根目录下。对于多项目工作区，项目专属的配置文件位于项目根目录 `projects/project-name/`。
-
-Project-specific [TypeScript](https://www.typescriptlang.org/) configuration files inherit from the workspace-wide `tsconfig.json`.
-
-项目专属的 [TypeScript](https://www.typescriptlang.org/) 配置文件继承自工作区范围内的 `tsconfig.base.json`，而项目专属的 [TSLint](https://palantir.github.io/tslint/) 配置文件则继承自全工作区级内的 `tslint.json`。
-
-| APPLICATION-SPECIFIC CONFIG FILES | PURPOSE |
-| :-------------------------------- | :------ |
-| 应用专属的配置文件 | 用途 |
-| `.browserslistrc` | Configures sharing of target browsers and Node.js versions among various front-end tools. See [Browserslist on GitHub](https://github.com/browserslist/browserslist) for more information. |
-| `browserslist` | 配置各种前端工具之间共享的目标浏览器和 Node.js 版本。欲知详情，请参阅 [GitHub 上的浏览器列表](https://github.com/browserslist/browserslist)。 |
-| `karma.conf.js` | Application-specific [Karma](https://karma-runner.github.io/2.0/config/configuration-file.html) configuration. |
-| `karma.conf.js` | 应用专属的 [Karma](https://karma-runner.github.io/2.0/config/configuration-file.html) 配置。 |
-| `tsconfig.app.json` | Application-specific [TypeScript](https://www.typescriptlang.org/) configuration, including TypeScript and Angular template compiler options. See [TypeScript Configuration](guide/typescript-configuration) and [Angular Compiler Options](guide/angular-compiler-options). |
-| `tsconfig.app.json` | 应用专属的 [TypeScript](https://www.typescriptlang.org/) 配置，包括 TypeScript 和 Angular 模板编译器的选项。参阅 [TypeScript 配置](guide/typescript-configuration)。 |
-| `tsconfig.spec.json` | [TypeScript](https://www.typescriptlang.org/) configuration for the application tests. See [TypeScript Configuration](guide/typescript-configuration). |
-| `tsconfig.spec.json` | 应用测试的 [TypeScript](https://www.typescriptlang.org/) 配置。参阅 [TypeScript 配置](guide/typescript-configuration)。 |
-
-=======
 Project-specific [TypeScript](https://www.typescriptlang.org) configuration files inherit from the workspace-wide `tsconfig.json`.
 
 | Application-specific configuration files | Purpose |
@@ -250,51 +115,28 @@
 | `tsconfig.app.json` | Application-specific [TypeScript](https://www.typescriptlang.org) configuration, including TypeScript and Angular template compiler options. See [TypeScript Configuration](guide/typescript-configuration) and [Angular Compiler Options](guide/angular-compiler-options). |
 | `tsconfig.spec.json` | [TypeScript](https://www.typescriptlang.org) configuration for the application tests. See [TypeScript Configuration](guide/typescript-configuration). |
 
->>>>>>> f25ac4ae
 <a id="multiple-projects"></a>
 
 ## Multiple projects
 
-<<<<<<< HEAD
-## 多重项目
-
-A multi-project workspace is suitable for an enterprise that uses a single repository and global configuration for all Angular projects (the "monorepo" model). A multi-project workspace also supports library development.
-=======
 A multi-project workspace is suitable for an enterprise that uses a single repository and global configuration for all Angular projects (the "monorepo" model).
 A multi-project workspace also supports library development.
->>>>>>> f25ac4ae
-
-多项目工作区适用于对所有 Angular 项目使用单一存储库（单仓库模型）和全局配置的企业。多项目工作区也能为库开发提供支持。
 
 ### Setting up for a multi-project workspace
-
-### 建立多项目工作区
 
 If you intend to have multiple projects in a workspace, you can skip the initial application generation when you create the workspace, and give the workspace a unique name.
 The following command creates a workspace with all of the workspace-wide configuration files, but no root-level application.
 
-<<<<<<< HEAD
-如果你打算在工作区中包含多个项目，可以在创建工作区时不要自动创建初始应用，并为工作区指定一个唯一的名字。下列命令用于创建一个包含全工作区级配置文件的工作区，但没有根应用。
-
-<code-example language="bash">
-=======
 <code-example format="shell" language="shell">
 
->>>>>>> f25ac4ae
 ng new my-workspace --create-application false
 
 </code-example>
 
 You can then generate applications and libraries with names that are unique within the workspace.
 
-<<<<<<< HEAD
-然后，你可以使用工作区内唯一的名字来生成应用和库。
-
-<code-example language="bash">
-=======
 <code-example format="shell" language="shell">
 
->>>>>>> f25ac4ae
 cd my-workspace
 ng generate application my-first-app
 
@@ -302,33 +144,6 @@
 
 ### Multiple project file structure
 
-<<<<<<< HEAD
-### 多重项目的文件结构
-
-The first explicitly generated application goes into the `projects/` folder along with all other projects in the workspace.
-Newly generated libraries are also added under `projects/`.
-When you create projects this way, the file structure of the workspace is entirely consistent with the structure of the [workspace configuration file](guide/workspace-config), `angular.json`.
-
-工作区中第一个显式生成的应用会像工作区中的其它项目一样放在 `projects/` 文件夹中。新生成的库也会添加到 `projects/` 下。当你以这种方式创建项目时，工作区的文件结构与[工作区配置文件](guide/workspace-config) `angular.json` 中的结构完全一致。
-
-<code-example language="none">
-my-workspace/
-  ...             (workspace-wide config files)
-  projects/       (generated applications and libraries)
-    my-first-app/ --(an explicitly generated application)
-      ...         --(application-specific config)
-      src/        --(source and support files for application)
-    my-lib/       --(a generated library)
-      ...         --(library-specific config)
-      src/        --source and support files for library)
-</code-example>
-
-## Library project files
-
-## 库项目文件
-
-When you generate a library using the CLI (with a command such as `ng generate library my-lib`), the generated files go into the `projects/` folder of the workspace. For more information about creating your own libraries, see  [Creating Libraries](guide/creating-libraries).
-=======
 The first explicitly generated application goes into the `projects` folder along with all other projects in the workspace.
 Newly generated libraries are also added under `projects`.
 When you create projects this way, the file structure of the workspace is entirely consistent with the structure of the [workspace configuration file](guide/workspace-config), `angular.json`.
@@ -375,41 +190,11 @@
 
 When you generate a library using the CLI (with a command such as `ng generate library my-lib`), the generated files go into the `projects/` folder of the workspace.
 For more information about creating your own libraries, see  [Creating Libraries](guide/creating-libraries).
->>>>>>> f25ac4ae
-
-当你使用 CLI 命令（例如 `ng generate library my-lib`）生成一个库时，所生成的文件会放在工作区的 `projects/` 文件夹中。关于如何创建自己的库的更多信息，请参阅[创建库](guide/creating-libraries)一章。
 
 Libraries unlike applications have their own `package.json` configuration file.
 
-库和应用不同，它们有自己的 `package.json` 配置文件。
-
 Under the `projects/` folder, the `my-lib` folder contains your library code.
 
-<<<<<<< HEAD
-在 `projects/` 目录下，`my-lib` 文件夹中包含你的库代码。
-
-| LIBRARY SOURCE FILES | PURPOSE |
-| :------------------- | :------ |
-| 库的源文件 | 用途 |
-| `src/lib` | Contains your library project's logic and data. Like an application project, a library project can contain components, services, modules, directives, and pipes. |
-| `src/lib` | 包含库项目的逻辑和数据。像应用项目一样，库项目也可以包含组件、服务、模块、指令和管道。 |
-| `src/test.ts` | The main entry point for your unit tests, with some library-specific configuration. You don't typically need to edit this file. |
-| `src/test.ts` | 单元测试的主要入口点是一些库专属的配置。你通常不用编辑这个文件。 |
-| `src/public-api.ts` | Specifies all files that are exported from your library. |
-| `src/public-api.ts` | 指定从库中导出的所有文件。 |
-| `karma.conf.js` | Library-specific [Karma](https://karma-runner.github.io/2.0/config/configuration-file.html) configuration. |
-| `karma.conf.js` | 库专属的 [Karma](https://karma-runner.github.io/2.0/config/configuration-file.html) 配置。 |
-| `ng-package.json` | Configuration file used by [ng-packagr](https://github.com/ng-packagr/ng-packagr) for building your library. |
-| `ng-package.json` | 构建库时，[ng-packagr](https://github.com/ng-packagr/ng-packagr) 用到的配置文件。 |
-| `package.json` | Configures [npm package dependencies](guide/npm-packages) that are required for this library. |
-| `package.json` | 配置这个库所需的 [npm 包依赖](guide/npm-packages)。 |
-| `tsconfig.lib.json` | Library-specific [TypeScript](https://www.typescriptlang.org/) configuration, including TypeScript and Angular template compiler options. See [TypeScript Configuration](guide/typescript-configuration). |
-| `tsconfig.lib.json` | 库专属的 [TypeScript](https://www.typescriptlang.org/) 配置，包括 TypeScript 和 Angular 模板编译器选项。参阅 [TypeScript 配置](guide/typescript-configuration)。 |
-| `tsconfig.lib.prod.json` | Library-specific [TypeScript](https://www.typescriptlang.org/) configuration that is used when building the library in production mode. |
-| `tsconfig.lib.prod.json` | 库专属的 [TypeScript](https://www.typescriptlang.org/) 配置，用于构建生产模式的库。 |
-| `tsconfig.spec.json` | [TypeScript](https://www.typescriptlang.org/) configuration for the library tests. See [TypeScript Configuration](guide/typescript-configuration). |
-| `tsconfig.spec.json` | 测试库时用到的 [TypeScript](https://www.typescriptlang.org/) 配置。参阅 [TypeScript 配置](guide/typescript-configuration)。 |
-=======
 | Library source files | Purpose |
 | :------------------- | :------ |
 | `src/lib` | Contains your library project's logic and data. Like an application project, a library project can contain components, services, modules, directives, and pipes. |
@@ -428,5 +213,4 @@
 
 <!-- end links -->
 
-@reviewed 2022-02-28
->>>>>>> f25ac4ae
+@reviewed 2022-02-28