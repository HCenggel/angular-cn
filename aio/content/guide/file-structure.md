--- conflicted
+++ resolved
@@ -55,37 +55,26 @@
 | :--------------------- | :------------------------------------------|
 | 工作空间配置文件      | 用途                 |
 | `.editorconfig`        | Configuration for code editors. See [EditorConfig](https://editorconfig.org/). |
-| `.editorconfig`        | 代码编辑器的配置。参见 [EditorConfig](https://editorconfig.org/)。 |
+| `.editorconfig`        | 代码编辑器的配置。参阅 [EditorConfig](https://editorconfig.org/)。 |
 | `.gitignore`           | Specifies intentionally untracked files that [Git](https://git-scm.com/) should ignore. |
 | `.gitignore`           | 指定 [Git](https://git-scm.com/) 应忽略的不必追踪的文件。     |
 | `README.md`            | Introductory documentation for the root app. |
-<<<<<<< HEAD
 | `README.md`            | 根应用的简介文档. |
-| `angular.json`         | CLI configuration defaults for all projects in the workspace, including configuration options for build, serve, and test tools that the CLI uses, such as [TSLint](https://palantir.github.io/tslint/), [Karma](https://karma-runner.github.io/), and [Protractor](http://www.protractortest.org/). For details, see [Angular Workspace Configuration](guide/workspace-config). |
+| `angular.json`         | CLI configuration defaults for all projects in the workspace, including configuration options for build, serve, and test tools that the CLI uses, such as [TSLint](https://palantir.github.io/tslint/), [Karma](https://karma-runner.github.io/), and [Protractor](https://www.protractortest.org/). For details, see [Angular Workspace Configuration](guide/workspace-config). |
 | `angular.json`         | 为工作区中的所有项目指定 CLI 的默认配置，包括 CLI 要用到的构建、启动开发服务器和测试工具的配置项，比如 [TSLint](https://palantir.github.io/tslint/)，[Karma](https://karma-runner.github.io/) 和 [Protractor](http://www.protractortest.org/)。欲知详情，请参阅 [Angular 工作空间配置](guide/workspace-config) 部分。                                                                |
 | `package.json`         | Configures [npm package dependencies](guide/npm-packages) that are available to all projects in the workspace. See [npm documentation](https://docs.npmjs.com/files/package.json) for the specific format and contents of this file.                                                                                                                                            |
-| `package.json`         | 配置工作空间中所有项目可用的 [npm 包依赖](guide/npm-packages)。有关此文件的具体格式和内容，请参阅 [npm 的文档](https://docs.npmjs.com/files/package.json)。                                                                                                                                                                                                                        |
+| `package.json`         | 配置工作空间中所有项目可用的 [npm 包依赖](guide/npm-packages)。关于此文件的具体格式和内容，请参阅 [npm 的文档](https://docs.npmjs.com/files/package.json)。                                                                                                                                                                                                                        |
 | `package-lock.json`    | Provides version information for all packages installed into `node_modules` by the npm client. See [npm documentation](https://docs.npmjs.com/files/package-lock.json) for details. If you use the yarn client, this file will be [yarn.lock](https://yarnpkg.com/lang/en/docs/yarn-lock/) instead.                                                                             |
 | `package-lock.json`    | 提供 npm 客户端安装到 `node_modules` 的所有软件包的版本信息。欲知详情，请参阅 [npm 的文档](https://docs.npmjs.com/files/package-lock.json)。如果你使用的是 yarn 客户端，那么该文件[就是 yarn.lock](https://yarnpkg.com/lang/en/docs/yarn-lock/)。                                                                                                                                       |
 | `src/`                  | Source files for the root-level application project. |
 | `src/`                  | 根项目的源文件。|
-| `node_modules/`         | Provides [npm packages](guide/npm-packages) to the entire workspace. Workspace-wide `node_modules` dependencies are visible to all projects.                                                                                                                                                                                                                                                                                                                                    |
-| `tsconfig.json`        | The `tsconfig.json` file is a ["Solution Style"](https://www.typescriptlang.org/docs/handbook/release-notes/typescript-3-9.html#support-for-solution-style-tsconfigjson-files) TypeScript configuration file. Code editors and TypeScript’s language server use this file to improve development experience. Compilers do not use this file. |
-| `tsconfig.json`        | 工作空间中各个项目的默认 [TypeScript](https://www.typescriptlang.org/) 配置。                                                                                                                                                                                                                                                                                                        |
-| `tsconfig.base.json`    | The base [TypeScript](https://www.typescriptlang.org/) configuration for projects in the workspace. All other configuration files inherit from this base file. For more information, see the [Configuration inheritance with extends](https://www.typescriptlang.org/docs/handbook/tsconfig-json.html#configuration-inheritance-with-extends) section of the TypeScript documentation.|
-| `tsconfig.base.json`    | 供工作空间中所有项目使用的基础 [TypeScript](https://www.typescriptlang.org/) 配置。所有其它配置文件都继承自这个基础文件。欲知详情，参见 TypeScript 文档中的[使用 extends 进行配置继承](https://www.typescriptlang.org/docs/handbook/tsconfig-json.html#configuration-inheritance-with-extends)部分|
-| `tslint.json`          | Default [TSLint](https://palantir.github.io/tslint/) configuration for projects in the workspace.                                                                                                                                                                                                                                                                               |
-| `tslint.json`          | 工作空间中各个项目的默认 [TSLint](https://palantir.github.io/tslint/) 配置。                                                                                                                                                                                                                                                                                                         |
-=======
-| `angular.json`         | CLI configuration defaults for all projects in the workspace, including configuration options for build, serve, and test tools that the CLI uses, such as [TSLint](https://palantir.github.io/tslint/), [Karma](https://karma-runner.github.io/), and [Protractor](https://www.protractortest.org/). For details, see [Angular Workspace Configuration](guide/workspace-config). |
-| `package.json`          | Configures [npm package dependencies](guide/npm-packages) that are available to all projects in the workspace. See [npm documentation](https://docs.npmjs.com/files/package.json) for the specific format and contents of this file. |
-| `package-lock.json`     | Provides version information for all packages installed into `node_modules` by the npm client. See [npm documentation](https://docs.npmjs.com/files/package-lock.json) for details. If you use the yarn client, this file will be [yarn.lock](https://yarnpkg.com/lang/en/docs/yarn-lock/) instead. |
-| `src/`                  | Source files for the root-level application project. |
 | `node_modules/`         | Provides [npm packages](guide/npm-packages) to the entire workspace. Workspace-wide `node_modules` dependencies are visible to all projects. |
+| `node_modules/`         | 为整个工作空间提供 [npm 包](guide/npm-packages)。这些工作空间级的 `node_modules` 依赖对其中的所有项目可见。 |
 | `tsconfig.json`         | The base [TypeScript](https://www.typescriptlang.org/) configuration for projects in the workspace. All other configuration files inherit from this base file. For more information, see the [Configuration inheritance with extends](https://www.typescriptlang.org/docs/handbook/tsconfig-json.html#configuration-inheritance-with-extends) section of the TypeScript documentation.|
+| `tsconfig.json`         | 工作空间中所有项目的基本 [TypeScript](https://www.typescriptlang.org/) 配置。所有其它配置文件都继承自这个基本配置。欲知详情，参阅 TypeScript 文档中的 [通过 extends 进行配置继承](https://www.typescriptlang.org/docs/handbook/tsconfig-json.html#configuration-inheritance-with-extends) 部分。|
 | `tslint.json`           | Default [TSLint](https://palantir.github.io/tslint/) configuration for projects in the workspace. |
-
->>>>>>> 68d4a744
+| `tslint.json`           | 工作空间中所有项目的默认的 [TSLint](https://palantir.github.io/tslint/) 配置。 |
+
 
 ## Application project files
 
@@ -148,6 +137,8 @@
 
 If you create an application using Angular's strict mode, you will also have an additional `package.json` file in the `src/app` directory. For more information, see [Strict mode](/guide/strict-mode).
 
+如果你使用 Angular 的严格模式创建了应用，就会在 `src/app` 目录下有一个额外的 `package.json` 文件。欲知详情，请参阅[严格模式](/guide/strict-mode)。 
+
 </div>
 
 {@a app-src}
@@ -161,24 +152,15 @@
 | :-------------------------- | :-------------------------------------------------------------------------------------------------------------------------------------------------------------------------------------------------------------------------------------------------- |
 | `src/app/` 文件            | 用途                                                                                                                                                                                                                                                |
 | `app/app.component.ts`      | Defines the logic for the app's root component, named `AppComponent`. The view associated with this root component becomes the root of the [view hierarchy](guide/glossary#view-hierarchy) as you add components and services to your application. |
-<<<<<<< HEAD
-| `app/app.component.ts`      | 为应用的根组件定义逻辑，名为 `AppComponent`。当你向应用中添加组件和服务时，与这个根组件相关联的视图就会成为[视图树](guide/glossary#view-hierarchy)的根。                                                                                     |
-| `app/app.component.html`    | Defines the HTML template associated with the root `AppComponent`.                                                                                                                                                                                  |
-| `app/app.component.html`    | 定义与根组件 `AppComponent` 关联的 HTML 模板。                                                                                                                                                                                                             |
-| `app/app.component.css`     | Defines the base CSS stylesheet for the root `AppComponent`.                                                                                                                                                                                        |
-| `app/app.component.css`     | 为根组件 `AppComponent` 定义了基本的 CSS 样式表。                                                                                                                                                                                                          |
-| `app/app.component.spec.ts` | Defines a unit test for the root `AppComponent`.                                                                                                                                                                                                    |
-| `app/app.component.spec.ts` | 为根组件 `AppComponent` 定义了一个单元测试。                                                                                                                                                                                                               |
-| `app/app.module.ts`         | Defines the root module, named `AppModule`, that tells Angular how to assemble the application. Initially declares only the `AppComponent`. As you add more components to the app, they must be declared here.                                      |
-| `app/app.module.ts`         | 定义了名为 `AppModule` 的根模块，它会告诉 Angular 如何组装应用。这里最初只声明一个 `AppComponent`。当你向应用中添加更多组件时，它们也必须在这里声明。                                                                                                                |
-| `app/package.json`              | This file is generated only in applications created using `--strict` mode. This file is not used by package managers. It is used to tell the tools and bundlers whether the code under this directory is free of non-local [side-effects](guide/strict-mode#side-effect). |
-| `app/package.json`              | 此文件只会出现在使用 `--strict` 模式创建的应用中。此文件不是供包管理器使用的。它用来告诉各种工具和打包器，这个目录下的代码是否没有非局部化的[副作用](guide/strict-mode#side-effect)。 |
-=======
-| `app/app.component.html`    | Defines the HTML template associated with the root `AppComponent`. |
-| `app/app.component.css`     | Defines the base CSS stylesheet for the root `AppComponent`. |
+| `app/app.component.ts` | 为应用的根组件定义逻辑，名为 `AppComponent`。当你向应用中添加组件和服务时，与这个根组件相关联的视图就会成为[视图树](guide/glossary#view-hierarchy)的根。 |
+| `app/app.component.html` | Defines the HTML template associated with the root `AppComponent`. |
+| `app/app.component.html` | 定义与根组件 `AppComponent` 关联的 HTML 模板。 |
+| `app/app.component.css` | Defines the base CSS stylesheet for the root `AppComponent`. |
+| `app/app.component.css` | 为根组件 `AppComponent` 定义了基本的 CSS 样式表。 |
 | `app/app.component.spec.ts` | Defines a unit test for the root `AppComponent`. |
-| `app/app.module.ts`         | Defines the root module, named `AppModule`, that tells Angular how to assemble the application. Initially declares only the `AppComponent`. As you add more components to the app, they must be declared here. |
->>>>>>> 68d4a744
+| `app/app.component.spec.ts` | 为根组件 `AppComponent` 定义了一个单元测试。 |
+| `app/app.module.ts` | Defines the root module, named `AppModule`, that tells Angular how to assemble the application. Initially declares only the `AppComponent`. As you add more components to the app, they must be declared here. |
+| `app/app.module.ts` | 定义了名为 `AppModule` 的根模块，它会告诉 Angular 如何组装应用。这里最初只声明一个 `AppComponent`。当你向应用中添加更多组件时，它们也必须在这里声明。 |
 
 ### Application configuration files
 
@@ -187,13 +169,9 @@
 The application-specific configuration files for the root application reside at the workspace root level.
 For a multi-project workspace, project-specific configuration files are in the project root, under `projects/project-name/`.
 
-<<<<<<< HEAD
 根应用的配置文件位于工作空间的根目录下。对于多项目工作空间，项目专属的配置文件位于项目根目录 `projects/project-name/`。
 
-Project-specific [TypeScript](https://www.typescriptlang.org/) configuration files inherit from the workspace-wide `tsconfig.base.json`, and project-specific [TSLint](https://palantir.github.io/tslint/) configuration files inherit from the workspace-wide `tslint.json`.
-=======
 Project-specific [TypeScript](https://www.typescriptlang.org/) configuration files inherit from the workspace-wide `tsconfig.json`, and project-specific [TSLint](https://palantir.github.io/tslint/) configuration files inherit from the workspace-wide `tslint.json`.
->>>>>>> 68d4a744
 
 项目专属的 [TypeScript](https://www.typescriptlang.org/) 配置文件继承自工作区范围内的 `tsconfig.base.json`，而项目专属的 [TSLint](https://palantir.github.io/tslint/) 配置文件则继承自全工作区级内的 `tslint.json`。
 
@@ -205,9 +183,9 @@
 | `karma.conf.js`                   | Application-specific [Karma](https://karma-runner.github.io/2.0/config/configuration-file.html) configuration.                                                                                                |
 | `karma.conf.js`                   | 应用专属的 [Karma](https://karma-runner.github.io/2.0/config/configuration-file.html) 配置。                                                                                                                 |
 | `tsconfig.app.json`               | Application-specific [TypeScript](https://www.typescriptlang.org/) configuration, including TypeScript and Angular template compiler options. See [TypeScript Configuration](guide/typescript-configuration) and [Angular Compiler Options](guide/angular-compiler-options). |
-| `tsconfig.app.json`               | 应用专属的 [TypeScript](https://www.typescriptlang.org/) 配置，包括 TypeScript 和 Angular 模板编译器的选项。参见 [TypeScript 配置](guide/typescript-configuration)。                                                |
+| `tsconfig.app.json`               | 应用专属的 [TypeScript](https://www.typescriptlang.org/) 配置，包括 TypeScript 和 Angular 模板编译器的选项。参阅 [TypeScript 配置](guide/typescript-configuration)。                                                |
 | `tsconfig.spec.json`              | [TypeScript](https://www.typescriptlang.org/) configuration for the application tests. See [TypeScript Configuration](guide/typescript-configuration).                                                        |
-| `tsconfig.spec.json`              | 应用测试的 [TypeScript](https://www.typescriptlang.org/) 配置。参见 [TypeScript 配置](guide/typescript-configuration)。                                                                                         |
+| `tsconfig.spec.json`              | 应用测试的 [TypeScript](https://www.typescriptlang.org/) 配置。参阅 [TypeScript 配置](guide/typescript-configuration)。                                                                                         |
 | `tslint.json`                     | Application-specific [TSLint](https://palantir.github.io/tslint/) configuration.                                                                                                                              |
 | `tslint.json`                     | 应用专属的 [TSLint](https://palantir.github.io/tslint/) 配置。                                                                                                         |
 
@@ -321,8 +299,8 @@
 | `package.json`       | Configures [npm package dependencies](guide/npm-packages) that are required for this library.                                                                                                             |
 | `package.json`       | 配置这个库所需的 [npm 包依赖](guide/npm-packages)。                                                                                                                                                       |
 | `tsconfig.lib.json`  | Library-specific [TypeScript](https://www.typescriptlang.org/) configuration, including TypeScript and Angular template compiler options. See [TypeScript Configuration](guide/typescript-configuration). |
-| `tsconfig.lib.json`  | 库专属的 [TypeScript](https://www.typescriptlang.org/) 配置，包括 TypeScript 和 Angular 模板编译器选项。参见 [TypeScript 配置](guide/typescript-configuration)。                                              |
+| `tsconfig.lib.json`  | 库专属的 [TypeScript](https://www.typescriptlang.org/) 配置，包括 TypeScript 和 Angular 模板编译器选项。参阅 [TypeScript 配置](guide/typescript-configuration)。                                              |
 | `tsconfig.spec.json` | [TypeScript](https://www.typescriptlang.org/) configuration for the library tests. See [TypeScript Configuration](guide/typescript-configuration).                                                        |
-| `tsconfig.spec.json` | 测试库时用到的 [TypeScript](https://www.typescriptlang.org/) 配置。参见 [TypeScript 配置](guide/typescript-configuration)。                                                                                     |
+| `tsconfig.spec.json` | 测试库时用到的 [TypeScript](https://www.typescriptlang.org/) 配置。参阅 [TypeScript 配置](guide/typescript-configuration)。                                                                                     |
 | `tslint.json`        | Library-specific [TSLint](https://palantir.github.io/tslint/) configuration.                                                                                                                              |
 | `tslint.json`        | 库专属的 [TSLint](https://palantir.github.io/tslint/) 配置。                                                                                                       |