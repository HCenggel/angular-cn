# Workspace and project file structure

# 工作区和项目文件结构

You develop applications in the context of an Angular [workspace](guide/glossary#workspace). A workspace contains the files for one or more [projects](guide/glossary#project). A project is the set of files that comprise a standalone application or a shareable library.

你会以 Angular [工作空间](guide/glossary#workspace)作为上下文来开发应用。工作空间包含一个或多个[项目](guide/glossary#project)的文件集。一个项目就是一组包含独立应用或可共享库的文件。

The Angular CLI `ng new` command creates a workspace.

Angular CLI 的 `ng new` 命令可以创建一个工作空间。

<code-example language="bash">
ng new &lt;my-project&gt;
</code-example>

When you run this command, the CLI installs the necessary Angular npm packages and other dependencies in a new workspace, with a root-level application named *my-project*.
The workspace root folder contains various support and configuration files, and a README file with generated descriptive text that you can customize.

当你运行这个命令时，CLI 会在一个新的工作区中安装必需的 Angular npm 包和其它依赖项，其根应用名叫 *my-project*。
该工作空间的根文件夹中包含一些工作空间配置文件，和一个带有自动生成的描述性文本的自述文件，你可以自定义它。

By default, `ng new` creates an initial skeleton application at the root level of the workspace, along with its end-to-end tests.
The skeleton is for a simple Welcome application that is ready to run and easy to modify.
The root-level application has the same name as the workspace, and the source files reside in the `src/` subfolder of the workspace.

`ng new` 还会默认创建一个位于工作空间根级的骨架应用，及其端到端测试项目。这个骨架是一个简单的 Welcome 应用，它可以运行，也很容易修改。这个*根应用*与工作空间同名，其源文件位于工作空间的 `src/` 子文件夹中。

This default behavior is suitable for a typical "multi-repo" development style where each application resides in its own workspace.
Beginners and intermediate users are encouraged to use `ng new` to create a separate workspace for each application.

这种默认行为适用于典型的“多重（multi）仓库”开发风格，每个应用都位于它自己的工作空间中。建议初学者和中级用户使用 `ng new` 为每个应用创建一个单独的工作空间。

Angular also supports workspaces with [multiple projects](#multiple-projects).
This type of development environment is suitable for advanced users who are developing [shareable libraries](guide/glossary#library),
and for enterprises that use a "monorepo" development style, with a single repository and global configuration for all Angular projects.

Angular 还支持包含[多个项目](#multiple-projects)的工作空间。这种开发环境适用于正在开发[可共享库](guide/glossary#library)的高级用户，以及那些使用“单一（mono）仓库”开发风格的企业，它只需要一个仓库，而且所有 Angular 项目都使用全局配置。

To set up a monorepo workspace, you should skip the creating the root application.
See [Setting up for a multi-project workspace](#multiple-projects) below.

要设置单一仓库的工作空间，你应该跳过创建根应用的过程。请参阅下面的[设置多项目工作空间](#multiple-projects)部分。

## Workspace configuration files

## 工作区配置文件

All projects within a workspace share a [CLI configuration context](guide/workspace-config).
The top level of the workspace contains workspace-wide configuration files, configuration files for the root-level application, and subfolders for the root-level application source and test files.

每个工作空间中的所有项目共享同一个 [CLI 配置环境](guide/workspace-config)。该工作空间的顶层包含着全工作空间级的配置文件、根应用的配置文件以及一些包含根应用的源文件和测试文件的子文件夹。

| WORKSPACE CONFIG FILES    | PURPOSE |
| :--------------------- | :------------------------------------------|
| 工作空间配置文件      | 用途                 |
| `.editorconfig`        | Configuration for code editors. See [EditorConfig](https://editorconfig.org/). |
| `.editorconfig`        | 代码编辑器的配置。参见 [EditorConfig](https://editorconfig.org/)。 |
| `.gitignore`           | Specifies intentionally untracked files that [Git](https://git-scm.com/) should ignore. |
| `.gitignore`           | 指定 [Git](https://git-scm.com/) 应忽略的不必追踪的文件。     |
| `README.md`            | Introductory documentation for the root app. |
| `README.md`            | 根应用的简介文档. |
| `angular.json`         | CLI configuration defaults for all projects in the workspace, including configuration options for build, serve, and test tools that the CLI uses, such as [TSLint](https://palantir.github.io/tslint/), [Karma](https://karma-runner.github.io/), and [Protractor](http://www.protractortest.org/). For details, see [Angular Workspace Configuration](guide/workspace-config). |
| `angular.json`         | 为工作区中的所有项目指定 CLI 的默认配置，包括 CLI 要用到的构建、启动开发服务器和测试工具的配置项，比如 [TSLint](https://palantir.github.io/tslint/)，[Karma](https://karma-runner.github.io/) 和 [Protractor](http://www.protractortest.org/)。欲知详情，请参阅 [Angular 工作空间配置](guide/workspace-config) 部分。                                                                |
| `package.json`         | Configures [npm package dependencies](guide/npm-packages) that are available to all projects in the workspace. See [npm documentation](https://docs.npmjs.com/files/package.json) for the specific format and contents of this file.                                                                                                                                            |
| `package.json`         | 配置工作空间中所有项目可用的 [npm 包依赖](guide/npm-packages)。有关此文件的具体格式和内容，请参阅 [npm 的文档](https://docs.npmjs.com/files/package.json)。                                                                                                                                                                                                                        |
| `package-lock.json`    | Provides version information for all packages installed into `node_modules` by the npm client. See [npm documentation](https://docs.npmjs.com/files/package-lock.json) for details. If you use the yarn client, this file will be [yarn.lock](https://yarnpkg.com/lang/en/docs/yarn-lock/) instead.                                                                             |
| `package-lock.json`    | 提供 npm 客户端安装到 `node_modules` 的所有软件包的版本信息。欲知详情，请参阅 [npm 的文档](https://docs.npmjs.com/files/package-lock.json)。如果你使用的是 yarn 客户端，那么该文件[就是 yarn.lock](https://yarnpkg.com/lang/en/docs/yarn-lock/)。                                                                                                                                       |
| `src/`                  | Source files for the root-level application project. |
<<<<<<< HEAD
| `src/`                  | 根项目的源文件。|
| `node_modules/`         | Provides [npm packages](guide/npm-packages) to the entire workspace. Workspace-wide `node_modules` dependencies are visible to all projects.                                                                                                                                                                                                                                                                                                                                    |
| `README.md`            | 根应用的介绍性文档。                                                                                                                                                                                                                                                                                                                                                           |
| `tsconfig.json`        | Default [TypeScript](https://www.typescriptlang.org/) configuration for projects in the workspace.                                                                                                                                                                                                                                                                              |
| `tsconfig.json`        | 工作空间中各个项目的默认 [TypeScript](https://www.typescriptlang.org/) 配置。                                                                                                                                                                                                                                                                                                        |
| `tslint.json`          | Default [TSLint](https://palantir.github.io/tslint/) configuration for projects in the workspace.                                                                                                                                                                                                                                                                               |
| `tslint.json`          | 工作空间中各个项目的默认 [TSLint](https://palantir.github.io/tslint/) 配置。                                                                                                                                                                                                                                                                                                         |
=======
| `node_modules/`         | Provides [npm packages](guide/npm-packages) to the entire workspace. Workspace-wide `node_modules` dependencies are visible to all projects. |
| `tsconfig.json`         | The `tsconfig.json` file is a ["Solution Style"](https://www.typescriptlang.org/docs/handbook/release-notes/typescript-3-9.html#support-for-solution-style-tsconfigjson-files) TypeScript configuration file. Code editors and TypeScript’s language server use this file to improve development experience. Compilers do not use this file. |
| `tsconfig.base.json`    | The base [TypeScript](https://www.typescriptlang.org/) configuration for projects in the workspace. All other configuration files inherit from this base file. For more information, see the [Configuration inheritance with extends](https://www.typescriptlang.org/docs/handbook/tsconfig-json.html#configuration-inheritance-with-extends) section of the TypeScript documentation.|
| `tslint.json`           | Default [TSLint](https://palantir.github.io/tslint/) configuration for projects in the workspace. |

>>>>>>> eee2fd22

## Application project files

## 应用项目文件

By default, the CLI command `ng new my-app` creates a workspace folder named "my-app" and generates a new application skeleton in a `src/` folder at the top level of the workspace.
A newly generated application contains source files for a root module, with a root component and template.

CLI 命令 `ng new my-app` 会默认创建名为 “my-app” 的工作空间文件夹，并在 `src/` 文件夹下为工作空间顶层的根应用生成一个新的应用骨架。新生成的应用包含一个根模块的源文件，包括一个根组件及其模板。

When the workspace file structure is in place, you can use the `ng generate` command on the command line to add functionality and data to the application.
This initial root-level application is the *default app* for CLI commands (unless you change the default after creating [additional apps](#multiple-projects)).

当工作空间文件结构到位时，可以在命令行中使用 `ng generate` 命令往该应用中添加功能和数据。这个初始的根应用是 CLI 命令的*默认应用*（除非你在创建[其它应用](#multiple-projects)之后更改了默认值）。

<div class="alert is-helpful">

   Besides using the CLI on the command line, you can also use an interactive development environment like [Angular Console](https://angularconsole.com/), or manipulate files directly in the app's source folder and configuration files.

   除了在命令行中使用 CLI 之外，你还可以使用像 [Angular Console](https://angularconsole.com/) 这样的交互式开发环境，或直接在应用的源文件夹和配置文件中操作这些文件。

</div>

For a single-application workspace, the `src/` subfolder of the workspace contains the source files (application logic, data, and assets) for the root application.
For a multi-project workspace, additional projects in the `projects/` folder contain a `project-name/src/` subfolder with the same structure.

对于单应用的工作区，工作空间的 `src/` 子文件夹包含根应用的源文件（应用逻辑、数据和静态资源）。对于多项目的工作空间，`projects/` 文件夹中的其它项目各自包含一个具有相同结构的 `project-name/src/` 子目录。

### Application source files

### 应用源文件

Files at the top level of `src/` support testing and running your application. Subfolders contain the application source and application-specific configuration.

<<<<<<< HEAD
顶层文件 `src/` 为测试并运行你的应用提供支持。其子文件夹中包含应用源代码和应用的专属配置。

| APP SUPPORT FILES | PURPOSE                                                                                                                                                                                                                                                                                                                                                                                         |
| :---------------- | :---------------------------------------------------------------------------------------------------------------------------------------------------------------------------------------------------------------------------------------------------------------------------------------------------------------------------------------------------------------------------------------------- |
| 应用支持文件       | 目的                                                                                                                                                                                                                                                                                                                                                                                            |
| `app/`            | Contains the component files in which your application logic and data are defined. See details [below](#app-src).                                                                                                                                                                                                                                                                               |
| `app/`            | 包含定义应用逻辑和数据的组件文件。详见[下文](#app-src)。                                                                                                                                                                                                                                                                                                                                      |
| `assets/`         | Contains image and other asset files to be copied as-is when you build your application.                                                                                                                                                                                                                                                                                                        |
| `assets/`         | 包含要在构建应用时应该按原样复制的图像和其它静态资源文件。                                                                                                                                                                                                                                                                                                                                             |
| `environments/`   | Contains build configuration options for particular target environments. By default there is an unnamed standard development environment and a production ("prod") environment. You can define additional target environment configurations.                                                                                                                                                    |
| `environments/`   | 包含特定目标环境的构建配置选项。默认情况下，有一个无名的标准开发环境和一个生产（“prod”）环境。你还可以定义其它的目标环境配置。                                                                                                                                                                                                                                                             |
| `favicon.ico`     | An icon to use for this application in the bookmark bar.                                                                                                                                                                                                                                                                                                                                        |
| `favicon.ico`     | 用作该应用在标签栏中的图标。                                                                                                                                                                                                                                                                                                                                                                 |
| `index.html`      | The main HTML page that is served when someone visits your site. The CLI automatically adds all JavaScript and CSS files when building your app, so you typically don't need to add any `<script>` or`<link>` tags here manually.                                                                                                                                                               |
| `index.html`      | 当有人访问你的站点时，提供服务的主要 HTML 页面。CLI 会在构建你的应用时自动添加所有的 JavaScript 和 CSS 文件，所以你通常不用手动添加任何 `<script>` 或 `<link>` 标签。                                                                                                                                                                                                                                    |
| `main.ts`         | The main entry point for your application. Compiles the application with the [JIT compiler](https://angular.io/guide/glossary#jit) and bootstraps the application's root module (AppModule) to run in the browser. You can also use the [AOT compiler](https://angular.io/guide/aot-compiler) without changing any code by appending the `--aot` flag to the CLI `build` and `serve` commands. |
| `main.ts`         | 应用的主要切入点。用 [JIT 编译器](https://angular.cn/guide/glossary#jit)编译应用，然后引导应用的根模块（AppModule）在浏览器中运行。你也可以在不改变任何代码的情况下改用 [AOT 编译器](https://angular.io/guide/aot-compiler)，只要在 CLI 的 `build` 和 `serve` 命令中加上 `--aot` 标志就可以了。                                                                                                         |
| `polyfills.ts`    | Provides polyfill scripts for browser support.                                                                                                                                                                                                                                                                                                                                                  |
| `polyfills.ts`    | 为浏览器支持提供了腻子（polyfill）脚本。                                                                                                                                                                                                                                                                                                                                                               |
| `styles.sass`     | Lists CSS files that supply styles for a project. The extension reflects the style preprocessor you have configured for the project.                                                                                                                                                                                                                                                            |
| `styles.sass`     | 列出为项目提供样式的 CSS 文件。该扩展还反映了你为该项目配置的样式预处理器。                                                                                                                                                                                                                                                                                                                      |
| `test.ts`         | The main entry point for your unit tests, with some Angular-specific configuration. You don't typically need to edit this file.                                                                                                                                                                                                                                                                 |
| `test.ts`         | 单元测试的主入口点，带有一些 Angular 特有的配置。你通常不需要编辑这个文件。                                                                                                                                                                                                                                                                                                                      |
=======
| APP SUPPORT FILES    | PURPOSE |
| :--------------------- | :------------------------------------------|
| `app/`                 | Contains the component files in which your application logic and data are defined. See details [below](#app-src). |
| `assets/`              | Contains image and other asset files to be copied as-is when you build your application. |
| `environments/`        | Contains build configuration options for particular target environments. By default there is an unnamed standard development environment and a production ("prod") environment. You can define additional target environment configurations. |
| `favicon.ico`          | An icon to use for this application in the bookmark bar. |
| `index.html`           | The main HTML page that is served when someone visits your site. The CLI automatically adds all JavaScript and CSS files when building your app, so you typically don't need to add any `<script>` or` <link>` tags here manually. |
| `main.ts`              | The main entry point for your application. Compiles the application with the [JIT compiler](guide/glossary#jit) and bootstraps the application's root module (AppModule) to run in the browser. You can also use the [AOT compiler](guide/aot-compiler) without changing any code by appending the `--aot` flag to the CLI `build` and `serve` commands. |
| `polyfills.ts`         | Provides polyfill scripts for browser support. |
| `styles.sass`          | Lists CSS files that supply styles for a project. The extension reflects the style preprocessor you have configured for the project. |
| `test.ts`              | The main entry point for your unit tests, with some Angular-specific configuration. You don't typically need to edit this file. |
>>>>>>> eee2fd22

<div class="alert is-helpful">

If you create an application using Angular's strict mode, you will also have an additional `package.json` file in the `src/app` directory. For more information, see [Strict mode](/guide/strict-mode).

</div>

{@a app-src}

Inside the `src/` folder, the `app/` folder contains your project's logic and data.
Angular components, templates, and styles go here.

在 `src/` 文件夹里面，`app/` 文件夹中包含此项目的逻辑和数据。Angular 组件、模板和样式也都在这里。

| `src/app/` FILES            | PURPOSE                                                                                                                                                                                                                                             |
| :-------------------------- | :-------------------------------------------------------------------------------------------------------------------------------------------------------------------------------------------------------------------------------------------------- |
| `src/app/` 文件            | 用途                                                                                                                                                                                                                                                |
| `app/app.component.ts`      | Defines the logic for the app's root component, named `AppComponent`. The view associated with this root component becomes the root of the [view hierarchy](guide/glossary#view-hierarchy) as you add components and services to your application. |
<<<<<<< HEAD
| `app/app.component.ts`      | 为应用的根组件定义逻辑，名为 `AppComponent`。当你向应用中添加组件和服务时，与这个根组件相关联的视图就会成为[视图树](guide/glossary#view-hierarchy)的根。                                                                                     |
| `app/app.component.html`    | Defines the HTML template associated with the root `AppComponent`.                                                                                                                                                                                  |
| `app/app.component.html`    | 定义与根组件 `AppComponent` 关联的 HTML 模板。                                                                                                                                                                                                             |
| `app/app.component.css`     | Defines the base CSS stylesheet for the root `AppComponent`.                                                                                                                                                                                        |
| `app/app.component.css`     | 为根组件 `AppComponent` 定义了基本的 CSS 样式表。                                                                                                                                                                                                          |
| `app/app.component.spec.ts` | Defines a unit test for the root `AppComponent`.                                                                                                                                                                                                    |
| `app/app.component.spec.ts` | 为根组件 `AppComponent` 定义了一个单元测试。                                                                                                                                                                                                               |
| `app/app.module.ts`         | Defines the root module, named `AppModule`, that tells Angular how to assemble the application. Initially declares only the `AppComponent`. As you add more components to the app, they must be declared here.                                      |
| `app/app.module.ts`         | 定义了名为 `AppModule` 的根模块，它会告诉 Angular 如何组装应用。这里最初只声明一个 `AppComponent`。当你向应用中添加更多组件时，它们也必须在这里声明。                                                                                                                |
=======
| `app/app.component.html`    | Defines the HTML template associated with the root `AppComponent`. |
| `app/app.component.css`     | Defines the base CSS stylesheet for the root `AppComponent`. |
| `app/app.component.spec.ts` | Defines a unit test for the root `AppComponent`. |
| `app/app.module.ts`         | Defines the root module, named `AppModule`, that tells Angular how to assemble the application. Initially declares only the `AppComponent`. As you add more components to the app, they must be declared here. |
| `app/package.json`              | This file is generated only in applications created using `--strict` mode. This file is not used by package managers. It is used to tell the tools and bundlers whether the code under this directory is free of non-local [side-effects](guide/strict-mode#side-effect). |
>>>>>>> eee2fd22

### Application configuration files

### 应用配置文件

The application-specific configuration files for the root application reside at the workspace root level.
For a multi-project workspace, project-specific configuration files are in the project root, under `projects/project-name/`.

<<<<<<< HEAD
根应用的配置文件位于工作空间的根目录下。对于多项目工作空间，项目专属的配置文件位于项目根目录 `projects/project-name/`。

Project-specific [TypeScript](https://www.typescriptlang.org/) configuration files inherit from the workspace-wide `tsconfig.json`, and project-specific [TSLint](https://palantir.github.io/tslint/) configuration files inherit from the workspace-wide `tslint.json`.
=======
Project-specific [TypeScript](https://www.typescriptlang.org/) configuration files inherit from the workspace-wide `tsconfig.base.json`, and project-specific [TSLint](https://palantir.github.io/tslint/) configuration files inherit from the workspace-wide `tslint.json`.
>>>>>>> eee2fd22

项目专属的 [TypeScript](https://www.typescriptlang.org/) 配置文件继承自工作区范围内的 `tsconfig.json`，而项目专属的 [TSLint](https://palantir.github.io/tslint/) 配置文件则继承自全工作区级内的 `tslint.json`。

| APPLICATION-SPECIFIC CONFIG FILES | PURPOSE                                                                                                                                                                                                       |
| :-------------------------------- | :------------------------------------------------------------------------------------------------------------------------------------------------------------------------------------------------------------ |
| 应用专属的配置文件              | 用途                                                                                                                                                                                                          |
| `.browserslistrc`                    | Configures sharing of target browsers and Node.js versions among various front-end tools. See [Browserslist on GitHub](https://github.com/browserslist/browserslist) for more information.                    |
| `browserslist`                    | 配置各种前端工具之间共享的目标浏览器和 Node.js 版本。欲知详情，请参阅 [GitHub 上的浏览器列表](https://github.com/browserslist/browserslist)。                                                               |
| `karma.conf.js`                   | Application-specific [Karma](https://karma-runner.github.io/2.0/config/configuration-file.html) configuration.                                                                                                |
| `karma.conf.js`                   | 应用专属的 [Karma](https://karma-runner.github.io/2.0/config/configuration-file.html) 配置。                                                                                                                 |
| `tsconfig.app.json`               | Application-specific [TypeScript](https://www.typescriptlang.org/) configuration, including TypeScript and Angular template compiler options. See [TypeScript Configuration](guide/typescript-configuration) and [Angular Compiler Options](guide/angular-compiler-options). |
| `tsconfig.app.json`               | 应用专属的 [TypeScript](https://www.typescriptlang.org/) 配置，包括 TypeScript 和 Angular 模板编译器的选项。参见 [TypeScript 配置](guide/typescript-configuration)。                                                |
| `tsconfig.spec.json`              | [TypeScript](https://www.typescriptlang.org/) configuration for the application tests. See [TypeScript Configuration](guide/typescript-configuration).                                                        |
| `tsconfig.spec.json`              | 应用测试的 [TypeScript](https://www.typescriptlang.org/) 配置。参见 [TypeScript 配置](guide/typescript-configuration)。                                                                                         |
| `tslint.json`                     | Application-specific [TSLint](https://palantir.github.io/tslint/) configuration.                                                                                                                              |
| `tslint.json`                     | 应用专属的 [TSLint](https://palantir.github.io/tslint/) 配置。                                                                                                         |

### End-to-end test files

### 端到端测试文件

An `e2e/` folder at the top level contains source files for a set of end-to-end tests that correspond to the root-level application, along with test-specific configuration files.

根级的 `e2e/` 文件夹中包含一组针对根应用的端到端测试的源文件，以及测试专属的配置文件。

For a multi-project workspace, application-specific end-to-end tests are in the project root, under `projects/project-name/e2e/`.

对于多项目的工作空间，应用专属的端到端测试文件都位于项目各自的根目录下，即 `projects/project-name/e2e/`。

<code-example language="none">
  e2e/
     src/                 (end-to-end tests for my-app)
        app.e2e-spec.ts
        app.po.ts
      protractor.conf.js  (test-tool config)
      tsconfig.json       (TypeScript config inherits from workspace)
</code-example>

{@a multiple-projects}

## Multiple projects

## 多重项目

A multi-project workspace is suitable for an enterprise that uses a single repository and global configuration for all Angular projects (the "monorepo" model). A multi-project workspace also supports library development.

多项目工作空间适用于对所有 Angular 项目使用单一存储库（单仓库模型）和全局配置的企业。多项目工作空间也能为库开发提供支持。

### Setting up for a multi-project workspace

### 建立多项目工作空间

If you intend to have multiple projects in a workspace, you can skip the initial application generation when you create the workspace, and give the workspace a unique name.
The following command creates a workspace with all of the workspace-wide configuration files, but no root-level application.

如果你打算在工作区中包含多个项目，可以在创建工作空间时不要自动创建初始应用，并为工作空间指定一个唯一的名字。下列命令用于创建一个包含全工作空间级配置文件的工作空间，但没有根应用。

<code-example language="bash">
ng new my-workspace --createApplication="false"
</code-example>

You can then generate apps and libraries with names that are unique within the workspace.

然后，你可以使用工作空间内唯一的名字来生成应用和库。

<code-example language="bash">
cd my-workspace
ng generate application my-first-app
</code-example>

### Multiple project file structure

### 多重项目的文件结构

The first explicitly generated application goes into the `projects/` folder along with all other projects in the workspace.
Newly generated libraries are also added under `projects/`.
When you create projects this way, the file structure of the workspace is entirely consistent with the structure of the [workspace configuration file](guide/workspace-config), `angular.json`.

工作空间中第一个显式生成的应用会像工作空间中的其它项目一样放在 `projects/` 文件夹中。新生成的库也会添加到 `projects/` 下。当你以这种方式创建项目时，工作空间的文件结构与[工作空间配置文件](guide/workspace-config) `angular.json` 中的结构完全一致。

<code-example language="none">
my-workspace/
  ...             (workspace-wide config files)
  projects/       (generated applications and libraries)
    my-first-app/ --(an explicitly generated application)
      ...         --(application-specific config)
      e2e/        ----(corresponding e2e tests)
         src/     ----(e2e tests source)
         ...      ----(e2e-specific config)
      src/        --(source and support files for application)
    my-lib/       --(a generated library)
      ...         --(library-specific config)
      src/        --source and support files for library)
</code-example>

## Library project files

<<<<<<< HEAD
## 库项目文件

When you generate a library using the CLI (with a command such as `ng generate library my-lib`), the generated files go into the projects/ folder of the workspace. For more information about creating your own libraries, see  [Creating Libraries](https://angular.io/guide/creating-libraries).
=======
When you generate a library using the CLI (with a command such as `ng generate library my-lib`), the generated files go into the projects/ folder of the workspace. For more information about creating your own libraries, see  [Creating Libraries](guide/creating-libraries).
>>>>>>> eee2fd22

当你使用 CLI 命令（例如 `ng generate library my-lib`）生成一个库时，所生成的文件会放在工作区的 `projects/` 文件夹中。关于如何创建自己的库的更多信息，请参阅[创建库](https://angular.cn/guide/creating-libraries)一章。

Libraries (unlike applications and their associated e2e projects) have their own `package.json` configuration files.

与应用及其相关的 e2e 项目不同，库有它自己的 `package.json` 配置文件。

Under the `projects/` folder, the `my-lib` folder contains your library code.

在 `projects/` 目录下，`my-lib` 文件夹中包含你的库代码。

| LIBRARY SOURCE FILES | PURPOSE                                                                                                                                                                                                   |
| :------------------- | :-------------------------------------------------------------------------------------------------------------------------------------------------------------------------------------------------------- |
| 库的源文件       | 用途                                                                                                                                                                                                      |
| `src/lib`            | Contains your library project's logic and data. Like an application project, a library project can contain components, services, modules, directives, and pipes.                                          |
| `src/lib`            | 包含库项目的逻辑和数据。像应用项目一样，库项目也可以包含组件、服务、模块、指令和管道。                                                                                                                     |
| `src/test.ts`        | The main entry point for your unit tests, with some library-specific configuration. You don't typically need to edit this file.                                                                           |
| `src/test.ts`        | 单元测试的主要入口点是一些库专属的配置。你通常不用编辑这个文件。                                                                                                                                     |
| `src/public-api.ts`  | Specifies all files that are exported from your library.                                                                                                                                                  |
| `src/public-api.ts`  | 指定从库中导出的所有文件。                                                                                                                                                                               |
| `karma.conf.js`      | Library-specific [Karma](https://karma-runner.github.io/2.0/config/configuration-file.html) configuration.                                                                                                |
| `karma.conf.js`      | 库专属的 [Karma](https://karma-runner.github.io/2.0/config/configuration-file.html) 配置。                                                                                                               |
| `ng-package.json`    | Configuration file used by [ng-packagr](https://github.com/ng-packagr/ng-packagr) for building your library.                                                                                              |
| `ng-package.json`    | 构建库时，[ng-packagr](https://github.com/ng-packagr/ng-packagr) 用到的配置文件。                                                                                                                             |
| `package.json`       | Configures [npm package dependencies](guide/npm-packages) that are required for this library.                                                                                                             |
| `package.json`       | 配置这个库所需的 [npm 包依赖](guide/npm-packages)。                                                                                                                                                       |
| `tsconfig.lib.json`  | Library-specific [TypeScript](https://www.typescriptlang.org/) configuration, including TypeScript and Angular template compiler options. See [TypeScript Configuration](guide/typescript-configuration). |
| `tsconfig.lib.json`  | 库专属的 [TypeScript](https://www.typescriptlang.org/) 配置，包括 TypeScript 和 Angular 模板编译器选项。参见 [TypeScript 配置](guide/typescript-configuration)。                                              |
| `tsconfig.spec.json` | [TypeScript](https://www.typescriptlang.org/) configuration for the library tests. See [TypeScript Configuration](guide/typescript-configuration).                                                        |
| `tsconfig.spec.json` | 测试库时用到的 [TypeScript](https://www.typescriptlang.org/) 配置。参见 [TypeScript 配置](guide/typescript-configuration)。                                                                                     |
| `tslint.json`        | Library-specific [TSLint](https://palantir.github.io/tslint/) configuration.                                                                                                                              |
| `tslint.json`        | 库专属的 [TSLint](https://palantir.github.io/tslint/) 配置。                                                                                                       |<|MERGE_RESOLUTION|>--- conflicted
+++ resolved
@@ -67,21 +67,14 @@
 | `package-lock.json`    | Provides version information for all packages installed into `node_modules` by the npm client. See [npm documentation](https://docs.npmjs.com/files/package-lock.json) for details. If you use the yarn client, this file will be [yarn.lock](https://yarnpkg.com/lang/en/docs/yarn-lock/) instead.                                                                             |
 | `package-lock.json`    | 提供 npm 客户端安装到 `node_modules` 的所有软件包的版本信息。欲知详情，请参阅 [npm 的文档](https://docs.npmjs.com/files/package-lock.json)。如果你使用的是 yarn 客户端，那么该文件[就是 yarn.lock](https://yarnpkg.com/lang/en/docs/yarn-lock/)。                                                                                                                                       |
 | `src/`                  | Source files for the root-level application project. |
-<<<<<<< HEAD
 | `src/`                  | 根项目的源文件。|
 | `node_modules/`         | Provides [npm packages](guide/npm-packages) to the entire workspace. Workspace-wide `node_modules` dependencies are visible to all projects.                                                                                                                                                                                                                                                                                                                                    |
-| `README.md`            | 根应用的介绍性文档。                                                                                                                                                                                                                                                                                                                                                           |
-| `tsconfig.json`        | Default [TypeScript](https://www.typescriptlang.org/) configuration for projects in the workspace.                                                                                                                                                                                                                                                                              |
+| `tsconfig.json`        | The `tsconfig.json` file is a ["Solution Style"](https://www.typescriptlang.org/docs/handbook/release-notes/typescript-3-9.html#support-for-solution-style-tsconfigjson-files) TypeScript configuration file. Code editors and TypeScript’s language server use this file to improve development experience. Compilers do not use this file. |
 | `tsconfig.json`        | 工作空间中各个项目的默认 [TypeScript](https://www.typescriptlang.org/) 配置。                                                                                                                                                                                                                                                                                                        |
+| `tsconfig.base.json`    | The base [TypeScript](https://www.typescriptlang.org/) configuration for projects in the workspace. All other configuration files inherit from this base file. For more information, see the [Configuration inheritance with extends](https://www.typescriptlang.org/docs/handbook/tsconfig-json.html#configuration-inheritance-with-extends) section of the TypeScript documentation.|
+| `tsconfig.base.json`    | 供工作空间中所有项目使用的基础 [TypeScript](https://www.typescriptlang.org/) 配置。所有其它配置文件都继承自这个基础文件。欲知详情，参见 TypeScript 文档中的[使用 extends 进行配置继承](https://www.typescriptlang.org/docs/handbook/tsconfig-json.html#configuration-inheritance-with-extends)部分|
 | `tslint.json`          | Default [TSLint](https://palantir.github.io/tslint/) configuration for projects in the workspace.                                                                                                                                                                                                                                                                               |
 | `tslint.json`          | 工作空间中各个项目的默认 [TSLint](https://palantir.github.io/tslint/) 配置。                                                                                                                                                                                                                                                                                                         |
-=======
-| `node_modules/`         | Provides [npm packages](guide/npm-packages) to the entire workspace. Workspace-wide `node_modules` dependencies are visible to all projects. |
-| `tsconfig.json`         | The `tsconfig.json` file is a ["Solution Style"](https://www.typescriptlang.org/docs/handbook/release-notes/typescript-3-9.html#support-for-solution-style-tsconfigjson-files) TypeScript configuration file. Code editors and TypeScript’s language server use this file to improve development experience. Compilers do not use this file. |
-| `tsconfig.base.json`    | The base [TypeScript](https://www.typescriptlang.org/) configuration for projects in the workspace. All other configuration files inherit from this base file. For more information, see the [Configuration inheritance with extends](https://www.typescriptlang.org/docs/handbook/tsconfig-json.html#configuration-inheritance-with-extends) section of the TypeScript documentation.|
-| `tslint.json`           | Default [TSLint](https://palantir.github.io/tslint/) configuration for projects in the workspace. |
-
->>>>>>> eee2fd22
 
 ## Application project files
 
@@ -116,7 +109,6 @@
 
 Files at the top level of `src/` support testing and running your application. Subfolders contain the application source and application-specific configuration.
 
-<<<<<<< HEAD
 顶层文件 `src/` 为测试并运行你的应用提供支持。其子文件夹中包含应用源代码和应用的专属配置。
 
 | APP SUPPORT FILES | PURPOSE                                                                                                                                                                                                                                                                                                                                                                                         |
@@ -132,27 +124,14 @@
 | `favicon.ico`     | 用作该应用在标签栏中的图标。                                                                                                                                                                                                                                                                                                                                                                 |
 | `index.html`      | The main HTML page that is served when someone visits your site. The CLI automatically adds all JavaScript and CSS files when building your app, so you typically don't need to add any `<script>` or`<link>` tags here manually.                                                                                                                                                               |
 | `index.html`      | 当有人访问你的站点时，提供服务的主要 HTML 页面。CLI 会在构建你的应用时自动添加所有的 JavaScript 和 CSS 文件，所以你通常不用手动添加任何 `<script>` 或 `<link>` 标签。                                                                                                                                                                                                                                    |
-| `main.ts`         | The main entry point for your application. Compiles the application with the [JIT compiler](https://angular.io/guide/glossary#jit) and bootstraps the application's root module (AppModule) to run in the browser. You can also use the [AOT compiler](https://angular.io/guide/aot-compiler) without changing any code by appending the `--aot` flag to the CLI `build` and `serve` commands. |
-| `main.ts`         | 应用的主要切入点。用 [JIT 编译器](https://angular.cn/guide/glossary#jit)编译应用，然后引导应用的根模块（AppModule）在浏览器中运行。你也可以在不改变任何代码的情况下改用 [AOT 编译器](https://angular.io/guide/aot-compiler)，只要在 CLI 的 `build` 和 `serve` 命令中加上 `--aot` 标志就可以了。                                                                                                         |
+| `main.ts`         | The main entry point for your application. Compiles the application with the [JIT compiler](guide/glossary#jit) and bootstraps the application's root module (AppModule) to run in the browser. You can also use the [AOT compiler](guide/aot-compiler) without changing any code by appending the `--aot` flag to the CLI `build` and `serve` commands. |
+| `main.ts`         | 应用的主要切入点。用 [JIT 编译器](guide/glossary#jit)编译应用，然后引导应用的根模块（AppModule）在浏览器中运行。你也可以在不改变任何代码的情况下改用 [AOT 编译器](https://angular.io/guide/aot-compiler)，只要在 CLI 的 `build` 和 `serve` 命令中加上 `--aot` 标志就可以了。                                                                                                         |
 | `polyfills.ts`    | Provides polyfill scripts for browser support.                                                                                                                                                                                                                                                                                                                                                  |
 | `polyfills.ts`    | 为浏览器支持提供了腻子（polyfill）脚本。                                                                                                                                                                                                                                                                                                                                                               |
 | `styles.sass`     | Lists CSS files that supply styles for a project. The extension reflects the style preprocessor you have configured for the project.                                                                                                                                                                                                                                                            |
 | `styles.sass`     | 列出为项目提供样式的 CSS 文件。该扩展还反映了你为该项目配置的样式预处理器。                                                                                                                                                                                                                                                                                                                      |
 | `test.ts`         | The main entry point for your unit tests, with some Angular-specific configuration. You don't typically need to edit this file.                                                                                                                                                                                                                                                                 |
 | `test.ts`         | 单元测试的主入口点，带有一些 Angular 特有的配置。你通常不需要编辑这个文件。                                                                                                                                                                                                                                                                                                                      |
-=======
-| APP SUPPORT FILES    | PURPOSE |
-| :--------------------- | :------------------------------------------|
-| `app/`                 | Contains the component files in which your application logic and data are defined. See details [below](#app-src). |
-| `assets/`              | Contains image and other asset files to be copied as-is when you build your application. |
-| `environments/`        | Contains build configuration options for particular target environments. By default there is an unnamed standard development environment and a production ("prod") environment. You can define additional target environment configurations. |
-| `favicon.ico`          | An icon to use for this application in the bookmark bar. |
-| `index.html`           | The main HTML page that is served when someone visits your site. The CLI automatically adds all JavaScript and CSS files when building your app, so you typically don't need to add any `<script>` or` <link>` tags here manually. |
-| `main.ts`              | The main entry point for your application. Compiles the application with the [JIT compiler](guide/glossary#jit) and bootstraps the application's root module (AppModule) to run in the browser. You can also use the [AOT compiler](guide/aot-compiler) without changing any code by appending the `--aot` flag to the CLI `build` and `serve` commands. |
-| `polyfills.ts`         | Provides polyfill scripts for browser support. |
-| `styles.sass`          | Lists CSS files that supply styles for a project. The extension reflects the style preprocessor you have configured for the project. |
-| `test.ts`              | The main entry point for your unit tests, with some Angular-specific configuration. You don't typically need to edit this file. |
->>>>>>> eee2fd22
 
 <div class="alert is-helpful">
 
@@ -171,7 +150,6 @@
 | :-------------------------- | :-------------------------------------------------------------------------------------------------------------------------------------------------------------------------------------------------------------------------------------------------- |
 | `src/app/` 文件            | 用途                                                                                                                                                                                                                                                |
 | `app/app.component.ts`      | Defines the logic for the app's root component, named `AppComponent`. The view associated with this root component becomes the root of the [view hierarchy](guide/glossary#view-hierarchy) as you add components and services to your application. |
-<<<<<<< HEAD
 | `app/app.component.ts`      | 为应用的根组件定义逻辑，名为 `AppComponent`。当你向应用中添加组件和服务时，与这个根组件相关联的视图就会成为[视图树](guide/glossary#view-hierarchy)的根。                                                                                     |
 | `app/app.component.html`    | Defines the HTML template associated with the root `AppComponent`.                                                                                                                                                                                  |
 | `app/app.component.html`    | 定义与根组件 `AppComponent` 关联的 HTML 模板。                                                                                                                                                                                                             |
@@ -181,13 +159,8 @@
 | `app/app.component.spec.ts` | 为根组件 `AppComponent` 定义了一个单元测试。                                                                                                                                                                                                               |
 | `app/app.module.ts`         | Defines the root module, named `AppModule`, that tells Angular how to assemble the application. Initially declares only the `AppComponent`. As you add more components to the app, they must be declared here.                                      |
 | `app/app.module.ts`         | 定义了名为 `AppModule` 的根模块，它会告诉 Angular 如何组装应用。这里最初只声明一个 `AppComponent`。当你向应用中添加更多组件时，它们也必须在这里声明。                                                                                                                |
-=======
-| `app/app.component.html`    | Defines the HTML template associated with the root `AppComponent`. |
-| `app/app.component.css`     | Defines the base CSS stylesheet for the root `AppComponent`. |
-| `app/app.component.spec.ts` | Defines a unit test for the root `AppComponent`. |
-| `app/app.module.ts`         | Defines the root module, named `AppModule`, that tells Angular how to assemble the application. Initially declares only the `AppComponent`. As you add more components to the app, they must be declared here. |
 | `app/package.json`              | This file is generated only in applications created using `--strict` mode. This file is not used by package managers. It is used to tell the tools and bundlers whether the code under this directory is free of non-local [side-effects](guide/strict-mode#side-effect). |
->>>>>>> eee2fd22
+| `app/package.json`              | 此文件只会出现在使用 `--strict` 模式创建的应用中。此文件不是供包管理器使用的。它用来告诉各种工具和打包器，这个目录下的代码是否没有非局部化的[副作用](guide/strict-mode#side-effect)。 |
 
 ### Application configuration files
 
@@ -196,15 +169,11 @@
 The application-specific configuration files for the root application reside at the workspace root level.
 For a multi-project workspace, project-specific configuration files are in the project root, under `projects/project-name/`.
 
-<<<<<<< HEAD
 根应用的配置文件位于工作空间的根目录下。对于多项目工作空间，项目专属的配置文件位于项目根目录 `projects/project-name/`。
 
-Project-specific [TypeScript](https://www.typescriptlang.org/) configuration files inherit from the workspace-wide `tsconfig.json`, and project-specific [TSLint](https://palantir.github.io/tslint/) configuration files inherit from the workspace-wide `tslint.json`.
-=======
 Project-specific [TypeScript](https://www.typescriptlang.org/) configuration files inherit from the workspace-wide `tsconfig.base.json`, and project-specific [TSLint](https://palantir.github.io/tslint/) configuration files inherit from the workspace-wide `tslint.json`.
->>>>>>> eee2fd22
-
-项目专属的 [TypeScript](https://www.typescriptlang.org/) 配置文件继承自工作区范围内的 `tsconfig.json`，而项目专属的 [TSLint](https://palantir.github.io/tslint/) 配置文件则继承自全工作区级内的 `tslint.json`。
+
+项目专属的 [TypeScript](https://www.typescriptlang.org/) 配置文件继承自工作区范围内的 `tsconfig.base.json`，而项目专属的 [TSLint](https://palantir.github.io/tslint/) 配置文件则继承自全工作区级内的 `tslint.json`。
 
 | APPLICATION-SPECIFIC CONFIG FILES | PURPOSE                                                                                                                                                                                                       |
 | :-------------------------------- | :------------------------------------------------------------------------------------------------------------------------------------------------------------------------------------------------------------ |
@@ -300,15 +269,11 @@
 
 ## Library project files
 
-<<<<<<< HEAD
 ## 库项目文件
 
-When you generate a library using the CLI (with a command such as `ng generate library my-lib`), the generated files go into the projects/ folder of the workspace. For more information about creating your own libraries, see  [Creating Libraries](https://angular.io/guide/creating-libraries).
-=======
 When you generate a library using the CLI (with a command such as `ng generate library my-lib`), the generated files go into the projects/ folder of the workspace. For more information about creating your own libraries, see  [Creating Libraries](guide/creating-libraries).
->>>>>>> eee2fd22
-
-当你使用 CLI 命令（例如 `ng generate library my-lib`）生成一个库时，所生成的文件会放在工作区的 `projects/` 文件夹中。关于如何创建自己的库的更多信息，请参阅[创建库](https://angular.cn/guide/creating-libraries)一章。
+
+当你使用 CLI 命令（例如 `ng generate library my-lib`）生成一个库时，所生成的文件会放在工作区的 `projects/` 文件夹中。关于如何创建自己的库的更多信息，请参阅[创建库](guide/creating-libraries)一章。
 
 Libraries (unlike applications and their associated e2e projects) have their own `package.json` configuration files.
 
