--- conflicted
+++ resolved
@@ -21,8 +21,7 @@
 When you run this command, the CLI installs the necessary Angular npm packages and other dependencies in a new workspace, with a root-level application named *my-project*.
 The workspace root folder contains various support and configuration files, and a README file with generated descriptive text that you can customize.
 
-当你运行这个命令时，CLI 会在一个新的工作区中安装必需的 Angular npm 包和其它依赖项，其根应用名叫 *my-project*。
-该工作区的根文件夹中包含一些工作区配置文件，和一个带有自动生成的描述性文本的自述文件，你可以自定义它。
+当你运行这个命令时，CLI 会在一个新的工作区中安装必需的 Angular npm 包和其它依赖项，其根应用名叫 *my-project*。 该工作区的根文件夹中包含一些工作区配置文件，和一个带有自动生成的描述性文本的自述文件，你可以自定义它。
 
 By default, `ng new` creates an initial skeleton application at the root level of the workspace, along with its end-to-end tests.
 The skeleton is for a simple Welcome application that is ready to run and easy to modify.
@@ -39,12 +38,8 @@
 This type of development environment is suitable for advanced users who are developing [shareable libraries](guide/glossary#library),
 and for enterprises that use a "monorepo" development style, with a single repository and global configuration for all Angular projects.
 
-Angular 还支持包含[多个项目](#multiple-projects)的工作区。这种开发环境适用于正在开发[可共享库](guide/glossary#library)的高级用户，以及那些使用“单一（mono）仓库”开发风格的企业，它只需要一个仓库，而且所有 Angular 项目都使用全局配置。
-
 To set up a monorepo workspace, you should skip the creating the root application.
 See [Setting up for a multi-project workspace](#multiple-projects) below.
-
-要设置单一仓库的工作区，你应该跳过创建根应用的过程。参阅下面的[设置多项目工作区](#multiple-projects)部分。
 
 ## Workspace configuration files
 
@@ -60,11 +55,11 @@
 | 工作区配置文件 | 用途 |
 | `.editorconfig` | Configuration for code editors. See [EditorConfig](https://editorconfig.org). |
 | `.editorconfig` | 代码编辑器的配置。参阅 [EditorConfig](https://editorconfig.org)。 |
-| `.gitignore` | Specifies intentionally untracked files that [Git](https://git-scm.com/) should ignore. |
+| `.gitignore` | Specifies intentionally untracked files that [Git](https://git-scm.com) should ignore. |
 | `.gitignore` | 指定 [Git](https://git-scm.com/) 应忽略的不必追踪的文件。 |
 | `README.md` | Introductory documentation for the root application. |
-| `README.md` | 根应用的简介文档. |
-| `angular.json` | CLI configuration defaults for all projects in the workspace, including configuration options for build, serve, and test tools that the CLI uses, such as  [Karma](https://karma-runner.github.io), and [Protractor](https://www.protractortest.org). For details, see [Angular Workspace Configuration](guide/workspace-config). |
+| `README.md` | 根应用的简介文档.。 |
+| `angular.json` | CLI configuration defaults for all projects in the workspace, including configuration options for build, serve, and test tools that the CLI uses, such as [Karma](https://karma-runner.github.io), and [Protractor](https://www.protractortest.org). For details, see [Angular Workspace Configuration](guide/workspace-config). |
 | `angular.json` | 为工作区中的所有项目指定 CLI 的默认配置，包括 CLI 要用到的构建、启动开发服务器和测试工具的配置项，比如 [Karma](https://karma-runner.github.io) 和 [Protractor](http://www.protractortest.org)。欲知详情，参阅 [Angular 工作区配置](guide/workspace-config) 部分。 |
 | `package.json` | Configures [npm package dependencies](guide/npm-packages) that are available to all projects in the workspace. See [npm documentation](https://docs.npmjs.com/files/package.json) for the specific format and contents of this file. |
 | `package.json` | 配置工作区中所有项目可用的 [npm 包依赖](guide/npm-packages)。关于此文件的具体格式和内容，参阅 [npm 的文档](https://docs.npmjs.com/files/package.json)。 |
@@ -89,13 +84,9 @@
 When the workspace file structure is in place, you can use the `ng generate` command on the command line to add functionality and data to the application.
 This initial root-level application is the *default app* for CLI commands (unless you change the default after creating [additional apps](#multiple-projects)).
 
-当工作区文件结构到位时，可以在命令行中使用 `ng generate` 命令往该应用中添加功能和数据。这个初始的根应用是 CLI 命令的*默认应用*（除非你在创建[其它应用](#multiple-projects)之后更改了默认值）。
-
 <div class="alert is-helpful">
 
 Besides using the CLI on the command line, you can also manipulate files directly in the application's source folder and configuration files.
-
-除了在命令行中使用 CLI 之外，你还可以直接在应用的源文件夹和配置文件中操作这些文件。
 
 </div>
 
@@ -111,48 +102,28 @@
 Files at the top level of `src/` support testing and running your application.
 Subfolders contain the application source and application-specific configuration.
 
-<<<<<<< HEAD
 顶层文件 `src/` 为测试并运行你的应用提供支持。其子文件夹中包含应用源代码和应用的专属配置。
 
-| Application support files | Purpose                                                                                                                                                                                                                                                                                                                                                  |
-| :------------------------ |:---------------------------------------------------------------------------------------------------------------------------------------------------------------------------------------------------------------------------------------------------------------------------------------------------------------------------------------------------------|
-| 应用支持文件 | 目的                                                                                                                                                                                                                                                                                                                                                       |
-| `app/` | Contains the component files in which your application logic and data are defined. See details [below](#app-src).                                                                                                                                                                                                                                        |
-| `app/` | 包含定义应用逻辑和数据的组件文件。详见[下文](#app-src)。                                                                                                                                                                                                                                                                                                                       |
-| `assets/` | Contains image and other asset files to be copied as-is when you build your application.                                                                                                                                                                                                                                                                 |
-| `assets/` | 包含要在构建应用时应该按原样复制的图像和其它静态资源文件。                                                                                                                                                                                                                                                                                                                            |
-| `environments/` | Contains build configuration options for particular target environments. By default there is an unnamed standard development environment and a production ("prod") environment. You can define additional target environment configurations.                                                                                                             |
-| `environments/` | 包含特定目标环境的构建配置选项。默认情况下，有一个无名的标准开发环境和一个生产（“prod”）环境。你还可以定义其它的目标环境配置。                                                                                                                                                                                                                                                                                       |
-| `favicon.ico` | An icon to use for this application in the bookmark bar.                                                                                                                                                                                                                                                                                                 |
-| `favicon.ico` | 用作该应用在标签栏中的图标。                                                                                                                                                                                                                                                                                                                                           |
-| `index.html` | The main HTML page that is served when someone visits your site. The CLI automatically adds all JavaScript and CSS files when building your app, so you typically don't need to add any `<script>` or`<link>` tags here manually.                                                                                                                        |
-| `index.html` | 当有人访问你的站点时，提供服务的主要 HTML 页面。CLI 会在构建你的应用时自动添加所有的 JavaScript 和 CSS 文件，所以你通常不用手动添加任何 `<script>` 或 `<link>` 标签。                                                                                                                                                                                                                                              |
+| Application support files | Purpose |
+| :------------------------ | :------ |
+| 应用支持文件 | 用途 |
+| `app/` | Contains the component files in which your application logic and data are defined. See details [below](#app-src). |
+| `assets/` | Contains image and other asset files to be copied as-is when you build your application. |
+| `assets/` | 包含要在构建应用时应该按原样复制的图像和其它静态资源文件。 |
+| `favicon.ico` | An icon to use for this application in the bookmark bar. |
+| `favicon.ico` | 用作该应用在标签栏中的图标。 |
+| `index.html` | The main HTML page that is served when someone visits your site. The CLI automatically adds all JavaScript and CSS files when building your app, so you typically don't need to add any `<script>` or`<link>` tags here manually. |
+| `index.html` | 当有人访问你的站点时，提供服务的主要 HTML 页面。CLI 会在构建你的应用时自动添加所有的 JavaScript 和 CSS 文件，所以你通常不用手动添加任何 `<script>` 或 `<link>` 标签。 |
 | `main.ts` | The main entry point for your application. Compiles the application with the [JIT compiler](guide/glossary#jit) and bootstraps the application's root module (AppModule) to run in the browser. You can also use the [AOT compiler](guide/aot-compiler) without changing any code by appending the `--aot` flag to the CLI `build` and `serve` commands. |
-| `main.ts` | 应用的主要入口点。用 [JIT 编译器](guide/glossary#jit)编译应用，然后引导应用的根模块（AppModule）在浏览器中运行。你也可以在不改变任何代码的情况下改用 [AOT 编译器](guide/aot-compiler)，只要在 CLI 的 `build` 和 `serve` 命令中加上 `--aot` 标志就可以了。                                                                                                                                                                             |
-| `polyfills.ts` | Provides polyfill scripts for browser support.                                                                                                                                                                                                                                                                                                           |
-| `polyfills.ts` | 为浏览器支持提供了腻子（polyfill）脚本。                                                                                                                                                                                                                                                                                                                                 |
-| `styles.sass` | Lists CSS files that supply styles for a project. The extension reflects the style preprocessor you have configured for the project.                                                                                                                                                                                                                     |
-| `styles.sass` | 列出为项目提供样式的 CSS 文件。该扩展还反映了你为该项目配置的样式预处理器。                                                                                                                                                                                                                                                                                                                 |
-| `test.ts` | The main entry point for your unit tests, with some Angular-specific configuration. You don't typically need to edit this file.                                                                                                                                                                                                                          |
-| `test.ts` | 单元测试的主入口点，带有一些 Angular 特有的配置。你通常不需要编辑这个文件。                                                                                                                                                                                                                                                                                                               |
-=======
-| Application support files | Purpose                                                                                                                                                                                                                                                                                                                                                    |
-|:---                       |:---                                                                                                                                                                                                                                                                                                                                                        |
-| `app/`                    | Contains the component files in which your application logic and data are defined. See details [below](#app-src).                                                                                                                                                                                                                                          |
-| `assets/`                 | Contains image and other asset files to be copied as-is when you build your application.                                                                                                                                                                                                                                                                   |
-| `favicon.ico`             | An icon to use for this application in the bookmark bar.                                                                                                                                                                                                                                                                                                   |
-| `index.html`              | The main HTML page that is served when someone visits your site. The CLI automatically adds all JavaScript and CSS files when building your app, so you typically don't need to add any `<script>` or` <link>` tags here manually.                                                                                                                         |
-| `main.ts`                 | The main entry point for your application. Compiles the application with the [JIT compiler](guide/glossary#jit) and bootstraps the application's root module \(AppModule\) to run in the browser. You can also use the [AOT compiler](guide/aot-compiler) without changing any code by appending the `--aot` flag to the CLI `build` and `serve` commands. |
-| `styles.sass`             | Lists CSS files that supply styles for a project. The extension reflects the style preprocessor you have configured for the project.                                                                                                                                                                                                                       |
->>>>>>> cfd87027
+| `main.ts` | 应用的主要入口点。用 [JIT 编译器](guide/glossary#jit)编译应用，然后引导应用的根模块（AppModule）在浏览器中运行。你也可以在不改变任何代码的情况下改用 [AOT 编译器](guide/aot-compiler)，只要在 CLI 的 `build` 和 `serve` 命令中加上 `--aot` 标志就可以了。 |
+| `styles.sass` | Lists CSS files that supply styles for a project. The extension reflects the style preprocessor you have configured for the project. |
+| `styles.sass` | 列出为项目提供样式的 CSS 文件。该扩展还反映了你为该项目配置的样式预处理器。 |
 
 <div class="alert is-helpful">
 
 New Angular projects use strict mode by default.
 If this is not desired you can opt out when creating the project.
 For more information, see [Strict mode](guide/strict-mode).
-
-新的 Angular 项目默认使用严格模式。如果你不想这样，可以在创建项目时禁用它。欲知详情，参见[严格模式](guide/strict-mode)。
 
 </div>
 
@@ -188,26 +159,15 @@
 
 Project-specific [TypeScript](https://www.typescriptlang.org) configuration files inherit from the workspace-wide `tsconfig.json`.
 
-<<<<<<< HEAD
 项目专属的 [TypeScript](https://www.typescriptlang.org) 配置文件继承自工作区范围内的 `tsconfig.json`。
 
 | Application-specific configuration files | Purpose |
 | :--------------------------------------- | :------ |
 | 应用专属的配置文件 | 用途 |
-| `.browserslistrc` | Configures sharing of target browsers and Node.js versions among various front-end tools. See [Browserslist on GitHub](https://github.com/browserslist/browserslist) for more information. |
-| `browserslist` | 配置各种前端工具之间共享的目标浏览器和 Node.js 版本。欲知详情，参阅 [GitHub 上的浏览器列表](https://github.com/browserslist/browserslist)。 |
-| `karma.conf.js` | Application-specific [Karma](https://karma-runner.github.io/2.0/config/configuration-file.html) configuration. |
-| `karma.conf.js` | 应用专属的 [Karma](https://karma-runner.github.io/2.0/config/configuration-file.html) 配置。 |
 | `tsconfig.app.json` | Application-specific [TypeScript](https://www.typescriptlang.org) configuration, including TypeScript and Angular template compiler options. See [TypeScript Configuration](guide/typescript-configuration) and [Angular Compiler Options](guide/angular-compiler-options). |
 | `tsconfig.app.json` | 应用专属的 [TypeScript](https://www.typescriptlang.org) 配置，包括 TypeScript 和 Angular 模板编译器的选项。参阅 [TypeScript 配置](guide/typescript-configuration)。 |
 | `tsconfig.spec.json` | [TypeScript](https://www.typescriptlang.org) configuration for the application tests. See [TypeScript Configuration](guide/typescript-configuration). |
 | `tsconfig.spec.json` | 应用测试的 [TypeScript](https://www.typescriptlang.org) 配置。参阅 [TypeScript 配置](guide/typescript-configuration)。 |
-=======
-| Application-specific configuration files | Purpose                                                                                                                                                                                                                                                                      |
-|:---                                      |:---                                                                                                                                                                                                                                                                          |
-| `tsconfig.app.json`                      | Application-specific [TypeScript](https://www.typescriptlang.org) configuration, including TypeScript and Angular template compiler options. See [TypeScript Configuration](guide/typescript-configuration) and [Angular Compiler Options](guide/angular-compiler-options). |
-| `tsconfig.spec.json`                     | [TypeScript](https://www.typescriptlang.org) configuration for the application tests. See [TypeScript Configuration](guide/typescript-configuration).                                                                                                                       |
->>>>>>> cfd87027
 
 <a id="multiple-projects"></a>
 
@@ -309,7 +269,6 @@
 
 Under the `projects/` folder, the `my-lib` folder contains your library code.
 
-<<<<<<< HEAD
 在 `projects/` 目录下，`my-lib` 文件夹中包含你的库代码。
 
 | Library source files | Purpose |
@@ -317,12 +276,8 @@
 | 库的源文件 | 用途 |
 | `src/lib` | Contains your library project's logic and data. Like an application project, a library project can contain components, services, modules, directives, and pipes. |
 | `src/lib` | 包含库项目的逻辑和数据。像应用项目一样，库项目也可以包含组件、服务、模块、指令和管道。 |
-| `src/test.ts` | The main entry point for your unit tests, with some library-specific configuration. You don't typically need to edit this file. |
-| `src/test.ts` | 单元测试的主要入口点是一些库专属的配置。你通常不用编辑这个文件。 |
 | `src/public-api.ts` | Specifies all files that are exported from your library. |
 | `src/public-api.ts` | 指定从库中导出的所有文件。 |
-| `karma.conf.js` | Library-specific [Karma](https://karma-runner.github.io/2.0/config/configuration-file.html) configuration. |
-| `karma.conf.js` | 库专属的 [Karma](https://karma-runner.github.io/2.0/config/configuration-file.html) 配置。 |
 | `ng-package.json` | Configuration file used by [ng-packagr](https://github.com/ng-packagr/ng-packagr) for building your library. |
 | `ng-package.json` | 构建库时，[ng-packagr](https://github.com/ng-packagr/ng-packagr) 用到的配置文件。 |
 | `package.json` | Configures [npm package dependencies](guide/npm-packages) that are required for this library. |
@@ -333,17 +288,6 @@
 | `tsconfig.lib.prod.json` | 库专属的 [TypeScript](https://www.typescriptlang.org) 配置，用于构建生产模式的库。 |
 | `tsconfig.spec.json` | [TypeScript](https://www.typescriptlang.org) configuration for the library tests. See [TypeScript Configuration](guide/typescript-configuration). |
 | `tsconfig.spec.json` | 测试库时用到的 [TypeScript](https://www.typescriptlang.org) 配置。参阅 [TypeScript 配置](guide/typescript-configuration)。 |
-=======
-| Library source files     | Purpose                                                                                                                                                                                                   |
-|:---                      |:---                                                                                                                                                                                                       |
-| `src/lib`                |  Contains your library project's logic and data. Like an application project, a library project can contain components, services, modules, directives, and pipes.                                         |
-| `src/public-api.ts`      | Specifies all files that are exported from your library.                                                                                                                                                  |
-| `ng-package.json`        | Configuration file used by [ng-packagr](https://github.com/ng-packagr/ng-packagr) for building your library.                                                                                              |
-| `package.json`           | Configures [npm package dependencies](guide/npm-packages) that are required for this library.                                                                                                             |
-| `tsconfig.lib.json`      | Library-specific [TypeScript](https://www.typescriptlang.org) configuration, including TypeScript and Angular template compiler options. See [TypeScript Configuration](guide/typescript-configuration). |
-| `tsconfig.lib.prod.json` | Library-specific [TypeScript](https://www.typescriptlang.org) configuration that is used when building the library in production mode.                                                                   |
-| `tsconfig.spec.json`     | [TypeScript](https://www.typescriptlang.org) configuration for the library tests. See [TypeScript Configuration](guide/typescript-configuration).                                                        |
->>>>>>> cfd87027
 
 <!-- links -->
 
