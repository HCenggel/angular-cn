--- conflicted
+++ resolved
@@ -1,80 +1,37 @@
 # Tutorial: Creating custom route matches
 
-<<<<<<< HEAD
-# 教程：创建自定义路由匹配器
-
-The Angular Router supports a powerful matching strategy that you can use to help users navigate your application. This matching strategy supports static routes, variable routes with parameters, wildcard routes, and so on. Also, build your own custom pattern matching for situations in which the URLs are more complicated.
-
-Angular Router 支持强大的匹配策略，你可以使用它来帮助用户在应用中导航。该匹配策略支持静态路由、带参数的可变路由、通配符路由等。此外，还可以为更复杂的 URL 构建你自己的自定义模式匹配。
-
-In this tutorial, you'll build a custom route matcher using Angular's `UrlMatcher`. This matcher looks for a Twitter handle in the URL.
-=======
 The Angular Router supports a powerful matching strategy that you can use to help users navigate your application.
 This matching strategy supports static routes, variable routes with parameters, wildcard routes, and so on.
 Also, build your own custom pattern matching for situations in which the URLs are more complicated.
 
 In this tutorial, you'll build a custom route matcher using Angular's `UrlMatcher`.
 This matcher looks for a Twitter handle in the URL.
->>>>>>> f25ac4ae
-
-在本教程中，你将使用 Angular 的 `UrlMatcher` 来构建自定义路由匹配器。此匹配器在 URL 中查找 Twitter ID。
 
 For a working example of the final version of this tutorial, see the <live-example></live-example>.
 
-有关本教程最终版本的工作示例，请参阅<live-example></live-example> 。
-
 ## Objectives
-
-## 目标
 
 Implement Angular's `UrlMatcher` to create a custom route matcher.
 
-实现 Angular 的 `UrlMatcher` 以创建自定义路由匹配器。
-
 ## Prerequisites
-
-## 先决条件
 
 To complete this tutorial, you should have a basic understanding of the following concepts:
 
-<<<<<<< HEAD
-要完成本教程，你应该对以下概念有基本的了解：
-
-- JavaScript
-- HTML
-- CSS
-- [Angular CLI](/cli)
-=======
 * JavaScript
 * HTML
 * CSS
 * [Angular CLI](cli)
->>>>>>> f25ac4ae
 
 If you are unfamiliar with how Angular's router works, review [Using Angular routes in a single-page application](guide/router-tutorial).
 
-如果你不熟悉 Angular 路由器的工作原理，请阅读[在单页应用程序中使用 Angular 路由](guide/router-tutorial)。
-
 ## Create a sample application
 
-<<<<<<< HEAD
-## 创建示例应用程序
-
-Using the Angular CLI, create a new application, *angular-custom-route-match*. In addition to the default Angular application framework, you will also create a *profile* component.
-
-使用 Angular CLI，创建一个新应用程序 *angular-custom-route-match* 。除了默认的 Angular 应用程序框架之外，还将创建一个 *profile* 组件。
-
-1. Create a new Angular project, *angular-custom-route-match*.
-
-   创建一个新的 Angular 项目 *angular-custom-route-match* 。
-=======
 Using the Angular CLI, create a new application, *angular-custom-route-match*.
 In addition to the default Angular application framework, you will also create a *profile* component.
 
 1. Create a new Angular project, *angular-custom-route-match*.
 
    <code-example format="shell" language="shell">
->>>>>>> f25ac4ae
 
    ng new angular-custom-route-match
 
@@ -82,59 +39,24 @@
 
    When prompted with `Would you like to add Angular routing?`, select `Y`.
 
-   当提示 `Would you like to add Angular routing?` 时，选择 `Y` 。
-
    When prompted with `Which stylesheet format would you like to use?`, select `CSS`.
-
-   当提示 `Which stylesheet format would you like to use?` 时，选择 `CSS` 。
 
    After a few moments, a new project, `angular-custom-route-match`, is ready.
 
-   片刻之后，一个新项目 `angular-custom-route-match` 就准备好了。
-
 1. From your terminal, navigate to the `angular-custom-route-match` directory.
 
-<<<<<<< HEAD
-   打开终端窗口，进到 `angular-custom-route-match` 目录。
-
-1. Create a component, *profile*.
-
-   创建一个组件 *profile* 。
-
-   <code-example language="sh">
-    ng generate component profile
-   </code-example>
-=======
 1. Create a component, *profile*.
 
    <code-example format="shell" language="shell">
 
    ng generate component profile
->>>>>>> f25ac4ae
 
    </code-example>
 
-<<<<<<< HEAD
-   在你的代码编辑器中，找到文件 `profile.component.html` 并将其占位内容替换为以下 HTML。
-
-   <code-example path="routing-with-urlmatcher/src/app/profile/profile.component.html" header="src/app/profile/profile.component.html"></code-example>
-=======
 1. In your code editor, locate the file, `profile.component.html` and replace the placeholder content with the following HTML.
->>>>>>> f25ac4ae
 
    <code-example header="src/app/profile/profile.component.html" path="routing-with-urlmatcher/src/app/profile/profile.component.html"></code-example>
 
-<<<<<<< HEAD
-   在你的代码编辑器中，找到文件 `app.component.html` 并将其占位内容替换为以下 HTML。
-
-   <code-example path="routing-with-urlmatcher/src/app/app.component.html" header="src/app/app.component.html"></code-example>
-
-## Configure your routes for your application
-
-## 为你的应用程序配置路由
-
-With your application framework in place, you next need to add routing capabilities to the `app.module.ts` file. As a part of this process, you will create a custom URL matcher that looks for a Twitter handle in the URL. This handle is identified by a preceding `@` symbol.
-=======
 1. In your code editor, locate the file, `app.component.html` and replace the placeholder content with the following HTML.
 
    <code-example header="src/app/app.component.html" path="routing-with-urlmatcher/src/app/app.component.html"></code-example>
@@ -144,53 +66,11 @@
 With your application framework in place, you next need to add routing capabilities to the `app.module.ts` file.
 As a part of this process, you will create a custom URL matcher that looks for a Twitter handle in the URL.
 This handle is identified by a preceding `@` symbol.
->>>>>>> f25ac4ae
-
-应用程序框架就绪后，接下来就要向 `app.module.ts` 文件中添加路由能力。首先，你要创建一个自定义 URL 匹配器，用于在 URL 中查找 Twitter ID。此 ID 由其前导 `@` 符号标识出来。
 
 1. In your code editor, open your `app.module.ts` file.
 
-   在你的代码编辑器中，打开 `app.module.ts` 文件。
-
 1. Add an `import` statement for Angular's `RouterModule` and `UrlMatcher`.
 
-<<<<<<< HEAD
-   为 Angular 的 `RouterModule` 和 `UrlMatcher` 添加 `import` 语句。
-
-   <code-example path="routing-with-urlmatcher/src/app/app.module.ts" header="src/app/app.module.ts" region="import"></code-example>
-
-1. In the imports array, add a `RouterModule.forRoot([])` statement.
-
-   在 `imports` 数组中，添加 `RouterModule.forRoot([])` 语句。
-
-   <code-example path="routing-with-urlmatcher/src/app/app.module.ts" header="src/app/app.module.ts" region="imports-array"></code-example>
-
-1. Define the custom route matcher by adding the following code to the `RouterModule.forRoot()` statement.
-
-   将如下代码添加到 `RouterModule.forRoot()` 语句中，以便使用自定义路由匹配器。
-
-   <code-example path="routing-with-urlmatcher/src/app/app.module.ts" header="src/app/app.module.ts" region="matcher"></code-example>
-
-This custom matcher is a function that performs the following tasks:
-
-这个自定义匹配器是一个执行以下任务的函数：
-
-- The matcher verifies that the array contains only one segment.
-
-  匹配器验证数组是否只包含一个区段。
-
-- The matcher employs a regular expression to ensure that the format of the username is a match.
-
-  匹配器使用正则表达式来确保用户名的格式是匹配的。
-
-- If there is a match, the function returns the entire URL, defining a `username` route parameter as a substring of the path.
-
-  如果匹配，则该函数返回整个 URL，将路由参数 `username` 定义为路径的子字符串。
-
-- If there isn't a match, the function returns null and the router continues to look for other routes that match the URL.
-
-  如果不匹配，则该函数返回 `null` 并且路由器继续查找与 URL 匹配的其他路由。
-=======
    <code-example header="src/app/app.module.ts" path="routing-with-urlmatcher/src/app/app.module.ts" region="import"></code-example>
 
 1. In the imports array, add a `RouterModule.forRoot([])` statement.
@@ -207,54 +87,22 @@
 * The matcher employs a regular expression to ensure that the format of the username is a match
 * If there is a match, the function returns the entire URL, defining a `username` route parameter as a substring of the path
 * If there isn't a match, the function returns null and the router continues to look for other routes that match the URL
->>>>>>> f25ac4ae
 
 <div class="is-helpful">
 
 A custom URL matcher behaves like any other route definition.
 Define child routes or lazy loaded routes as you would with any other route.
 
-自定义 URL 匹配器的行为与任何其他路由定义方式是一样的。请像定义任何其他路由一样定义子路由或惰性加载路由。
-
 </div>
 
 ## Subscribe to the route parameters
 
-## 订阅路由参数
-
 With the custom matcher in place, you now need to subscribe to the route parameters in the `profile` component.
-
-自定义匹配器就位后，你现在需要订阅 `profile` 组件中的路由参数。
 
 1. In your code editor, open your `profile.component.ts` file.
 
-   在你的代码编辑器中，打开 `profile.component.ts` 文件。
-
 1. Add an `import` statement for Angular's `ActivatedRoute` and `ParamMap`.
 
-<<<<<<< HEAD
-   为 Angular 的 `ActivatedRoute` 和 `ParamMap` 添加 `import` 语句。
-
-   <code-example path="routing-with-urlmatcher/src/app/profile/profile.component.ts" header="src/app/profile/profile.component.ts" region="activated-route-and-parammap"></code-example>
-
-1. Add an `import` statement for RxJS `map`.
-
-   为 RxJS 的 `map` 添加 `import` 语句。
-
-   <code-example path="routing-with-urlmatcher/src/app/profile/profile.component.ts" header="src/app/profile/profile.component.ts" region="rxjs-map"></code-example>
-
-1. Subscribe to the `username` route parameter.
-
-   订阅 `username` 路由参数。
-
-   <code-example path="routing-with-urlmatcher/src/app/profile/profile.component.ts" header="src/app/profile/profile.component.ts" region="subscribe"></code-example>
-
-1. Inject the `ActivatedRoute` into the component's constructor.
-
-   将 `ActivatedRoute` 注入到组件的构造函数中。
-
-   <code-example path="routing-with-urlmatcher/src/app/profile/profile.component.ts" header="src/app/profile/profile.component.ts" region="activatedroute"></code-example>
-=======
    <code-example header="src/app/profile/profile.component.ts" path="routing-with-urlmatcher/src/app/profile/profile.component.ts" region="activated-route-and-parammap"></code-example>
 
 1. Add an `import` statement for RxJS `map`.
@@ -268,80 +116,39 @@
 1. Inject the `ActivatedRoute` into the component's constructor.
 
    <code-example header="src/app/profile/profile.component.ts" path="routing-with-urlmatcher/src/app/profile/profile.component.ts" region="activatedroute"></code-example>
->>>>>>> f25ac4ae
 
 ## Test your custom URL matcher
 
-## 测试你的自定义 URL 匹配器
-
 With your code in place, you can now test your custom URL matcher.
-
-代码就绪后，就可以测试自定义 URL 匹配器了。
 
 1. From a terminal window, run the `ng serve` command.
 
-<<<<<<< HEAD
-   在终端窗口中，运行 `ng serve` 命令。
-
-   <code-example language="sh">
-    ng serve
-=======
    <code-example format="shell" language="shell">
 
    ng serve
 
->>>>>>> f25ac4ae
    </code-example>
 
 1. Open a browser to `http://localhost:4200`.
 
-   打开浏览器访问 `http://localhost:4200` 。
-
    You should see a single web page, consisting of a sentence that reads `Navigate to my profile`.
-
-   你会看到一个网页，其中包含一个句子，内容为 `Navigate to my profile` 。
 
 1. Click the **my profile** hyperlink.
 
-   单击 **my profile** 超链接。
-
    A new sentence, reading `Hello, Angular!` appears on the page.
-
-   一个新的句子 `Hello, Angular!` 出现在页面上。
 
 ## Next steps
 
-<<<<<<< HEAD
-## 下一步
-
-Pattern matching with the Angular Router provides you with a lot of flexibility when you have dynamic URLs in your application. To learn more about the Angular Router,  see the following topics:
-
-当你的应用程序中有动态 URL 时，使用 Angular Router 提供的模式匹配功能，可以为你提供很大的灵活性。要了解有关 Angular Router 的更多信息，请参阅以下主题：
-
-- [In-app Routing and Navigation](/guide/router)
-
-  [应用内路由和导航](/guide/router)
-
-- [Router API](/api/router)
-
-  [路由器接口](/api/router)
-=======
 Pattern matching with the Angular Router provides you with a lot of flexibility when you have dynamic URLs in your application.
 To learn more about the Angular Router, see the following topics:
 
 * [In-app Routing and Navigation](guide/router)
 * [Router API](api/router)
->>>>>>> f25ac4ae
 
 <div class="alert is-helpful">
 
 This content is based on [Custom Route Matching with the Angular Router](https://medium.com/@brandontroberts/custom-route-matching-with-the-angular-router-fbdd48665483), by [Brandon Roberts](https://twitter.com/brandontroberts).
 
-<<<<<<< HEAD
-此内容基于 [Brandon Roberts](https://twitter.com/brandontroberts) 的[为 Angular Router 使用自定义路由匹配](https://medium.com/@brandontroberts/custom-route-matching-with-the-angular-router-fbdd48665483) 。
-
-</div>
-=======
 </div>
 
 <!-- links -->
@@ -350,5 +157,4 @@
 
 <!-- end links -->
 
-@reviewed 2022-02-28
->>>>>>> f25ac4ae
+@reviewed 2022-02-28