# Getting started with service workers

# Service Worker 快速上手

This document explains how to enable Angular service worker support in projects that you created with the [Angular CLI](cli). It then uses an example to show you a service worker in action, demonstrating loading and basic caching.

本文档解释了如何在 [Angular CLI](cli) 项目中启用对 Angular Service Worker 的支持。稍后它会用一个简单的范例来向你展示 Service Worker 实践，包括加载和基础的缓存功能。

#### Prerequisites

#### 前提条件

A basic understanding of the information in [Introduction to Angular service workers](guide/service-worker-intro).

对 [Angular Service Worker 简介](guide/service-worker-intro)中的信息有了基本的了解。

## Adding a service worker to your project

<<<<<<< HEAD
## 为你的项目添加 Service Worker

To set up the Angular service worker in your project, use the CLI command `ng add @angular/pwa`. It takes care of configuring your app to use service workers by adding the `service-worker` package along
=======
To set up the Angular service worker in your project, use the CLI command `ng add @angular/pwa`. It takes care of configuring your application to use service workers by adding the `service-worker` package along
>>>>>>> d7454a16
with setting up the necessary support files.

要让你的项目支持 Angular Service Worker，可以使用 CLI 命令 `ng add @angular/pwa`。它会添加 `service-worker` 包，并建立必要的支持文件，小心翼翼地配置你的应用，以便使用 Service Worker。

```sh

ng add @angular/pwa --project *project-name*
```

The above command completes the following actions:

上述命令完成了如下步骤：

1. Adds the `@angular/service-worker` package to your project. 

   把 @angular/service-worker 添加到你的项目中。

2. Enables service worker build support in the CLI.
<<<<<<< HEAD

   在 CLI 中启用 Service Worker 的构建支持。

3. Imports and registers the service worker in the app module.

   在应用模块中导入并注册 Service Worker。

=======
3. Imports and registers the service worker in the application module.
>>>>>>> d7454a16
4. Updates the `index.html` file:

   修改 `index.html` 文件：

    * Includes a link to add the `manifest.webmanifest` file.

       包含要添加到 `manifest.webmanifest` 文件中的链接。

    * Adds meta tags for `theme-color`.

       为 `theme-color` 添加 meta 标签。

5. Installs icon files to support the installed Progressive Web App (PWA).

   创建图标文件，以支持安装渐进式应用（PWA）。

6. Creates the service worker configuration file called [`ngsw-config.json`](/guide/service-worker-config), which specifies the caching behaviors and other settings.

   创建一个名叫 [`ngsw-config.json`](/guide/service-worker-config) 的 Service Worker 配置文件，它会用来指定缓存的行为以及其它设定。

Now, build the project:

现在，构建本项目：

```sh

ng build 
```

The CLI project is now set up to use the Angular service worker.

现在，这个 CLI 项目就可以使用 Angular Service Worker 了。

## Service worker in action: a tour

## Service Worker 实战：向导

This section demonstrates a service worker in action,
using an example application.

本节用一个范例应用来演示一下 Service Worker 实战。

### Serving with `http-server`

### 用 `http-server` 启动开发服务器

Because `ng serve` does not work with service workers, you must use a separate HTTP server to test your project locally. You can use any HTTP server. The example below uses the [http-server](https://www.npmjs.com/package/http-server) package from npm. To reduce the possibility of conflicts and avoid serving stale content, test on a dedicated port and disable caching.

由于 `ng serve` 对 Service Worker 无效，所以必须用一个独立的 HTTP 服务器在本地测试你的项目。
你可以使用任何 HTTP 服务器。下面这个例子使用来自 npm 中的 [http-server](https://www.npmjs.com/package/http-server) 包。
为了减小端口冲突的可能性，我们在一个专用端口上进行测试。

To serve the directory containing your web files with `http-server`, run the following command:

要想使用 `http-server` 在包含这些 web 文件的目录上启动服务，运行下列命令：

```sh
http-server -p 8080 -c-1 dist/<project-name>
```

### Initial load

### 最初的加载

With the server running, you can point your browser at http://localhost:8080/. Your application should load normally.

在服务器运行起来之后，你可以在浏览器中访问 http://localhost:8080/。你的应用像通常一样加载。

**Tip:** When testing Angular service workers, it's a good idea to use an incognito or private window in your browser to ensure the service worker doesn't end up reading from a previous leftover state, which can cause unexpected behavior.

**提示：** 当测试 Angular Service Worker 时，最好使用浏览器中的隐身或隐私窗口，以确保 Service Worker 不会从以前的残留状态中读取数据，否则可能导致意外的行为。

<div class="alert is-helpful">

**Note:**
If you are not using HTTPS, the service worker will only be registered when accessing the application on `localhost`.

**注意：**
如果没有使用 HTTPS，那么 Service Worker 只会在 `localhost` 上的应用中进行注册。
</div>

### Simulating a network issue

### 模拟网络出问题

To simulate a network issue, disable network interaction for your application. In Chrome:

要想模拟网络出问题的情况，可以为你的应用禁用网络交互。在 Chrome 中：

1. Select **Tools** > **Developer Tools** (from the Chrome menu located at the top right corner).

   选择 **Tools** > **Developer Tools** （从右上角的 Chrome 菜单）。

2. Go to the **Network tab**.

   进入 **Network 页**。

3. Check the **Offline box**.

   勾选 **Offline** 复选框。

<div class="lightbox">
  <img src="generated/images/guide/service-worker/offline-checkbox.png" alt="The offline checkbox in the Network tab is checked">
</div>

Now the application has no access to network interaction.

现在，本应用不能再和网络进行交互了。

For applications that do not use the Angular service worker, refreshing now would display Chrome's Internet disconnected page that says "There is no Internet connection".

对于那些不使用 Angular Service Worker 的应用，现在刷新将会显示 Chrome 的“网络中断”页，提示“没有可用的网络连接”。

With the addition of an Angular service worker, the application behavior changes. On a refresh, the page loads normally.

有了 Angular Service Worker，本应用的行为就不一样了。刷新时，页面会正常加载。

If you look at the Network tab, you can verify that the service worker is active.

如果你看看 Network 页，就会发现 Service Worker 是激活的。

<div class="lightbox">
  <img src="generated/images/guide/service-worker/sw-active.png" alt="Requests are marked as from ServiceWorker">
</div>

Notice that under the "Size" column, the requests state is `(from ServiceWorker)`. This means that the resources are not being loaded from the network. Instead, they are being loaded from the service worker's cache.

注意，在 “Size” 列中，请求的状态是 `(from ServiceWorker)`。
这表示该资源不是从网络上加载的，而是从 Service Worker 的缓存中。

### What's being cached?

### 什么被缓存了？

Notice that all of the files the browser needs to render this application are cached. The `ngsw-config.json` boilerplate configuration is set up to cache the specific resources used by the CLI:

注意，浏览器要渲染的所有这些文件都被缓存了。
`ngsw-config.json` 样板文件被配置成了要缓存 CLI 用到的那些文件：

* `index.html`.

* `favicon.ico`.

* Build artifacts (JS and CSS bundles).

   构建结果（JS 和 CSS 包）。

* Anything under `assets`.

  `assets` 下的一切。

* Images and fonts directly under the configured `outputPath` (by default `./dist/<project-name>/`) or `resourcesOutputPath`. See [`ng build`](cli/build) for more information about these options.

  图片和字体直接位于所配置的 `outputPath` (默认为 `./dist/<project-name>/`) 或 `resourcesOutputPath` 下。
  关于这些配置的更多信息，请参阅 [`ng build`](cli/build)。

<div class="alert is-helpful">

Pay attention to two key points:

注意如下两个关键点：

1. The generated `ngsw-config.json` includes a limited list of cacheable fonts and images extensions. In some cases, you might want to modify the glob pattern to suit your needs.

   所生成的 `ngsw-config.json` 包括一个可缓存字体和图像的有限列表。在某些情况下，你可能要按需修改这些 glob 模式。

1. If `resourcesOutputPath` or `assets` paths are modified after the generation of configuration file, you need to change the paths manually in `ngsw-config.json`.

   如果在生成了配置文件之后修改了 `resourcesOutputPath` 或 `assets` 的路径，那么就要在 `ngsw-config.json` 中手动修改这些路径。

</div>

### Making changes to your application

### 修改你的应用

Now that you've seen how service workers cache your application, the
next step is understanding how updates work. Let's make a change to the application, and watch the service worker install the update:

现在，你已经看到了 Service Worker 如何缓存你的应用，接下来的步骤讲它如何进行更新。

1. If you're testing in an incognito window, open a second blank tab. This will keep the incognito and the cache state alive during your test.

   如果你正在隐身窗口中测试，请打开第二个空白页。这会让该隐身窗口和缓存的状态在测试期间持续活着。

2. Close the application tab, but not the window. This should also close the Developer Tools.

   关闭该应用的页面，而不是整个窗口。这也会同时关闭开发者工具。

3. Shut down `http-server`.

   关闭 `http-server`。

4. Open `src/app/app.component.html` for editing.

   打开 `src/app/app.component.html` 以供编辑。

5. Change the text `Welcome to {{title}}!` to `Bienvenue à {{title}}!`.

   把文本 `Welcome to {{title}}!` 改为 `Bienvenue à {{title}}!`。

6. Build and run the server again:

   再次构建并运行此服务器：

```sh
ng build
http-server -p 8080 -c-1 dist/<project-name>
```

### Updating your application in the browser

### 在浏览器中更新你的应用

Now look at how the browser and service worker handle the updated application.

现在，看看浏览器和 Service Worker 如何处理这个更新后的应用。

1. Open http://localhost:8080 again in the same window. What happens?

   再次在同一个窗口中打开 <http://localhost:8080>，发生了什么？

<div class="lightbox">
  <img src="generated/images/guide/service-worker/welcome-msg-en.png" alt="It still says Welcome to Service Workers!">
</div>

What went wrong? Nothing, actually. The Angular service worker is doing its job and serving the version of the application that it has **installed**, even though there is an update available. In the interest of speed, the service worker doesn't wait to check for updates before it serves the application that it has cached.

错在哪里？哪里也没错，真的。Angular Service Worker 正在做自己的工作，并且用它**已经安装过**的版本提供服务，虽然，已经有新版本可用了。由于更关注速度，所以 Service Worker 并不会在启动它已经缓存过的版本之前先等待检查更新。

If you look at the `http-server` logs, you can see the service worker requesting `/ngsw.json`. This is how the service worker checks for updates.

如果你看看 `http-server` 的 log，就会发现 Service Worker 请求了 `/ngsw.json` 文件，这是 Service Worker 正在检查更新。

2. Refresh the page.

   刷新页面。

<div class="lightbox">
  <img src="generated/images/guide/service-worker/welcome-msg-fr.png" alt="The text has changed to say Bienvenue à app!">
</div>

The service worker installed the updated version of your application *in the background*, and the next time the page is loaded or reloaded, the service worker switches to the latest version.

Service Worker *在后台*安装好了这个更新后的版本，下次加载或刷新页面时，Service Worker 就切换到最新的版本了。

## More on Angular service workers

## 关于 Angular Service Worker 的更多信息

You may also be interested in the following:

你可能还对下列内容感兴趣：

* [Communicating with service workers](guide/service-worker-communications).

   [与 Service Worker 通讯](guide/service-worker-communications)。
<|MERGE_RESOLUTION|>--- conflicted
+++ resolved
@@ -16,13 +16,9 @@
 
 ## Adding a service worker to your project
 
-<<<<<<< HEAD
 ## 为你的项目添加 Service Worker
 
-To set up the Angular service worker in your project, use the CLI command `ng add @angular/pwa`. It takes care of configuring your app to use service workers by adding the `service-worker` package along
-=======
 To set up the Angular service worker in your project, use the CLI command `ng add @angular/pwa`. It takes care of configuring your application to use service workers by adding the `service-worker` package along
->>>>>>> d7454a16
 with setting up the necessary support files.
 
 要让你的项目支持 Angular Service Worker，可以使用 CLI 命令 `ng add @angular/pwa`。它会添加 `service-worker` 包，并建立必要的支持文件，小心翼翼地配置你的应用，以便使用 Service Worker。
@@ -41,17 +37,13 @@
    把 @angular/service-worker 添加到你的项目中。
 
 2. Enables service worker build support in the CLI.
-<<<<<<< HEAD
 
    在 CLI 中启用 Service Worker 的构建支持。
 
-3. Imports and registers the service worker in the app module.
+3. Imports and registers the service worker in the application module.
 
    在应用模块中导入并注册 Service Worker。
 
-=======
-3. Imports and registers the service worker in the application module.
->>>>>>> d7454a16
 4. Updates the `index.html` file:
 
    修改 `index.html` 文件：
