# Sharing modules

<<<<<<< HEAD
# 共享特性模块

Creating shared modules allows you to organize and streamline your code. You can put commonly
used directives, pipes, and components into one module and then import just that module wherever
you need it in other parts of your application.
=======
Creating shared modules allows you to organize and streamline your code.
You can put commonly used directives, pipes, and components into one module and then import just that module wherever you need it in other parts of your application.
>>>>>>> f25ac4ae

创建共享模块能让你更好地组织和梳理代码。你可以把常用的指令、管道和组件放进一个模块中，然后在应用中其它需要这些的地方导入该模块。

Consider the following module from an imaginary app:

<<<<<<< HEAD
想象某个应用有下列模块：

<code-example format="typescript" language="typescript">

import { CommonModule } from '@angular/common';
import { NgModule } from '@angular/core';
import { FormsModule } from '@angular/forms';
=======
<code-example format="typescript" language="typescript">

import { CommonModule } from '&commat;angular/common';
import { NgModule } from '&commat;angular/core';
import { FormsModule } from '&commat;angular/forms';
>>>>>>> f25ac4ae
import { CustomerComponent } from './customer.component';
import { NewItemDirective } from './new-item.directive';
import { OrdersPipe } from './orders.pipe';

&commat;NgModule({
 imports:      [ CommonModule ],
 declarations: [ CustomerComponent, NewItemDirective, OrdersPipe ],
 exports:      [ CustomerComponent, NewItemDirective, OrdersPipe,
                 CommonModule, FormsModule ]
})
export class SharedModule { }
<<<<<<< HEAD

</code-example>
=======
>>>>>>> f25ac4ae

</code-example>

<<<<<<< HEAD
请注意以下几点：

* It imports the `CommonModule` because the module's component needs common directives.

   它导入了 `CommonModule`，因为该模块需要一些常用指令。

* It declares and exports the utility pipe, directive, and component classes.

   它声明并导出了一些工具性的管道、指令和组件类。

* It re-exports the `CommonModule` and `FormsModule`.

   它重新导出了 `CommonModule` 和 `FormsModule`

By re-exporting `CommonModule` and `FormsModule`, any other module that imports this
`SharedModule`, gets access to directives like `NgIf` and `NgFor` from `CommonModule`
and can bind to component properties with `[(ngModel)]`, a directive in the `FormsModule`.

通过重新导出 `CommonModule` 和 `FormsModule`，任何导入了这个 `SharedModule` 的其它模块，就都可以访问来自 `CommonModule` 的 `NgIf` 和 `NgFor` 等指令了，也可以绑定到来自 `FormsModule` 中的 `[(ngModel)]` 的属性了。

Even though the components declared by `SharedModule` might not bind
with `[(ngModel)]` and there may be no need for `SharedModule`
to import `FormsModule`, `SharedModule` can still export
`FormsModule` without listing it among its `imports`. This
way, you can give other modules access to `FormsModule` without
having to import it directly into the `@NgModule` decorator.
=======
Notice the following:

* It imports the `CommonModule` because the module's component needs common directives
* It declares and exports the utility pipe, directive, and component classes
* It re-exports the `CommonModule` and `FormsModule`

By re-exporting `CommonModule` and `FormsModule`, any other module that imports this `SharedModule`, gets access to directives like `NgIf` and `NgFor` from `CommonModule` and can bind to component properties with `[(ngModel)]`, a directive in the `FormsModule`.

Even though the components declared by `SharedModule` might not bind with `[(ngModel)]` and there may be no need for `SharedModule` to import `FormsModule`, `SharedModule` can still export `FormsModule` without listing it among its `imports`.
This way, you can give other modules access to `FormsModule` without having to import it directly into the `@NgModule` decorator.
>>>>>>> f25ac4ae

即使 `SharedModule` 中声明的组件没有绑定过 `[(ngModel)]`，而且 `SharedModule` 也不需要导入 `FormsModule`，`SharedModule` 仍然可以导出 `FormsModule`，而不必把它列在 `imports` 中。
这种方式下，你可以让其它模块也能访问 `FormsModule`，而不用直接在自己的 `@NgModule` 装饰器中导入它。

## More on NgModules

## 关于 NgModule 的更多知识

You may also be interested in the following:

<<<<<<< HEAD
你可能还对下列内容感兴趣：

* [Providers](guide/providers).

   [服务提供者](guide/providers)。

* [Types of Feature Modules](guide/module-types).

   [特性模块的分类](guide/module-types)。
=======
* [Providers](guide/providers)
* [Types of Feature Modules](guide/module-types)

<!-- links -->

<!-- external links -->

<!-- end links -->

@reviewed 2022-02-28
>>>>>>> f25ac4ae
<|MERGE_RESOLUTION|>--- conflicted
+++ resolved
@@ -1,35 +1,15 @@
 # Sharing modules
 
-<<<<<<< HEAD
-# 共享特性模块
-
-Creating shared modules allows you to organize and streamline your code. You can put commonly
-used directives, pipes, and components into one module and then import just that module wherever
-you need it in other parts of your application.
-=======
 Creating shared modules allows you to organize and streamline your code.
 You can put commonly used directives, pipes, and components into one module and then import just that module wherever you need it in other parts of your application.
->>>>>>> f25ac4ae
-
-创建共享模块能让你更好地组织和梳理代码。你可以把常用的指令、管道和组件放进一个模块中，然后在应用中其它需要这些的地方导入该模块。
 
 Consider the following module from an imaginary app:
 
-<<<<<<< HEAD
-想象某个应用有下列模块：
-
-<code-example format="typescript" language="typescript">
-
-import { CommonModule } from '@angular/common';
-import { NgModule } from '@angular/core';
-import { FormsModule } from '@angular/forms';
-=======
 <code-example format="typescript" language="typescript">
 
 import { CommonModule } from '&commat;angular/common';
 import { NgModule } from '&commat;angular/core';
 import { FormsModule } from '&commat;angular/forms';
->>>>>>> f25ac4ae
 import { CustomerComponent } from './customer.component';
 import { NewItemDirective } from './new-item.directive';
 import { OrdersPipe } from './orders.pipe';
@@ -41,42 +21,9 @@
                  CommonModule, FormsModule ]
 })
 export class SharedModule { }
-<<<<<<< HEAD
-
-</code-example>
-=======
->>>>>>> f25ac4ae
 
 </code-example>
 
-<<<<<<< HEAD
-请注意以下几点：
-
-* It imports the `CommonModule` because the module's component needs common directives.
-
-   它导入了 `CommonModule`，因为该模块需要一些常用指令。
-
-* It declares and exports the utility pipe, directive, and component classes.
-
-   它声明并导出了一些工具性的管道、指令和组件类。
-
-* It re-exports the `CommonModule` and `FormsModule`.
-
-   它重新导出了 `CommonModule` 和 `FormsModule`
-
-By re-exporting `CommonModule` and `FormsModule`, any other module that imports this
-`SharedModule`, gets access to directives like `NgIf` and `NgFor` from `CommonModule`
-and can bind to component properties with `[(ngModel)]`, a directive in the `FormsModule`.
-
-通过重新导出 `CommonModule` 和 `FormsModule`，任何导入了这个 `SharedModule` 的其它模块，就都可以访问来自 `CommonModule` 的 `NgIf` 和 `NgFor` 等指令了，也可以绑定到来自 `FormsModule` 中的 `[(ngModel)]` 的属性了。
-
-Even though the components declared by `SharedModule` might not bind
-with `[(ngModel)]` and there may be no need for `SharedModule`
-to import `FormsModule`, `SharedModule` can still export
-`FormsModule` without listing it among its `imports`. This
-way, you can give other modules access to `FormsModule` without
-having to import it directly into the `@NgModule` decorator.
-=======
 Notice the following:
 
 * It imports the `CommonModule` because the module's component needs common directives
@@ -87,28 +34,11 @@
 
 Even though the components declared by `SharedModule` might not bind with `[(ngModel)]` and there may be no need for `SharedModule` to import `FormsModule`, `SharedModule` can still export `FormsModule` without listing it among its `imports`.
 This way, you can give other modules access to `FormsModule` without having to import it directly into the `@NgModule` decorator.
->>>>>>> f25ac4ae
-
-即使 `SharedModule` 中声明的组件没有绑定过 `[(ngModel)]`，而且 `SharedModule` 也不需要导入 `FormsModule`，`SharedModule` 仍然可以导出 `FormsModule`，而不必把它列在 `imports` 中。
-这种方式下，你可以让其它模块也能访问 `FormsModule`，而不用直接在自己的 `@NgModule` 装饰器中导入它。
 
 ## More on NgModules
 
-## 关于 NgModule 的更多知识
-
 You may also be interested in the following:
 
-<<<<<<< HEAD
-你可能还对下列内容感兴趣：
-
-* [Providers](guide/providers).
-
-   [服务提供者](guide/providers)。
-
-* [Types of Feature Modules](guide/module-types).
-
-   [特性模块的分类](guide/module-types)。
-=======
 * [Providers](guide/providers)
 * [Types of Feature Modules](guide/module-types)
 
@@ -118,5 +48,4 @@
 
 <!-- end links -->
 
-@reviewed 2022-02-28
->>>>>>> f25ac4ae
+@reviewed 2022-02-28