# Sharing modules

# 共享特性模块

Creating shared modules allows you to organize and streamline your code. You can put commonly
used directives, pipes, and components into one module and then import just that module wherever
you need it in other parts of your app.

创建共享模块能让你更好地组织和梳理代码。你可以把常用的指令、管道和组件放进一个模块中，然后在应用中其它需要这些的地方导入该模块。

Consider the following module from an imaginary app:

想象某个应用有下列模块：

```typescript

import { CommonModule } from '@angular/common';
import { NgModule } from '@angular/core';
import { FormsModule } from '@angular/forms';
import { CustomerComponent } from './customer.component';
import { NewItemDirective } from './new-item.directive';
import { OrdersPipe } from './orders.pipe';

@NgModule({
 imports:      [ CommonModule ],
 declarations: [ CustomerComponent, NewItemDirective, OrdersPipe ],
 exports:      [ CustomerComponent, NewItemDirective, OrdersPipe,
                 CommonModule, FormsModule ]
})
export class SharedModule { }

```

Note the following:

请注意以下几点：

* It imports the `CommonModule` because the module's component needs common directives.

   它导入了 `CommonModule`，因为该模块需要一些常用指令。

* It declares and exports the utility pipe, directive, and component classes.

   它声明并导出了一些工具性的管道、指令和组件类。

* It re-exports the `CommonModule` and `FormsModule`.

   它重新导出了 `CommonModule` 和 `FormsModule`

By re-exporting `CommonModule` and `FormsModule`, any other module that imports this
`SharedModule`, gets access to directives like `NgIf` and `NgFor` from `CommonModule`
and can bind to component properties with `[(ngModel)]`, a directive in the `FormsModule`.

通过重新导出 `CommonModule` 和 `FormsModule`，任何导入了这个 `SharedModule` 的其它模块，就都可以访问来自 `CommonModule` 的 `NgIf` 和 `NgFor` 等指令了，也可以绑定到来自 `FormsModule` 中的 `[(ngModel)]` 的属性了。

Even though the components declared by `SharedModule` might not bind
with `[(ngModel)]` and there may be no need for `SharedModule`
to import `FormsModule`, `SharedModule` can still export
`FormsModule` without listing it among its `imports`. This
way, you can give other modules access to `FormsModule` without
having to import it directly into the `@NgModule` decorator.

<<<<<<< HEAD
即使 `SharedModule` 中声明的组件没有绑定过 `[(ngModel)]`，而且 `SharedModule` 也不需要导入 `FormsModule`，`SharedModule` 仍然可以导出 `FormsModule`，而不必把它列在 `imports` 中。
这种方式下，你可以让其它模块也能访问 `FormsModule`，而不用直接在自己的 `@NgModule` 装饰器中导入它。

### Using components vs services from other modules

### 使用来自其它模块的组件和服务

There is an important distinction between using another module's component and
using a service from another module. Import modules when you want to use
directives, pipes, and components. Importing a module with services means that you will have a new instance of that service, which typically is not what you need (typically one wants to reuse an existing service). Use module imports to control service instantiation.

在使用来自其它模块的组件和来自其它模块的服务时，有一个很重要的区别。
当你要使用指令、管道和组件时，导入那些模块就可以了。而导入带有服务的模块意味着你会拥有那个服务的一个新实例，这通常不会是你想要的结果（你通常会想取到现存的服务）。使用模块导入来控制服务的实例化。

The most common way to get a hold of shared services is through Angular
[dependency injection](guide/dependency-injection), rather than through the module system (importing a module will result in a new service instance, which is not a typical usage).

获取共享服务的最常见方式是通过 Angular 的[依赖注入系统](guide/dependency-injection)，而不是模块系统（导入模块将导致创建新的服务实例，那不是典型的用法）。

To read about sharing services, see [Providers](guide/providers).

要进一步了解共享服务，参阅[服务提供者](guide/providers)。

=======
>>>>>>> d7454a16
## More on NgModules

## 关于 NgModule 的更多知识

You may also be interested in the following:

你可能还对下列内容感兴趣：

* [Providers](guide/providers).

   [服务提供者](guide/providers)。

* [Types of Feature Modules](guide/module-types).

   [特性模块的分类](guide/module-types)。<|MERGE_RESOLUTION|>--- conflicted
+++ resolved
@@ -60,32 +60,9 @@
 way, you can give other modules access to `FormsModule` without
 having to import it directly into the `@NgModule` decorator.
 
-<<<<<<< HEAD
 即使 `SharedModule` 中声明的组件没有绑定过 `[(ngModel)]`，而且 `SharedModule` 也不需要导入 `FormsModule`，`SharedModule` 仍然可以导出 `FormsModule`，而不必把它列在 `imports` 中。
 这种方式下，你可以让其它模块也能访问 `FormsModule`，而不用直接在自己的 `@NgModule` 装饰器中导入它。
 
-### Using components vs services from other modules
-
-### 使用来自其它模块的组件和服务
-
-There is an important distinction between using another module's component and
-using a service from another module. Import modules when you want to use
-directives, pipes, and components. Importing a module with services means that you will have a new instance of that service, which typically is not what you need (typically one wants to reuse an existing service). Use module imports to control service instantiation.
-
-在使用来自其它模块的组件和来自其它模块的服务时，有一个很重要的区别。
-当你要使用指令、管道和组件时，导入那些模块就可以了。而导入带有服务的模块意味着你会拥有那个服务的一个新实例，这通常不会是你想要的结果（你通常会想取到现存的服务）。使用模块导入来控制服务的实例化。
-
-The most common way to get a hold of shared services is through Angular
-[dependency injection](guide/dependency-injection), rather than through the module system (importing a module will result in a new service instance, which is not a typical usage).
-
-获取共享服务的最常见方式是通过 Angular 的[依赖注入系统](guide/dependency-injection)，而不是模块系统（导入模块将导致创建新的服务实例，那不是典型的用法）。
-
-To read about sharing services, see [Providers](guide/providers).
-
-要进一步了解共享服务，参阅[服务提供者](guide/providers)。
-
-=======
->>>>>>> d7454a16
 ## More on NgModules
 
 ## 关于 NgModule 的更多知识
