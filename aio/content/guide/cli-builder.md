# Angular CLI builders

# Angular CLI 构建器（Builder）

A number of Angular CLI commands run a complex process on your code, such as linting, building, or testing.
The commands use an internal tool called Architect to run *CLI builders*, which apply another tool to accomplish the wanted task.

很多 Angular CLI 命令都要在你的代码上执行一些复杂的处理，比如风格检查（lint）构建或测试。这些命令会通过一个叫做建筑师（Architect）的内部工具来运行 *CLI 构建器*，而这些构建器会运用一些第三方工具来完成目标任务。

With Angular version 8, the CLI Builder API is stable and available to developers who want to customize the Angular CLI by adding or modifying commands. For example, you could supply a builder to perform an entirely new task, or to change which third-party tool is used by an existing command.

在 Angular 的版本 8 中，CLI 构建器的 API 是稳定的，想要通过添加或修改命令来自定义 Angular CLI 的开发人员可以使用它。例如，你可以提供一个构建器来执行全新的任务，或者更改一个现有命令所使用的第三方工具。

This document explains how CLI builders integrate with the workspace configuration file, and shows how you can create your own builder.

本文档介绍了 CLI 构建器是如何与工作区配置文件集成的，还展示了如何创建你自己的构建器。

<div class="alert is-helpful">

   Find the code from the examples used here in [this GitHub repository](https://github.com/mgechev/cli-builders-demo).

   你可以在[这个 GitHub 仓库](https://github.com/mgechev/cli-builders-demo)中的例子中找到代码。

</div>

## CLI builders

## CLI 构建器

The internal Architect tool delegates work to handler functions called [*builders*](guide/glossary#builder).
A builder handler function receives two arguments; a set of input `options` (a JSON object), and a `context` (a `BuilderContext` object).

内部建筑师工具会把工作委托给名叫[*构建器*](guide/glossary#builder)的处理器函数。处理器函数接收两个参数：一组 `options` 输入（JSON 对象）和一个 `context`（`BuilderContext` 对象）。

The separation of concerns here is the same as with [schematics](guide/glossary#schematic), which are used for other CLI commands that touch your code (such as `ng generate`).

这里对关注点的分离和[原理图](guide/glossary#schematic)中是一样的，它也适用于其它要接触（touch）代码的 CLI 命令（例如 `ng generate`）。

* The `options` object is provided by the CLI user, while the `context` object is provided by the CLI Builder API.

<<<<<<< HEAD
  此 `options` 对象是由本 CLI 的用户提供的，而 `context` 对象则由 CLI 构建器的 API 提供。

* In addition to the contextual information, the `context` object, which is an instance of the `BuilderContext`, also provides access to a scheduling method, `BuilderContext.scheduleTarget()`. The scheduler executes the builder handler function with a given [target configuration](guide/glossary#target).
=======
* In addition to the contextual information, the `context` object, which is an instance of the `BuilderContext`, also provides access to a scheduling method, `context.scheduleTarget()`. The scheduler executes the builder handler function with a given [target configuration](guide/glossary#target).
>>>>>>> 08caeadd

  除了上下文信息之外，此 `context` 对象（它是 `BuilderContext` 的实例）还允许你访问调度方法 `BuilderContext.scheduleTarget()`。调度器会用指定的[目标配置](guide/glossary#target)来执行构建器处理函数。

The builder handler function can be synchronous (return a value) or asynchronous (return a Promise), or it can watch and return multiple values (return an Observable).
The return value or values must always be of type `BuilderOutput`.
This object contains a Boolean `success` field and an optional `error` field that can contain an error message.

<<<<<<< HEAD
这个构建器处理函数可以是同步的（返回一个值）或异步的（返回一个 Promise），也可以监视并返回多个值（返回一个 Observable）。最终返回的值全都是 `BuilderOutput` 类型的。该对象包含一个逻辑字段 `success` 和一个可以包含错误信息的可选字段 `error`。

Angular provides some builders that are used by the CLI for commands such as `ng build`, `ng test`, and `ng lint`.
=======
Angular provides some builders that are used by the CLI for commands such as `ng build` and `ng test`.
>>>>>>> 08caeadd
Default target configurations for these and other built-in CLI builders can be found (and customized) in the "architect" section of the [workspace configuration file](guide/workspace-config), `angular.json`.
Also, extend and customize Angular by creating your own builders, which you can run using the [`ng run` CLI command](cli/run).

Angular 提供了一些构建器，供 CLI 命令使用，如 `ng build`、`ng test` 和 `ng lint` 等。这些内置 CLI 构建器的默认目标配置可以在[工作区配置文件](guide/workspace-config) `angular.json` 的 `architect` 部分找到（并进行自定义）。可以通过创建自己的构建器来扩展和自定义 Angular，你可以使用 [`ng run` CLI 命令](cli/run)来运行你自己的构建器。

### Builder project structure

### 构建器的项目结构

A builder resides in a "project" folder that is similar in structure to an Angular workspace, with global configuration files at the top level, and more specific configuration in a source folder with the code files that define the behavior.
For example, your `myBuilder` folder could contain the following files.

构建器位于一个 `project` 文件夹中，该文件夹的结构类似于 Angular 工作区，包括位于顶层的全局配置文件，以及位于工作代码所在源文件夹中的更具体的配置。例如，`myBuilder` 文件夹中可能包含如下文件。

| FILES                    | PURPOSE                                                                                      |
| :----------------------- | :------------------------------------------------------------------------------------------- |
| 文件                     | 目的                                                                                         |
| `src/my-builder.ts`      | Main source file for the builder definition.                                                 |
| `src/my-builder.ts`      | 这个构建器定义的主要源码。                                                                |
| `src/my-builder.spec.ts` | Source file for tests.                                                                       |
| `src/my-builder.spec.ts` | 测试的源码。                                                                              |
| `src/schema.json`        | Definition of builder input options.                                                         |
| `src/schema.json`        | 构建器输入选项的定义。                                                                     |
| `builders.json`          | Builders definition.                                                                       |
| `builders.json`          | 测试配置。                                                                                  |
| `package.json`           | Dependencies. See <https://docs.npmjs.com/files/package.json>.                               |
| `package.json`           | 依赖包。参阅 <https://docs.npmjs.com/files/package.json>。                                  |
| `tsconfig.json`          | [TypeScript configuration](https://www.typescriptlang.org/docs/handbook/tsconfig-json.html). |
| `tsconfig.json`          | [TypeScript 配置文件](https://www.typescriptlang.org/docs/handbook/tsconfig-json.html)        |

Publish the builder to `npm` (see [Publishing your Library](guide/creating-libraries#publishing-your-library)). If you publish it as `@example/my-builder`, install it using the following command.

你可以把构建器发布到 `npm`（请参阅[发布你的库](guide/creating-libraries#publishing-your-library)）。如果把它发布成了 `@example/my-builder`，就可以使用下面的命令来安装它。

<code-example language="sh">

npm install @example/my-builder

</code-example>

## Creating a builder

<<<<<<< HEAD
## 创建构建器

As an example, let's create a builder that executes a shell command.
To create a builder, use the `createBuilder()` CLI Builder function, and return a `Promise<BuilderOutput>` object.

举个例子，让我们创建一个用来执行 shell 命令的构建器。要创建构建器，请使用 CLI 构建器函数 `createBuilder()`，并返回一个 `Promise<BuilderOutput>` 对象。

<code-example 
  path="cli-builder/src/my-builder.ts" 
  header="src/my-builder.ts (builder skeleton)" 
=======
As an example, create a builder that copies a file.
To create a builder, use the `createBuilder()` CLI Builder function, and return a `Promise<BuilderOutput>` object.

<code-example
  path="cli-builder/src/my-builder.ts"
  header="src/my-builder.ts (builder skeleton)"
>>>>>>> 08caeadd
  region="builder-skeleton">
</code-example>

Now let’s add some logic to it. The following code retrieves the source and destination file paths
from user options and copies the file from the source to the destination (using the
[Promise version of the built-in NodeJS `copyFile()` function](https://nodejs.org/api/fs.html#fs_fspromises_copyfile_src_dest_mode)).
If the copy operation fails, it returns an error with a message about the underlying problem.

<<<<<<< HEAD
现在，让我们为它添加一些逻辑。下列代码会从用户选项中检索命令和参数、生成新进程，并等待该进程完成。如果进程成功（返回代码为 0），就会解析成返回的值。

<code-example 
  path="cli-builder/src/my-builder.ts" 
  header="src/my-builder.ts (builder)" 
=======
<code-example
  path="cli-builder/src/my-builder.ts"
  header="src/my-builder.ts (builder)"
>>>>>>> 08caeadd
  region="builder">
</code-example>

### Handling output

<<<<<<< HEAD
### 处理输出

By default, the `spawn()` method outputs everything to the process standard output and error.
To make it easier to test and debug, we can forward the output to the CLI Builder logger instead.
This also allows the builder itself to be executed in a separate process, even if the standard output and error are deactivated (as in an [Electron app](https://electronjs.org/)).

默认情况下，`spawn()` 方法会把所有内容输出到进程标准输出（stdout）和标准错误（stderr）中。为了便于测试和调试，我们可以把输出转发给 CLI 构建器的 Logger。这样还能让构建器本身可以在一个单独的进程中执行，即使其标准输出和标准错误被停用了也无所谓（就像在 [Electron 应用中一样](https://electronjs.org/)）。

We can retrieve a Logger instance from the context.

我们可以从上下文中检索一个 Logger 实例。

<code-example 
  path="cli-builder/src/my-builder.ts" 
  header="src/my-builder.ts (handling output)" 
=======
By default, `copyFile()` does not print anything to the process standard output or error. If an
error occurs, it might be difficult to understand exactly what the builder was trying to do when the
problem occurred. Add some additional context by logging additional information using the
`Logger` API. This also lets the builder itself be executed in a separate process, even if the
standard output and error are deactivated (as in an [Electron app](https://electronjs.org/)).

You can retrieve a `Logger` instance from the context.

<code-example
  path="cli-builder/src/my-builder.ts"
  header="src/my-builder.ts (handling output)"
>>>>>>> 08caeadd
  region="handling-output">
</code-example>

### Progress and status reporting

### 进度和状态报告

The CLI Builder API includes progress and status reporting tools, which can provide hints for certain functions and interfaces.

<<<<<<< HEAD
CLI 构建器 API 包含一些进度报告和状态报告工具，可以为某些函数和接口提供提示信息。

To report progress, use the `BuilderContext.reportProgress()` method, which takes a current value, (optional) total, and status string as arguments.
=======
To report progress, use the `context.reportProgress()` method, which takes a current value, (optional) total, and status string as arguments.
>>>>>>> 08caeadd
The total can be any number; for example, if you know how many files you have to process, the total could be the number of files, and current should be the number processed so far.
The status string is unmodified unless you pass in a new string value.

要报告进度，请使用 `BuilderContext.reportProgress()` 方法，它接受一个当前值（value）、一个（可选的）总值（total）和状态（status）字符串作为参数。总值可以是任意数字，例如，如果你知道有多少个文件需要处理，那么总值可能是这些文件的数量，而当前值是已处理过的数量。除非传入了新的字符串，否则这个状态字符串不会改变。

You can see an [example](https://github.com/angular/angular-cli/blob/ba21c855c0c8b778005df01d4851b5a2176edc6f/packages/angular_devkit/build_angular/src/tslint/index.ts#L107) of how the `tslint` builder reports progress.

<<<<<<< HEAD
你可以看看 `tslint` 构建器如何报告进度的[例子](https://github.com/angular/angular-cli/blob/ba21c855c0c8b778005df01d4851b5a2176edc6f/packages/angular_devkit/build_angular/src/tslint/index.ts#L107)。

In our example, the shell command either finishes or is still executing, so there’s no need for a progress report, but we can report status so that a parent builder that called our builder would know what’s going on.
Use the `BuilderContext.reportStatus()` method to generate a status string of any length.
(Note that there’s no guarantee that a long string will be shown entirely; it could be cut to fit the UI that displays it.)
Pass an empty string to remove the status.

在我们的例子中，shell 命令或者已完成或者正在执行，所以不需要进度报告，但是可以报告状态，以便调用此构建器的父构建器知道发生了什么。可以用 `BuilderContext.reportStatus()` 方法生成一个任意长度的状态字符串。（注意，无法保证长字符串会完全显示出来，可以裁剪它以适应界面显示。）传入一个空字符串可以移除状态。

<code-example 
  path="cli-builder/src/my-builder.ts" 
  header="src/my-builder.ts (progress reporting)" 
=======
In our example, the copy operation either finishes or is still executing, so there’s no need for a progress report, but you can report status so that a parent builder that called our builder would know what’s going on.
Use the `context.reportStatus()` method to generate a status string of any length.
(Note that there’s no guarantee that a long string will be shown entirely; it could be cut to fit the UI that displays it.)
Pass an empty string to remove the status.

<code-example
  path="cli-builder/src/my-builder.ts"
  header="src/my-builder.ts (progress reporting)"
>>>>>>> 08caeadd
  region="progress-reporting">
</code-example>

## Builder input

## 构建器的输入

You can invoke a builder indirectly through a CLI command, or directly with the Angular CLI `ng run` command.
In either case, you must provide required inputs, but can let other inputs default to values that are pre-configured for a specific [*target*](guide/glossary#target), provide a pre-defined, named override configuration, and provide further override option values on the command line.

你可以通过 CLI 命令间接调用一个构建器，也可以直接用 Angular CLI 的 `ng run` 命令来调用它。无论哪种情况，你都必须提供所需的输入，但是可以用特定[*目标*](guide/glossary#target)中预配置的值作为其默认值，然后指定一个预定义的、指定的配置进行覆盖，最后在命令行中进一步覆盖这些选项的值。

### Input validation

### 对输入的验证

You define builder inputs in a JSON schema associated with that builder.
The Architect tool collects the resolved input values into an `options` object, and validates their types against the schema before passing them to the builder function.
(The Schematics library does the same kind of validation of user input.)

<<<<<<< HEAD
你可以在该构建器的相关 JSON 模式中定义构建器都有哪些输入。建筑师工具会把解析后的输入值收集到一个 `options` 对象中，并在将其传给构建器函数之前先根据这个模式验证它们的类型。（Schematics 库也对用户输入做了同样的验证）。

For our example builder, we expect the `options` value to be a `JsonObject` with two keys: a `command` that is a string, and an `args` array of string values.

对于这个范例构建器，我们希望 `options` 值是带有两个键的 `JsonObject`：一个是字符串型的 `command`，一个是字符串数组型的 `args`。

We can provide the following schema for type validation of these values.

我们可以提供如下模式来对这些值的类型进行验证。

<code-example language="json" header="command/schema.json">
=======
For our example builder, you expect the `options` value to be a `JsonObject` with two keys: a
`source` and a `destination`, each of which are a string.

You can provide the following schema for type validation of these values.

<code-example language="json" header="src/schema.json">
>>>>>>> 08caeadd
{
  "$schema": "http://json-schema.org/schema",
  "type": "object",
  "properties": {
    "source": {
      "type": "string"
    },
    "destination": {
      "type": "string"
    }
  }
}

</code-example>

<div class="alert is-helpful">

This is a very simple example, but the use of a schema for validation can be very powerful.
For more information, see the [JSON schemas website](http://json-schema.org/).

这是一个非常简单的例子，但这种模式验证也可以非常强大。要了解更多信息，请参阅 [JSON 模式网站](http://json-schema.org/)。

</div>

To link our builder implementation with its schema and name, you need to create a *builder definition* file, which you can point to in `package.json`.

<<<<<<< HEAD
要把构建器的实现与它的模式和名称关联起来，我们需要创建一个*构建器定义*文件，可以在 `package.json` 中指向该文件。

Create a file named `builders.json` file that looks like this.
=======
Create a file named `builders.json` that looks like this:
>>>>>>> 08caeadd

创建一个名为 `builders.json` 文件，它看起来像这样。

<code-example language="json" header="builders.json">

{
  "builders": {
    "copy": {
      "implementation": "./dist/my-builder.js",
      "schema": "./src/schema.json",
      "description": "Copies a file."
    }
  }
}

</code-example>

In the `package.json` file, add a `builders` key that tells the Architect tool where to find our builder definition file.

在 `package.json` 文件中，添加一个 `builders` 键，告诉建筑师工具可以在哪里找到这个构建器定义文件。

<code-example language="json" header="package.json">

{
  "name": "@example/copy-file",
  "version": "1.0.0",
  "description": "Builder for copying files",
  "builders": "builders.json",
  "dependencies": {
    "@angular-devkit/architect": "~0.1200.0",
    "@angular-devkit/core": "^12.0.0"
  }
}

</code-example>

The official name of our builder is now ` @example/copy-file:copy`.
The first part of this is the package name (resolved using node resolution), and the second part is the builder name (resolved using the `builders.json` file).

<<<<<<< HEAD
现在，这个构建器的正式名字是 `@example/command-runner:command`。第一部分是包名（使用 node 方案进行解析），第二部分是构建器名称（使用 `builders.json` 文件进行解析）。

Using one of our `options` is very straightforward, we did this in the previous section when we accessed `options.command`.

使用某个 `options` 是非常简单的。在上一节，我们就曾访问过 `options.command`。

<code-example 
  path="cli-builder/src/my-builder.ts" 
  header="src/my-builder.ts (report status)" 
=======
Using one of our `options` is very straightforward. You did this in the previous section when you accessed `options.source` and `options.destination`.

<code-example
  path="cli-builder/src/my-builder.ts"
  header="src/my-builder.ts (report status)"
>>>>>>> 08caeadd
  region="report-status">
</code-example>

### Target configuration

### 目标配置

A builder must have a defined target that associates it with a specific input configuration and [project](guide/glossary#project).

构建器必须有一个已定义的目标，此目标会把构建器与特定的输入配置和[项目](guide/glossary#project)关联起来。

Targets are defined in the `angular.json` [CLI configuration file](guide/workspace-config).
A target specifies the builder to use, its default options configuration, and named alternative configurations.
The Architect tool uses the target definition to resolve input options for a given run.

<<<<<<< HEAD
目标是在 [CLI 配置文件](guide/workspace-config) `angular.json` 中定义的。目标用于指定要使用的构建器、默认的选项配置，以及指定的备用配置。建筑师工具使用目标定义来为一次特定的执行解析输入选项。

The  `angular.json` file has a section for each project, and the "architect" section of each project configures targets for builders used by CLI commands such as 'build', 'test', and 'lint'.
By default, for example, the `build` command runs the builder  `@angular-devkit/build-angular:browser` to perform the build task, and passes in default option values as specified for the `build` target in   `angular.json`.
=======
The `angular.json` file has a section for each project, and the "architect" section of each project configures targets for builders used by CLI commands such as 'build', 'test', and 'lint'.
By default, for example, the `build` command runs the builder <code class="no-auto-link">@angular-devkit/build-angular:browser</code> to perform the build task, and passes in default option values as specified for the `build` target in `angular.json`.
>>>>>>> 08caeadd

`angular.json` 文件中为每个项目都有一节配置，每个项目的 `architect` 部分都会为 CLI 命令（例如 `build`、`test` 和 `lint`）配置构建器目标。默认情况下，`build` 命令会运行 `@angular-devkit/build-angular:browser` 构建器来执行 `build` 任务，并传入 `angular.json` 中为 `build` 目标指定的默认选项值。

<code-example language="json" header="angular.json">
{
  "myApp": {
    ...
    "architect": {
      "build": {
        "builder": "@angular-devkit/build-angular:browser",
        "options": {
          "outputPath": "dist/myApp",
          "index": "src/index.html",
          ...
        },
        "configurations": {
          "production": {
            "fileReplacements": [
              {
                "replace": "src/environments/environment.ts",
                "with": "src/environments/environment.prod.ts"
              }
            ],
            "optimization": true,
            "outputHashing": "all",
            ...
          }
        }
      },
      ...

</code-example>

The command passes the builder the set of default options specified in the "options" section.
If you pass the `--configuration=production` flag, it uses the override values specified in the `production` alternative configuration.
Specify further option overrides individually on the command line.
You might also add more alternative configurations to the `build` target, to define other environments such as `stage` or `qa`.

该命令会给构建器传递 `options` 节中指定的一组默认选项。如果你传入了 `--configuration=production` 标志，它就会使用 `production` 备用配置中指定的值进行覆盖。你可以在命令行中单独指定其它选项进行覆盖，还可以为 `build` 目标添加更多备用配置，以定义其它环境，比如 `stage` 或 `qa`。

#### Target strings

#### 目标字符串

The generic `ng run` CLI command takes as its first argument a target string of the form *project:target[:configuration]*.

通用的 `ng run` CLI 命令的第一个参数是形如 *project:target[:configuration]* 的目标字符串。

* *project*: The name of the Angular CLI project that the target is associated with.

  *project*：与此目标关联的 Angular CLI 项目的名称。

* *target*: A named builder configuration from the `architect` section of the `angular.json` file.

  *target*：`angular.json` 文件 `architect` 下的指定构建器配置。

* *configuration*: (optional) The name of a specific configuration override for the given target, as defined in the `angular.json` file.

<<<<<<< HEAD
  *configuration*：（可选）用于覆盖指定目标的具体配置名称，如 `angular.json` 文件中的定义。

If your builder calls another builder, it may need to read a passed target string.
You can parse this string into an object by using the `targetFromTargetString()` utility function from `@angular-devkit/architect`.
=======
If your builder calls another builder, it might need to read a passed target string.
Parse this string into an object by using the `targetFromTargetString()` utility function from `@angular-devkit/architect`.
>>>>>>> 08caeadd

如果你的构建器调用另一个构建器，它可能需要读取一个传入的目标字符串。你可以使用 `@angular-devkit/architect` 中的工具函数 `targetFromTargetString()` 把这个字符串解析成一个对象。

## Schedule and run

## 调度并运行

Architect runs builders asynchronously.
To invoke a builder, you schedule a task to be run when all configuration resolution is complete.

建筑师会异步运行构建器。要调用某个构建器，就要在所有配置解析完成之后安排一个要运行的任务。

The builder function is not executed until the scheduler returns a `BuilderRun` control object.
The CLI typically schedules tasks by calling the `context.scheduleTarget()` function, and then resolves input options using the target definition in the `angular.json` file.

<<<<<<< HEAD
在调度器返回 `BuilderRun` 控件对象之前，不会执行该构建器函数。CLI 通常会通过调用 `BuilderContext.scheduleTarget()` 函数来调度任务，然后使用 `angular.json` 文件中的目标定义来解析输入选项。

Architect resolves input options for a given target by taking the default options object, then overwriting values from the configuration used (if any), then further overwriting values from the overrides object passed to `BuilderContext.scheduleTarget()`.
=======
Architect resolves input options for a given target by taking the default options object, then overwriting values from the configuration used (if any), then further overwriting values from the overrides object passed to `context.scheduleTarget()`.
>>>>>>> 08caeadd
For the Angular CLI, the overrides object is built from command line arguments.

建筑师会接受默认的选项对象来解析指定目标的输入选项，然后覆盖所用配置中的值（如果有的话），然后再从传给 `BuilderContext.scheduleTarget()` 的覆盖对象中覆盖这些值。对于 Angular CLI，覆盖对象是从命令行参数中构建的。

Architect validates the resulting options values against the schema of the builder.
If inputs are valid, Architect creates the context and executes the builder.

建筑师会根据构建器的模式对生成的选项值进行验证。如果输入有效，建筑师会创建上下文并执行该构建器。

For more information see [Workspace Configuration](guide/workspace-config).

欲知详情，请参阅[工作区配置](guide/workspace-config)。

<div class="alert is-helpful">

   You can also invoke a builder directly from another builder or test by calling `context.scheduleBuilder()`.
   You pass an `options` object directly to the method, and those option values are validated against the schema of the builder without further adjustment.

<<<<<<< HEAD
   你还可以通过调用 `BuilderContext.scheduleBuilder()` 从另一个构建器或测试中调用某个构建器。你可以直接把 `options` 对象传给该方法，并且这些选项值会根据这个构建器的模式进行验证，而无需进一步调整。

   Only the  `BuilderContext.scheduleTarget()` method resolves the configuration and overrides through the `angular.json` file.
=======
   Only the  `context.scheduleTarget()` method resolves the configuration and overrides through the `angular.json` file.
>>>>>>> 08caeadd

   只有 `BuilderContext.scheduleTarget()` 方法来解析这些配置和并通过 `angular.json` 文件进行覆盖。

</div>

### Default architect configuration

### 默认建筑师配置

Let’s create a simple `angular.json` file that puts target configurations into context.

<<<<<<< HEAD
让我们创建一个简单的 `angular.json` 文件，它会把目标配置放到上下文中。

We can publish the builder to npm (see [Publishing your Library](guide/creating-libraries#publishing-your-library)), and install it using the following command:
=======
You can publish the builder to npm (see [Publishing your Library](guide/creating-libraries#publishing-your-library)), and install it using the following command:
>>>>>>> 08caeadd

我们可以把这个构建器发布到 npm（请参阅[发布你的库](guide/creating-libraries#publishing-your-library)），并使用如下命令来安装它：

<code-example language="sh">

npm install @example/copy-file

</code-example>

If you create a new project with `ng new builder-test`, the generated `angular.json` file looks something like this, with only default builder configurations.

如果我们使用 `ng new builder-test` 创建一个新项目，那么生成的 `angular.json` 文件就是这样的，它只有默认的构建器参数。

<code-example language="json" header="angular.json">

{
  // ...
  "projects": {
    // ...
    "builder-test": {
      // ...
      "architect": {
        // ...
        "build": {
          "builder": "@angular-devkit/build-angular:browser",
          "options": {
            // ... more options...
            "outputPath": "dist/builder-test",
            "index": "src/index.html",
            "main": "src/main.ts",
            "polyfills": "src/polyfills.ts",
            "tsConfig": "src/tsconfig.app.json"
          },
          "configurations": {
            "production": {
              // ... more options...
              "optimization": true,
              "aot": true,
              "buildOptimizer": true
            }
          }
        }
      }
    }
  }
  // ...
}

</code-example>

### Adding a target

<<<<<<< HEAD
### 添加一个目标

Let's add a new target that will run our builder to execute a particular command.
This target will tell the builder to run `touch` on a file, in order to update its modified date.

让我们添加一个新的目标来运行我们的构建器执行一个特定的命令。这个目标会告诉构建器在文件上运行 `touch`，以便更新修改过的日期。

We need to update the `angular.json` file to add a target for this builder to the "architect" section of our new project.
=======
Add a new target that will run our builder to copy a file.
This target tells the builder to copy the `package.json` file.

You need to update the `angular.json` file to add a target for this builder to the "architect" section of our new project.
>>>>>>> 08caeadd

我们需要更新 `angular.json` 文件，把这个构建器的目标添加到新项目的 `architect` 部分。

* We'll add a new target section to the "architect" object for our project.

<<<<<<< HEAD
  我们会为项目的 `architect` 对象添加一个新的目标小节。

* The target named "touch" uses our builder, which we published to `@example/command-runner`. (See [Publishing your Library](guide/creating-libraries#publishing-your-library))

  名为 `touch` 的目标使用了我们的构建器，它发布到了 `@example/command-runner`。（参阅[发布你的库](guide/creating-libraries#publishing-your-library) ）

* The options object provides default values for the two inputs that we defined; `command`, which is the Unix command to execute, and `args`, an array that contains the file to operate on.

  这个配置对象为我们定义的两个输入提供了默认值：`command`（要执行的 Unix 命令）和 `args` （包含要操作的文件的数组）。

* The configurations key is optional, we'll leave it out for now.
=======
* The target named "copy-package" uses our builder, which you published to `@example/copy-file`. (See [Publishing your Library](guide/creating-libraries#publishing-your-library))

* The options object provides default values for the two inputs that you defined; `source`, which is the existing file you are copying, and `destination`, the path you want to copy to.

* The `configurations` key is optional, we'll leave it out for now.
>>>>>>> 08caeadd

  这些配置键都是可选的，但我们先不展开。

<code-example language="json" header="angular.json">

{
  "projects": {
    "builder-test": {
      "architect": {
        "copy-package": {
          "builder": "@example/copy-file:copy",
          "options": {
            "source": "package.json",
            "destination": "package-copy.json"
          }
        },
        "build": {
          "builder": "@angular-devkit/build-angular:browser",
          "options": {
            "outputPath": "dist/builder-test",
            "index": "src/index.html",
            "main": "src/main.ts",
            "polyfills": "src/polyfills.ts",
            "tsConfig": "src/tsconfig.app.json"
          },
          "configurations": {
            "production": {
              "fileReplacements": [
                {
                  "replace": "src/environments/environment.ts",
                  "with": "src/environments/environment.prod.ts"
                }
              ],
              "optimization": true,
              "aot": true,
              "buildOptimizer": true
            }
          }
        }
      }
    }
  }
}

</code-example>

### Running the builder

<<<<<<< HEAD
### 运行这个构建器

To run our builder with the new target's default configuration, use the following CLI command in a Linux shell.
=======
To run our builder with the new target's default configuration, use the following CLI command.
>>>>>>> 08caeadd

要想使用这个新目标的默认配置运行我们的构建器，请在 Linux shell 中使用以下 CLI 命令。

<code-example language="sh">

ng run builder-test:copy-package

</code-example>

This copies the `package.json` file to `package-copy.json`.

<<<<<<< HEAD
这将在 `src/main.ts` 文件上运行 `touch` 命令。

You can use command-line arguments to override the configured defaults.
For example, to run with a different `command` value, use the following CLI command.
=======
Use command-line arguments to override the configured defaults.
For example, to run with a different `destination` value, use the following CLI command.
>>>>>>> 08caeadd

你可以使用命令行参数来覆盖已配置的默认值。例如，要改用其它 `command` 值运行，请使用以下 CLI 命令。

<code-example language="sh">

ng run builder-test:copy-package --destination=package-other.json

</code-example>

This copies the file to `package-other.json` instead of `package-copy.json`.
Because you did not override the *source* option, it will copy from the `package.json` file (the default value provided for the target).

这将调用 `ls` 命令而不是 `touch` 命令。因为我们没有覆盖 *args* 选项，所以它会列出 `src/main.ts` 文件的信息（提供给该目标的默认值）。

## Testing a builder

## 测试一个构建器

Use integration testing for your builder, so that you can use the Architect scheduler to create a context, as in this [example](https://github.com/mgechev/cli-builders-demo).

<<<<<<< HEAD
对构建器进行集成测试，以便你可以使用建筑师的调度器来创建一个上下文，就像这个[例子](https://github.com/mgechev/cli-builders-demo)中一样。

* In the builder source directory, we have created a new test file `my-builder.spec.ts`. The code creates new instances of `JsonSchemaRegistry` (for schema validation), `TestingArchitectHost` (an in-memory implementation of `ArchitectHost`), and `Architect`.

  在构建器的源码目录下，我们创建了一个新的测试文件 `index.spec.ts`。该代码创建了 `JsonSchemaRegistry`（用于模式验证）、`TestingArchitectHost`（对 `ArchitectHost` 的内存实现）和 `Architect` 的新实例。

* We've added a `builders.json` file next to the builder's [`package.json` file](https://github.com/mgechev/cli-builders-demo/blob/master/command-builder/builders.json), and modified the package file to point to it.

  我们紧挨着这个构建器的 [`package.json`](https://github.com/mgechev/cli-builders-demo/blob/master/command-builder/builders.json) 文件添加了一个 `builders.json` 文件，并修改了 `package.json` 文件以指向它。

Here’s an example of a test that runs the command builder.
The test uses the builder to run the `node --print 'foo'` command, then validates that the `logger` contains an entry for `foo`.

下面是运行该命令构建器的测试范例。该测试使用该构建器来运行 `node --print 'foo'` 命令，然后验证 `logger` 中是否包含一条 `foo` 记录。

<code-example 
  path="cli-builder/src/my-builder.spec.ts" 
=======
* In the builder source directory, you have created a new test file `my-builder.spec.ts`. The code creates new instances of `JsonSchemaRegistry` (for schema validation), `TestingArchitectHost` (an in-memory implementation of `ArchitectHost`), and `Architect`.

* We've added a `builders.json` file next to the builder's `package.json` file, and modified the package file to point to it.

Here’s an example of a test that runs the copy file builder.
The test uses the builder to copy the `package.json` file and validates that the copied file's contents are the same as the source.

<code-example
  path="cli-builder/src/my-builder.spec.ts"
>>>>>>> 08caeadd
  header="src/my-builder.spec.ts">
</code-example>

<div class="alert is-helpful">

   When running this test in your repo, you need the [`ts-node`](https://github.com/TypeStrong/ts-node) package. You can avoid this by renaming `my-builder.spec.ts` to `my-builder.spec.js`.

   在你的仓库中运行这个测试时，需要使用 [`ts-node`](https://github.com/TypeStrong/ts-node) 包。你可以把 `index.spec.ts` 重命名为 `index.spec.js` 来回避它。

</div>

### Watch mode

### 监视（watch）模式

Architect expects builders to run once (by default) and return.
This behavior is not entirely compatible with a builder that watches for changes (like Webpack, for example).
Architect can support watch mode, but there are some things to look out for.

建筑师希望构建器运行一次（默认情况下）并返回。这种行为与那些需要监视文件更改的构建器（例如 Webpack）并不完全兼容。建筑师可以支持监视模式，但要注意一些问题。

* To be used with watch mode, a builder handler function should return an Observable. Architect subscribes to the Observable until it completes and might reuse it if the builder is scheduled again with the same arguments.

<<<<<<< HEAD
  要在监视模式下使用，构建器处理函数应返回一个 Observable。建筑师会订阅这个 Observable，直到这个 Observable 完成（complete）为止。此外，如果使用相同的参数再次调度这个构建器，建筑师还能复用这个 Observable。

* The builder should always emit a `BuilderOutput` object after each execution. Once it’s been executed, it can enter a watch mode, to be triggered by an external event. If an event triggers it to restart, the builder should execute the `BuilderContext.reportRunning()` function to tell Architect that it is running again. This prevents Architect from stopping the builder if another run is scheduled.
=======
* The builder should always emit a `BuilderOutput` object after each execution. Once it’s been executed, it can enter a watch mode, to be triggered by an external event. If an event triggers it to restart, the builder should execute the `context.reportRunning()` function to tell Architect that it is running again. This prevents Architect from stopping the builder if another run is scheduled.
>>>>>>> 08caeadd

  这个构建器应该总是在每次执行后发出一个 `BuilderOutput` 对象。一旦它被执行，就会进入一个由外部事件触发的监视模式。如果一个事件导致它重启，那么此构建器应该执行 `BuilderContext.reportRunning()` 函数来告诉建筑师再次运行它。如果调度器还计划了另一次运行，就会阻止建筑师停掉这个构建器。

When your builder calls `BuilderRun.stop()` to exit watch mode, Architect unsubscribes from the builder’s Observable and calls the builder’s teardown logic to clean up.
(This behavior also allows for long running builds to be stopped and cleaned up.)

当你的构建器通过调用 `BuilderRun.stop()` 来退出监视模式时，建筑师会从构建器的 Observable 中取消订阅，并调用构建器的退出逻辑进行清理。（这种行为也允许停止和清理运行时间过长的构建。）

In general, if your builder is watching an external event, you should separate your run into three phases.

一般来说，如果你的构建器正在监视一个外部事件，你应该把你的运行分成三个阶段。

1. **Running**
   For example, webpack compiles. This ends when webpack finishes and your builder emits a `BuilderOutput` object.

   **运行**，例如 webpack 编译。这会在 webpack 完成并且你的构建器发出 `BuilderOutput` 对象时结束。

1. **Watching**
   Between two runs, watch an external event stream. For example, webpack watches the file system for any changes. This ends when webpack restarts building, and `context.reportRunning()` is called. This goes back to step 1.

   **监视**，在两次运行之间监视外部事件流。例如，webpack 会监视文件系统是否发生了任何变化。这会在 webpack 重启构建时结束，并调用 `BuilderContext.reportRunning()`。这样就会再回到第 1 步。

1. **Completion**
   Either the task is fully completed (for example, webpack was supposed to run a number of times), or the builder run was stopped (using `BuilderRun.stop()`). Your teardown logic is executed, and Architect unsubscribes from your builder’s Observable.

   **完成**，任务完全完成（例如，webpack 应运行多次），或者构建器停止运行（使用 `BuilderRun.stop()`）。你的退出逻辑被调用了，建筑师也从你的构建器的 Observable 中取消了订阅。

## Summary

## 总结

The CLI Builder API provides a new way of changing the behavior of the Angular CLI by using builders to execute custom logic.

CLI 构建器 API 提供了一种通过构建器执行自定义逻辑，以改变 Angular CLI 行为的新方式。

* Builders can be synchronous or asynchronous, execute once or watch for external events, and can schedule other builders or targets.

  构建器既可以是同步的，也可以是异步的，它可以只执行一次也可以监视外部事件，还可以调度其它构建器或目标。

* Builders have option defaults specified in the `angular.json` configuration file, which can be overwritten by an alternate configuration for the target, and further overwritten by command line flags.

<<<<<<< HEAD
  构建器在 `angular.json` 配置文件中指定了选项的默认值，它可以被目标的备用配置覆盖，还可以进一步被命令行标志所覆盖。

* We recommend that you use integration tests to test Architect builders. You can use unit tests to validate the logic that the builder executes.
=======
* We recommend that you use integration tests to test Architect builders. Use unit tests to validate the logic that the builder executes.
>>>>>>> 08caeadd

  我们建议你使用集成测试来测试建筑师的构建器。你还可以使用单元测试来验证这个构建器的执行逻辑。

* If your builder returns an Observable, it should clean up in the teardown logic of that Observable.

  如果你的构建器返回一个 Observable，你应该在那个 Observable 的退出逻辑中进行清理。<|MERGE_RESOLUTION|>--- conflicted
+++ resolved
@@ -19,7 +19,7 @@
 
    Find the code from the examples used here in [this GitHub repository](https://github.com/mgechev/cli-builders-demo).
 
-   你可以在[这个 GitHub 仓库](https://github.com/mgechev/cli-builders-demo)中的例子中找到代码。
+   可以在[这个 GitHub 仓库](https://github.com/mgechev/cli-builders-demo)中的例子中找到代码。
 
 </div>
 
@@ -38,31 +38,23 @@
 
 * The `options` object is provided by the CLI user, while the `context` object is provided by the CLI Builder API.
 
-<<<<<<< HEAD
   此 `options` 对象是由本 CLI 的用户提供的，而 `context` 对象则由 CLI 构建器的 API 提供。
 
-* In addition to the contextual information, the `context` object, which is an instance of the `BuilderContext`, also provides access to a scheduling method, `BuilderContext.scheduleTarget()`. The scheduler executes the builder handler function with a given [target configuration](guide/glossary#target).
-=======
 * In addition to the contextual information, the `context` object, which is an instance of the `BuilderContext`, also provides access to a scheduling method, `context.scheduleTarget()`. The scheduler executes the builder handler function with a given [target configuration](guide/glossary#target).
->>>>>>> 08caeadd
-
-  除了上下文信息之外，此 `context` 对象（它是 `BuilderContext` 的实例）还允许你访问调度方法 `BuilderContext.scheduleTarget()`。调度器会用指定的[目标配置](guide/glossary#target)来执行构建器处理函数。
+
+  除了上下文信息之外，此 `context` 对象（它是 `BuilderContext` 的实例）还允许你访问调度方法 `context.scheduleTarget()`。调度器会用指定的[目标配置](guide/glossary#target)来执行构建器处理函数。
 
 The builder handler function can be synchronous (return a value) or asynchronous (return a Promise), or it can watch and return multiple values (return an Observable).
 The return value or values must always be of type `BuilderOutput`.
 This object contains a Boolean `success` field and an optional `error` field that can contain an error message.
 
-<<<<<<< HEAD
 这个构建器处理函数可以是同步的（返回一个值）或异步的（返回一个 Promise），也可以监视并返回多个值（返回一个 Observable）。最终返回的值全都是 `BuilderOutput` 类型的。该对象包含一个逻辑字段 `success` 和一个可以包含错误信息的可选字段 `error`。
 
-Angular provides some builders that are used by the CLI for commands such as `ng build`, `ng test`, and `ng lint`.
-=======
 Angular provides some builders that are used by the CLI for commands such as `ng build` and `ng test`.
->>>>>>> 08caeadd
 Default target configurations for these and other built-in CLI builders can be found (and customized) in the "architect" section of the [workspace configuration file](guide/workspace-config), `angular.json`.
 Also, extend and customize Angular by creating your own builders, which you can run using the [`ng run` CLI command](cli/run).
 
-Angular 提供了一些构建器，供 CLI 命令使用，如 `ng build`、`ng test` 和 `ng lint` 等。这些内置 CLI 构建器的默认目标配置可以在[工作区配置文件](guide/workspace-config) `angular.json` 的 `architect` 部分找到（并进行自定义）。可以通过创建自己的构建器来扩展和自定义 Angular，你可以使用 [`ng run` CLI 命令](cli/run)来运行你自己的构建器。
+Angular 提供了一些构建器，供 CLI 命令使用，如 `ng build` 和 `ng test` 等。这些内置 CLI 构建器的默认目标配置可以在[工作区配置文件](guide/workspace-config) `angular.json` 的 `architect` 部分找到（并进行自定义）。可以通过创建自己的构建器来扩展和自定义 Angular，你可以使用 [`ng run` CLI 命令](cli/run)来运行你自己的构建器。
 
 ### Builder project structure
 
@@ -91,7 +83,7 @@
 
 Publish the builder to `npm` (see [Publishing your Library](guide/creating-libraries#publishing-your-library)). If you publish it as `@example/my-builder`, install it using the following command.
 
-你可以把构建器发布到 `npm`（请参阅[发布你的库](guide/creating-libraries#publishing-your-library)）。如果把它发布成了 `@example/my-builder`，就可以使用下面的命令来安装它。
+可以把构建器发布到 `npm`（请参阅[发布你的库](guide/creating-libraries#publishing-your-library)）。如果把它发布成了 `@example/my-builder`，就可以使用下面的命令来安装它。
 
 <code-example language="sh">
 
@@ -101,25 +93,16 @@
 
 ## Creating a builder
 
-<<<<<<< HEAD
 ## 创建构建器
 
-As an example, let's create a builder that executes a shell command.
-To create a builder, use the `createBuilder()` CLI Builder function, and return a `Promise<BuilderOutput>` object.
-
-举个例子，让我们创建一个用来执行 shell 命令的构建器。要创建构建器，请使用 CLI 构建器函数 `createBuilder()`，并返回一个 `Promise<BuilderOutput>` 对象。
-
-<code-example 
-  path="cli-builder/src/my-builder.ts" 
-  header="src/my-builder.ts (builder skeleton)" 
-=======
 As an example, create a builder that copies a file.
 To create a builder, use the `createBuilder()` CLI Builder function, and return a `Promise<BuilderOutput>` object.
+
+举个例子，让我们创建一个用来复制文件的构建器。要创建构建器，请使用 CLI 构建器函数 `createBuilder()`，并返回一个 `Promise<BuilderOutput>` 对象。
 
 <code-example
   path="cli-builder/src/my-builder.ts"
   header="src/my-builder.ts (builder skeleton)"
->>>>>>> 08caeadd
   region="builder-skeleton">
 </code-example>
 
@@ -128,51 +111,34 @@
 [Promise version of the built-in NodeJS `copyFile()` function](https://nodejs.org/api/fs.html#fs_fspromises_copyfile_src_dest_mode)).
 If the copy operation fails, it returns an error with a message about the underlying problem.
 
-<<<<<<< HEAD
-现在，让我们为它添加一些逻辑。下列代码会从用户选项中检索命令和参数、生成新进程，并等待该进程完成。如果进程成功（返回代码为 0），就会解析成返回的值。
-
-<code-example 
-  path="cli-builder/src/my-builder.ts" 
-  header="src/my-builder.ts (builder)" 
-=======
+现在，让我们为它添加一些逻辑。下列代码会从用户选项中获取源文件和目标文件的路径，并且把源文件复制到目标文件（使用 [NodeJS 内置函数 `copyFile()` 的 Promise 版本](https://nodejs.org/api/fs.html#fs_fspromises_copyfile_src_dest_mode)）。
+如果文件操作失败了，它会返回一个带有底层错误信息的 error 对象。
+
 <code-example
   path="cli-builder/src/my-builder.ts"
   header="src/my-builder.ts (builder)"
->>>>>>> 08caeadd
   region="builder">
 </code-example>
 
 ### Handling output
 
-<<<<<<< HEAD
 ### 处理输出
 
-By default, the `spawn()` method outputs everything to the process standard output and error.
-To make it easier to test and debug, we can forward the output to the CLI Builder logger instead.
-This also allows the builder itself to be executed in a separate process, even if the standard output and error are deactivated (as in an [Electron app](https://electronjs.org/)).
-
-默认情况下，`spawn()` 方法会把所有内容输出到进程标准输出（stdout）和标准错误（stderr）中。为了便于测试和调试，我们可以把输出转发给 CLI 构建器的 Logger。这样还能让构建器本身可以在一个单独的进程中执行，即使其标准输出和标准错误被停用了也无所谓（就像在 [Electron 应用中一样](https://electronjs.org/)）。
-
-We can retrieve a Logger instance from the context.
-
-我们可以从上下文中检索一个 Logger 实例。
-
-<code-example 
-  path="cli-builder/src/my-builder.ts" 
-  header="src/my-builder.ts (handling output)" 
-=======
 By default, `copyFile()` does not print anything to the process standard output or error. If an
 error occurs, it might be difficult to understand exactly what the builder was trying to do when the
 problem occurred. Add some additional context by logging additional information using the
 `Logger` API. This also lets the builder itself be executed in a separate process, even if the
 standard output and error are deactivated (as in an [Electron app](https://electronjs.org/)).
 
+默认情况下，`copyFile()` 方法不会往标准输出或标准错误中打印任何信息。如果发生了错误，可能很难理解构建器到底做了什么。可以使用 `Logger` API 来记录一些额外的信息，以提供额外的上下文。这样还能让构建器本身可以在一个单独的进程中执行，即使其标准输出和标准错误被停用了也无所谓（就像在 [Electron 应用中一样](https://electronjs.org/)）。
+
 You can retrieve a `Logger` instance from the context.
+
+你可以从上下文中检索一个 `Logger` 实例。
 
 <code-example
   path="cli-builder/src/my-builder.ts"
   header="src/my-builder.ts (handling output)"
->>>>>>> 08caeadd
   region="handling-output">
 </code-example>
 
@@ -182,43 +148,28 @@
 
 The CLI Builder API includes progress and status reporting tools, which can provide hints for certain functions and interfaces.
 
-<<<<<<< HEAD
 CLI 构建器 API 包含一些进度报告和状态报告工具，可以为某些函数和接口提供提示信息。
 
-To report progress, use the `BuilderContext.reportProgress()` method, which takes a current value, (optional) total, and status string as arguments.
-=======
 To report progress, use the `context.reportProgress()` method, which takes a current value, (optional) total, and status string as arguments.
->>>>>>> 08caeadd
 The total can be any number; for example, if you know how many files you have to process, the total could be the number of files, and current should be the number processed so far.
 The status string is unmodified unless you pass in a new string value.
 
-要报告进度，请使用 `BuilderContext.reportProgress()` 方法，它接受一个当前值（value）、一个（可选的）总值（total）和状态（status）字符串作为参数。总值可以是任意数字，例如，如果你知道有多少个文件需要处理，那么总值可能是这些文件的数量，而当前值是已处理过的数量。除非传入了新的字符串，否则这个状态字符串不会改变。
+要报告进度，请使用 `context.reportProgress()` 方法，它接受一个当前值（value）、一个（可选的）总值（total）和状态（status）字符串作为参数。总值可以是任意数字，例如，如果你知道有多少个文件需要处理，那么总值可能是这些文件的数量，而当前值是已处理过的数量。除非传入了新的字符串，否则这个状态字符串不会改变。
 
 You can see an [example](https://github.com/angular/angular-cli/blob/ba21c855c0c8b778005df01d4851b5a2176edc6f/packages/angular_devkit/build_angular/src/tslint/index.ts#L107) of how the `tslint` builder reports progress.
 
-<<<<<<< HEAD
 你可以看看 `tslint` 构建器如何报告进度的[例子](https://github.com/angular/angular-cli/blob/ba21c855c0c8b778005df01d4851b5a2176edc6f/packages/angular_devkit/build_angular/src/tslint/index.ts#L107)。
 
-In our example, the shell command either finishes or is still executing, so there’s no need for a progress report, but we can report status so that a parent builder that called our builder would know what’s going on.
-Use the `BuilderContext.reportStatus()` method to generate a status string of any length.
-(Note that there’s no guarantee that a long string will be shown entirely; it could be cut to fit the UI that displays it.)
-Pass an empty string to remove the status.
-
-在我们的例子中，shell 命令或者已完成或者正在执行，所以不需要进度报告，但是可以报告状态，以便调用此构建器的父构建器知道发生了什么。可以用 `BuilderContext.reportStatus()` 方法生成一个任意长度的状态字符串。（注意，无法保证长字符串会完全显示出来，可以裁剪它以适应界面显示。）传入一个空字符串可以移除状态。
-
-<code-example 
-  path="cli-builder/src/my-builder.ts" 
-  header="src/my-builder.ts (progress reporting)" 
-=======
 In our example, the copy operation either finishes or is still executing, so there’s no need for a progress report, but you can report status so that a parent builder that called our builder would know what’s going on.
 Use the `context.reportStatus()` method to generate a status string of any length.
 (Note that there’s no guarantee that a long string will be shown entirely; it could be cut to fit the UI that displays it.)
 Pass an empty string to remove the status.
 
+在我们的例子中，这种复制操作或者已完成或者正在执行，所以不需要进度报告，但是可以报告状态，以便调用此构建器的父构建器知道发生了什么。可以用 `context.reportStatus()` 方法生成一个任意长度的状态字符串。（注意，无法保证长字符串会完全显示出来，可以裁剪它以适应界面显示。）传入一个空字符串可以移除状态。
+
 <code-example
   path="cli-builder/src/my-builder.ts"
   header="src/my-builder.ts (progress reporting)"
->>>>>>> 08caeadd
   region="progress-reporting">
 </code-example>
 
@@ -239,26 +190,18 @@
 The Architect tool collects the resolved input values into an `options` object, and validates their types against the schema before passing them to the builder function.
 (The Schematics library does the same kind of validation of user input.)
 
-<<<<<<< HEAD
 你可以在该构建器的相关 JSON 模式中定义构建器都有哪些输入。建筑师工具会把解析后的输入值收集到一个 `options` 对象中，并在将其传给构建器函数之前先根据这个模式验证它们的类型。（Schematics 库也对用户输入做了同样的验证）。
 
-For our example builder, we expect the `options` value to be a `JsonObject` with two keys: a `command` that is a string, and an `args` array of string values.
-
-对于这个范例构建器，我们希望 `options` 值是带有两个键的 `JsonObject`：一个是字符串型的 `command`，一个是字符串数组型的 `args`。
-
-We can provide the following schema for type validation of these values.
-
-我们可以提供如下模式来对这些值的类型进行验证。
-
-<code-example language="json" header="command/schema.json">
-=======
 For our example builder, you expect the `options` value to be a `JsonObject` with two keys: a
 `source` and a `destination`, each of which are a string.
 
+对于这个范例构建器，你希望 `options` 的值是带有两个键的 `JsonObject`：一个是 `source`，一个是 `destination`，它们都是字符串。
+
 You can provide the following schema for type validation of these values.
 
+你可以提供如下模式来对这些值的类型进行验证。
+
 <code-example language="json" header="src/schema.json">
->>>>>>> 08caeadd
 {
   "$schema": "http://json-schema.org/schema",
   "type": "object",
@@ -285,13 +228,9 @@
 
 To link our builder implementation with its schema and name, you need to create a *builder definition* file, which you can point to in `package.json`.
 
-<<<<<<< HEAD
-要把构建器的实现与它的模式和名称关联起来，我们需要创建一个*构建器定义*文件，可以在 `package.json` 中指向该文件。
-
-Create a file named `builders.json` file that looks like this.
-=======
+要把构建器的实现与它的模式和名称关联起来，你需要创建一个*构建器定义*文件，可以在 `package.json` 中指向该文件。
+
 Create a file named `builders.json` that looks like this:
->>>>>>> 08caeadd
 
 创建一个名为 `builders.json` 文件，它看起来像这样。
 
@@ -328,26 +267,18 @@
 
 </code-example>
 
-The official name of our builder is now ` @example/copy-file:copy`.
+The official name of our builder is now `@example/copy-file:copy`.
 The first part of this is the package name (resolved using node resolution), and the second part is the builder name (resolved using the `builders.json` file).
 
-<<<<<<< HEAD
-现在，这个构建器的正式名字是 `@example/command-runner:command`。第一部分是包名（使用 node 方案进行解析），第二部分是构建器名称（使用 `builders.json` 文件进行解析）。
-
-Using one of our `options` is very straightforward, we did this in the previous section when we accessed `options.command`.
-
-使用某个 `options` 是非常简单的。在上一节，我们就曾访问过 `options.command`。
-
-<code-example 
-  path="cli-builder/src/my-builder.ts" 
-  header="src/my-builder.ts (report status)" 
-=======
+现在，这个构建器的正式名字是 `@example/copy-file:copy`。第一部分是包名（使用 node 方案进行解析），第二部分是构建器名称（使用 `builders.json` 文件进行解析）。
+
 Using one of our `options` is very straightforward. You did this in the previous section when you accessed `options.source` and `options.destination`.
+
+使用某个 `options` 是非常简单的。在上一节，你就曾用过 `options.source` 和 `options.destination`。
 
 <code-example
   path="cli-builder/src/my-builder.ts"
   header="src/my-builder.ts (report status)"
->>>>>>> 08caeadd
   region="report-status">
 </code-example>
 
@@ -363,15 +294,10 @@
 A target specifies the builder to use, its default options configuration, and named alternative configurations.
 The Architect tool uses the target definition to resolve input options for a given run.
 
-<<<<<<< HEAD
 目标是在 [CLI 配置文件](guide/workspace-config) `angular.json` 中定义的。目标用于指定要使用的构建器、默认的选项配置，以及指定的备用配置。建筑师工具使用目标定义来为一次特定的执行解析输入选项。
 
-The  `angular.json` file has a section for each project, and the "architect" section of each project configures targets for builders used by CLI commands such as 'build', 'test', and 'lint'.
-By default, for example, the `build` command runs the builder  `@angular-devkit/build-angular:browser` to perform the build task, and passes in default option values as specified for the `build` target in   `angular.json`.
-=======
 The `angular.json` file has a section for each project, and the "architect" section of each project configures targets for builders used by CLI commands such as 'build', 'test', and 'lint'.
 By default, for example, the `build` command runs the builder <code class="no-auto-link">@angular-devkit/build-angular:browser</code> to perform the build task, and passes in default option values as specified for the `build` target in `angular.json`.
->>>>>>> 08caeadd
 
 `angular.json` 文件中为每个项目都有一节配置，每个项目的 `architect` 部分都会为 CLI 命令（例如 `build`、`test` 和 `lint`）配置构建器目标。默认情况下，`build` 命令会运行 `@angular-devkit/build-angular:browser` 构建器来执行 `build` 任务，并传入 `angular.json` 中为 `build` 目标指定的默认选项值。
 
@@ -410,7 +336,7 @@
 Specify further option overrides individually on the command line.
 You might also add more alternative configurations to the `build` target, to define other environments such as `stage` or `qa`.
 
-该命令会给构建器传递 `options` 节中指定的一组默认选项。如果你传入了 `--configuration=production` 标志，它就会使用 `production` 备用配置中指定的值进行覆盖。你可以在命令行中单独指定其它选项进行覆盖，还可以为 `build` 目标添加更多备用配置，以定义其它环境，比如 `stage` 或 `qa`。
+该命令会给构建器传递 `options` 节中指定的一组默认选项。如果你传入了 `--configuration=production` 标志，它就会使用 `production` 备用配置中指定的值进行覆盖。可以在命令行中单独指定其它选项进行覆盖，还可以为 `build` 目标添加更多备用配置，以定义其它环境，比如 `stage` 或 `qa`。
 
 #### Target strings
 
@@ -430,17 +356,12 @@
 
 * *configuration*: (optional) The name of a specific configuration override for the given target, as defined in the `angular.json` file.
 
-<<<<<<< HEAD
   *configuration*：（可选）用于覆盖指定目标的具体配置名称，如 `angular.json` 文件中的定义。
 
-If your builder calls another builder, it may need to read a passed target string.
-You can parse this string into an object by using the `targetFromTargetString()` utility function from `@angular-devkit/architect`.
-=======
 If your builder calls another builder, it might need to read a passed target string.
 Parse this string into an object by using the `targetFromTargetString()` utility function from `@angular-devkit/architect`.
->>>>>>> 08caeadd
-
-如果你的构建器调用另一个构建器，它可能需要读取一个传入的目标字符串。你可以使用 `@angular-devkit/architect` 中的工具函数 `targetFromTargetString()` 把这个字符串解析成一个对象。
+
+如果你的构建器调用另一个构建器，它可能需要读取一个传入的目标字符串。可以使用 `@angular-devkit/architect` 中的工具函数 `targetFromTargetString()` 把这个字符串解析成一个对象。
 
 ## Schedule and run
 
@@ -454,16 +375,12 @@
 The builder function is not executed until the scheduler returns a `BuilderRun` control object.
 The CLI typically schedules tasks by calling the `context.scheduleTarget()` function, and then resolves input options using the target definition in the `angular.json` file.
 
-<<<<<<< HEAD
-在调度器返回 `BuilderRun` 控件对象之前，不会执行该构建器函数。CLI 通常会通过调用 `BuilderContext.scheduleTarget()` 函数来调度任务，然后使用 `angular.json` 文件中的目标定义来解析输入选项。
-
-Architect resolves input options for a given target by taking the default options object, then overwriting values from the configuration used (if any), then further overwriting values from the overrides object passed to `BuilderContext.scheduleTarget()`.
-=======
+在调度器返回 `BuilderRun` 控件对象之前，不会执行该构建器函数。CLI 通常会通过调用 `context.scheduleTarget()` 函数来调度任务，然后使用 `angular.json` 文件中的目标定义来解析输入选项。
+
 Architect resolves input options for a given target by taking the default options object, then overwriting values from the configuration used (if any), then further overwriting values from the overrides object passed to `context.scheduleTarget()`.
->>>>>>> 08caeadd
 For the Angular CLI, the overrides object is built from command line arguments.
 
-建筑师会接受默认的选项对象来解析指定目标的输入选项，然后覆盖所用配置中的值（如果有的话），然后再从传给 `BuilderContext.scheduleTarget()` 的覆盖对象中覆盖这些值。对于 Angular CLI，覆盖对象是从命令行参数中构建的。
+建筑师会接受默认的选项对象来解析指定目标的输入选项，然后覆盖所用配置中的值（如果有的话），然后再从传给 `context.scheduleTarget()` 的覆盖对象中覆盖这些值。对于 Angular CLI，覆盖对象是从命令行参数中构建的。
 
 Architect validates the resulting options values against the schema of the builder.
 If inputs are valid, Architect creates the context and executes the builder.
@@ -479,15 +396,11 @@
    You can also invoke a builder directly from another builder or test by calling `context.scheduleBuilder()`.
    You pass an `options` object directly to the method, and those option values are validated against the schema of the builder without further adjustment.
 
-<<<<<<< HEAD
-   你还可以通过调用 `BuilderContext.scheduleBuilder()` 从另一个构建器或测试中调用某个构建器。你可以直接把 `options` 对象传给该方法，并且这些选项值会根据这个构建器的模式进行验证，而无需进一步调整。
-
-   Only the  `BuilderContext.scheduleTarget()` method resolves the configuration and overrides through the `angular.json` file.
-=======
+   你还可以通过调用 `context.scheduleBuilder()` 从另一个构建器或测试中调用某个构建器。你可以直接把 `options` 对象传给该方法，并且这些选项值会根据这个构建器的模式进行验证，而无需进一步调整。
+
    Only the  `context.scheduleTarget()` method resolves the configuration and overrides through the `angular.json` file.
->>>>>>> 08caeadd
-
-   只有 `BuilderContext.scheduleTarget()` 方法来解析这些配置和并通过 `angular.json` 文件进行覆盖。
+
+   只有 `context.scheduleTarget()` 方法来解析这些配置和并通过 `angular.json` 文件进行覆盖。
 
 </div>
 
@@ -497,15 +410,11 @@
 
 Let’s create a simple `angular.json` file that puts target configurations into context.
 
-<<<<<<< HEAD
 让我们创建一个简单的 `angular.json` 文件，它会把目标配置放到上下文中。
 
-We can publish the builder to npm (see [Publishing your Library](guide/creating-libraries#publishing-your-library)), and install it using the following command:
-=======
 You can publish the builder to npm (see [Publishing your Library](guide/creating-libraries#publishing-your-library)), and install it using the following command:
->>>>>>> 08caeadd
-
-我们可以把这个构建器发布到 npm（请参阅[发布你的库](guide/creating-libraries#publishing-your-library)），并使用如下命令来安装它：
+
+你可以把这个构建器发布到 npm（请参阅[发布你的库](guide/creating-libraries#publishing-your-library)），并使用如下命令来安装它：
 
 <code-example language="sh">
 
@@ -515,7 +424,7 @@
 
 If you create a new project with `ng new builder-test`, the generated `angular.json` file looks something like this, with only default builder configurations.
 
-如果我们使用 `ng new builder-test` 创建一个新项目，那么生成的 `angular.json` 文件就是这样的，它只有默认的构建器参数。
+如果用 `ng new builder-test` 创建一个新项目，那么生成的 `angular.json` 文件就是这样的，它只有默认的构建器参数。
 
 <code-example language="json" header="angular.json">
 
@@ -556,45 +465,30 @@
 
 ### Adding a target
 
-<<<<<<< HEAD
 ### 添加一个目标
 
-Let's add a new target that will run our builder to execute a particular command.
-This target will tell the builder to run `touch` on a file, in order to update its modified date.
-
-让我们添加一个新的目标来运行我们的构建器执行一个特定的命令。这个目标会告诉构建器在文件上运行 `touch`，以便更新修改过的日期。
-
-We need to update the `angular.json` file to add a target for this builder to the "architect" section of our new project.
-=======
 Add a new target that will run our builder to copy a file.
 This target tells the builder to copy the `package.json` file.
 
+添加一个新的目标，来运行我们的构建器以复制文件。该目标告诉构建器，复制 `package.json` 文件。
+
 You need to update the `angular.json` file to add a target for this builder to the "architect" section of our new project.
->>>>>>> 08caeadd
-
-我们需要更新 `angular.json` 文件，把这个构建器的目标添加到新项目的 `architect` 部分。
+
+你需要更新 `angular.json` 文件，把这个构建器的目标添加到新项目的 `architect` 部分。
 
 * We'll add a new target section to the "architect" object for our project.
 
-<<<<<<< HEAD
   我们会为项目的 `architect` 对象添加一个新的目标小节。
 
-* The target named "touch" uses our builder, which we published to `@example/command-runner`. (See [Publishing your Library](guide/creating-libraries#publishing-your-library))
-
-  名为 `touch` 的目标使用了我们的构建器，它发布到了 `@example/command-runner`。（参阅[发布你的库](guide/creating-libraries#publishing-your-library) ）
-
-* The options object provides default values for the two inputs that we defined; `command`, which is the Unix command to execute, and `args`, an array that contains the file to operate on.
-
-  这个配置对象为我们定义的两个输入提供了默认值：`command`（要执行的 Unix 命令）和 `args` （包含要操作的文件的数组）。
-
-* The configurations key is optional, we'll leave it out for now.
-=======
 * The target named "copy-package" uses our builder, which you published to `@example/copy-file`. (See [Publishing your Library](guide/creating-libraries#publishing-your-library))
 
+  名为 `copy-package` 的目标使用了我们的构建器，它发布到了 `@example/copy-file`。（参阅[发布你的库](guide/creating-libraries#publishing-your-library) ）
+
 * The options object provides default values for the two inputs that you defined; `source`, which is the existing file you are copying, and `destination`, the path you want to copy to.
 
+  这个配置对象为我们定义的两个输入提供了默认值：`source`（你要复制的现有文件）和 `destination` （你要复制到的路径）。
+
 * The `configurations` key is optional, we'll leave it out for now.
->>>>>>> 08caeadd
 
   这些配置键都是可选的，但我们先不展开。
 
@@ -643,13 +537,9 @@
 
 ### Running the builder
 
-<<<<<<< HEAD
 ### 运行这个构建器
 
-To run our builder with the new target's default configuration, use the following CLI command in a Linux shell.
-=======
 To run our builder with the new target's default configuration, use the following CLI command.
->>>>>>> 08caeadd
 
 要想使用这个新目标的默认配置运行我们的构建器，请在 Linux shell 中使用以下 CLI 命令。
 
@@ -661,17 +551,12 @@
 
 This copies the `package.json` file to `package-copy.json`.
 
-<<<<<<< HEAD
-这将在 `src/main.ts` 文件上运行 `touch` 命令。
-
-You can use command-line arguments to override the configured defaults.
-For example, to run with a different `command` value, use the following CLI command.
-=======
+这将把 `package.json` 文件复制成 `package-copy.json`。
+
 Use command-line arguments to override the configured defaults.
 For example, to run with a different `destination` value, use the following CLI command.
->>>>>>> 08caeadd
-
-你可以使用命令行参数来覆盖已配置的默认值。例如，要改用其它 `command` 值运行，请使用以下 CLI 命令。
+
+你可以使用命令行参数来覆盖已配置的默认值。例如，要改用其它 `destination` 值运行，请使用以下 CLI 命令。
 
 <code-example language="sh">
 
@@ -682,7 +567,8 @@
 This copies the file to `package-other.json` instead of `package-copy.json`.
 Because you did not override the *source* option, it will copy from the `package.json` file (the default value provided for the target).
 
-这将调用 `ls` 命令而不是 `touch` 命令。因为我们没有覆盖 *args* 选项，所以它会列出 `src/main.ts` 文件的信息（提供给该目标的默认值）。
+这将把此文件复制为 `package-other.json` 而不再是 `package-copy.json`。
+因为我们没有覆盖 *source* 选项，所以它仍然会从 `package.json` 文件复制（提供给该目标的默认值）。
 
 ## Testing a builder
 
@@ -690,35 +576,23 @@
 
 Use integration testing for your builder, so that you can use the Architect scheduler to create a context, as in this [example](https://github.com/mgechev/cli-builders-demo).
 
-<<<<<<< HEAD
 对构建器进行集成测试，以便你可以使用建筑师的调度器来创建一个上下文，就像这个[例子](https://github.com/mgechev/cli-builders-demo)中一样。
 
-* In the builder source directory, we have created a new test file `my-builder.spec.ts`. The code creates new instances of `JsonSchemaRegistry` (for schema validation), `TestingArchitectHost` (an in-memory implementation of `ArchitectHost`), and `Architect`.
-
-  在构建器的源码目录下，我们创建了一个新的测试文件 `index.spec.ts`。该代码创建了 `JsonSchemaRegistry`（用于模式验证）、`TestingArchitectHost`（对 `ArchitectHost` 的内存实现）和 `Architect` 的新实例。
-
-* We've added a `builders.json` file next to the builder's [`package.json` file](https://github.com/mgechev/cli-builders-demo/blob/master/command-builder/builders.json), and modified the package file to point to it.
-
-  我们紧挨着这个构建器的 [`package.json`](https://github.com/mgechev/cli-builders-demo/blob/master/command-builder/builders.json) 文件添加了一个 `builders.json` 文件，并修改了 `package.json` 文件以指向它。
-
-Here’s an example of a test that runs the command builder.
-The test uses the builder to run the `node --print 'foo'` command, then validates that the `logger` contains an entry for `foo`.
-
-下面是运行该命令构建器的测试范例。该测试使用该构建器来运行 `node --print 'foo'` 命令，然后验证 `logger` 中是否包含一条 `foo` 记录。
-
-<code-example 
-  path="cli-builder/src/my-builder.spec.ts" 
-=======
 * In the builder source directory, you have created a new test file `my-builder.spec.ts`. The code creates new instances of `JsonSchemaRegistry` (for schema validation), `TestingArchitectHost` (an in-memory implementation of `ArchitectHost`), and `Architect`.
 
+  在构建器的源码目录下，你创建了一个新的测试文件 `index.spec.ts`。该代码创建了 `JsonSchemaRegistry`（用于模式验证）、`TestingArchitectHost`（对 `ArchitectHost` 的内存实现）和 `Architect` 的新实例。
+
 * We've added a `builders.json` file next to the builder's `package.json` file, and modified the package file to point to it.
+
+  我们紧挨着这个构建器的 `package.json` 文件添加了一个 `builders.json` 文件，并修改了 `package.json` 文件以指向它。
 
 Here’s an example of a test that runs the copy file builder.
 The test uses the builder to copy the `package.json` file and validates that the copied file's contents are the same as the source.
 
+下面是运行此复制文件构建器的测试范例。该测试使用该构建器来复制 `package.json` 文件，并验证复制后的文件内容与源文件相同。
+
 <code-example
   path="cli-builder/src/my-builder.spec.ts"
->>>>>>> 08caeadd
   header="src/my-builder.spec.ts">
 </code-example>
 
@@ -742,15 +616,11 @@
 
 * To be used with watch mode, a builder handler function should return an Observable. Architect subscribes to the Observable until it completes and might reuse it if the builder is scheduled again with the same arguments.
 
-<<<<<<< HEAD
   要在监视模式下使用，构建器处理函数应返回一个 Observable。建筑师会订阅这个 Observable，直到这个 Observable 完成（complete）为止。此外，如果使用相同的参数再次调度这个构建器，建筑师还能复用这个 Observable。
 
-* The builder should always emit a `BuilderOutput` object after each execution. Once it’s been executed, it can enter a watch mode, to be triggered by an external event. If an event triggers it to restart, the builder should execute the `BuilderContext.reportRunning()` function to tell Architect that it is running again. This prevents Architect from stopping the builder if another run is scheduled.
-=======
 * The builder should always emit a `BuilderOutput` object after each execution. Once it’s been executed, it can enter a watch mode, to be triggered by an external event. If an event triggers it to restart, the builder should execute the `context.reportRunning()` function to tell Architect that it is running again. This prevents Architect from stopping the builder if another run is scheduled.
->>>>>>> 08caeadd
-
-  这个构建器应该总是在每次执行后发出一个 `BuilderOutput` 对象。一旦它被执行，就会进入一个由外部事件触发的监视模式。如果一个事件导致它重启，那么此构建器应该执行 `BuilderContext.reportRunning()` 函数来告诉建筑师再次运行它。如果调度器还计划了另一次运行，就会阻止建筑师停掉这个构建器。
+
+  这个构建器应该总是在每次执行后发出一个 `BuilderOutput` 对象。一旦它被执行，就会进入一个由外部事件触发的监视模式。如果一个事件导致它重启，那么此构建器应该执行 `context.reportRunning()` 函数来告诉建筑师再次运行它。如果调度器还计划了另一次运行，就会阻止建筑师停掉这个构建器。
 
 When your builder calls `BuilderRun.stop()` to exit watch mode, Architect unsubscribes from the builder’s Observable and calls the builder’s teardown logic to clean up.
 (This behavior also allows for long running builds to be stopped and cleaned up.)
@@ -769,7 +639,7 @@
 1. **Watching**
    Between two runs, watch an external event stream. For example, webpack watches the file system for any changes. This ends when webpack restarts building, and `context.reportRunning()` is called. This goes back to step 1.
 
-   **监视**，在两次运行之间监视外部事件流。例如，webpack 会监视文件系统是否发生了任何变化。这会在 webpack 重启构建时结束，并调用 `BuilderContext.reportRunning()`。这样就会再回到第 1 步。
+   **监视**，在两次运行之间监视外部事件流。例如，webpack 会监视文件系统是否发生了任何变化。这会在 webpack 重启构建时结束，并调用 `context.reportRunning()`。这样就会再回到第 1 步。
 
 1. **Completion**
    Either the task is fully completed (for example, webpack was supposed to run a number of times), or the builder run was stopped (using `BuilderRun.stop()`). Your teardown logic is executed, and Architect unsubscribes from your builder’s Observable.
@@ -790,15 +660,11 @@
 
 * Builders have option defaults specified in the `angular.json` configuration file, which can be overwritten by an alternate configuration for the target, and further overwritten by command line flags.
 
-<<<<<<< HEAD
   构建器在 `angular.json` 配置文件中指定了选项的默认值，它可以被目标的备用配置覆盖，还可以进一步被命令行标志所覆盖。
 
-* We recommend that you use integration tests to test Architect builders. You can use unit tests to validate the logic that the builder executes.
-=======
 * We recommend that you use integration tests to test Architect builders. Use unit tests to validate the logic that the builder executes.
->>>>>>> 08caeadd
-
-  我们建议你使用集成测试来测试建筑师的构建器。你还可以使用单元测试来验证这个构建器的执行逻辑。
+
+  建议你使用集成测试来测试建筑师的构建器。还可以用单元测试来验证这个构建器的执行逻辑。
 
 * If your builder returns an Observable, it should clean up in the teardown logic of that Observable.
 
