--- conflicted
+++ resolved
@@ -1,46 +1,25 @@
 @name Invalid Element
 @category compiler
 @shortDescription Unknown HTML element or component
-<br/>
-未知的 HTML 元素或组件
 
 @description
 One or more elements cannot be resolved during compilation because the element is not defined by the HTML spec, or there is no component or directive with such element selector.
 
-在编译期间无法解析一个或多个元素，因为该元素不是由 HTML 规范定义的，或者该元素选择器不包含任何组件或指令。
-
 <div class="alert is-helpful">
 
 This is the compiler equivalent of a common runtime error `NG0304: '${tagName}' is not a known element: ...`.
-
-这是常见运行时错误 `NG0304: '${tagName}' is not a known element: …` 的等价物。
 
 </div>
 
 @debugging
 Use the element name in the error to find the file(s) where the element is being used.
 
-<<<<<<< HEAD
-在错误中根据元素名称来查找正在使用该元素的文件。
-
-Check that the name and selector are correct. If the component is from a different module or import, check that the component is exported from its origin module and imported into the correct `*.modules.ts` file, and declared in the imports list.
-=======
 Check that the name and selector are correct.
 
 Make sure that the component is correctly imported inside your NgModule or standalone component, by checking its presence in the `imports` field. If the component is declared in an NgModule (meaning that it is not standalone) make sure that it is exported correctly from it, by checking its presence in the `exports` field.
->>>>>>> f25ac4ae
-
-检查名称和选择器是否正确。如果该组件来自其他模块或导入，请检查该组件是否已从其原始模块中导出并导入到了正确的 `*.modules.ts` 文件中，并已在导入列表中声明过。
 
 When using custom elements or web components, ensure that you add [`CUSTOM_ELEMENTS_SCHEMA`](api/core/CUSTOM_ELEMENTS_SCHEMA) to the application module.
 
-<<<<<<< HEAD
-使用自定义元素或 Web 组件时，请确保将 [`CUSTOM_ELEMENTS_SCHEMA`](api/core/CUSTOM_ELEMENTS_SCHEMA) 添加到 AppModule 中。
-
-If this does not resolve the error, check the imported libraries for any recent changes to the exports and properties you are using, and restart your server.
-
-如果还不能解决此错误，请检查导入的库，以检查对正在使用的导出和属性的任何最新更改，然后重新启动服务器。
-=======
 If this does not resolve the error, check the imported libraries for any recent changes to the exports and properties you are using, and restart your server.
 
 <!-- links -->
@@ -49,5 +28,4 @@
 
 <!-- end links -->
 
-@reviewed 2022-02-28
->>>>>>> f25ac4ae
+@reviewed 2022-02-28