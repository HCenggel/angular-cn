--- conflicted
+++ resolved
@@ -58,13 +58,16 @@
   <code-example header="src/app/cart.service.ts" path="getting-started/src/app/cart.service.1.ts"></code-example>
 
 1. Import the `Product` interface from `./products.js`.
-1. In the `CartService` class, define an `items` property to store the array of the current products in the cart.
+
+   从 `./products.js` 导入 `Product` 接口。
+
+2. In the `CartService` class, define an `items` property to store the array of the current products in the cart.
 
    在 `CartService` 类中，定义一个 `items` 属性来把当前商品的数组存储在购物车中。
 
    <code-example path="getting-started/src/app/cart.service.ts" header="src/app/cart.service.ts" region="props"></code-example>
 
-1. Define methods to add items to the cart, return cart items, and clear the cart items.
+3. Define methods to add items to the cart, return cart items, and clear the cart items.
 
    定义把商品添加到购物车、返回购物车商品以及清除购物车商品的方法：
 
@@ -187,18 +190,16 @@
 
     StackBlitz also generates an `ngOnInit()` by default in components.  You can ignore the `CartComponent` `ngOnInit()` for this tutorial.
 
-<<<<<<< HEAD
     StackBlitz 默认还会在组件中生成一个 `ngOnInit()`。不过在本教程中，你可以忽略 `CartComponent` 的 `ngOnInit()`。
 
-1. Open `app.module.ts` and add a route for the component `CartComponent`, with a `path` of `cart`.
-=======
 1. Ensure that the newly created `CartComponent` is added to the module's `declarations` in `app.module.ts`.
+
+   确保新建的 `CartComponent` 已经添加到了 `app.module.ts` 中该模块的 `declarations` 中。
 
     <code-example header="src/app/app.module.ts" path="getting-started/src/app/app.module.ts" region="declare-cart">
     </code-example>
 
 1. Still in `app.module.ts`, add a route for the component `CartComponent`, with a `path` of `cart`.
->>>>>>> 08caeadd
 
    打开 `app.module.ts`，为组件 `CartComponent` 添加一个路由，其路由为 `cart` ：
 
