{
  "TopBar": [
    {
      "url": "features",
      "title": "特性"
    },
    {
      "url": "docs",
      "title": "文档"
    },
    {
      "url": "resources",
      "title": "资源"
    },
    {
      "url": "events",
      "title": "会议"
    },
    {
      "url": "https://blog.ralph.wang",
      "title": "译者博客",
      "external": true,
      "tooltip": "译者汪志成的博客，包括翻译文章和原创文章"
    },
    {
      "url": "translations/cn/home",
      "title": "关于中文版"
    }
  ],
  "TopBarNarrow": [
    {
      "title": "关于 Angular",
      "children": [
        {
          "url": "features",
          "title": "特性"
        },
        {
          "url": "resources",
          "title": "资源"
        },
        {
          "url": "events",
          "title": "会议"
        },
        {
          "url": "https://blog.angular.io/",
          "title": "博客"
        }
      ]
    }
  ],
  "SideNav": [
    {
      "url": "docs",
      "title": "简介",
      "tooltip": "Angular 文档集欢迎你！",
      "hidden": false
    },
    {
      "title": "快速上手",
      "tooltip": "建立开发环境，并学习基本概念",
      "children": [
<<<<<<< HEAD
        { "url": "guide/what-is-angular",
          "title": "什么是 Angular？",
=======
        {
          "url": "guide/what-is-angular",
          "title": "What is Angular?",
>>>>>>> 2dd95642
          "tooltip": "A brief description of the Angular platform."
        },
        {
          "title": "试一试",
          "tooltip": "不必搭建环境，查看并试用现成的范例应用程序。",
          "children": [
            {
              "url": "start",
              "title": "快速上手",
              "tooltip": "Take a look at Angular's component model, template syntax, and component communication."
            },
            {
              "url": "start/start-routing",
              "title": "添加导航",
              "tooltip": "使用浏览器的 URL 在不同的页面视图之间导航。"
            },
            {
              "url": "start/start-data",
              "title": "管理数据",
              "tooltip": "通过 HTTP 使用服务并访问外部数据。"
            },
            {
              "url": "start/start-forms",
              "title": "使用表单进行用户输入",
              "tooltip": "学习如何使用表单从用户获取并管理数据。"
            },
            {
              "url": "start/start-deployment",
              "title": "部署应用",
              "tooltip": "移到本地进行开发或者把应用部署到 Firebase 或你自己的服务器。"
            }
          ]
        },
        {
          "url": "guide/setup-local",
          "title": "搭建环境",
          "tooltip": "使用 Angular CLI 搭建本地开发环境。"
        }
      ]
    },
    {
      "title": "了解 Angular",
      "tooltip": "Learn the concepts essential to becoming a proficient Angular developer.",
      "children": [
        {
          "title": "组件",
          "tooltip": "通过数据绑定构建动态视图",
          "children": [
            {
              "url": "guide/component-overview",
              "title": "概览",
              "tooltip": "如何创建 Angular 组件概览。"
            },
            {
              "url": "guide/lifecycle-hooks",
              "title": "组件生命周期",
              "tooltip": "Angular 会在创建、修改、删除指令和组件时，调用一些生命周期钩子方法。"
            },
            {
              "url": "guide/view-encapsulation",
              "title": "视图包装",
              "tooltip": "Describes how component CSS styles are encapsulated into a component's view."
            },
            {
              "url": "guide/component-interaction",
              "title": "组件交互",
              "tooltip": "在不同的指令和组件之间共享信息"
            },
            {
              "url": "guide/component-styles",
              "title": "组件样式",
              "tooltip": "添加专属于某个组件的样式"
            },
            {
              "url": "guide/inputs-outputs",
              "title": "在父子组件、指令之间共享数据",
              "tooltip": "Introductory guide to sharing data between parent and child directives or components."
            },
            {
              "url": "guide/content-projection",
              "title": "内容投影",
              "tooltip": "Learn how to create reusable components using Angular's content projection feature."
            },
            {
              "url": "guide/dynamic-component-loader",
              "title": "动态组件",
              "tooltip": "动态加载组件"
            },
            {
              "url": "guide/elements",
              "title": "Angular 元素",
              "tooltip": "把组件转换成自定义元素"
            }
          ]
        },
        {
          "title": "模板",
          "tooltip": "用在模板中的绑定、表达式和指令语法",
          "children": [
            {
              "url": "guide/template-syntax",
              "title": "简介",
              "tooltip": "模板编写简介，如何借助数据绑定机制来显示数据、消费用户事件"
            },
            {
              "url": "guide/interpolation",
              "title": "文本插值",
              "tooltip": "An introduction to interpolation and expressions in HTML."
            },
            {
              "url": "guide/template-statements",
              "title": "模板语句",
              "tooltip": "模板中的语句简介，包括响应组件、指令或元素发出的事件"
            },
            {
              "url": "guide/pipes",
              "title": "管道",
              "tooltip": "管道可以在模板中转换显示的内容"
            },
            {
              "url": "guide/property-binding",
              "title": "属性绑定",
              "tooltip": "介绍如何设置元素或输入的属性。"
            },
            {
              "url": "guide/attribute-binding",
              "title": "属性（Attribute）、类、样式绑定",
              "tooltip": "介绍如何设置 HTML 属性（Attribute）的值"
            },
            {
              "url": "guide/event-binding",
              "title": "事件绑定",
              "tooltip": "Introductory guide to listening for user interaction."
            },
            {
              "url": "guide/two-way-binding",
              "title": "双向绑定",
              "tooltip": "Introductory guide to sharing data between a class and a template."
            },
            {
              "url": "guide/template-reference-variables",
              "title": "模板引用变量",
              "tooltip": "Introductory guide to referring to DOM elements within a template."
            },
            {
              "url": "guide/inputs-outputs",
              "title": "输入与输出",
              "tooltip": "Introductory guide to sharing data between parent and child directives or components."
            },
            {
              "url": "guide/svg-in-templates",
              "title": "用 SVG 做模板",
              "tooltip": "Learn how to use SVGs as templates for Angular applications."
            }
          ]
        },
        {
          "title": "指令",
          "tooltip": "Control the behavior of elements and the layout of your pages with directives.",
          "children": [
            {
              "url": "guide/built-in-directives",
              "title": "内置指令",
              "tooltip": "Introductory guide to some of the most popular built-in directives."
            },
            {
              "url": "guide/attribute-directives",
              "title": "属性型指令",
              "tooltip": "Attribute directives attach behavior to elements."
            },
            {
              "url": "guide/structural-directives",
              "title": "结构型指令",
              "tooltip": "Structural directives manipulate the layout of the page."
            }
          ]
        },
        {
          "title": "依赖注入",
          "tooltip": "依赖注入：创建并注入各种服务。",
          "children": [
            {
              "url": "guide/dependency-injection",
              "title": "Angular 依赖注入",
              "tooltip": "Angular 的依赖注入系统能够为 Angular 创建的类创建并交付它们所依赖的服务。"
            },
            {
              "url": "guide/dependency-injection-providers",
              "title": "DI 提供者",
              "tooltip": "More about the different kinds of providers."
            }
          ]
        }
      ]
    },
    {
      "title": "开发指南",
      "tooltip": "Learn more about how to use Angular to build your applications.",
      "children": [
        {
<<<<<<< HEAD
          "url": "guide/router",
          "title": "路由与导航",
          "tooltip": "使用 Angular 路由器在多个视图之间进行应用内导航。"
=======
          "title": "Routing & Navigation",
          "tooltip": "Build in-app navigation among views using the Angular Router.",
          "children": [
            {
              "url": "guide/routing-overview",
              "title": "Overview",
              "tooltip": "Introduces the Angular Router and lists topics that teach you how to add the router to your applications."
            },
            {
              "url": "guide/router",
              "title": "Common routing tasks",
              "tooltip": "Task-based content on many of the common tasks associated with Angular routing, such as defining routs, setting up wildcard routes, and redirects."
            },
            {
              "url": "guide/router-tutorial",
              "title": "Tutorial: Routing in Single-page Applications",
              "tooltip": "A tutorial that covers many patterns associated with Angular routing."
            },
            {
              "url": "guide/router-tutorial-toh",
              "title": "Tutorial: Adding routing to Tour of Heroes",
              "tooltip": "Explore how to use Angular's router. Based on the Tour of Heroes example."
            },
            {
              "url": "guide/router-reference",
              "title": "Router reference",
              "tooltip": "Describes highlight some core router API concepts."
            }

          ]
>>>>>>> 2dd95642
        },
        {
          "title": "表单",
          "tooltip": "Forms creates a cohesive, effective, and compelling data entry experience.",
          "children": [
            {
              "url": "guide/forms-overview",
              "title": "简介",
              "tooltip": "An Angular form coordinates a set of data-bound user controls, tracks changes, validates input, and presents errors."
            },
            {
              "url": "guide/reactive-forms",
              "title": "响应式表单",
              "tooltip": "Create a reactive form using FormBuilder, groups, and arrays."
            },
            {
              "url": "guide/form-validation",
              "title": "验证表单输入",
              "tooltip": "Validate user's form entries."
            },
            {
              "url": "guide/dynamic-form",
              "title": "构建动态表单",
              "tooltip": "Create dynamic form templates using FormGroup."
            }
          ]
        },
        {
          "url": "guide/http",
          "title": "HTTP 客户端",
          "tooltip": "Use HTTP to talk to a remote server."
        },
        {
          "title": "测试",
          "tooltip": "Testing your Angular apps.",
          "children": [
            {
              "url": "guide/testing",
              "title": "测试简介",
              "tooltip": "Introduction to testing an Angular app."
            },
            {
              "url": "guide/testing-code-coverage",
              "title": "代码覆盖率",
              "tooltip": "Determine how much of your code is tested."
            },
            {
              "url": "guide/testing-services",
              "title": "测试服务",
              "tooltip": "How to test services."
            },
            {
              "url": "guide/testing-components-basics",
              "title": "测试组件-基础",
              "tooltip": "The fundamentals of how to test components."
            },
            {
              "url": "guide/testing-components-scenarios",
              "title": "组件测试场景",
              "tooltip": "Use cases for testing components."
            },
            {
              "url": "guide/testing-attribute-directives",
              "title": "测试属性型指令",
              "tooltip": "How to test attribute directives."
            },
            {
              "url": "guide/testing-pipes",
              "title": "测试管道",
              "tooltip": "Writing tests for pipes."
            },
            {
              "url": "guide/test-debugging",
              "title": "调试测试代码",
              "tooltip": "How to debug tests."
            },
            {
              "url": "guide/testing-utility-apis",
              "title": "测试工具 API",
              "tooltip": "Features of the Angular testing utilities."
            }
          ]
        },
        {
          "url": "guide/i18n",
          "title": "国际化 (i18n)",
          "tooltip": "Translate the app's template text into multiple languages."
        },
        {
          "title": "动画",
          "tooltip": "通过动画增强用户体验。",
          "children": [
            {
              "url": "guide/animations",
              "title": "简介",
              "tooltip": "Angular 动画的基础技术。"
            },
            {
              "url": "guide/transition-and-triggers",
              "title": "转场与触发器",
              "tooltip": "转场与触发器的高级技术。"
            },
            {
              "url": "guide/complex-animation-sequences",
              "title": "复杂序列",
              "tooltip": "复杂的 Angular 动画序列。"
            },
            {
              "url": "guide/reusable-animations",
              "title": "可复用动画",
              "tooltip": "创建可复用的动画。"
            },
            {
              "url": "guide/route-animations",
              "title": "路由转场动画",
              "tooltip": "为路由提供转场动画。"
            }
          ]
        },
        {
          "title": "原理图（Schematics）",
          "tooltip": "Understanding schematics.",
          "children": [
            {
              "url": "guide/schematics",
              "title": "原理图概览",
              "tooltip": "Extending CLI generation capabilities."
            },
            {
              "url": "guide/schematics-authoring",
              "title": "编写原理图",
              "tooltip": "Understand the structure of a schematic."
            },
            {
              "url": "guide/schematics-for-libraries",
              "title": "库中的原理图",
              "tooltip": "Use schematics to integrate your library with the Angular CLI."
            }
          ]
        },
        {
          "title": "Service Worker 与 PWA",
          "tooltip": "Angular Service Worker: 控制应用资源的缓存。",
          "children": [
            {
              "url": "guide/service-worker-intro",
              "title": "简介",
              "tooltip": "Angular 对 Service Worker 的实现提升了慢速或不稳定的网络连接下的用户体验。"
            },
            {
              "url": "guide/service-worker-getting-started",
              "title": "快速上手",
              "tooltip": "在 CLI 项目中启用 Service Worker，并在浏览器中查看效果。"
            },
            {
              "url": "guide/app-shell",
              "title": "应用外壳",
              "tooltip": "快速渲染应用的一部分，以增强启动时的体验。"
            },
            {
              "url": "guide/service-worker-communications",
              "title": "与 Service Worker 通讯",
              "tooltip": "那些能让你和 Angular 的 Service Worker 通讯的服务类。"
            },
            {
              "url": "guide/service-worker-devops",
              "title": "生产环境下的 Service Worker",
              "tooltip": "运行带有 Service Worker 的应用、管理应用的更新、调试以及杀死应用。"
            },
            {
              "url": "guide/service-worker-config",
              "title": "Service Worker 配置",
              "tooltip": "配置 Service Worker 的缓存行为。"
            }
          ]
        }
      ]
    },
    {
      "title": "最佳实践",
      "tooltip": "Learn how to build robust, scalable applications.",
      "children": [
        {
          "url": "guide/security",
          "title": "安全",
          "tooltip": "Developing for content security in Angular applications."
        },
        {
          "url": "guide/accessibility",
          "title": "无障碍性",
          "tooltip": "Design apps to be accessible to all users."
        },
        {
          "url": "guide/updating",
          "title": "保持最新",
          "tooltip": "Information about updating Angular applications and libraries to the latest version."
        },
        {
          "url": "guide/property-binding-best-practices",
          "title": "属性绑定的最佳实践",
          "tooltip": "Use property binding efficiently."
        },
        {
          "url": "guide/lazy-loading-ngmodules",
          "title": "惰性加载特性模块",
          "tooltip": "Lazy load modules to speed up your apps."
        },
        {
          "url": "guide/lightweight-injection-tokens",
          "title": "为库准备的轻量级注入令牌",
          "tooltip": "Optimize client app size by designing library services with lightweight injection tokens."
        }
      ]
    },
    {
      "title": "Angular 工具",
      "tooltip": "Tools to help you build your Angular applications.",
      "children": [
        {
          "title": "开发工作流",
          "tooltip": "Build, and deployment information.",
          "children": [
            {
              "url": "guide/deployment",
              "title": "部署应用",
              "tooltip": "Learn how to deploy your Angular app."
            },
            {
              "title": "预先（AOT）编译器",
              "tooltip": "Understanding ahead-of-time compilation.",
              "children": [
                {
                  "url": "guide/aot-compiler",
                  "title": "预先编译",
                  "tooltip": "Learn why and how to use the Ahead-of-Time (AOT) compiler."
                },
                {
                  "url": "guide/angular-compiler-options",
                  "title": "Angular 编译器选项",
                  "tooltip": "Configuring AOT compilation."
                },
                {
                  "url": "guide/aot-metadata-errors",
                  "title": "AOT 元数据错误",
                  "tooltip": "Troubleshooting AOT compilation."
                },
                {
                  "url": "guide/template-typecheck",
                  "title": "模板类型检查",
                  "tooltip": "Template type-checking in Angular."
                }
              ]
            },
            {
              "url": "guide/build",
              "title": "构建与本地服务器",
              "tooltip": "Building and serving Angular apps."
            }
          ]
        },
        {
          "url": "guide/cli-builder",
          "title": "CLI 构建器",
          "tooltip": "Using builders to customize Angular CLI."
        },
        {
          "url": "guide/universal",
          "title": "服务端渲染",
          "tooltip": "Render HTML server-side with Angular Universal."
        },
        {
          "url": "guide/language-service",
          "title": "语言服务",
          "tooltip": "Use Angular Language Service to speed up dev time."
        },
        {
          "title": "DevTools",
          "tooltip": "DevTools",
          "url": "guide/devtools"
        }
      ]
    },
    {
      "title": "教程",
      "tooltip": "End-to-end tutorials for learning Angular concepts and patterns.",
      "children": [
        {
          "title": "教程：英雄之旅",
          "tooltip": "The Tour of Heroes app is used as a reference point in many Angular examples.",
          "children": [
            {
              "url": "tutorial",
              "title": "简介",
              "tooltip": "Introduction to the Tour of Heroes app and tutorial"
            },
            {
              "url": "tutorial/toh-pt0",
              "title": "创建项目",
              "tooltip": "Creating the application shell"
            },
            {
              "url": "tutorial/toh-pt1",
              "title": "1. 英雄编辑器",
              "tooltip": "Part 1: Build a simple editor"
            },
            {
              "url": "tutorial/toh-pt2",
              "title": "2. 显示英雄列表",
              "tooltip": "Part 2: Build a master/detail page with a list of heroes."
            },
            {
              "url": "tutorial/toh-pt3",
              "title": "3. 创建特性组件",
              "tooltip": "Part 3: Refactor the master/detail views into separate components."
            },
            {
              "url": "tutorial/toh-pt4",
              "title": "4. 添加服务",
              "tooltip": "Part 4: Create a reusable service to manage hero data."
            },
            {
              "url": "tutorial/toh-pt5",
              "title": "5. 添加导航",
              "tooltip": "Part 5: Add the Angular router and navigate among the views."
            },
            {
              "url": "tutorial/toh-pt6",
              "title": "6. 从服务器获取数据",
              "tooltip": "Part 6: Use HTTP to retrieve and save hero data."
            }
          ]
        },
        {
<<<<<<< HEAD
          "title": "路由",
          "tooltip": "End-to-end tutorials for learning about Angular's router.",
          "children": [
            {
              "url": "guide/router-tutorial",
              "title": "在单页面应用中使用路由",
              "tooltip": "A tutorial that covers many patterns associated with Angular routing."
            },
            {
              "url": "guide/router-tutorial-toh",
              "title": "路由器教程：英雄之旅",
              "tooltip": "Explore how to use Angular's router. Based on the Tour of Heroes example."
            }
          ]
        },
        {
=======
>>>>>>> 2dd95642
          "url": "guide/forms",
          "title": "构建模板驱动表单",
          "tooltip": "Create a template-driven form using directives and Angular template syntax."
        },
        {
          "url": "guide/web-worker",
          "title": "Web Workers",
          "tooltip": "Using web workers for background processing."
        },
        {
          "title": "Angular 库",
          "tooltip": "使用共享库扩展 Angular",
          "children": [
            {
              "url": "guide/libraries",
              "title": "库概览",
              "tooltip": "了解如何以及何时使用或创建库"
            },
            {
              "url": "guide/using-libraries",
              "title": "使用已发布的库",
              "tooltip": "把已发布的库集成到应用中"
            },
            {
              "url": "guide/creating-libraries",
              "title": "创建库",
              "tooltip": "通过创建、发布和使用自定义库来扩展 Angular"
            }
          ]
        }
      ]
    },
    {
      "title": "发布信息",
      "tooltip": "Angular 的版本发布实践、更新与升级。",
      "children": [
        {
          "url": "guide/releases",
          "title": "发布实践",
          "tooltip": "Angular 的版本、发布、支持、弃用策略及实践。"
        },
        {
          "url": "guide/roadmap",
          "title": "路线图",
          "tooltip": "Roadmap of the Angular team."
        },
        {
          "title": "升级到 v12",
          "tooltip": "Support for updating your application from version 11 to 12.",
          "children": [
            {
              "url": "guide/updating-to-version-12",
              "title": "概览",
              "tooltip": "Everything you need to know for updating your application from version 11 to 12."
            },
            {
              "url": "guide/ivy-compatibility",
              "title": "Ivy 兼容性指南",
              "tooltip": "Details to help you make sure your application is compatible with Ivy."
            },
            {
              "url": "guide/migration-legacy-message-id",
              "title": "迁移：遗留的本地化 ID",
              "tooltip": "Learn how to migrate legacy IDs for localization to new, more stable ones."
            }
          ]
        },
        {
          "url": "guide/deprecations",
          "title": "弃用清单",
          "tooltip": "弃用的 Angular API 和特性汇总。"
        },
        {
          "url": "guide/ivy",
          "title": "Angular Ivy",
          "tooltip": "关于 Angular Ivy 的编译与渲染管道。"
        },
        {
          "title": "从 AngularJS 升级",
          "tooltip": "把 AngularJS 应用增量式的升级到 Angular。",
          "children": [
            {
              "url": "guide/upgrade",
              "title": "升级步骤",
              "tooltip": "把 AngularJS 应用增量式的升级到 Angular。"
            },
            {
              "url": "guide/upgrade-setup",
              "title": "搭建升级环境",
              "tooltip": "把 Angular QuickStart 种子代码作为从 AngularJS 升级的基础。",
              "hidden": true
            },
            {
              "url": "guide/upgrade-performance",
              "title": "更关注性能的升级方式",
              "tooltip": "用更灵活的方式把 AngularJS 升级到 Angular。"
            },
            {
              "url": "guide/ajs-quick-reference",
              "title": "AngularJS 与 Angular 的概念对照",
              "tooltip": "学习如何把 AngularJS 的概念映射到 Angular 中。"
            }
          ]
        }
      ]
    },
    {
      "title": "参考手册",
      "tooltip": "Reference guides for Angular features and tools.",
      "children": [
        {
          "title": "概念参考手册",
          "tooltip": "Reference documentation that explains how Angular features work.",
          "children": [
            {
              "title": "Angular 概念",
              "tooltip": "Introduction to basic concepts for Angular applications.",
              "children": [
                {
                  "url": "guide/architecture",
                  "title": "基本概念简介",
                  "tooltip": "Basic building blocks of Angular applications."
                },
                {
                  "url": "guide/architecture-modules",
                  "title": "模块简介",
                  "tooltip": "About NgModules."
                },
                {
                  "url": "guide/architecture-components",
                  "title": "组件简介",
                  "tooltip": "About Components, Templates, and Views."
                },
                {
                  "url": "guide/architecture-services",
                  "title": "服务与 DI 简介",
                  "tooltip": "About services and dependency injection."
                },
                {
                  "url": "guide/architecture-next-steps",
                  "title": "后续步骤",
                  "tooltip": "Beyond the basics."
                },
                {
                  "url": "guide/binding-syntax",
                  "title": "绑定语法",
                  "tooltip": "Introductory guide to coordinating app values."
                },
                {
                  "url": "guide/event-binding-concepts",
                  "title": "事件绑定原理",
                  "tooltip": "About event binding."
                },
                {
                  "url": "guide/template-reference-variables",
                  "title": "模板变量",
                  "tooltip": "Introductory guide to referring to DOM elements within a template."
                }
              ]
            },
            {
              "title": "工作区与项目的结构",
              "tooltip": "Workspace and project file structure and configuration.",
              "children": [
                {
                  "url": "guide/file-structure",
                  "title": "项目文件结构",
                  "tooltip": "How your Angular workspace looks on your filesystem."
                },
                {
                  "url": "guide/workspace-config",
                  "title": "工作区配置",
                  "tooltip": "The \"angular.json\" file contains workspace and project configuration defaults for Angular CLI commands."
                },
                {
                  "url": "guide/npm-packages",
                  "title": "npm 依赖",
                  "tooltip": "Description of npm packages required at development time and at runtime."
                },
                {
                  "url": "guide/typescript-configuration",
                  "title": "TypeScript 配置",
                  "tooltip": "TypeScript configuration for Angular developers."
                },
                {
                  "url": "guide/browser-support",
                  "title": "浏览器支持",
                  "tooltip": "Browser support and polyfills guide."
                },
                {
                  "url": "guide/strict-mode",
                  "title": "严格模式",
                  "tooltip": "Reference documentation for Angular's strict mode.",
                  "hidden": true
                }
              ]
            },
            {
              "title": "Angular 模块",
              "tooltip": "NgModules.",
              "children": [
                {
                  "url": "guide/ngmodules",
                  "title": "简介",
                  "tooltip": "Use NgModules to make your apps efficient."
                },
                {
                  "url": "guide/ngmodule-vs-jsmodule",
                  "title": "JS 模块 vs Angular 模块",
                  "tooltip": "Differentiate between JavaScript modules and NgModules."
                },
                {
                  "url": "guide/bootstrapping",
                  "title": "通过根模块启动应用",
                  "tooltip": "Tell Angular how to construct and bootstrap the app in the root \"AppModule\"."
                },
                {
                  "url": "guide/frequent-ngmodules",
                  "title": "常用 Angular 模块",
                  "tooltip": "Introduction to the most frequently used NgModules."
                },
                {
                  "url": "guide/module-types",
                  "title": "特性模块的类型",
                  "tooltip": "Description of the different types of feature modules."
                },
                {
                  "url": "guide/entry-components",
                  "title": "入口组件",
                  "tooltip": "All about entry components in Angular."
                },
                {
                  "url": "guide/feature-modules",
                  "title": "特性模块",
                  "tooltip": "Create feature modules to organize your code."
                },
                {
                  "url": "guide/providers",
                  "title": "提供依赖",
                  "tooltip": "Providing dependencies to NgModules."
                },
                {
                  "url": "guide/singleton-services",
                  "title": "单例服务",
                  "tooltip": "Creating singleton services."
                },
                {
                  "url": "guide/sharing-ngmodules",
                  "title": "共享 Angular 模块",
                  "tooltip": "Share NgModules to streamline your apps."
                },
                {
                  "url": "guide/ngmodule-api",
                  "title": "NgModule API",
                  "tooltip": "Understand the details of NgModules."
                },
                {
                  "url": "guide/ngmodule-faq",
                  "title": "NgModule 常见问题",
                  "tooltip": "Answers to frequently asked questions about NgModules."
                }
              ]
            },
            {
              "title": "Observables & RxJS",
              "tooltip": "Using observables for message passing in Angular.",
              "children": [
                {
                  "url": "guide/observables",
                  "title": "简介",
                  "tooltip": "Using observables to pass values synchronously or asynchronously."
                },
                {
                  "url": "guide/rx-library",
                  "title": "RxJS 库",
                  "tooltip": "A library for reactive programming using observables to compose asynchronous or callback-based code."
                },
                {
                  "url": "guide/observables-in-angular",
                  "title": "Angular 中的 Observables",
                  "tooltip": "How Angular subsystems use and expect observables."
                },
                {
                  "url": "guide/practical-observable-usage",
                  "title": "实际运用",
                  "tooltip": "Domains in which observables are particularly useful."
                },
                {
                  "url": "guide/comparing-observables",
                  "title": "与其它技术的比较",
                  "tooltip": "How observables compare to promises and other message passing techniques."
                }
              ]
            },
            {
              "title": "依赖注入",
              "tooltip": "Using dependency injection in Angular.",
              "children": [
                {
                  "url": "guide/hierarchical-dependency-injection",
                  "title": "多级依赖注入",
                  "tooltip": "An injector tree parallels the component tree and supports nested dependencies."
                },
                {
                  "url": "guide/dependency-injection-in-action",
                  "title": "DI 实战",
                  "tooltip": "Techniques for dependency injection."
                }
              ]
            }
          ]
        },
        {
          "title": "CLI 命令参考手册",
          "tooltip": "Angular CLI command reference.",
          "children": [
            {
              "title": "概览",
              "tooltip": "An introduction to the CLI tool, commands, and syntax.",
              "url": "cli"
            },
            {
              "title": "使用情况分析",
              "tooltip": "For administrators, guide to gathering usage analytics from your users.",
              "url": "cli/usage-analytics-gathering"
            }
          ]
        },
        {
          "title": "API 参考手册",
          "tooltip": "Details of the Angular packages, classes, interfaces, and other types.",
          "url": "api"
        },
        {
          "title": "报错参考手册",
          "tooltip": "Details of the errors that can be thrown by Angular.",
          "children": [
            {
              "title": "概览",
              "url": "errors",
              "hidden": true
            }
          ]
        },
        {
          "title": "范例应用",
          "tooltip": "List of all of the example applications in the Angular documentation.",
          "url": "guide/example-apps-list"
        },
        {
          "url": "guide/glossary",
          "title": "Angular 词汇表",
          "tooltip": "Brief definitions of the most important words in the Angular vocabulary."
        },
        {
          "title": "Angular 风格与用法",
          "tooltip": "Summaries of Angular syntax, coding, and doc styles.",
          "children": [
            {
              "url": "guide/cheatsheet",
              "title": "速查表",
              "tooltip": "A quick guide to common Angular coding techniques."
            },
            {
              "url": "guide/styleguide",
              "title": "代码风格指南",
              "tooltip": "Guidelines for writing Angular code."
            }
          ]
        },
        {
          "title": "内容贡献者指南",
          "tooltip": "Describes how to contribute to the Angular documentation.",
          "children": [
            {
              "url": "guide/contributors-guide-overview",
              "title": "概览",
              "tooltip": "Provides an overview of how to contribute to Angular's documentation."
            },
            {
              "url": "guide/reviewing-content",
              "title": "内容复查",
              "tooltip": "Keep Angular content up-to-date by reviewing topics for accuracy."
            },
            {
              "url": "guide/updating-search-keywords",
              "title": "更新搜索关键字",
              "tooltip": "Help users find the content they need by adding additional search keywords."
            },
            {
              "url": "guide/updating-content-github-ui",
              "title": "使用 GitHub UI 修改内容",
              "tooltip": "Update topics in the browser through the GitHub user interface."
            },
            {
              "url": "guide/docs-style-guide",
              "title": "文档风格指南",
              "tooltip": "Style guide for documentation authors."
            }
          ]
        }
      ]
    },
    {
      "title": "-",
      "tooltip": "分割线",
      "divider": true
    },
    {
      "title": "互助问答",
      "tooltip": "github 上的中文互助问答区",
      "url": "https://github.com/ng-docs/ng-docs.github.io/issues"
    },
    {
      "title": "官方 Material 组件库",
      "tooltip": "Angular Material 组件库的中文文档",
      "url": "https://material.angular.cn"
    },
    {
      "title": "ng-zorro 组件库",
      "tooltip": "Ant Design 的 Angular 实现，服务于企业级后台产品。",
      "url": "https://ng.ant.design/"
    },
    {
      "title": "华为 DevUI 组件库",
      "tooltip": "“华为云” 开源的企业级组件库，核心设计思想是：致简、沉浸、灵活",
      "url": "https://devui.design/"
    },
    {
      "title": "ng-nest 组件库",
      "tooltip": "基于 Angular 和 Nest 的 Web 应用程序框架，UI 库中涵盖了企业开发中需要的大部分组件，table、form、tree、message、dialog、menu、tabs 等一共 60+ 基础组件",
      "url": "https://ngnest.com/"
    },
    {
      "title": "ng-zorro mobile 组件库",
      "tooltip": "Ant Design Mobile 的 Angular 实现，服务于无线产品。",
      "url": "https://ng.mobile.ant.design/"
    },
    {
      "url": "https://flutter.cn/",
      "tooltip": "Flutter 中文文档站",
      "title": "友站：Flutter 中文"
    }
  ],
  "Footer": [
    {
      "title": "资源",
      "children": [
        {
          "url": "about",
          "title": "关于",
          "tooltip": "Angular 贡献者。"
        },
        {
          "url": "resources",
          "title": "资源列表",
          "tooltip": "网络上的 Angular 工具、培训、博客等"
        },
        {
          "url": "presskit",
          "title": "宣传资料",
          "tooltip": "我们的联系方式、LOGO 和品牌"
        },
        {
          "url": "https://blog.angular.io/",
          "title": "博客",
          "tooltip": "Angular 官方博客"
        },
        {
          "url": "analytics",
          "title": "使用情况分析",
          "tooltip": "Angular 使用情况分析"
        }
      ]
    },
    {
      "title": "帮助",
      "children": [
        {
          "url": "https://stackoverflow.com/questions/tagged/angular",
          "title": "Stack Overflow",
          "tooltip": "Stack Overflow: 这里的社区会回答你关于 Angular 的技术问题"
        },
        {
          "url": "https://discord.gg/angular",
          "title": "加入 Discord",
          "tooltip": "Join the discussions at Angular Community Discord server."
        },
        {
          "url": "https://gitter.im/angular/angular",
          "title": "Gitter",
          "tooltip": "和老鸟聊 Angular"
        },
        {
          "url": "https://github.com/angular/angular/issues",
          "title": "报告问题",
          "tooltip": "在 github 上报告问题和建议。"
        },
        {
          "url": "https://github.com/angular/code-of-conduct/blob/master/CODE_OF_CONDUCT.md",
          "title": "行为规范",
          "tooltip": "让我们彼此尊重"
        }
      ]
    },
    {
      "title": "社区",
      "children": [
        {
          "url": "events",
          "title": "活动",
          "tooltip": "Angular events around the world."
        },
        {
          "url": "https://www.meetup.com/topics/angularjs/",
          "title": "聚会",
          "tooltip": "参加聚会，向别的开发人员学习"
        },
        {
          "url": "https://twitter.com/angular",
          "title": "Twitter",
          "tooltip": "Twitter"
        },
        {
          "url": "https://github.com/angular/angular",
          "title": "GitHub",
          "tooltip": "GitHub"
        },
        {
          "url": "contribute",
          "title": "做贡献",
          "tooltip": "向 Angular 做贡献"
        }
      ]
    },
    {
      "title": "多语言",
      "children": [
        {
          "title": "Español",
          "url": "http://docs.angular.lat/"
        },
        {
          "title": "English Version",
          "url": "https://angular.io/"
        },
        {
          "title": "正體中文版",
          "url": "https://angular.tw/"
        },
        {
          "title": "日本語版",
          "url": "https://angular.jp/"
        },
        {
          "title": "한국어",
          "url": "https://angular.kr/"
        }
      ]
    }
  ]
}<|MERGE_RESOLUTION|>--- conflicted
+++ resolved
@@ -61,14 +61,9 @@
       "title": "快速上手",
       "tooltip": "建立开发环境，并学习基本概念",
       "children": [
-<<<<<<< HEAD
-        { "url": "guide/what-is-angular",
+        {
+          "url": "guide/what-is-angular",
           "title": "什么是 Angular？",
-=======
-        {
-          "url": "guide/what-is-angular",
-          "title": "What is Angular?",
->>>>>>> 2dd95642
           "tooltip": "A brief description of the Angular platform."
         },
         {
@@ -269,13 +264,8 @@
       "tooltip": "Learn more about how to use Angular to build your applications.",
       "children": [
         {
-<<<<<<< HEAD
-          "url": "guide/router",
           "title": "路由与导航",
-          "tooltip": "使用 Angular 路由器在多个视图之间进行应用内导航。"
-=======
-          "title": "Routing & Navigation",
-          "tooltip": "Build in-app navigation among views using the Angular Router.",
+          "tooltip": "使用 Angular 路由器在多个视图之间进行应用内导航。",
           "children": [
             {
               "url": "guide/routing-overview",
@@ -304,7 +294,6 @@
             }
 
           ]
->>>>>>> 2dd95642
         },
         {
           "title": "表单",
@@ -638,25 +627,6 @@
           ]
         },
         {
-<<<<<<< HEAD
-          "title": "路由",
-          "tooltip": "End-to-end tutorials for learning about Angular's router.",
-          "children": [
-            {
-              "url": "guide/router-tutorial",
-              "title": "在单页面应用中使用路由",
-              "tooltip": "A tutorial that covers many patterns associated with Angular routing."
-            },
-            {
-              "url": "guide/router-tutorial-toh",
-              "title": "路由器教程：英雄之旅",
-              "tooltip": "Explore how to use Angular's router. Based on the Tour of Heroes example."
-            }
-          ]
-        },
-        {
-=======
->>>>>>> 2dd95642
           "url": "guide/forms",
           "title": "构建模板驱动表单",
           "tooltip": "Create a template-driven form using directives and Angular template syntax."
