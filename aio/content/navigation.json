--- conflicted
+++ resolved
@@ -53,13 +53,8 @@
   "SideNav": [
     {
       "url": "docs",
-<<<<<<< HEAD
       "title": "简介",
-      "tooltip": "Angular 文档简介",
-=======
-      "title": "Introduction",
-      "tooltip": "Welcome to the Angular documentation set.",
->>>>>>> 68d4a744
+      "tooltip": "Angular 文档集欢迎你！",
       "hidden": false
     },
     {
@@ -67,228 +62,64 @@
       "tooltip": "建立开发环境，并学习基本概念",
       "children": [
         {
-<<<<<<< HEAD
+          "title": "试一试",
+          "tooltip": "不必搭建环境，查看并试用现成的范例应用程序。",
+          "children": [
+            {
+              "url": "start",
+              "title": "快速上手",
+              "tooltip": "Take a look at Angular's component model, template syntax, and component communication."
+            },
+            {
+              "url": "start/start-routing",
+              "title": "添加导航",
+              "tooltip": "使用浏览器的 URL 在不同的页面视图之间导航。"
+            },
+            {
+              "url": "start/start-data",
+              "title": "管理数据",
+              "tooltip": "通过 HTTP 使用服务并访问外部数据。"
+            },
+            {
+              "url": "start/start-forms",
+              "title": "使用表单进行用户输入",
+              "tooltip": "学习如何使用表单从用户获取并管理数据。"
+            },
+            {
+              "url": "start/start-deployment",
+              "title": "部署应用",
+              "tooltip": "移到本地进行开发或者把应用部署到 Firebase 或你自己的服务器。"
+            }
+          ]
+        },
+        {
           "url": "guide/setup-local",
           "title": "搭建环境",
           "tooltip": "使用 Angular CLI 搭建本地开发环境。"
-        },
-        {
-          "title": "Angular 的基本概念",
-          "tooltip": "介绍 Angular 应用中的一些基本概念。",
-          "children": [
-            {
-              "url": "guide/architecture",
-              "title": "基本概念简介",
-              "tooltip": "Angular 应用中的基本构造块。"
-            },
-            {
-              "url": "guide/architecture-modules",
-              "title": "模块简介",
-              "tooltip": "关于 Angular 模块（NgModules）。"
-            },
-            {
-              "url": "guide/architecture-components",
-              "title": "组件简介",
-              "tooltip": "关于组件、模板和视图。"
-            },
-            {
-              "url": "guide/architecture-services",
-              "title": "服务与 DI 简介",
-              "tooltip": "关于服务与依赖注入。"
-            },
-            {
-              "url": "guide/architecture-next-steps",
-              "title": "后续步骤",
-              "tooltip": "超越基础阶段。"
-            }
-          ]
-        },
-        {
-          "url": "guide/glossary",
-          "title": "Angular 词汇表",
-          "tooltip": "Angular 中最重要的词汇的简要定义。"
-        },
-        {
-            "title": "试一试",
-            "tooltip": "不必搭建环境，查看并试用现成的示例应用程序。",
-            "children": [
-              {
-                "url": "start",
-                "title": "一个范例应用",
-                "tooltip": "初步了解 Angular 的组件模型、模板语法和组件通讯。"
-              },
-              {
-                "url": "start/start-routing",
-                "title": "应用内导航",
-                "tooltip": "使用浏览器的 URL 在不同的页面视图之间导航。"
-              },
-              {
-                "url": "start/start-data",
-                "title": "管理数据",
-                "tooltip": "通过 HTTP 使用服务并访问外部数据。"
-              },
-              {
-                "url": "start/start-forms",
-                "title": "表单与用户输入",
-                "tooltip": "学习如何使用表单从用户获取并管理数据。"
-              },
-              {
-                "url": "start/start-deployment",
-                "title": "部署",
-                "tooltip": "移到本地进行开发或者把应用部署到 Firebase 或你自己的服务器。"
-              }
-            ]
-        },
-        {
-          "title": "教程：英雄指南",
-          "tooltip": "英雄指南应用是很多 Angular 范例的参考点。",
-          "children": [
-            {
-              "url": "tutorial",
-              "title": "简介",
-              "tooltip": "英雄指南教程简介"
-            },
-            {
-              "url": "tutorial/toh-pt0",
-              "title": "创建项目",
-              "tooltip": "创建应用的外壳"
-            },
-            {
-              "url": "tutorial/toh-pt1",
-              "title": "1. 英雄编辑器",
-              "tooltip": "第一部分：构建一个简单的英雄编辑器"
-            },
-            {
-              "url": "tutorial/toh-pt2",
-              "title": "2. 显示英雄列表",
-              "tooltip": "第二部分：构建一个主从结构的页面，用于展现英雄列表。"
-            },
-            {
-              "url": "tutorial/toh-pt3",
-              "title": "3. 创建特性组件",
-              "tooltip": "第三部分：把主从结构的视图重构成几个独立的组件。"
-            },
-            {
-              "url": "tutorial/toh-pt4",
-              "title": "4. 添加服务",
-              "tooltip": "第四部分：创建一个可复用的服务来管理英雄数据。"
-            },
-            {
-              "url": "tutorial/toh-pt5",
-              "title": "5. 添加应用内导航",
-              "tooltip": "第五部分：添加 Angular 路由器，并且学习在视图之间导航。"
-            },
-            {
-              "url": "tutorial/toh-pt6",
-              "title": "6. 从服务器获取数据",
-              "tooltip": "第六部分：通过 HTTP 来获取并保存英雄数据。"
-            }
-          ]
-        }
-      ]
-    },
-    {
-      "title": "基础知识",
-      "tooltip": "Angular 基础知识",
-      "children": [
-        {
-          "title": "组件与模板",
+        }
+      ]
+    },
+    {
+      "title": "主要概念",
+      "tooltip": "学习一些基本概念，以成为 Angular 熟手。",
+      "children": [
+        {
+          "title": "组件",
           "tooltip": "通过数据绑定构建动态视图",
           "children": [
             {
-              "url": "guide/displaying-data",
-              "title": "显示数据",
-              "tooltip": "属性绑定可以帮助应用把数据显示在界面上"
-            },
-            {
-              "url": "guide/template-syntax",
-              "title": "模板语法",
-              "tooltip": "学习如何写模板，以便借助数据绑定机制显示数据并响应事件。"
-            },
-            {
-              "url": "guide/user-input",
-              "title": "用户输入",
-              "tooltip": "用户输入会触发 DOM 事件。Angular 会通过事件绑定来监听那些事件，并把修改后的值传回应用的组件和模型中。"
-            },
-            {
-              "url": "guide/attribute-directives",
-              "title": "属性型指令",
-              "tooltip": "属性型指令把行为添加到现有元素上。"
-            },
-            {
-              "url": "guide/structural-directives",
-              "title": "结构型指令",
-              "tooltip": "结构型指令可以操纵页面的布局"
-            },
-            {
-              "url": "guide/pipes",
-              "title": "管道",
-              "tooltip": "管道可以在模板中转换显示的内容。"
+              "url": "guide/component-overview",
+              "title": "概览",
+              "tooltip": "如何创建 Angular 组件概览。"
             },
             {
               "url": "guide/lifecycle-hooks",
-              "title": "挂钩进组件的生命周期",
-              "tooltip": "Angular 会在创建、修改、删除指令和组件时，调用其生命周期钩子方法。"
-=======
-            "title": "Try it",
-            "tooltip": "Examine and work with a ready-made sample app, with no setup.",
-            "children": [
-              {
-                "url": "start",
-                "title": "Getting started",
-                "tooltip": "Take a look at Angular's component model, template syntax, and component communication."
-              },
-              {
-                "url": "start/start-routing",
-                "title": "Adding navigation",
-                "tooltip": "Navigate among different page views using the browser's URL."
-              },
-              {
-                "url": "start/start-data",
-                "title": "Managing Data",
-                "tooltip": "Use services and access external data via HTTP."
-              },
-              {
-                "url": "start/start-forms",
-                "title": "Using Forms for User Input",
-                "tooltip": "Learn about fetching and managing data from users with forms."
-              },
-              {
-                "url": "start/start-deployment",
-                "title": "Deploying an application",
-                "tooltip": "Move to local development, or deploy your application to Firebase or your own server."
-              }
-            ]
-        },
-        {
-          "url": "guide/setup-local",
-          "title": "Setup",
-          "tooltip": "Setting up for local development with the Angular CLI."
-        }
-      ]
-    },
-    {
-      "title": "Main Concepts",
-      "tooltip": "Learn the concepts essential to becoming a proficient Angular developer.",
-      "children": [
-        {
-          "title": "Components",
-          "tooltip": "Building dynamic views with data binding",
-          "children": [
-            {
-              "url": "guide/component-overview",
-              "title": "Overview",
-              "tooltip": "Overview of how to create Angular components."
-            },
-            {
-              "url": "guide/lifecycle-hooks",
-              "title": "Component Lifecycle",
-              "tooltip": "Angular calls lifecycle hook methods on directives and components as it creates, changes, and destroys them."
->>>>>>> 68d4a744
+              "title": "组件生命周期",
+              "tooltip": "Angular 会在创建、修改、删除指令和组件时，调用一些生命周期钩子方法。"
             },
             {
               "url": "guide/view-encapsulation",
-              "title": "View Encapsulation",
+              "title": "视图包装",
               "tooltip": "Describes how component CSS styles are encapsulated into a component's view."
             },
             {
@@ -303,7 +134,7 @@
             },
             {
               "url": "guide/inputs-outputs",
-              "title": "Sharing data between child and parent directives and components",
+              "title": "在父子组件、指令之间共享数据",
               "tooltip": "Introductory guide to sharing data between parent and child directives or components."
             },
             {
@@ -319,216 +150,89 @@
           ]
         },
         {
-<<<<<<< HEAD
-          "title": "表单与用户输入",
-          "tooltip": "表单可以创建集中、高效、引人注目的输入体验。",
-          "children": [
-            {
-              "url": "guide/forms-overview",
+          "title": "模板",
+          "tooltip": "用在模板中的绑定、表达式和指令语法",
+          "children": [
+            {
+              "url": "guide/template-syntax",
               "title": "简介",
-              "tooltip": "Angular 表单可以协调一组数据绑定控件，跟踪变更，验证输入，并表达错误信息。"
-            },
-            {
-              "url": "guide/reactive-forms",
-              "title": "响应式表单",
-              "tooltip": "使用 FormBuilder、表单组和表单数组创建响应式表单。"
-            },
-            {
-              "url": "guide/form-validation",
-              "title": "验证表单输入",
-              "tooltip": "验证用户的表单输入"
-            },
-            {
-              "url": "guide/dynamic-form",
-              "title": "构建动态表单",
-              "tooltip": "使用 FormGroup 创建动态表单。"
-            }
-          ]
-        },
-        {
-          "title": "Observable 与 RxJS",
-          "tooltip": "使用 Observable 在 Angular 中进行信息传递。",
-          "children": [
-            {
-              "url": "guide/observables",
-              "title": "Observable 概览",
-              "tooltip": "使用 Observable 来同步或异步传递值。"
-            },
-            {
-              "url": "guide/rx-library",
-              "title": "RxJS 库",
-              "tooltip": "一个响应式编程库，使用 Observable 来合并异步请求或基于回调的代码。"
-            },
-            {
-              "url": "guide/observables-in-angular",
-              "title": "Angular 中的可观察对象",
-              "tooltip": "Angular 各个子系统中如何使用和期待 Observable"
-            },
-            {
-              "url": "guide/practical-observable-usage",
-              "title": "用法实战",
-              "tooltip": "那些特别适用 Observable 的领域。"
-            },
-            {
-              "url": "guide/comparing-observables",
-              "title": "与其它技术的比较",
-              "tooltip": "Observable 与 Promise 或其它消息传递技术的比较"
-            }
-          ]
-        },
-        {
-          "title": "NgModules",
-          "tooltip": "Angular 中的模块",
-          "children": [
-            {
-              "url": "guide/ngmodules",
-              "title": "NgModule 简介",
-              "tooltip": "使用 NgModule 让你的应用更高效"
-            },
-            {
-              "url": "guide/ngmodule-vs-jsmodule",
-              "title": "JS 模块 vs NgModule",
-              "tooltip": "JavaScript 模块和 NgModule 之间的差异"
-            },
-            {
-              "url": "guide/bootstrapping",
-              "title": "使用根模块启动应用",
-              "tooltip": "告诉 Angular 如何在根 \"AppModule\" 中构造和引导应用。"
-            },
-            {
-              "url": "guide/frequent-ngmodules",
-              "title": "常用模块",
-              "tooltip": "介绍最常用的 NgModule"
-            },
-            {
-              "url": "guide/module-types",
-              "title": "特性模块的分类",
-              "tooltip": "介绍特性模块的几种类型"
-            },
-            {
-              "url": "guide/entry-components",
-              "title": "入口组件",
-              "tooltip": "关于 Angular 中入口组件的一切"
-            },
-            {
-              "url": "guide/feature-modules",
-              "title": "特性模块",
-              "tooltip": "创建特性模块，以组织你的代码"
-            },
-            {
-              "url": "guide/providers",
-              "title": "提供依赖",
-              "tooltip": "向 NgModule 提供依赖。"
-            },
-            {
-              "url": "guide/singleton-services",
-              "title": "单例服务",
-              "tooltip": "创建单例服务"
-            },
-            {
-              "url": "guide/lazy-loading-ngmodules",
-              "title": "惰性加载的特性模块",
-              "tooltip": "惰性加载模块，以提高应用的性能"
-            },
-            {
-              "url": "guide/sharing-ngmodules",
-              "title": "共享 NgModule",
-              "tooltip": "共享 NgModule 让你的应用现代化。"
-            },
-            {
-              "url": "guide/ngmodule-api",
-              "title": "NgModule API",
-              "tooltip": "理解 NgModule 的那些细节。"
-            },
-            {
-              "url": "guide/ngmodule-faq",
-              "title": "NgModule 常见问题",
-              "tooltip": "回答关于 NgModules 的常见问题。"
-=======
-          "title": "Templates",
-          "tooltip": "Syntax to use in templates for binding, expressions, and directives.",
-          "children": [
-            {
-              "url": "guide/template-syntax",
-              "title": "Introduction",
-              "tooltip": "Introduction to writing templates that display data and consume user events with the help of data binding."
+              "tooltip": "模板编写简介，如何借助数据绑定机制来显示数据、消费用户事件"
             },
             {
               "url": "guide/interpolation",
-              "title": "Interpolation",
-              "tooltip": "An introduction to interpolation and expressions in HTML."
+              "title": "插值",
+              "tooltip": "HTML中的插值机制和插值表达式简介"
             },
             {
               "url": "guide/template-statements",
-              "title": "Template statements",
-              "tooltip": "Introductory guide to statements in templates that respond to events that components, directives, or elements raise."
+              "title": "模板语句",
+              "tooltip": "模板中的语句简介，包括响应组件、指令或元素发出的事件"
             },
             {
               "url": "guide/pipes",
-              "title": "Pipes",
-              "tooltip": "Pipes transform displayed values within a template."
+              "title": "管道",
+              "tooltip": "管道可以在模板中转换显示的内容"
             },
             {
               "url": "guide/binding-syntax",
-              "title": "Binding syntax",
-              "tooltip": "Introductory guide to coordinating app values."
+              "title": "绑定语法",
+              "tooltip": "介绍如何协调应用中的各种值。"
             },
             {
               "url": "guide/property-binding",
-              "title": "Property binding",
-              "tooltip": "Introductory guide to setting element or input properties."
+              "title": "属性绑定",
+              "tooltip": "介绍如何设置元素或输入的属性。"
             },
             {
               "url": "guide/attribute-binding",
-              "title": "Attribute, class, and style bindings",
-              "tooltip": "Introductory guide to setting the value of HTML attributes."
+              "title": "属性（Attribute）绑定、类绑定、样式绑定",
+              "tooltip": "介绍如何设置 HTML 属性（Attribute）的值"
             },
             {
               "url": "guide/event-binding",
-              "title": "Event binding",
+              "title": "事件绑定",
               "tooltip": "Introductory guide to listening for user interaction."
             },
             {
               "url": "guide/two-way-binding",
-              "title": "Two-way binding",
+              "title": "双向绑定",
               "tooltip": "Introductory guide to sharing data between a class and a template."
             },
             {
               "url": "guide/template-reference-variables",
-              "title": "Template reference variables",
+              "title": "模板引用变量",
               "tooltip": "Introductory guide to referring to DOM elements within a template."
             },
             {
               "url": "guide/inputs-outputs",
-              "title": "Inputs and Outputs",
+              "title": "输入与输出",
               "tooltip": "Introductory guide to sharing data between parent and child directives or components."
             },
             {
               "url": "guide/svg-in-templates",
-              "title": "SVG in templates",
+              "title": "模板中的 SVG",
               "tooltip": "Guide to using SVGs as templates to create interactive graphics."
             }
           ]
         },
         {
-          "title": "Directives",
+          "title": "指令",
           "tooltip": "Control the behavior of elements and the layout of your pages with directives.",
           "children": [
             {
               "url": "guide/built-in-directives",
-              "title": "Built-in directives",
+              "title": "内置指令",
               "tooltip": "Introductory guide to some of the most popular built-in directives."
             },
             {
               "url": "guide/attribute-directives",
-              "title": "Attribute Directives",
+              "title": "属性型指令",
               "tooltip": "Attribute directives attach behavior to elements."
             },
             {
               "url": "guide/structural-directives",
-              "title": "Structural Directives",
+              "title": "结构型指令",
               "tooltip": "Structural directives manipulate the layout of the page."
->>>>>>> 68d4a744
             }
           ]
         },
@@ -542,28 +246,8 @@
               "tooltip": "Angular 的依赖注入系统能够为 Angular 创建的类创建并交付它们所依赖的服务。"
             },
             {
-<<<<<<< HEAD
-              "url": "guide/hierarchical-dependency-injection",
-              "title": "多级注入器",
-              "tooltip": "与组件树平行的注入器树，并支持嵌套的依赖。"
-            },
-            {
               "url": "guide/dependency-injection-providers",
               "title": "DI 提供者",
-              "tooltip": "各种提供者类型的更多知识。"
-            },
-            {
-              "url": "guide/dependency-injection-in-action",
-              "title": "DI 实战",
-              "tooltip": "依赖注入的使用技巧"
-            },
-            {
-              "url": "guide/dependency-injection-navtree",
-              "title": "浏览组件树",
-              "tooltip": "使用注入器树来查找父组件。"
-=======
-              "url": "guide/dependency-injection-providers",
-              "title": "DI Providers",
               "tooltip": "More about the different kinds of providers."
             }
           ]
@@ -571,79 +255,53 @@
       ]
     },
     {
-      "title": "Built-in Features",
+      "title": "内置特性",
       "tooltip": "Learn how to add Angular's built-in features to add functionality to your applications.",
       "children": [
-        {
-          "url": "guide/router",
-          "title": "Routing & Navigation",
-          "tooltip": "Build in-app navigation among views using the Angular Router."
-        },
-        {
-          "title": "Forms",
-          "tooltip": "Forms creates a cohesive, effective, and compelling data entry experience.",
-          "children": [
-            {
-              "url": "guide/forms-overview",
-              "title": "Introduction",
-              "tooltip": "An Angular form coordinates a set of data-bound user controls, tracks changes, validates input, and presents errors."
-            },
-            {
-              "url": "guide/reactive-forms",
-              "title": "Reactive Forms",
-              "tooltip": "Create a reactive form using FormBuilder, groups, and arrays."
-            },
-            {
-              "url": "guide/form-validation",
-              "title": "Validate form input",
-              "tooltip": "Validate user's form entries."
-            },
-            {
-              "url": "guide/dynamic-form",
-              "title": "Building Dynamic Forms",
-              "tooltip": "Create dynamic form templates using FormGroup."
->>>>>>> 68d4a744
-            }
-          ]
-        },
-        {
-          "url": "guide/http",
-<<<<<<< HEAD
-          "title": "通过 HTTP 访问服务器",
-          "tooltip": "通过 HTTP 协议与远程服务器对话。"
-        },
         {
           "url": "guide/router",
           "title": "路由与导航",
           "tooltip": "使用 Angular 路由器在多个视图之间进行应用内导航。"
         },
         {
-          "url": "guide/security",
-          "title": "安全",
-          "tooltip": "Angular 应用开发中的内容安全性。"
-        }
-      ]
-    },
-    {
-      "title": "其它技术",
-      "tooltip": "在你的环境中使用 Angular 的其它技术",
-      "children": [
+          "title": "表单",
+          "tooltip": "Forms creates a cohesive, effective, and compelling data entry experience.",
+          "children": [
+            {
+              "url": "guide/forms-overview",
+              "title": "简介",
+              "tooltip": "An Angular form coordinates a set of data-bound user controls, tracks changes, validates input, and presents errors."
+            },
+            {
+              "url": "guide/reactive-forms",
+              "title": "响应式表单",
+              "tooltip": "Create a reactive form using FormBuilder, groups, and arrays."
+            },
+            {
+              "url": "guide/form-validation",
+              "title": "验证表单输入",
+              "tooltip": "Validate user's form entries."
+            },
+            {
+              "url": "guide/dynamic-form",
+              "title": "构建动态表单",
+              "tooltip": "Create dynamic form templates using FormGroup."
+            }
+          ]
+        },
+        {
+          "url": "guide/http",
+          "title": "HTTP 客户端",
+          "tooltip": "Use HTTP to talk to a remote server."
+        },
+        {
+          "url": "guide/i18n",
+          "title": "国际化 (i18n)",
+          "tooltip": "Translate the app's template text into multiple languages."
+        },
         {
           "title": "动画",
           "tooltip": "通过动画增强用户体验。",
-=======
-          "title": "HTTP Client",
-          "tooltip": "Use HTTP to talk to a remote server."
-        },
-        {
-          "url": "guide/i18n",
-          "title": "Internationalization (i18n)",
-          "tooltip": "Translate the app's template text into multiple languages."
-        },
-        {
-          "title": "Animations",
-          "tooltip": "Enhance the user experience with animation.",
->>>>>>> 68d4a744
           "children": [
             {
               "url": "guide/animations",
@@ -673,36 +331,25 @@
           ]
         },
         {
-<<<<<<< HEAD
-          "url": "guide/i18n",
-          "title": "国际化（i18n）",
-          "tooltip": "把应用模板中的文本翻译成多种语言。"
-        },
-        {
-          "url": "guide/accessibility",
-          "title": "无障碍（a11y）",
-          "tooltip": "设计能被所有用户访问的应用"
-=======
-          "title": "Schematics",
+          "title": "原理图（Schematics）",
           "tooltip": "Understanding schematics.",
           "children": [
             {
               "url": "guide/schematics",
-              "title": "Schematics Overview",
+              "title": "原理图概览",
               "tooltip": "Extending CLI generation capabilities."
             },
             {
               "url": "guide/schematics-authoring",
-              "title": "Authoring Schematics",
+              "title": "编写原理图",
               "tooltip": "Understand the structure of a schematic."
             },
             {
               "url": "guide/schematics-for-libraries",
-              "title": "Schematics for Libraries",
+              "title": "库中的原理图",
               "tooltip": "Use schematics to integrate your library with the Angular CLI."
             }
           ]
->>>>>>> 68d4a744
         },
         {
           "title": "Service Worker 与 PWA",
@@ -743,29 +390,298 @@
       ]
     },
     {
-      "title": "Best Practices",
+      "title": "最佳实践",
       "tooltip": "Learn how to build robust, scalable applications.",
       "children": [
         {
           "url": "guide/security",
-          "title": "Security",
+          "title": "安全",
           "tooltip": "Developing for content security in Angular applications."
         },
         {
           "url": "guide/accessibility",
-          "title": "Accessibility",
+          "title": "无障碍性",
           "tooltip": "Design apps to be accessible to all users."
         },
         {
-<<<<<<< HEAD
+          "url": "guide/updating",
+          "title": "保持最新",
+          "tooltip": "Information about updating Angular applications and libraries to the latest version."
+        },
+        {
+          "url": "guide/property-binding-best-practices",
+          "title": "属性绑定的最佳实践",
+          "tooltip": "Use property binding efficiently."
+        },
+        {
+          "title": "测试",
+          "tooltip": "Testing your Angular apps.",
+          "children": [
+            {
+              "url": "guide/testing",
+              "title": "测试简介",
+              "tooltip": "Introduction to testing an Angular app."
+            },
+            {
+              "url": "guide/testing-code-coverage",
+              "title": "代码覆盖率",
+              "tooltip": "Determine how much of your code is tested."
+            },
+            {
+              "url": "guide/testing-services",
+              "title": "服务测试",
+              "tooltip": "How to test services."
+            },
+            {
+              "url": "guide/testing-components-basics",
+              "title": "组件测试基础",
+              "tooltip": "The fundamentals of how to test components."
+            },
+            {
+              "url": "guide/testing-components-scenarios",
+              "title": "组件测试用例",
+              "tooltip": "Use cases for testing components."
+            },
+            {
+              "url": "guide/testing-attribute-directives",
+              "title": "属性型指令测试",
+              "tooltip": "How to test attribute directives."
+            },
+            {
+              "url": "guide/testing-pipes",
+              "title": "管道测试",
+              "tooltip": "Writing tests for pipes."
+            },
+            {
+              "url": "guide/test-debugging",
+              "title": "对测试进行调试",
+              "tooltip": "How to debug tests."
+            },
+            {
+              "url": "guide/testing-utility-apis",
+              "title": "测试工具 API",
+              "tooltip": "Features of the Angular testing utilities."
+            }
+          ]
+        },
+        {
+          "title": "开发工作流",
+          "tooltip": "Build, and deployment information.",
+          "children": [
+            {
+              "url": "guide/deployment",
+              "title": "部署应用",
+              "tooltip": "Learn how to deploy your Angular app."
+            },
+            {
+              "title": "预先（AOT）编译器",
+              "tooltip": "Understanding ahead-of-time compilation.",
+              "children": [
+                {
+                  "url": "guide/aot-compiler",
+                  "title": "预先编译",
+                  "tooltip": "Learn why and how to use the Ahead-of-Time (AOT) compiler."
+                },
+                {
+                  "url": "guide/angular-compiler-options",
+                  "title": "Angular 编译器选项",
+                  "tooltip": "Configuring AOT compilation."
+                },
+                {
+                  "url": "guide/aot-metadata-errors",
+                  "title": "AOT 元数据错误",
+                  "tooltip": "Troubleshooting AOT compilation."
+                },
+                {
+                  "url": "guide/template-typecheck",
+                  "title": "模板类型检查",
+                  "tooltip": "Template type-checking in Angular."
+                }
+              ]
+            },
+            {
+              "url": "guide/build",
+              "title": "构建与本地服务器",
+              "tooltip": "Building and serving Angular apps."
+            }
+          ]
+        },
+        {
+          "url": "guide/lightweight-injection-tokens",
+          "title": "给库使用的轻量级注入令牌",
+          "tooltip": "Optimize client app size by designing library services with lightweight injection tokens."
+        }
+      ]
+    },
+    {
+      "title": "Angular 工具",
+      "tooltip": "Tools to help you build your Angular applications.",
+      "children": [
+        {
+          "url": "guide/cli-builder",
+          "title": "CLI 构建器",
+          "tooltip": "Using builders to customize Angular CLI."
+        },
+        {
           "url": "guide/universal",
           "title": "服务端渲染",
-          "tooltip": "使用 Angular Universal 在服务端渲染 HTML。"
+          "tooltip": "Render HTML server-side with Angular Universal."
+        },
+        {
+          "url": "guide/language-service",
+          "title": "语言服务",
+          "tooltip": "Use Angular Language Service to speed up dev time."
+        }
+      ]
+    },
+    {
+      "title": "教程",
+      "tooltip": "End-to-end tutorials for learning Angular concepts and patterns.",
+      "children": [
+        {
+          "title": "教程：英雄之旅",
+          "tooltip": "The Tour of Heroes app is used as a reference point in many Angular examples.",
+          "children": [
+            {
+              "url": "tutorial",
+              "title": "简介",
+              "tooltip": "Introduction to the Tour of Heroes app and tutorial"
+            },
+            {
+              "url": "tutorial/toh-pt0",
+              "title": "创建项目",
+              "tooltip": "Creating the application shell"
+            },
+            {
+              "url": "tutorial/toh-pt1",
+              "title": "1. 英雄编辑器",
+              "tooltip": "Part 1: Build a simple editor"
+            },
+            {
+              "url": "tutorial/toh-pt2",
+              "title": "2. 显示英雄列表",
+              "tooltip": "Part 2: Build a master/detail page with a list of heroes."
+            },
+            {
+              "url": "tutorial/toh-pt3",
+              "title": "3. 创建特性组件",
+              "tooltip": "Part 3: Refactor the master/detail views into separate components."
+            },
+            {
+              "url": "tutorial/toh-pt4",
+              "title": "4. 添加服务",
+              "tooltip": "Part 4: Create a reusable service to manage hero data."
+            },
+            {
+              "url": "tutorial/toh-pt5",
+              "title": "5. 添加应用内导航",
+              "tooltip": "Part 5: Add the Angular router and navigate among the views."
+            },
+            {
+              "url": "tutorial/toh-pt6",
+              "title": "6. 从服务器获取数据",
+              "tooltip": "Part 6: Use HTTP to retrieve and save hero data."
+            }
+          ]
+        },
+        {
+          "title": "路由",
+          "tooltip": "End-to-end tutorials for learning about Angular's router.",
+          "children": [
+            {
+              "url": "guide/router-tutorial",
+              "title": "在单页面应用中使用路由",
+              "tooltip": "A tutorial that covers many patterns associated with Angular routing."
+            },
+            {
+              "url": "guide/router-tutorial-toh",
+              "title": "路由器教程：英雄之旅",
+              "tooltip": "Explore how to use Angular's router. Based on the Tour of Heroes example."
+            }
+          ]
+        },
+        {
+          "url": "guide/forms",
+          "title": "构建模板驱动表单",
+          "tooltip": "Create a template-driven form using directives and Angular template syntax."
+        },
+        {
+          "url": "guide/web-worker",
+          "title": "Web Workers",
+          "tooltip": "Using web workers for background processing."
+        },
+        {
+          "title": "Angular 库",
+          "tooltip": "使用共享库扩展 Angular",
+          "children": [
+            {
+              "url": "guide/libraries",
+              "title": "库概览",
+              "tooltip": "理解如何以及何时使用或创建库"
+            },
+            {
+              "url": "guide/using-libraries",
+              "title": "使用已发布的库",
+              "tooltip": "把已发布的库集成到应用中"
+            },
+            {
+              "url": "guide/creating-libraries",
+              "title": "创建库",
+              "tooltip": "通过创建、发布和使用自定义库来扩展 Angular"
+            }
+          ]
+        }
+      ]
+    },
+    {
+      "title": "发布信息",
+      "tooltip": "Angular 的版本发布实践、更新与升级。",
+      "children": [
+        {
+          "url": "guide/releases",
+          "title": "发布实践",
+          "tooltip": "Angular 的版本、发布、支持、弃用策略及实践。"
+        },
+        {
+          "url": "guide/roadmap",
+          "title": "路线图",
+          "tooltip": "Roadmap of the Angular team."
+        },
+        {
+          "title": "升级到 Angular 11",
+          "tooltip": "Support for updating your application from version 9 to 10.",
+          "children": [
+            {
+              "url": "guide/updating-to-version-11",
+              "title": "概览",
+              "tooltip": "Everything you need to know for updating your application from version 10 to 11."
+            },
+            {
+              "url": "guide/ivy-compatibility",
+              "title": "Ivy 兼容性指南",
+              "tooltip": "Details to help you make sure your application is compatible with Ivy."
+            }
+          ]
+        },
+        {
+          "url": "guide/deprecations",
+          "title": "弃用清单",
+          "tooltip": "弃用的 Angular API 和特性汇总。"
+        },
+        {
+          "url": "guide/ivy",
+          "title": "Angular Ivy",
+          "tooltip": "关于 Angular Ivy 的编译与渲染管道。"
         },
         {
           "title": "从 AngularJS 升级",
           "tooltip": "把 AngularJS 应用增量式的升级到 Angular。",
           "children": [
+            {
+              "url": "guide/upgrade",
+              "title": "升级步骤",
+              "tooltip": "把 AngularJS 应用增量式的升级到 Angular。"
+            },
             {
               "url": "guide/upgrade-setup",
               "title": "搭建升级环境",
@@ -773,11 +689,6 @@
               "hidden": true
             },
             {
-              "url": "guide/upgrade",
-              "title": "升级步骤",
-              "tooltip": "把 AngularJS 应用增量式的升级到 Angular。"
-            },
-            {
               "url": "guide/upgrade-performance",
               "title": "更关注性能的升级方式",
               "tooltip": "用更灵活的方式把 AngularJS 升级到 Angular。"
@@ -788,797 +699,151 @@
               "tooltip": "学习如何把 AngularJS 的概念映射到 Angular 中。"
             }
           ]
-        },
-        {
-          "title": "开发 Angular 库",
-          "tooltip": "使用共享库扩展 Angular",
-          "children": [
-            {
-              "url": "guide/libraries",
-              "title": "库概览",
-              "tooltip": "理解何时以及如何使用和创建库。"
-            },
-            {
-              "url": "guide/using-libraries",
-              "title": "使用已发布的库",
-              "tooltip": "把已发布的库集成进你的应用中。"
-            },
-            {
-              "url": "guide/creating-libraries",
-              "title": "创建库",
-              "tooltip": "通过创建、发布和使用你自己的库来扩展 Angular。"
-            },
-            {
-              "url": "guide/lightweight-injection-tokens",
-              "title": "供库使用的轻量级注入令牌",
-              "tooltip": "使用轻量级注入令牌来设计库中的服务，以优化客户端应用的大小。"
-            }
-          ]
-        },
-        {
-          "title": "原理图（Schematics）",
-          "tooltip": "使用 CLI 原理图进行代码生成。",
-          "children": [
-            {
-              "url": "guide/schematics",
-              "title": "原理图概览",
-              "tooltip": "CLI 如何使用原理图来生成代码。"
-            },
-            {
-              "url": "guide/schematics-authoring",
-              "title": "制作原理图",
-              "tooltip": "理解原理图的结构。"
-            },
-            {
-              "url": "guide/schematics-for-libraries",
-              "title": "库的原理图",
-              "tooltip": "使用原理图来把你的库集成进 Angular CLI 中。"
-            }
-          ]
-        },
-        {
-          "url": "guide/cli-builder",
-          "title": "CLI 构建器",
-          "tooltip": "使用构建器定制 Angular CLI。"
-        }
-      ]
-    },
-    {
-      "title": "开发工作流",
-      "tooltip": "关于构建、测试和部署的信息",
-      "children": [
-        {
-          "title": "AOT 预先编译器",
-          "tooltip": "理解（AOT）预先编译器",
-          "children": [
-            {
-              "url": "guide/aot-compiler",
-              "title": "预先编译",
-              "tooltip": "学习为何以及如何使用预先编译器。"
-            },
-            {
-              "url": "guide/angular-compiler-options",
-              "title": "Angular 编译器选项",
-              "tooltip": "配置 AOT 编译。"
-            },
-            {
-              "url": "guide/aot-metadata-errors",
-              "title": "AOT 元数据错误",
-              "tooltip": "解决 AOT 编译错误。"
-            },
-            {
-              "url": "guide/template-typecheck",
-              "title": "模板类型检查",
-              "tooltip": "Angular 中的模板类型检查。"
-            }
-          ]
-        },
-        {
-          "url": "guide/build",
-          "title": "构建与运行",
-          "tooltip": "构建应用及为应用启动开发服务器。"
-        },
-        {
-          "url": "guide/testing",
-          "title": "测试",
-          "tooltip": "测试 Angular 应用的技巧与实践。"
-        },
-        {
-          "url": "guide/deployment",
-          "title": "发布",
-          "tooltip": "了解如何部署 Angular 应用。"
-        },
-        {
-          "title": "开发工具集成",
-          "tooltip": "与开发环境和工具集成起来",
-          "children": [
-            {
-              "url": "guide/language-service",
-              "title": "语言服务",
-              "tooltip": "使用 Angular 语言服务加速开发。"
-            },
-            {
-              "url": "guide/visual-studio-2015",
-              "title": "Visual Studio 2015",
-              "tooltip": "在 Visual Studio 2015 中使用 Angular。",
-              "hidden": true
-            }
-          ]
-        }
-      ]
-    },
-    {
-      "title": "配置",
-      "tooltip": "工作空间与项目的结构，及其配置。",
-      "children": [
-        {
-          "url": "guide/file-structure",
-          "title": "项目文件结构",
-          "tooltip": "Angular 工作区在文件系统中是怎样的。"
-        },
-        {
-          "url": "guide/workspace-config",
-          "title": "工作区配置",
-          "tooltip": "\"angular.json\" 包含供 CLI 命令使用的工作区和项目默认配置。"
-        },
-        {
-          "url": "guide/npm-packages",
-          "title": "npm 包",
-          "tooltip": "开发期间和运行期间所需的 npm 包的说明。"
-        },
-        {
-          "url": "guide/typescript-configuration",
-          "title": "TypeScript 配置",
-          "tooltip": "给 Angular 开发者的 TypeScript 配置。"
-        },
-        {
-          "url": "guide/browser-support",
-          "title": "浏览器支持",
-          "tooltip": "浏览器支持与腻子脚本指南。"
-        },
-        {
-          "url": "guide/strict-mode",
-          "title": "Strict mode",
-          "tooltip": "Reference documentation for Angular's strict mode."
-        }
-      ]
-    },
-    {
-      "title": "扩展 Angular",
-      "tooltip": "使用库，以及扩展 Angular CLI",
-      "children": [
-        {
-          "title": "Angular 库",
-          "tooltip": "使用共享库扩展 Angular",
-=======
-          "url": "guide/updating",
-          "title": "Keeping Up-to-Date",
-          "tooltip": "Information about updating Angular applications and libraries to the latest version."
-        },
-        {
-          "url": "guide/property-binding-best-practices",
-          "title": "Property Binding Best Practices",
-          "tooltip": "Use property binding efficiently."
-        },
-        {
-          "title": "Testing",
-          "tooltip": "Testing your Angular apps.",
-          "children": [
-            {
-              "url": "guide/testing",
-              "title": "Intro to Testing",
-              "tooltip": "Introduction to testing an Angular app."
-            },
-            {
-              "url": "guide/testing-code-coverage",
-              "title": "Code Coverage",
-              "tooltip": "Determine how much of your code is tested."
-            },
-            {
-              "url": "guide/testing-services",
-              "title": "Testing Services",
-              "tooltip": "How to test services."
-            },
-            {
-              "url": "guide/testing-components-basics",
-              "title": "Basics of Testing Components",
-              "tooltip": "The fundamentals of how to test components."
-            },
-            {
-              "url": "guide/testing-components-scenarios",
-              "title": "Component Testing Scenarios",
-              "tooltip": "Use cases for testing components."
-            },
-            {
-              "url": "guide/testing-attribute-directives",
-              "title": "Testing Attribute Directives",
-              "tooltip": "How to test attribute directives."
-            },
-            {
-              "url": "guide/testing-pipes",
-              "title": "Testing Pipes",
-              "tooltip": "Writing tests for pipes."
-            },
-            {
-              "url": "guide/test-debugging",
-              "title": "Debugging Tests",
-              "tooltip": "How to debug tests."
-            },
-            {
-              "url": "guide/testing-utility-apis",
-              "title": "Testing Utility APIs",
-              "tooltip": "Features of the Angular testing utilities."
-            }
-          ]
-        },
-        {
-          "title": "Dev Workflow",
-          "tooltip": "Build, and deployment information.",
-          "children": [
-            {
-              "url": "guide/deployment",
-              "title": "Deploying applications",
-              "tooltip": "Learn how to deploy your Angular app."
-            },
-            {
-              "title": "AOT Compiler",
-              "tooltip": "Understanding ahead-of-time compilation.",
-              "children": [
-                {
-                  "url": "guide/aot-compiler",
-                  "title": "Ahead-of-Time Compilation",
-                  "tooltip": "Learn why and how to use the Ahead-of-Time (AOT) compiler."
-                },
-                {
-                  "url": "guide/angular-compiler-options",
-                  "title": "Angular Compiler Options",
-                  "tooltip": "Configuring AOT compilation."
-                },
-                {
-                  "url": "guide/aot-metadata-errors",
-                  "title": "AOT Metadata Errors",
-                  "tooltip": "Troubleshooting AOT compilation."
-                },
-                {
-                  "url": "guide/template-typecheck",
-                  "title": "Template Type-checking",
-                  "tooltip": "Template type-checking in Angular."
-                }
-              ]
-            },
-            {
-              "url": "guide/build",
-              "title": "Building & Serving",
-              "tooltip": "Building and serving Angular apps."
-            }
-          ]
-        },
-        {
-          "url": "guide/lightweight-injection-tokens",
-          "title": "Lightweight Injection Tokens for Libraries",
-          "tooltip": "Optimize client app size by designing library services with lightweight injection tokens."
-        }
-      ]
-    },
-    {
-      "title": "Angular Tools",
-      "tooltip": "Tools to help you build your Angular applications.",
-      "children": [
-        {
-          "url": "guide/cli-builder",
-          "title": "CLI Builders",
-          "tooltip": "Using builders to customize Angular CLI."
-        },
-        {
-          "url": "guide/universal",
-          "title": "Server-side Rendering",
-          "tooltip": "Render HTML server-side with Angular Universal."
-        },
-        {
-          "url": "guide/language-service",
-          "title": "Language Service",
-          "tooltip": "Use Angular Language Service to speed up dev time."
-        }
-      ]
-    },
-    {
-      "title": "Tutorials",
-      "tooltip": "End-to-end tutorials for learning Angular concepts and patterns.",
-      "children": [
-        {
-          "title": "Tutorial: Tour of Heroes",
-          "tooltip": "The Tour of Heroes app is used as a reference point in many Angular examples.",
-          "children": [
-            {
-              "url": "tutorial",
-              "title": "Introduction",
-              "tooltip": "Introduction to the Tour of Heroes app and tutorial"
-            },
-            {
-              "url": "tutorial/toh-pt0",
-              "title": "Create a Project",
-              "tooltip": "Creating the application shell"
-            },
-            {
-              "url": "tutorial/toh-pt1",
-              "title": "1. The Hero Editor",
-              "tooltip": "Part 1: Build a simple editor"
-            },
-            {
-              "url": "tutorial/toh-pt2",
-              "title": "2. Display a List",
-              "tooltip": "Part 2: Build a master/detail page with a list of heroes."
-            },
-            {
-              "url": "tutorial/toh-pt3",
-              "title": "3. Create a Feature Component",
-              "tooltip": "Part 3: Refactor the master/detail views into separate components."
-            },
-            {
-              "url": "tutorial/toh-pt4",
-              "title": "4. Add Services",
-              "tooltip": "Part 4: Create a reusable service to manage hero data."
-            },
-            {
-              "url": "tutorial/toh-pt5",
-              "title": "5. Add In-app Navigation",
-              "tooltip": "Part 5: Add the Angular router and navigate among the views."
-            },
-            {
-              "url": "tutorial/toh-pt6",
-              "title": "6. Get Data from a Server",
-              "tooltip": "Part 6: Use HTTP to retrieve and save hero data."
-            }
-          ]
-        },
-        {
-          "title": "Routing",
-          "tooltip": "End-to-end tutorials for learning about Angular's router.",
-          "children": [
-            {
-              "url": "guide/router-tutorial",
-              "title": "Using Angular Routes in a Single-page Application",
-              "tooltip": "A tutorial that covers many patterns associated with Angular routing."
-            },
-            {
-              "url": "guide/router-tutorial-toh",
-              "title": "Router tutorial: tour of heroes",
-              "tooltip": "Explore how to use Angular's router. Based on the Tour of Heroes example."
-            }
-          ]
-        },
-        {
-          "url": "guide/forms",
-          "title": "Building a Template-driven Form",
-          "tooltip": "Create a template-driven form using directives and Angular template syntax."
-        },
-        {
-          "url": "guide/web-worker",
-          "title": "Web Workers",
-          "tooltip": "Using web workers for background processing."
-        },
-        {
-          "title": "Angular Libraries",
-          "tooltip": "Extending Angular with shared libraries.",
->>>>>>> 68d4a744
-          "children": [
-            {
-              "url": "guide/libraries",
-              "title": "库概览",
-              "tooltip": "理解如何以及何时使用或创建库"
-            },
-            {
-              "url": "guide/using-libraries",
-              "title": "使用已发布的库",
-              "tooltip": "把已发布的库集成到应用中"
-            },
-            {
-              "url": "guide/creating-libraries",
-              "title": "创建库",
-              "tooltip": "通过创建、发布和使用自定义库来扩展 Angular"
-            }
-          ]
-<<<<<<< HEAD
-        },
-        {
-          "title": "原理图（Schematic）",
-          "tooltip": "理解原理图",
-          "children": [
-            {
-              "url": "guide/schematics",
-              "title": "原理图概览",
-              "tooltip": "扩展 CLI 的生成能力"
-            },
-            {
-              "url": "guide/schematics-authoring",
-              "title": "创作原理图",
-              "tooltip": "理解原理图的结构"
-            },
-            {
-              "url": "guide/schematics-for-libraries",
-              "title": "库的原理图",
-              "tooltip": "使用原理图把你的库整合进 Angular CLI"
-            }
-          ]
-        },
-        {
-          "url": "guide/cli-builder",
-          "title": "CLI 构建器",
-          "tooltip": "使用构建器定制 Angular CLI"
-        }
-      ]
-    },
-    {
-      "title": "教程",
-      "tooltip": "一个端到端教程，用来学习 Angular 的概念和模式。",
-      "children": [
-        {
-          "url": "guide/router-tutorial",
-          "title": "在单页面应用中使用 Angular 路由",
-          "tooltip": "一个与 Angular 路由有关的、涵盖很多模式的教程。"
-        },
-        {
-          "url": "guide/forms",
-          "title": "构建模板驱动表单",
-          "tooltip": "使用指令和 Angular 模板语法来创建模板驱动表单。"
-=======
->>>>>>> 68d4a744
-        }
-      ]
-    },
-    {
-      "title": "发布信息",
-      "tooltip": "Angular 的版本发布实践、更新与升级。",
-      "children": [
-        {
-<<<<<<< HEAD
-          "url": "guide/updating",
-          "title": "保持最新",
-          "tooltip": "如何把 Angular 应用和库升级到最新版本。"
-        },
-        {
-=======
->>>>>>> 68d4a744
-          "url": "guide/releases",
-          "title": "发布实践",
-          "tooltip": "Angular 的版本、发布、支持、弃用策略及实践。"
-        },
-        {
-<<<<<<< HEAD
-          "title": "升级到 Angular 10",
-          "tooltip": "支持把你的应用从 9 升级到 10。",
-          "children": [
-            {
-              "url": "guide/updating-to-version-10",
-              "title": "概览",
-              "tooltip": "当把应用从 9 升到 10 时你需要知道的一切。"
-            },
-            {
-              "url": "guide/ivy-compatibility",
-              "title": "Ivy 兼容性指南",
-              "tooltip": "确保你的应用和 Ivy 兼容的详细指南。"
-            },
-            {
-              "title": "可选的迁移工作",
-              "tooltip": "升级到 Angular 10 时一些可选的迁移工作。",
-              "children": [
-                {
-                  "url": "guide/migration-module-with-providers",
-                  "title": "缺少 ModuleWithProviders 泛型",
-                  "tooltip": "为任何缺失了泛型的 ModuleWithProviders 添加泛型类型。"
-                },
-                {
-                  "url": "guide/migration-undecorated-classes",
-                  "title": "缺少 @Directive() 装饰器",
-                  "tooltip": "添加缺失的 @Directive()/@Component() 装饰器。"
-                },
-                {
-                  "url": "guide/migration-injectable",
-                  "title": "缺少 @Injectable() 装饰器",
-                  "tooltip": "添加缺失的 @Injectable() 装饰器，补齐不完整的服务提供者定义。"
-                },
-                {
-                  "url": "guide/migration-solution-style-tsconfig",
-                  "title": "解决方案型的 `tsconfig.json`",
-                  "tooltip": "创建解决方案型的 `tsconfig.json`."
-                },
-                {
-                  "url": "guide/migration-update-libraries-tslib",
-                  "title": "`tslib` 直接依赖",
-                  "tooltip": "直接依赖 `tslib` npm 包。"
-                },
-                {
-                  "url": "guide/migration-update-module-and-target-compiler-options",
-                  "title": "`module` 和 `target` 编译器选项",
-                  "tooltip": "修改 `module` 和 `target` 编译器选项。"
-                }
-              ]
-=======
-          "url": "guide/roadmap",
-          "title": "Roadmap",
-          "tooltip": "Roadmap of the Angular team."
-        },
-        {
-          "title": "Updating to Version 11",
-          "tooltip": "Support for updating your application from version 9 to 10.",
-          "children": [
-            {
-              "url": "guide/updating-to-version-11",
-              "title": "Overview",
-              "tooltip": "Everything you need to know for updating your application from version 10 to 11."
-            },
-            {
-              "url": "guide/ivy-compatibility",
-              "title": "Ivy Compatibility Guide",
-              "tooltip": "Details to help you make sure your application is compatible with Ivy."
->>>>>>> 68d4a744
-            }
-          ]
-        },
-        {
-          "url": "guide/deprecations",
-          "title": "弃用清单",
-          "tooltip": "弃用的 Angular API 和特性汇总。"
-        },
-        {
-          "url": "guide/ivy",
-          "title": "Angular Ivy",
-          "tooltip": "关于 Angular Ivy 的编译与渲染管道。"
-        },
-        {
-          "title": "从 AngularJS 升级",
-          "tooltip": "把 AngularJS 应用增量式的升级到 Angular。",
-          "children": [
-            {
-              "url": "guide/upgrade",
-              "title": "升级步骤",
-              "tooltip": "把 AngularJS 应用增量式的升级到 Angular。"
-            },
-            {
-              "url": "guide/upgrade-setup",
-              "title": "搭建升级环境",
-              "tooltip": "把 Angular QuickStart 种子代码作为从 AngularJS 升级的基础。",
-              "hidden": true
-            },
-            {
-              "url": "guide/upgrade-performance",
-              "title": "更关注性能的升级方式",
-              "tooltip": "用更灵活的方式把 AngularJS 升级到 Angular。"
-            },
-            {
-              "url": "guide/ajs-quick-reference",
-              "title": "AngularJS 与 Angular 的概念对照",
-              "tooltip": "学习如何把 AngularJS 的概念映射到 Angular 中。"
-            }
-          ]
-        }
-      ]
-    },
-    {
-<<<<<<< HEAD
-      "title": "Angular 的风格与用法",
-      "tooltip": "Angular 的语法、代码、文档风格汇总。",
-      "children": [
-        {
-          "url": "guide/cheatsheet",
-          "title": "速查表",
-          "tooltip": "关于 Angular 常用编码技术的快速指南。"
-        },
-        {
-          "url": "guide/styleguide",
-          "title": "代码风格指南",
-          "tooltip": "编写 Angular 代码的指南。"
-        },
-        {
-          "url": "guide/docs-style-guide",
-          "title": "文档风格指南",
-          "tooltip": "给文档作者的风格指南。",
-          "hidden": true
-        }
-      ]
-    },
-    {
-      "title": "CLI 命令参考手册",
-      "tooltip": "Angular CLI 命令参考手册。",
-      "children": [
-        {
-          "title": "概览",
-          "tooltip": "CLI 工具介绍、命令、语法",
-          "url": "cli"
-        },
-        {
-          "title": "使用情况分析",
-          "tooltip": "管理员如何从用户那里收集使用情况分析。",
-          "url": "cli/usage-analytics-gathering"
-        }
-      ]
-    },
-    {
-      "title": "API 参考手册",
-      "tooltip": "Angular 中的包、类、接口和其它类型的详情。",
-      "url": "api"
-    },
-    {
-      "title": "-",
-      "tooltip": "分割线",
-      "divider": true
-    },
-    {
-      "title": "互助问答",
-      "tooltip": "github 上的中文互助问答区",
-      "url": "https://github.com/ng-docs/ng-docs.github.io/issues"
-    },
-    {
-      "title": "官方 Material 组件库",
-      "tooltip": "Angular Material 组件库的中文文档",
-      "url": "https://material.angular.cn"
-    },
-    {
-      "title": "ng-zorro 组件库",
-      "tooltip": "Ant Design 的 Angular 实现，服务于企业级后台产品。",
-      "url": "https://ng.ant.design/"
-    },
-    {
-      "title": "华为 DevUI 组件库",
-      "tooltip": "“华为云” 开源的企业级组件库，核心设计思想是：致简、沉浸、灵活",
-      "url": "https://devui.design/"
-    },
-    {
-      "title": "ng-nest 组件库",
-      "tooltip": "基于 Angular 和 Nest 的 Web 应用程序框架，UI 库中涵盖了企业开发中需要的大部分组件，table、form、tree、message、dialog、menu、tabs 等一共 60+ 基础组件",
-      "url": "https://ngnest.com/"
-    },
-    {
-      "title": "ng-zorro mobile 组件库",
-      "tooltip": "Ant Design Mobile 的 Angular 实现，服务于无线产品。",
-      "url": "https://ng.mobile.ant.design/"
-    },
-    {
-      "url": "https://flutter.cn/",
-      "tooltip": "Flutter 中文文档站",
-      "title": "友站：Flutter 中文"
-=======
-      "title": "Reference",
+        }
+      ]
+    },
+    {
+      "title": "参考手册",
       "tooltip": "Reference guides for Angular features and tools.",
       "children": [
         {
-          "title": "Conceptual Reference",
+          "title": "概念参考手册",
           "tooltip": "Reference documentation that explains how Angular features work.",
           "children": [
             {
-              "title": "Angular Concepts",
+              "title": "Angular 概念",
               "tooltip": "Introduction to basic concepts for Angular applications.",
               "children": [
                 {
                   "url": "guide/architecture",
-                  "title": "Intro to Basic Concepts",
+                  "title": "基本概念简介",
                   "tooltip": "Basic building blocks of Angular applications."
                 },
                 {
                   "url": "guide/architecture-modules",
-                  "title": "Intro to Modules",
+                  "title": "模块简介",
                   "tooltip": "About NgModules."
                 },
                 {
                   "url": "guide/architecture-components",
-                  "title": "Intro to Components",
+                  "title": "组件简介",
                   "tooltip": "About Components, Templates, and Views."
                 },
                 {
                   "url": "guide/architecture-services",
-                  "title": "Intro to Services and DI",
+                  "title": "服务与 DI 简介",
                   "tooltip": "About services and dependency injection."
                 },
                 {
                   "url": "guide/architecture-next-steps",
-                  "title": "Next Steps",
+                  "title": "后续步骤",
                   "tooltip": "Beyond the basics."
                 },
                 {
                   "url": "guide/event-binding-concepts",
-                  "title": "How event binding works",
+                  "title": "事件绑定原理",
                   "tooltip": "About event binding."
                 },
                 {
                   "url": "guide/template-reference-variables",
-                  "title": "Template variables",
+                  "title": "模板变量",
                   "tooltip": "Introductory guide to referring to DOM elements within a template."
                 }
               ]
             },
             {
-              "title": "Workspace and project structure",
+              "title": "工作空间与项目的结构",
               "tooltip": "Workspace and project file structure and configuration.",
               "children": [
                 {
                   "url": "guide/file-structure",
-                  "title": "Project File Structure",
+                  "title": "项目文件结构",
                   "tooltip": "How your Angular workspace looks on your filesystem."
                 },
                 {
                   "url": "guide/workspace-config",
-                  "title": "Workspace Configuration",
+                  "title": "工作空间配置",
                   "tooltip": "The \"angular.json\" file contains workspace and project configuration defaults for Angular CLI commands."
                 },
                 {
                   "url": "guide/npm-packages",
-                  "title": "npm Dependencies",
+                  "title": "npm 依赖",
                   "tooltip": "Description of npm packages required at development time and at runtime."
                 },
                 {
                   "url": "guide/typescript-configuration",
-                  "title": "TypeScript Configuration",
+                  "title": "TypeScript 配置",
                   "tooltip": "TypeScript configuration for Angular developers."
                 },
                 {
                   "url": "guide/browser-support",
-                  "title": "Browser Support",
+                  "title": "浏览器支持",
                   "tooltip": "Browser support and polyfills guide."
                 },
                 {
                   "url": "guide/strict-mode",
-                  "title": "Strict mode",
+                  "title": "严格模式",
                   "tooltip": "Reference documentation for Angular's strict mode."
                 }
               ]
             },
             {
-              "title": "NgModules",
+              "title": "Angular 模块",
               "tooltip": "NgModules.",
               "children": [
                 {
                   "url": "guide/ngmodules",
-                  "title": "NgModules Introduction",
+                  "title": "简介",
                   "tooltip": "Use NgModules to make your apps efficient."
                 },
                 {
                   "url": "guide/ngmodule-vs-jsmodule",
-                  "title": "JS Modules vs NgModules",
+                  "title": "JS 模块 vs Angular 模块",
                   "tooltip": "Differentiate between JavaScript modules and NgModules."
                 },
                 {
                   "url": "guide/bootstrapping",
-                  "title": "Launching Apps with a Root Module",
+                  "title": "通过根模块启动应用",
                   "tooltip": "Tell Angular how to construct and bootstrap the app in the root \"AppModule\"."
                 },
                 {
                   "url": "guide/frequent-ngmodules",
-                  "title": "Frequently Used NgModules",
+                  "title": "常用 Angular 模块",
                   "tooltip": "Introduction to the most frequently used NgModules."
                 },
                 {
                   "url": "guide/module-types",
-                  "title": "Types of Feature Modules",
+                  "title": "特性模块的类型",
                   "tooltip": "Description of the different types of feature modules."
                 },
                 {
                   "url": "guide/entry-components",
-                  "title": "Entry Components",
+                  "title": "入口组件",
                   "tooltip": "All about entry components in Angular."
                 },
                 {
                   "url": "guide/feature-modules",
-                  "title": "Feature Modules",
+                  "title": "特性模块",
                   "tooltip": "Create feature modules to organize your code."
                 },
                 {
                   "url": "guide/providers",
-                  "title": "Providing Dependencies",
+                  "title": "提供依赖",
                   "tooltip": "Providing dependencies to NgModules."
                 },
                 {
                   "url": "guide/singleton-services",
-                  "title": "Singleton Services",
+                  "title": "单例服务",
                   "tooltip": "Creating singleton services."
                 },
                 {
                   "url": "guide/lazy-loading-ngmodules",
-                  "title": "Lazy Loading Feature Modules",
+                  "title": "惰性加载特性模块",
                   "tooltip": "Lazy load modules to speed up your apps."
                 },
                 {
                   "url": "guide/sharing-ngmodules",
-                  "title": "Sharing NgModules",
+                  "title": "共享 Angular 模块",
                   "tooltip": "Share NgModules to streamline your apps."
                 },
                 {
@@ -1588,7 +853,7 @@
                 },
                 {
                   "url": "guide/ngmodule-faq",
-                  "title": "NgModule FAQs",
+                  "title": "NgModule 常见问题",
                   "tooltip": "Answers to frequently asked questions about NgModules."
                 }
               ]
@@ -1599,43 +864,43 @@
               "children": [
                 {
                   "url": "guide/observables",
-                  "title": "Observables Overview",
+                  "title": "简介",
                   "tooltip": "Using observables to pass values synchronously or asynchronously."
                 },
                 {
                   "url": "guide/rx-library",
-                  "title": "The RxJS Library",
+                  "title": "RxJS 库",
                   "tooltip": "A library for reactive programming using observables to compose asynchronous or callback-based code."
                 },
                 {
                   "url": "guide/observables-in-angular",
-                  "title": "Observables in Angular",
+                  "title": "Angular 中的 Observables",
                   "tooltip": "How Angular subsystems use and expect observables."
                 },
                 {
                   "url": "guide/practical-observable-usage",
-                  "title": "Practical Usage",
+                  "title": "实际运用",
                   "tooltip": "Domains in which observables are particularly useful."
                 },
                 {
                   "url": "guide/comparing-observables",
-                  "title": "Compare to Other Techniques",
+                  "title": "与其它技术的比较",
                   "tooltip": "How observables compare to promises and other message passing techniques."
                 }
               ]
             },
             {
-              "title": "Dependency injection",
+              "title": "依赖注入",
               "tooltip": "Using dependency injection in Angular.",
               "children": [
                 {
                   "url": "guide/hierarchical-dependency-injection",
-                  "title": "Hierarchical Injectors",
+                  "title": "多级依赖注入",
                   "tooltip": "An injector tree parallels the component tree and supports nested dependencies."
                 },
                 {
                   "url": "guide/dependency-injection-in-action",
-                  "title": "DI in Action",
+                  "title": "DI 实战",
                   "tooltip": "Techniques for dependency injection."
                 }
               ]
@@ -1643,59 +908,58 @@
           ]
         },
         {
-          "title": "CLI Command Reference",
+          "title": "CLI 命令参考手册",
           "tooltip": "Angular CLI command reference.",
           "children": [
             {
-              "title": "Overview",
+              "title": "概览",
               "tooltip": "An introduction to the CLI tool, commands, and syntax.",
               "url": "cli"
             },
             {
-              "title": "Usage Analytics",
+              "title": "使用情况分析",
               "tooltip": "For administrators, guide to gathering usage analytics from your users.",
               "url": "cli/usage-analytics-gathering"
             }
           ]
         },
         {
-          "title": "API Reference",
+          "title": "API 参考手册",
           "tooltip": "Details of the Angular packages, classes, interfaces, and other types.",
           "url": "api"
         },
         {
-          "title": "Example applications",
+          "title": "范例应用",
           "tooltip": "List of all of the example applications in the Angular documentation.",
           "url": "guide/example-apps-list"
         },
         {
           "url": "guide/glossary",
-          "title": "Angular Glossary",
+          "title": "Angular 词汇表",
           "tooltip": "Brief definitions of the most important words in the Angular vocabulary."
         },
         {
-          "title": "Angular Style and Usage",
+          "title": "Angular 风格与用法",
           "tooltip": "Summaries of Angular syntax, coding, and doc styles.",
           "children": [
             {
               "url": "guide/cheatsheet",
-              "title": "Quick Reference",
+              "title": "速查表",
               "tooltip": "A quick guide to common Angular coding techniques."
             },
             {
               "url": "guide/styleguide",
-              "title": "Coding Style Guide",
+              "title": "代码风格指南",
               "tooltip": "Guidelines for writing Angular code."
             },
             {
               "url": "guide/docs-style-guide",
-              "title": "Documentation Style Guide",
+              "title": "文档风格指南",
               "tooltip": "Style guide for documentation authors."
             }
           ]
         }
       ]
->>>>>>> 68d4a744
     }
   ],
   "Footer": [
@@ -1739,7 +1003,7 @@
         },
         {
           "url": "https://discord.gg/angular",
-          "title": "Join Discord",
+          "title": "加入 Discord",
           "tooltip": "Join the discussions at Angular Community Discord server."
         },
         {
@@ -1768,15 +1032,9 @@
           "tooltip": "Angular events around the world."
         },
         {
-<<<<<<< HEAD
-          "url": "http://www.meetup.com/topics/angularjs/",
+          "url": "https://www.meetup.com/topics/angularjs/",
           "title": "聚会",
           "tooltip": "参加聚会，向别的开发人员学习"
-=======
-          "url": "https://www.meetup.com/topics/angularjs/",
-          "title": "Meetups",
-          "tooltip": "Attend a meetup and learn from fellow developers."
->>>>>>> 68d4a744
         },
         {
           "url": "https://twitter.com/angular",
@@ -1799,17 +1057,12 @@
       "title": "多语言",
       "children": [
         {
-<<<<<<< HEAD
+          "title": "Español",
+          "url": "http://docs.angular.lat/"
+        },
+        {
           "title": "English Version",
           "url": "https://angular.io/"
-=======
-          "title": "Español",
-          "url": "http://docs.angular.lat/"
-        },
-        {
-          "title": "简体中文版",
-          "url": "https://angular.cn/"
->>>>>>> 68d4a744
         },
         {
           "title": "正體中文版",
