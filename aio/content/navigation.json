--- conflicted
+++ resolved
@@ -2,59 +2,43 @@
   "TopBar": [
     {
       "url": "features",
-      "titleCn": "特性",
       "title": "Features"
     },
     {
       "url": "docs",
-      "titleCn": "文档",
       "title": "Docs"
     },
     {
       "url": "resources",
-      "titleCn": "资源",
       "title": "Resources"
     },
     {
       "url": "events",
-      "titleCn": "活动",
       "title": "Events"
     },
     {
-      "url": "https://blog.ralph.wang",
-      "title": "译者博客",
-      "external": true,
-      "tooltip": "译者汪志成的博客，包括翻译文章和原创文章"
-    },
-    {
-      "url": "translations/cn/home",
-      "titleCn": "关于中文版",
-      "title": "关于中文版"
+      "url": "https://blog.angular.io/",
+      "title": "Blog"
     }
   ],
   "TopBarNarrow": [
     {
-      "titleCn": "关于 Angular",
       "title": "About Angular",
       "children": [
         {
           "url": "features",
-          "titleCn": "特性",
           "title": "Features"
         },
         {
           "url": "resources",
-          "titleCn": "资源",
           "title": "Resources"
         },
         {
           "url": "events",
-          "titleCn": "活动",
           "title": "Events"
         },
         {
           "url": "https://blog.angular.io/",
-          "titleCn": "博客",
           "title": "Blog"
         }
       ]
@@ -63,165 +47,119 @@
   "SideNav": [
     {
       "url": "docs",
-      "titleCn": "介绍",
       "title": "Introduction",
-      "tooltipCn": "欢迎使用 Angular 文档集。",
       "tooltip": "Welcome to the Angular documentation set.",
       "hidden": false
     },
     {
-      "titleCn": "快速上手",
       "title": "Getting Started",
-      "tooltipCn": "设置你的环境并学习基本概念",
       "tooltip": "Set up your environment and learn basic concepts",
       "children": [
         {
           "url": "guide/what-is-angular",
-          "titleCn": "什么是 Angular？",
           "title": "What is Angular?",
-          "tooltipCn": "Angular 平台的简要描述。",
           "tooltip": "A brief description of the Angular platform."
         },
         {
-          "titleCn": "试一试",
           "title": "Try it",
-          "tooltipCn": "检查和使用现成的示例应用，无需设置。",
           "tooltip": "Examine and work with a ready-made sample app, with no setup.",
           "children": [
             {
               "url": "start",
-              "titleCn": "快速上手",
               "title": "Getting started",
-              "tooltipCn": "看看 Angular 的组件模型、模板语法和组件通信。",
               "tooltip": "Take a look at Angular's component model, template syntax, and component communication."
             },
             {
               "url": "start/start-routing",
-              "titleCn": "添加导航",
               "title": "Adding navigation",
-              "tooltipCn": "使用浏览器的 URL 在不同的页面视图之间导航。",
               "tooltip": "Navigate among different page views using the browser's URL."
             },
             {
               "url": "start/start-data",
-              "titleCn": "管理数据",
               "title": "Managing Data",
-              "tooltipCn": "通过 HTTP 使用服务和访问外部数据。",
               "tooltip": "Use services and access external data via HTTP."
             },
             {
               "url": "start/start-forms",
-              "titleCn": "使用表单进行用户输入",
               "title": "Using Forms for User Input",
-              "tooltipCn": "了解如何使用表单从用户那里获取和管理数据。",
               "tooltip": "Learn about fetching and managing data from users with forms."
             },
             {
               "url": "start/start-deployment",
-              "titleCn": "部署应用",
               "title": "Deploying an application",
-              "tooltipCn": "转向本地开发，或将你的应用部署到 Firebase 或你自己的服务器。",
               "tooltip": "Move to local development, or deploy your application to Firebase or your own server."
             }
           ]
         },
         {
           "url": "guide/setup-local",
-          "titleCn": "搭建环境",
           "title": "Setup",
-          "tooltipCn": "使用 Angular CLI 搭建本地开发环境。",
           "tooltip": "Setting up for local development with the Angular CLI."
         }
       ]
     },
     {
-      "titleCn": "理解 Angular",
       "title": "Understanding Angular",
-      "tooltipCn": "学习成为熟练 Angular 开发人员的必备概念。",
       "tooltip": "Learn the essential concepts to become a proficient Angular developer.",
       "children": [
         {
-          "titleCn": "概览",
           "title": "Overview",
           "url": "guide/understanding-angular-overview",
-          "tooltipCn": "学习 Angular 应用中最常用的部分。",
           "tooltip": "Learn about the most common parts of an Angular application."
         },
         {
-          "titleCn": "组件",
           "title": "Components",
-          "tooltipCn": "使用数据绑定构建动态视图",
           "tooltip": "Learn more about how to use data binding to build dynamic views",
           "children": [
             {
               "url": "guide/component-overview",
-              "titleCn": "概览",
               "title": "Overview",
-              "tooltipCn": "如何创建 Angular 组件的概述。",
               "tooltip": "Overview of how to create Angular components."
             },
             {
               "url": "guide/lifecycle-hooks",
-              "titleCn": "组件生命周期",
               "title": "Component Lifecycle",
-              "tooltipCn": "Angular 在创建、更改和销毁指令和组件时调用的一些生命周期钩子方法。",
               "tooltip": "Angular calls lifecycle hook methods on directives and components as it creates, changes, and destroys them."
             },
             {
               "url": "guide/view-encapsulation",
-              "titleCn": "视图封装",
               "title": "View Encapsulation",
-              "tooltipCn": "描述如何将组件 CSS 样式封装到组件的视图中。",
               "tooltip": "Describes how component CSS styles are encapsulated into a component's view."
             },
             {
               "url": "guide/component-interaction",
-              "titleCn": "组件交互",
               "title": "Component Interaction",
-              "tooltipCn": "在不同的指令和组件之间共享信息。",
               "tooltip": "Share information between different directives and components."
             },
             {
               "url": "guide/component-styles",
-              "titleCn": "组件样式",
               "title": "Component Styles",
-              "tooltipCn": "添加专属于某个组件的 CSS 样式。",
               "tooltip": "Add CSS styles that are specific to a component."
             },
             {
               "url": "guide/inputs-outputs",
-              "titleCn": "在父子组件、指令之间共享数据",
               "title": "Sharing data between child and parent directives and components",
-              "tooltipCn": "在父子组件、指令之间共享数据的介绍性指南。",
               "tooltip": "Introductory guide to sharing data between parent and child directives or components."
             },
             {
               "url": "guide/content-projection",
-              "titleCn": "内容投影",
               "title": "Content Projection",
-              "tooltipCn": "了解如何使用 Angular 的内容投影特性创建可复用组件。",
               "tooltip": "Learn how to create reusable components using Angular's content projection feature."
             },
             {
               "url": "guide/dynamic-component-loader",
-              "titleCn": "动态组件",
               "title": "Dynamic Components",
-              "tooltipCn": "动态加载组件。",
               "tooltip": "Load components dynamically."
             },
             {
               "url": "guide/elements",
-              "titleCn": "Angular 元素",
               "title": "Angular Elements",
-              "tooltipCn": "将组件转换为自定义元素。",
               "tooltip": "Convert components to Custom Elements."
             }
           ]
         },
         {
-          "titleCn": "模板",
           "title": "Templates",
-          "tooltipCn": "在模板中用于绑定、表达式和指令的语法。",
           "tooltip": "Syntax to use in templates for binding, expressions, and directives.",
           "children": [
             {
@@ -231,61 +169,20 @@
             },
             {
               "url": "guide/template-syntax",
-              "titleCn": "介绍",
               "title": "Introduction",
-              "tooltipCn": "模板编写简介，如何借助数据绑定机制来显示数据、消费用户事件",
               "tooltip": "Introduction to writing templates that display data and consume user events with the help of data binding."
             },
             {
               "url": "guide/interpolation",
-              "titleCn": "文本插值",
               "title": "Text interpolation",
-              "tooltipCn": "HTML 中插值和表达式的介绍。",
               "tooltip": "An introduction to interpolation and expressions in HTML."
             },
             {
               "url": "guide/template-statements",
-              "titleCn": "模板语句",
               "title": "Template statements",
-              "tooltipCn": "模板中的语句简介，包括响应组件、指令或元素发出的事件",
               "tooltip": "Introductory guide to statements in templates that respond to events that components, directives, or elements raise."
             },
             {
-<<<<<<< HEAD
-              "url": "guide/pipes",
-              "titleCn": "管道",
-              "title": "Pipes",
-              "tooltipCn": "管道可以在模板中转换显示的内容",
-              "tooltip": "Pipes transform displayed values within a template."
-            },
-            {
-              "url": "guide/property-binding",
-              "titleCn": "属性绑定",
-              "title": "Property binding",
-              "tooltipCn": "设置元素或输入属性的介绍指南。",
-              "tooltip": "Introductory guide to setting element or input properties."
-            },
-            {
-              "url": "guide/attribute-binding",
-              "titleCn": "属性（Attribute）、类、样式绑定",
-              "title": "Attribute, class, and style bindings",
-              "tooltipCn": "介绍如何设置 HTML 属性（Attribute）的值",
-              "tooltip": "Introductory guide to setting the value of HTML attributes."
-            },
-            {
-              "url": "guide/event-binding",
-              "titleCn": "事件绑定",
-              "title": "Event binding",
-              "tooltipCn": "监听用户交互的介绍性指南。",
-              "tooltip": "Introductory guide to listening for user interaction."
-            },
-            {
-              "url": "guide/two-way-binding",
-              "titleCn": "双向绑定",
-              "title": "Two-way binding",
-              "tooltipCn": "在类和模板之间共享数据的介绍性指南。",
-              "tooltip": "Introductory guide to sharing data between a class and a template."
-=======
               "title": "Binding",
               "tooltip": "A binding connects a template and a component.",
               "children": [
@@ -341,71 +238,52 @@
                   "tooltip": "Learn how to use a pipe transform data."
                 }
               ]
->>>>>>> f25ac4ae
             },
             {
               "url": "guide/template-reference-variables",
-              "titleCn": "模板引用变量",
               "title": "Template reference variables",
-              "tooltipCn": "在模板中引用 DOM 元素的介绍性指南。",
               "tooltip": "Introductory guide to referring to DOM elements within a template."
             },
             {
               "url": "guide/svg-in-templates",
-              "titleCn": "SVG 作为模板",
               "title": "SVG as templates",
-              "tooltipCn": "了解如何使用 SVG 作为 Angular 应用的模板。",
               "tooltip": "Learn how to use SVGs as templates for Angular applications."
             }
           ]
         },
         {
-          "titleCn": "指令",
           "title": "Directives",
-          "tooltipCn": "使用指令控制元素的行为和页面的布局。",
           "tooltip": "Control the behavior of elements and the layout of your pages with directives.",
           "children": [
             {
               "url": "guide/built-in-directives",
-              "titleCn": "内置指令",
               "title": "Built-in directives",
-              "tooltipCn": "一些最流行的内置指令的介绍指南。",
               "tooltip": "Introductory guide to some of the most popular built-in directives."
             },
             {
               "url": "guide/attribute-directives",
-              "titleCn": "属性型指令",
               "title": "Attribute Directives",
-              "tooltipCn": "属性型指令将行为附加到元素。",
               "tooltip": "Attribute directives attach behavior to elements."
             },
             {
               "url": "guide/structural-directives",
-              "titleCn": "结构型指令",
               "title": "Structural Directives",
-              "tooltipCn": "结构型指令操纵页面的布局。",
               "tooltip": "Structural directives manipulate the layout of the page."
             }
           ]
         },
         {
-          "titleCn": "依赖注入",
           "title": "Dependency Injection",
-          "tooltipCn": "依赖注入：创建并注入各种服务。",
           "tooltip": "Dependency Injection: creating and injecting services",
           "children": [
             {
               "url": "guide/dependency-injection",
-              "titleCn": "Angular 依赖注入",
               "title": "Angular Dependency Injection",
-              "tooltipCn": "Angular 的依赖注入系统能够为 Angular 创建的类创建并交付它们所依赖的服务。",
               "tooltip": "Angular's dependency injection system creates and delivers dependent services to Angular-created classes."
             },
             {
               "url": "guide/dependency-injection-providers",
-              "titleCn": "DI 提供者",
               "title": "DI Providers",
-              "tooltipCn": "关于不同类型的提供者的更多信息。",
               "tooltip": "More about the different kinds of providers."
             }
           ]
@@ -413,22 +291,15 @@
       ]
     },
     {
-      "titleCn": "开发指南",
       "title": "Developer guides",
-      "tooltipCn": "了解有关如何使用 Angular 构建应用的更多信息。",
       "tooltip": "Learn more about how to use Angular to build your applications.",
       "children": [
         {
           "url": "guide/developer-guide-overview",
-          "titleCn": "概览",
           "title": "Overview",
-          "tooltipCn": "用于构建 Angular 应用的开发指南列表。",
           "tooltip": "A list of developer guides for building Angular applications."
         },
         {
-<<<<<<< HEAD
-          "titleCn": "路由与导航",
-=======
           "title": "Change detection",
           "tooltip": "Learn how Angular updates the view based on data changes and how to keep your application fast",
           "children": [
@@ -455,73 +326,53 @@
           ]
         },
         {
->>>>>>> f25ac4ae
           "title": "Routing and Navigation",
-          "tooltipCn": "学习如何使用 Angular 路由器在多个视图之间建立应用内导航。",
           "tooltip": "Learn how to use Angular Router to build in-app navigation between views.",
           "children": [
             {
               "url": "guide/routing-overview",
-              "titleCn": "概览",
               "title": "Overview",
-              "tooltipCn": "介绍 Angular 路由器，并列出一些主题，教你如何将路由器添加到应用。",
               "tooltip": "Introduces the Angular Router and lists topics that teach you how to add the router to your applications."
             },
             {
               "url": "guide/router",
-              "titleCn": "常见路由任务",
               "title": "Common routing tasks",
-              "tooltipCn": "与 Angular 路由相关的许多常见任务的基于任务的内容，例如定义路由、设置通配符路由和重定向。",
               "tooltip": "Task-based content on many of the common tasks associated with Angular routing, such as defining routs, setting up wildcard routes, and redirects."
             },
             {
               "url": "guide/router-tutorial",
-              "titleCn": "教程：在单页面应用中导航",
               "title": "Tutorial: Routing in Single-page Applications",
-              "tooltipCn": "涵盖与 Angular 路由有关的许多模式的教程。",
               "tooltip": "A tutorial that covers many patterns associated with Angular routing."
             },
             {
               "url": "guide/routing-with-urlmatcher",
-              "titleCn": "教程：创建自定义路由匹配器",
               "title": "Tutorial: Creating custom route matches",
-              "tooltipCn": "了解如何使用 Angular 路由器创建自定义 URL 匹配器。",
               "tooltip": "Learn how to create a custom URL matcher with the Angular router."
             },
             {
               "url": "guide/router-tutorial-toh",
-              "titleCn": "教程：为英雄之旅添加路由支持",
               "title": "Tutorial: Adding routing to Tour of Heroes",
-              "tooltipCn": "探索如何使用 Angular 的路由器。基于英雄之旅示例。",
               "tooltip": "Explore how to use Angular's router. Based on the Tour of Heroes example."
             },
             {
               "url": "guide/router-reference",
-              "titleCn": "路由器参考手册",
               "title": "Router reference",
-              "tooltipCn": "重点介绍一些核心路由器 API 概念。",
               "tooltip": "Describes highlight some core router API concepts."
             }
           ]
         },
         {
-          "titleCn": "表单",
           "title": "Forms",
-          "tooltipCn": "表单创造了一种统一、有效且引人注目的数据输入体验。",
           "tooltip": "Forms creates a cohesive, effective, and compelling data entry experience.",
           "children": [
             {
               "url": "guide/forms-overview",
-              "titleCn": "介绍",
               "title": "Introduction",
-              "tooltipCn": "Angular 表单会协调一组数据绑定的用户控件、跟踪更改、验证输入并显示错误。",
               "tooltip": "An Angular form coordinates a set of data-bound user controls, tracks changes, validates input, and presents errors."
             },
             {
               "url": "guide/reactive-forms",
-              "titleCn": "响应式表单",
               "title": "Reactive Forms",
-              "tooltipCn": "使用 FormBuilder、表单组和数组创建响应式表单。",
               "tooltip": "Create a reactive form using FormBuilder, groups, and arrays."
             },
             {
@@ -531,219 +382,154 @@
             },
             {
               "url": "guide/form-validation",
-              "titleCn": "验证表单输入",
               "title": "Validate form input",
-              "tooltipCn": "验证用户的表单输入。",
               "tooltip": "Validate user's form entries."
             },
             {
               "url": "guide/dynamic-form",
-              "titleCn": "构建动态表单",
               "title": "Building Dynamic Forms",
-              "tooltipCn": "使用 FormGroup 创建动态表单模板。",
               "tooltip": "Create dynamic form templates using FormGroup."
             }
           ]
         },
         {
           "url": "guide/http",
-          "titleCn": "HTTP 客户端",
           "title": "HTTP Client",
-          "tooltipCn": "使用 HTTP 与远程服务器通信。",
           "tooltip": "Use HTTP to talk to a remote server."
         },
         {
-          "titleCn": "测试",
           "title": "Testing",
-          "tooltipCn": "测试你的 Angular 应用。",
           "tooltip": "Testing your Angular apps.",
           "children": [
             {
               "url": "guide/testing",
-              "titleCn": "测试介绍",
               "title": "Intro to Testing",
-              "tooltipCn": "Angular 应用测试简介。",
               "tooltip": "Introduction to testing an Angular app."
             },
             {
               "url": "guide/testing-code-coverage",
-              "titleCn": "代码覆盖率",
               "title": "Code Coverage",
-              "tooltipCn": "确定测试了多少代码。",
               "tooltip": "Determine how much of your code is tested."
             },
             {
               "url": "guide/testing-services",
-              "titleCn": "测试服务",
               "title": "Testing Services",
-              "tooltipCn": "如何测试服务。",
               "tooltip": "How to test services."
             },
             {
               "url": "guide/testing-components-basics",
-              "titleCn": "测试组件的基础知识",
               "title": "Basics of Testing Components",
-              "tooltipCn": "如何测试组件的基础知识。",
               "tooltip": "The fundamentals of how to test components."
             },
             {
               "url": "guide/testing-components-scenarios",
-              "titleCn": "组件测试场景",
               "title": "Component Testing Scenarios",
-              "tooltipCn": "用于测试组件的用例。",
               "tooltip": "Use cases for testing components."
             },
             {
               "url": "guide/testing-attribute-directives",
-              "titleCn": "测试属性型指令",
               "title": "Testing Attribute Directives",
-              "tooltipCn": "如何测试属性型指令。",
               "tooltip": "How to test attribute directives."
             },
             {
               "url": "guide/testing-pipes",
-              "titleCn": "测试管道",
               "title": "Testing Pipes",
-              "tooltipCn": "为管道编写测试。",
               "tooltip": "Writing tests for pipes."
             },
             {
               "url": "guide/test-debugging",
-              "titleCn": "调试测试代码",
               "title": "Debugging Tests",
-              "tooltipCn": "如何调试测试代码。",
               "tooltip": "How to debug tests."
             },
             {
               "url": "guide/testing-utility-apis",
-              "titleCn": "测试工具 API",
               "title": "Testing Utility APIs",
-              "tooltipCn": "各种 Angular 测试实用工具的特性。",
               "tooltip": "Features of the Angular testing utilities."
             }
           ]
         },
         {
-          "titleCn": "国际化",
           "title": "Internationalization",
-          "tooltipCn": "将你的应用文本翻译成多种语言",
           "tooltip": "Translate the text of your application text into multiple languages",
           "children": [
             {
               "url": "guide/i18n-overview",
-              "titleCn": "概览",
               "title": "Overview",
-              "tooltipCn": "介绍 Angular 国际化并列出教你如何本地化应用的主题",
               "tooltip": "Introduces the Angular internationalization and lists topics that teach you how to localize your applications"
             },
             {
-              "titleCn": "常见的国际化任务",
               "title": "Common internationalization tasks",
-              "tooltipCn": "与 Angular 国际化相关的许多常见任务的基于任务的内容，例如添加语言环境包和格式化语言环境的数据",
               "tooltip": "Task-based content on many of the common tasks associated with Angular internationalization, such as adding the locale package and formatting data for a locale",
               "children": [
                 {
                   "url": "guide/i18n-common-overview",
-                  "titleCn": "常见的国际化任务",
                   "title": "Overview",
-                  "tooltipCn": "介绍",
                   "tooltip": "Introduces the common Angular internationalization tasks and lists topics that teach you how to localize your applications"
                 },
                 {
                   "url": "guide/i18n-common-add-package",
-                  "titleCn": "添加本地化包",
                   "title": "Add the localize package",
-                  "tooltipCn": "添加 Angular 本地化包",
                   "tooltip": "Add the Angular localize package"
                 },
                 {
                   "url": "guide/i18n-common-locale-id",
-                  "titleCn": "通过 ID 引用语言环境",
                   "title": "Refer to locales by ID",
-                  "tooltipCn": "使用语言环境 ID 进行引用",
                   "tooltip": "Reference using locale IDs"
                 },
                 {
                   "url": "guide/i18n-common-format-data-locale",
-                  "titleCn": "根据语言环境格式化数据",
                   "title": "Format data based on locale",
-                  "tooltipCn": "根据语言环境格式化数据",
                   "tooltip": "Format data based on locale"
                 },
                 {
                   "url": "guide/i18n-common-prepare",
-<<<<<<< HEAD
-                  "titleCn": "准备翻译模板",
-                  "title": "Prepare templates for translations",
-                  "tooltipCn": "准备翻译内容",
-                  "tooltip": "Prepare content for translation"
-=======
                   "title": "Prepare component for translation",
                   "tooltip": "Prepare component for translation"
->>>>>>> f25ac4ae
                 },
                 {
                   "url": "guide/i18n-common-translation-files",
-                  "titleCn": "处理翻译文件",
                   "title": "Work with translation files",
-                  "tooltipCn": "处理翻译文件",
                   "tooltip": "Work with translation files"
                 },
                 {
                   "url": "guide/i18n-common-merge",
-                  "titleCn": "将翻译合并到应用中",
                   "title": "Merge translations into the app",
-                  "tooltipCn": "将翻译合并到你的应用中",
                   "tooltip": "Merge translations into your app"
                 },
                 {
                   "url": "guide/i18n-common-deploy",
-                  "titleCn": "部署多个语言环境",
                   "title": "Deploy multiple locales",
-                  "tooltipCn": "为你的应用部署多个语言环境",
                   "tooltip": "Deploy multiple locale for your app"
                 }
               ]
             },
             {
               "url": "guide/i18n-example",
-              "titleCn": "Angular 应用示例",
               "title": "Example Angular application",
-              "tooltipCn": "已翻译的 Angular 应用示例",
               "tooltip": "Example of a translated Angular application"
             },
             {
-              "titleCn": "可选的国际化实践",
               "title": "Optional internationalization practices",
-              "tooltipCn": "一些按任务组织的内容，讲解许多与 Angular 国际化相关的可选实践",
               "tooltip": "Task-based content on many of the optional pratices associated with Angular internationalization",
               "children": [
                 {
                   "url": "guide/i18n-optional-overview",
-                  "titleCn": "可选的国际化实践",
                   "title": "Overview",
-                  "tooltipCn": "介绍可选的 Angular 国际化任务，以及能帮你手动配置本地化设置的主题列表。",
                   "tooltip": "Introduces the optional Angular internationalization tasks and lists topics that teach you how to manually configure localization settings for your applications"
                 },
                 {
                   "url": "guide/i18n-optional-manual-runtime-locale",
-                  "titleCn": "手动设置运行时语言环境",
                   "title": "Set the runtime locale manually",
-                  "tooltipCn": "手动设置运行时语言环境",
                   "tooltip": "Set the runtime locale manually"
                 },
                 {
                   "url": "guide/i18n-optional-import-global-variants",
-                  "titleCn": "导入语言环境数据的全局变量",
                   "title": "Import global variants of the locale data",
-                  "tooltipCn": "导入语言环境数据的全局变量",
                   "tooltip": "Import global variants of the locale data"
                 },
                 {
                   "url": "guide/i18n-optional-manage-marked-text",
-                  "titleCn": "使用自定义 ID 管理标记文本",
                   "title": "Manage marked text with custom IDs",
-                  "tooltipCn": "使用自定义 ID 管理标记文本",
                   "tooltip": "Manage marked text with custom IDs"
                 }
               ]
@@ -751,288 +537,208 @@
           ]
         },
         {
-          "titleCn": "动画",
           "title": "Animations",
-          "tooltipCn": "通过动画增强用户体验。",
           "tooltip": "Enhance the user experience with animation.",
           "children": [
             {
               "url": "guide/animations",
-              "titleCn": "介绍",
               "title": "Introduction",
-              "tooltipCn": "Angular 动画的基础技术。",
               "tooltip": "Basic techniques in Angular animations."
             },
             {
               "url": "guide/transition-and-triggers",
-              "titleCn": "转场与触发器",
               "title": "Transition and Triggers",
-              "tooltipCn": "转场与触发器的高级技术。",
               "tooltip": "Advanced techniques in transition and triggers."
             },
             {
               "url": "guide/complex-animation-sequences",
-              "titleCn": "复杂序列",
               "title": "Complex Sequences",
-              "tooltipCn": "复杂的 Angular 动画序列。",
               "tooltip": "Complex Angular animation sequences."
             },
             {
               "url": "guide/reusable-animations",
-              "titleCn": "可复用动画",
               "title": "Reusable Animations",
-              "tooltipCn": "创建可复用的动画。",
               "tooltip": "Creating reusable animations."
             },
             {
               "url": "guide/route-animations",
-              "titleCn": "路由转场动画",
               "title": "Route Transition Animations",
-              "tooltipCn": "为路由提供转场动画。",
               "tooltip": "Animate route transitions."
             }
           ]
         },
         {
-          "titleCn": "Service Worker 和 PWA",
           "title": "Service Workers & PWA",
-          "tooltipCn": "Angular Service Worker：控制应用资源的缓存。",
           "tooltip": "Angular service workers: Controlling caching of application resources.",
           "children": [
             {
               "url": "guide/service-worker-intro",
-              "titleCn": "介绍",
               "title": "Introduction",
-              "tooltipCn": "Angular 对 Service Worker 的实现提升了慢速或不稳定的网络连接下的用户体验。",
               "tooltip": "Angular's implementation of service workers improves user experience with slow or unreliable network connectivity."
             },
             {
               "url": "guide/service-worker-getting-started",
-              "titleCn": "入门",
               "title": "Getting Started",
-              "tooltipCn": "在 CLI 项目中启用 Service Worker 并观察浏览器中的行为。",
               "tooltip": "Enabling the service worker in a CLI project and observing behavior in the browser."
             },
             {
               "url": "guide/app-shell",
-              "titleCn": "应用外壳",
               "title": "App Shell",
-              "tooltipCn": "快速渲染应用的一部分以改善启动体验。",
               "tooltip": "Render a portion of your app quickly to improve the startup experience."
             },
             {
               "url": "guide/service-worker-communications",
-              "titleCn": "Service Worker 通信",
               "title": "Service Worker Communication",
-              "tooltipCn": "使你能够与 Angular Service Worker 交互的服务。",
               "tooltip": "Services that enable you to interact with an Angular service worker."
             },
             {
               "url": "guide/service-worker-notifications",
-              "titleCn": "Service Worker 通知",
               "title": "Service Worker Notifications",
-              "tooltipCn": "配置 Service Worker 通知行为。",
               "tooltip": "Configuring service worker notification behavior."
             },
             {
               "url": "guide/service-worker-devops",
-              "titleCn": "生产环境下的 Service Worker ",
               "title": "Service Worker in Production",
-              "tooltipCn": "运行带有 Service Worker 的应用、管理应用的更新、调试以及杀死应用。",
               "tooltip": "Running apps with service workers, managing app update, debugging, and killing apps."
             },
             {
               "url": "guide/service-worker-config",
-              "titleCn": "Service Worker 配置",
               "title": "Service Worker Configuration",
-              "tooltipCn": "配置 Service Worker 的缓存行为。",
               "tooltip": "Configuring service worker caching behavior."
             }
           ]
         },
         {
           "url": "guide/web-worker",
-          "titleCn": "Web Worker",
           "title": "Web Workers",
-          "tooltipCn": "使用 Web Worker 进行后台处理。",
           "tooltip": "Using web workers for background processing."
         },
         {
           "url": "guide/universal",
-          "titleCn": "服务端渲染",
           "title": "Server-side Rendering",
-          "tooltipCn": "使用 Angular Universal 在服务器端渲染 HTML。",
           "tooltip": "Render HTML server-side with Angular Universal."
         },
         {
           "url": "guide/prerendering",
-          "titleCn": "预渲染（Prerender）",
           "title": "Prerendering",
-          "tooltipCn": "使用 Angular Universal 在服务器端预渲染 HTML。",
           "tooltip": "Prerender HTML server-side with Angular Universal."
         }
       ]
     },
     {
-      "titleCn": "最佳实践",
       "title": "Best Practices",
-      "tooltipCn": "了解如何构建健壮、可扩展的应用。",
       "tooltip": "Learn how to build robust, scalable applications.",
       "children": [
         {
           "url": "guide/security",
-          "titleCn": "安全",
           "title": "Security",
-          "tooltipCn": "在 Angular 应用中实现内容安全。",
           "tooltip": "Developing for content security in Angular applications."
         },
         {
           "url": "guide/accessibility",
-          "titleCn": "无障碍性",
           "title": "Accessibility",
-          "tooltipCn": "设计所有用户都可以访问的应用。",
           "tooltip": "Design apps to be accessible to all users."
         },
         {
           "url": "guide/updating",
-          "titleCn": "保持最新",
           "title": "Keeping Up-to-Date",
-          "tooltipCn": "有关将 Angular 应用和库更新到最新版本的信息。",
           "tooltip": "Information about updating Angular applications and libraries to the latest version."
         },
         {
           "url": "guide/property-binding-best-practices",
-          "titleCn": "属性绑定的最佳实践",
           "title": "Property Binding Best Practices",
-          "tooltipCn": "如何有效地使用属性绑定。",
           "tooltip": "Use property binding efficiently."
         },
         {
           "url": "guide/lazy-loading-ngmodules",
-          "titleCn": "惰性加载特性模块",
           "title": "Lazy Loading Feature Modules",
-          "tooltipCn": "惰性加载模块以加速你的应用。",
           "tooltip": "Lazy load modules to speed up your apps."
         },
         {
           "url": "guide/lightweight-injection-tokens",
-          "titleCn": "为库准备的轻量级注入令牌",
           "title": "Lightweight Injection Tokens for Libraries",
-          "tooltipCn": "通过使用轻量级注入令牌设计库服务来优化客户端应用的大小。",
           "tooltip": "Optimize client app size by designing library services with lightweight injection tokens."
         }
       ]
     },
     {
-      "titleCn": "Angular 工具",
       "title": "Angular Tools",
-      "tooltipCn": "一些帮助你构建 Angular 应用的工具。",
       "tooltip": "Tools to help you build your Angular applications.",
       "children": [
         {
-          "titleCn": "开发工作流",
           "title": "Dev Workflow",
-          "tooltipCn": "构建和部署信息。",
           "tooltip": "Build, and deployment information.",
           "children": [
             {
               "url": "guide/deployment",
-              "titleCn": "部署应用",
               "title": "Deploying applications",
-              "tooltipCn": "了解如何部署你的 Angular 应用。",
               "tooltip": "Learn how to deploy your Angular app."
             },
             {
-              "titleCn": "AOT 编译器",
               "title": "AOT Compiler",
-              "tooltipCn": "了解预先编译。",
               "tooltip": "Understanding ahead-of-time compilation.",
               "children": [
                 {
                   "url": "guide/aot-compiler",
-                  "titleCn": "预先编译",
                   "title": "Ahead-of-Time Compilation",
-                  "tooltipCn": "了解为什么以及如何使用 Ahead-of-Time (AOT) 编译器。",
                   "tooltip": "Learn why and how to use the Ahead-of-Time (AOT) compiler."
                 },
                 {
                   "url": "guide/angular-compiler-options",
-                  "titleCn": "Angular 编译器选项",
                   "title": "Angular Compiler Options",
-                  "tooltipCn": "配置 AOT 编译。",
                   "tooltip": "Configuring AOT compilation."
                 },
                 {
                   "url": "guide/aot-metadata-errors",
-                  "titleCn": "AOT 元数据错误",
                   "title": "AOT Metadata Errors",
-                  "tooltipCn": "AOT 编译故障排除。",
                   "tooltip": "Troubleshooting AOT compilation."
                 },
                 {
                   "url": "guide/template-typecheck",
-                  "titleCn": "模板类型检查",
                   "title": "Template Type-checking",
-                  "tooltipCn": "Angular 中的模板类型检查。",
                   "tooltip": "Template type-checking in Angular."
                 }
               ]
             },
             {
               "url": "guide/build",
-              "titleCn": "构建与本地服务器",
               "title": "Building & Serving",
-              "tooltipCn": "构建与启动 Angular 开发服务器。",
               "tooltip": "Building and serving Angular apps."
             }
           ]
         },
         {
           "url": "guide/cli-builder",
-          "titleCn": "CLI 构建器",
           "title": "CLI Builders",
-          "tooltipCn": "使用构建器自定义 Angular CLI。",
           "tooltip": "Using builders to customize Angular CLI."
         },
         {
           "url": "guide/language-service",
-          "titleCn": "语言服务",
           "title": "Language Service",
-          "tooltipCn": "使用 Angular 语言服务来加快开发时间。",
           "tooltip": "Use Angular Language Service to speed up dev time."
         },
         {
-          "titleCn": "开发者工具",
           "title": "DevTools",
-          "tooltipCn": "开发者工具",
           "tooltip": "DevTools",
           "url": "guide/devtools"
         },
         {
-          "titleCn": "原理图",
           "title": "Schematics",
-          "tooltipCn": "了解原理图。",
           "tooltip": "Understanding schematics.",
           "children": [
             {
               "url": "guide/schematics",
-              "titleCn": "原理图概览",
               "title": "Schematics Overview",
-              "tooltipCn": "扩展 CLI 的代码生成特性。",
               "tooltip": "Extending CLI generation capabilities."
             },
             {
               "url": "guide/schematics-authoring",
-              "titleCn": "创作原理图",
               "title": "Authoring Schematics",
-              "tooltipCn": "了解原理图的结构。",
               "tooltip": "Understand the structure of a schematic."
             },
             {
               "url": "guide/schematics-for-libraries",
-              "titleCn": "库的原理图",
               "title": "Schematics for Libraries",
-              "tooltipCn": "使用原理图将你的库与 Angular CLI 集成。",
               "tooltip": "Use schematics to integrate your library with the Angular CLI."
             }
           ]
@@ -1040,114 +746,82 @@
       ]
     },
     {
-      "titleCn": "教程",
       "title": "Tutorials",
-      "tooltipCn": "用于学习 Angular 概念和模式的端到端教程。",
       "tooltip": "End-to-end tutorials for learning Angular concepts and patterns.",
       "children": [
         {
-          "titleCn": "教程：英雄之旅",
           "title": "Tutorial: Tour of Heroes",
-          "tooltipCn": "这个英雄之旅应用会在许多 Angular 示例中用作参考点。",
           "tooltip": "The Tour of Heroes app is used as a reference point in many Angular examples.",
           "children": [
             {
               "url": "tutorial",
-              "titleCn": "介绍",
               "title": "Introduction",
-              "tooltipCn": "英雄之旅应用和教程简介",
               "tooltip": "Introduction to the Tour of Heroes app and tutorial"
             },
             {
               "url": "tutorial/toh-pt0",
-              "titleCn": "创建项目",
               "title": "Create a Project",
-              "tooltipCn": "创建应用外壳",
               "tooltip": "Creating the application shell"
             },
             {
               "url": "tutorial/toh-pt1",
-              "titleCn": "1. 英雄编辑器",
               "title": "1. The Hero Editor",
-              "tooltipCn": "第 1 部分：构建一个简单的编辑器",
               "tooltip": "Part 1: Build a simple editor"
             },
             {
               "url": "tutorial/toh-pt2",
-              "titleCn": "2. 显示列表",
               "title": "2. Display a List",
-              "tooltipCn": "第 2 部分：构建一个包含英雄列表的主从信息页面。",
               "tooltip": "Part 2: Build a master/detail page with a list of heroes."
             },
             {
               "url": "tutorial/toh-pt3",
-              "titleCn": "3. 创建特性组件",
               "title": "3. Create a Feature Component",
-              "tooltipCn": "第 3 部分：将主/详细视图重构为单独的组件。",
               "tooltip": "Part 3: Refactor the master/detail views into separate components."
             },
             {
               "url": "tutorial/toh-pt4",
-              "titleCn": "4. 添加服务",
               "title": "4. Add Services",
-              "tooltipCn": "第 4 部分：创建一个可复用的服务来管理英雄数据。",
               "tooltip": "Part 4: Create a reusable service to manage hero data."
             },
             {
               "url": "tutorial/toh-pt5",
-              "titleCn": "5. 添加导航",
               "title": "5. Add Navigation",
-              "tooltipCn": "第 5 部分：添加 Angular 路由器并在视图之间导航。",
               "tooltip": "Part 5: Add the Angular router and navigate among the views."
             },
             {
               "url": "tutorial/toh-pt6",
-              "titleCn": "6. 从服务器获取数据",
               "title": "6. Get Data from a Server",
-              "tooltipCn": "第 6 部分：使用 HTTP 检索和保存英雄数据。",
               "tooltip": "Part 6: Use HTTP to retrieve and save hero data."
             }
           ]
         },
         {
           "url": "guide/forms",
-          "titleCn": "构建模板驱动表单",
           "title": "Building a Template-driven Form",
-          "tooltipCn": "使用指令和 Angular 模板语法创建模板驱动表单。",
           "tooltip": "Create a template-driven form using directives and Angular template syntax."
         },
         {
-          "titleCn": "Angular 库",
           "title": "Angular Libraries",
-          "tooltipCn": "使用共享库扩展 Angular。",
           "tooltip": "Extending Angular with shared libraries.",
           "children": [
             {
               "url": "guide/libraries",
-              "titleCn": "库概览",
               "title": "Libraries Overview",
-              "tooltipCn": "了解如何以及何时使用或创建库。",
               "tooltip": "Understand how and when to use or create libraries."
             },
             {
               "url": "guide/using-libraries",
-              "titleCn": "使用已发布的库",
               "title": "Using Published Libraries",
-              "tooltipCn": "将已发布的库集成到应用中。",
               "tooltip": "Integrate published libraries into an app."
             },
             {
               "url": "guide/creating-libraries",
-              "titleCn": "创建库",
               "title": "Creating Libraries",
-              "tooltipCn": "通过创建、发布和使用你自己的库来扩展 Angular。",
               "tooltip": "Extend Angular by creating, publishing, and using your own libraries."
             },
             {
               "url": "guide/angular-package-format",
-              "titleCn": "Angular 包格式",
               "title": "Angular Package Format",
-              "tooltipCn": "关于 Angular 包格式的信息",
               "tooltip": "Information about the Angular Package Format."
             }
           ]
@@ -1155,9 +829,6 @@
       ]
     },
     {
-<<<<<<< HEAD
-      "titleCn": "发布信息",
-=======
       "title": "Feature preview",
       "tooltip": "Angular preview features and APIs",
       "children": [
@@ -1169,78 +840,56 @@
       ]
     },
     {
->>>>>>> f25ac4ae
       "title": "Release Information",
-      "tooltipCn": "Angular 的版本发布实践、更新和升级。",
       "tooltip": "Angular release practices, updating, and upgrading.",
       "children": [
         {
           "url": "guide/releases",
-          "titleCn": "发布实践",
           "title": "Release Practices",
-          "tooltipCn": "Angular 的版本控制、发布、支持和弃用策略及实践。",
           "tooltip": "Angular versioning, release, support, and deprecation policies and practices."
         },
         {
           "url": "guide/roadmap",
-          "titleCn": "路线图",
           "title": "Roadmap",
-          "tooltipCn": "Angular 团队的路线图。",
           "tooltip": "Roadmap of the Angular team."
         },
         {
           "url": "guide/browser-support",
-          "titleCn": "浏览器支持",
           "title": "Browser Support",
-          "tooltipCn": "浏览器支持和 polyfills 指南。",
           "tooltip": "Browser support and polyfills guide."
         },
         {
           "url": "guide/update-to-latest-version",
-          "titleCn": "升级到版本 13",
           "title": "Update to Version 13",
-          "tooltipCn": "支持将你的应用升级到版本 13",
           "tooltip": "Support to update your application to version 13"
         },
         {
           "url": "guide/deprecations",
-          "titleCn": "弃用清单",
           "title": "Deprecations",
-          "tooltipCn": "已弃用的 Angular API 和特性汇总。",
           "tooltip": "Summary of Angular APIs and features that are deprecated."
         },
         {
-          "titleCn": "从 AngularJS 升级",
           "title": "Upgrading from AngularJS",
-          "tooltipCn": "将 AngularJS 应用增量式的升级到 Angular。",
           "tooltip": "Incrementally upgrade an AngularJS application to Angular.",
           "children": [
             {
               "url": "guide/upgrade",
-              "titleCn": "升级说明",
               "title": "Upgrading Instructions",
-              "tooltipCn": "将 AngularJS 应用增量式的升级到 Angular。",
               "tooltip": "Incrementally upgrade an AngularJS application to Angular."
             },
             {
               "url": "guide/upgrade-setup",
-              "titleCn": "搭建升级环境",
               "title": "Setup for Upgrading from AngularJS",
-              "tooltipCn": "使用来自 Angular QuickStart 种子的代码作为从 AngularJS 升级的一部分。",
               "tooltip": "Use code from the Angular QuickStart seed as part of upgrading from AngularJS."
             },
             {
               "url": "guide/upgrade-performance",
-              "titleCn": "更关注性能的升级方式",
               "title": "Upgrading for Performance",
-              "tooltipCn": "以更灵活的方式从 AngularJS 升级到 Angular。",
               "tooltip": "Upgrade from AngularJS to Angular in a more flexible way."
             },
             {
               "url": "guide/ajs-quick-reference",
-              "titleCn": "AngularJS 与 Angular 的概念对照",
               "title": "AngularJS-Angular Concepts",
-              "tooltipCn": "学习如何把 AngularJS 的概念映射到 Angular 中。",
               "tooltip": "Learn how AngularJS concepts and techniques map to Angular."
             }
           ]
@@ -1248,278 +897,200 @@
       ]
     },
     {
-      "titleCn": "参考手册",
       "title": "Reference",
-      "tooltipCn": "Angular 特性和工具的参考指南。",
       "tooltip": "Reference guides for Angular features and tools.",
       "children": [
         {
-          "titleCn": "概念参考手册",
           "title": "Conceptual Reference",
-          "tooltipCn": "解释 Angular 特性如何工作的参考文档。",
           "tooltip": "Reference documentation that explains how Angular features work.",
           "children": [
             {
-              "titleCn": "Angular 概念",
               "title": "Angular Concepts",
-              "tooltipCn": "介绍 Angular 应用的基本概念。",
               "tooltip": "Introduction to basic concepts for Angular applications.",
               "children": [
                 {
                   "url": "guide/architecture",
-                  "titleCn": "基本概念介绍",
                   "title": "Intro to Basic Concepts",
-                  "tooltipCn": "Angular 应用的基本构建块。",
                   "tooltip": "Basic building blocks of Angular applications."
                 },
                 {
                   "url": "guide/architecture-modules",
-                  "titleCn": "模块介绍",
                   "title": "Intro to Modules",
-                  "tooltipCn": "关于 NgModules。",
                   "tooltip": "About NgModules."
                 },
                 {
                   "url": "guide/architecture-components",
-                  "titleCn": "组件介绍",
                   "title": "Intro to Components",
-                  "tooltipCn": "关于组件、模板和视图。",
                   "tooltip": "About Components, Templates, and Views."
                 },
                 {
                   "url": "guide/architecture-services",
-                  "titleCn": "服务和 DI 简介",
                   "title": "Intro to Services and DI",
-                  "tooltipCn": "关于服务和依赖注入。",
                   "tooltip": "About services and dependency injection."
                 },
                 {
                   "url": "guide/architecture-next-steps",
-                  "titleCn": "下一步",
                   "title": "Next Steps",
-                  "tooltipCn": "超越基础。",
                   "tooltip": "Beyond the basics."
                 },
                 {
                   "url": "guide/binding-syntax",
-                  "titleCn": "绑定语法",
                   "title": "Binding syntax",
-                  "tooltipCn": "如何协调应用中各个值的介绍性指南。",
                   "tooltip": "Introductory guide to coordinating app values."
                 },
                 {
                   "url": "guide/event-binding-concepts",
-                  "titleCn": "事件绑定的工作原理",
                   "title": "How event binding works",
-                  "tooltipCn": "关于事件绑定。",
                   "tooltip": "About event binding."
                 },
                 {
                   "url": "guide/template-reference-variables",
-                  "titleCn": "模板变量",
                   "title": "Template variables",
-                  "tooltipCn": "在模板中引用 DOM 元素的介绍性指南。",
                   "tooltip": "Introductory guide to referring to DOM elements within a template."
                 }
               ]
             },
             {
-              "titleCn": "工作区和项目结构",
               "title": "Workspace and project structure",
-              "tooltipCn": "工作区和项目文件结构和配置。",
               "tooltip": "Workspace and project file structure and configuration.",
               "children": [
                 {
                   "url": "guide/file-structure",
-                  "titleCn": "项目文件结构",
                   "title": "Project File Structure",
-                  "tooltipCn": "Angular 工作区在文件系统上的外观。",
                   "tooltip": "How your Angular workspace looks on your filesystem."
                 },
                 {
                   "url": "guide/workspace-config",
-                  "titleCn": "工作区配置",
                   "title": "Workspace Configuration",
-                  "tooltipCn": "“angular.json” 文件包含工作区和项目的 Angular CLI 命令默认配置。",
                   "tooltip": "The \"angular.json\" file contains workspace and project configuration defaults for Angular CLI commands."
                 },
                 {
                   "url": "guide/npm-packages",
-                  "titleCn": "npm 依赖项",
                   "title": "npm Dependencies",
-                  "tooltipCn": "开发时和运行时所需的 npm 包的描述。",
                   "tooltip": "Description of npm packages required at development time and at runtime."
                 },
                 {
                   "url": "guide/typescript-configuration",
-                  "titleCn": "TypeScript 配置",
                   "title": "TypeScript Configuration",
-                  "tooltipCn": "Angular 开发人员的 TypeScript 配置。",
                   "tooltip": "TypeScript configuration for Angular developers."
                 },
                 {
                   "url": "guide/strict-mode",
-                  "titleCn": "严格模式",
                   "title": "Strict mode",
-                  "tooltipCn": "Angular 严格模式的参考文档。",
                   "tooltip": "Reference documentation for Angular's strict mode.",
                   "hidden": true
                 }
               ]
             },
             {
-              "titleCn": "模块",
               "title": "NgModules",
-              "tooltipCn": "Angular 模块。",
               "tooltip": "NgModules.",
               "children": [
                 {
                   "url": "guide/ngmodules",
-                  "titleCn": "NgModules 介绍",
                   "title": "NgModules Introduction",
-                  "tooltipCn": "使用 NgModules 使你的应用更高效。",
                   "tooltip": "Use NgModules to make your apps efficient."
                 },
                 {
                   "url": "guide/ngmodule-vs-jsmodule",
-                  "titleCn": "JS 模块与 NgModules",
                   "title": "JS Modules vs NgModules",
-                  "tooltipCn": "区分 JavaScript 模块和 NgModules。",
                   "tooltip": "Differentiate between JavaScript modules and NgModules."
                 },
                 {
                   "url": "guide/bootstrapping",
-                  "titleCn": "使用根模块启动应用",
                   "title": "Launching Apps with a Root Module",
-                  "tooltipCn": "告诉 Angular 如何在根模块 “AppModule” 中构建和引导应用。",
                   "tooltip": "Tell Angular how to construct and bootstrap the app in the root \"AppModule\"."
                 },
                 {
                   "url": "guide/frequent-ngmodules",
-                  "titleCn": "常用的 NgModule",
                   "title": "Frequently Used NgModules",
-                  "tooltipCn": "介绍最常用的 NgModules。",
                   "tooltip": "Introduction to the most frequently used NgModules."
                 },
                 {
                   "url": "guide/module-types",
-                  "titleCn": "特性模块的类型",
                   "title": "Types of Feature Modules",
-                  "tooltipCn": "不同类型特性模块的描述。",
                   "tooltip": "Description of the different types of feature modules."
                 },
                 {
                   "url": "guide/entry-components",
-                  "titleCn": "入口组件",
                   "title": "Entry Components",
-                  "tooltipCn": "关于 Angular 中的入口组件的一切。",
                   "tooltip": "All about entry components in Angular."
                 },
                 {
                   "url": "guide/feature-modules",
-                  "titleCn": "特性模块",
                   "title": "Feature Modules",
-                  "tooltipCn": "创建特性模块来组织你的代码。",
                   "tooltip": "Create feature modules to organize your code."
                 },
                 {
                   "url": "guide/providers",
-                  "titleCn": "提供依赖",
                   "title": "Providing Dependencies",
-                  "tooltipCn": "为 NgModules 提供依赖。",
                   "tooltip": "Providing dependencies to NgModules."
                 },
                 {
                   "url": "guide/singleton-services",
-                  "titleCn": "单例服务",
                   "title": "Singleton Services",
-                  "tooltipCn": "创建单例服务。",
                   "tooltip": "Creating singleton services."
                 },
                 {
                   "url": "guide/sharing-ngmodules",
-                  "titleCn": "共享 NgModule",
                   "title": "Sharing NgModules",
-                  "tooltipCn": "使用共享 NgModules 简化你的应用。",
                   "tooltip": "Share NgModules to streamline your apps."
                 },
                 {
                   "url": "guide/ngmodule-api",
-                  "titleCn": "NgModule API",
                   "title": "NgModule API",
-                  "tooltipCn": "了解 NgModules 的细节。",
                   "tooltip": "Understand the details of NgModules."
                 },
                 {
                   "url": "guide/ngmodule-faq",
-                  "titleCn": "NgModule 常见问题",
                   "title": "NgModule FAQs",
-                  "tooltipCn": "关于 NgModules 的常见问题解答。",
                   "tooltip": "Answers to frequently asked questions about NgModules."
                 }
               ]
             },
             {
-              "titleCn": "Observable 和 RxJS",
               "title": "Observables & RxJS",
-              "tooltipCn": "使用 observables 在 Angular 中传递消息。",
               "tooltip": "Using observables for message passing in Angular.",
               "children": [
                 {
                   "url": "guide/observables",
-                  "titleCn": "Observable 概览",
                   "title": "Observables Overview",
-                  "tooltipCn": "使用 observable 同步或异步传递值。",
                   "tooltip": "Using observables to pass values synchronously or asynchronously."
                 },
                 {
                   "url": "guide/rx-library",
-                  "titleCn": "RxJS 库",
                   "title": "The RxJS Library",
-                  "tooltipCn": "一个使用 observable 来编写异步或基于回调的代码的响应式编程库。",
                   "tooltip": "A library for reactive programming using observables to compose asynchronous or callback-based code."
                 },
                 {
                   "url": "guide/observables-in-angular",
-                  "titleCn": "Angular 中的 Observable",
                   "title": "Observables in Angular",
-                  "tooltipCn": "Angular 子系统如何使用和期待 Observable。",
                   "tooltip": "How Angular subsystems use and expect observables."
                 },
                 {
                   "url": "guide/practical-observable-usage",
-                  "titleCn": "实际运用",
                   "title": "Practical Usage",
-                  "tooltipCn": "一些 Observable 特别有用的领域。",
                   "tooltip": "Domains in which observables are particularly useful."
                 },
                 {
                   "url": "guide/comparing-observables",
-                  "titleCn": "与其他技术的比较",
                   "title": "Compare to Other Techniques",
-                  "tooltipCn": "Observable、Promise 和其他消息传递技术的比较。",
                   "tooltip": "How observables compare to promises and other message passing techniques."
                 }
               ]
             },
             {
-              "titleCn": "依赖注入",
               "title": "Dependency injection",
-              "tooltipCn": "在 Angular 中使用依赖注入。",
               "tooltip": "Using dependency injection in Angular.",
               "children": [
                 {
                   "url": "guide/hierarchical-dependency-injection",
-                  "titleCn": "分层注入器",
                   "title": "Hierarchical Injectors",
-                  "tooltipCn": "注入器树与组件树平行，并支持嵌套依赖。",
                   "tooltip": "An injector tree parallels the component tree and supports nested dependencies."
                 },
                 {
                   "url": "guide/dependency-injection-in-action",
-                  "titleCn": "DI 实战",
                   "title": "DI in Action",
-                  "tooltipCn": "依赖注入技巧。",
                   "tooltip": "Techniques for dependency injection."
                 }
               ]
@@ -1527,52 +1098,31 @@
           ]
         },
         {
-          "titleCn": "CLI 命令参考手册",
           "title": "CLI Command Reference",
-          "tooltipCn": "Angular CLI 命令参考。",
           "tooltip": "Angular CLI command reference.",
           "children": [
             {
-              "titleCn": "概览",
               "title": "Overview",
-              "tooltipCn": "CLI 工具、命令和语法的介绍。",
               "tooltip": "An introduction to the CLI tool, commands, and syntax.",
               "url": "cli"
             },
             {
-<<<<<<< HEAD
-              "titleCn": "持久化磁盘缓存",
-              "title": "Persistent Disk Cache",
-              "tooltipCn": "Angular CLI 持久化磁盘缓存的详细信息。",
-              "tooltip": "Details on the Angular CLI persistent disk cache.",
-              "url": "cli/cache"
-            },
-            {
-              "titleCn": "使用情况分析",
-=======
->>>>>>> f25ac4ae
               "title": "Usage Analytics",
-              "tooltipCn": "供管理员使用，从用户那里收集使用情况分析的指南。",
               "tooltip": "For administrators, guide to gathering usage analytics from your users.",
               "url": "cli/usage-analytics-gathering"
             }
           ]
         },
         {
-          "titleCn": "API 参考手册",
           "title": "API Reference",
-          "tooltipCn": "Angular 包、类、接口和其他类型的详细信息。",
           "tooltip": "Details of the Angular packages, classes, interfaces, and other types.",
           "url": "api"
         },
         {
-          "titleCn": "报错参考手册",
           "title": "Error Reference",
-          "tooltipCn": "Angular 可能抛出的错误的详细信息。",
           "tooltip": "Details of the errors that can be thrown by Angular.",
           "children": [
             {
-              "titleCn": "概览",
               "title": "Overview",
               "url": "errors",
               "hidden": true
@@ -1580,9 +1130,6 @@
           ]
         },
         {
-<<<<<<< HEAD
-          "titleCn": "示例应用",
-=======
           "title": "Extended Diagnostic Reference",
           "tooltip": "Details of extended diagnostics that can be emitted by the Angular compiler",
           "children": [
@@ -1594,313 +1141,191 @@
           ]
         },
         {
->>>>>>> f25ac4ae
           "title": "Example applications",
-          "tooltipCn": "Angular 文档中所有示例应用的列表。",
           "tooltip": "List of all of the example applications in the Angular documentation.",
           "url": "guide/example-apps-list"
         },
         {
           "url": "guide/glossary",
-          "titleCn": "Angular 术语表",
           "title": "Angular Glossary",
-          "tooltipCn": "Angular 词汇表中最重要单词的简要定义。",
           "tooltip": "Brief definitions of the most important words in the Angular vocabulary."
         },
         {
-          "titleCn": "Angular 样式和用法",
           "title": "Angular Style and Usage",
-          "tooltipCn": "Angular 语法、编码和文档样式的摘要。",
           "tooltip": "Summaries of Angular syntax, coding, and doc styles.",
           "children": [
             {
               "url": "guide/cheatsheet",
-              "titleCn": "速查表",
               "title": "Quick Reference",
-              "tooltipCn": "常见 Angular 编码技术的快速指南。",
               "tooltip": "A quick guide to common Angular coding techniques."
             },
             {
               "url": "guide/styleguide",
-              "titleCn": "代码风格指南",
               "title": "Coding Style Guide",
-              "tooltipCn": "编写 Angular 代码的指南。",
               "tooltip": "Guidelines for writing Angular code."
             }
           ]
         },
         {
-          "titleCn": "内容贡献者指南",
           "title": "Content Contributor's Guide",
-          "tooltipCn": "描述如何为 Angular 文档做出贡献。",
           "tooltip": "Describes how to contribute to the Angular documentation.",
           "children": [
             {
               "url": "guide/contributors-guide-overview",
-              "titleCn": "概览",
               "title": "Overview",
-              "tooltipCn": "概述了如何为 Angular 的文档做出贡献。",
               "tooltip": "Provides an overview of how to contribute to Angular's documentation."
             },
             {
               "url": "guide/reviewing-content",
-              "titleCn": "查看内容",
               "title": "Reviewing content",
-              "tooltipCn": "通过查看主题的准确性来使 Angular 内容保持最新。",
               "tooltip": "Keep Angular content up-to-date by reviewing topics for accuracy."
             },
             {
               "url": "guide/updating-search-keywords",
-              "titleCn": "更新搜索关键字",
               "title": "Updating search keywords",
-              "tooltipCn": "通过添加额外的搜索关键字帮助用户找到他们需要的内容。",
               "tooltip": "Help users find the content they need by adding additional search keywords."
             },
             {
               "url": "guide/updating-content-github-ui",
-              "titleCn": "使用 GitHub UI 更新内容",
               "title": "Updating content using GitHub UI",
-              "tooltipCn": "通过 GitHub 用户界面更新浏览器中的主题。",
               "tooltip": "Update topics in the browser through the GitHub user interface."
             },
             {
               "url": "guide/docs-style-guide",
-              "titleCn": "文档风格指南",
               "title": "Documentation Style Guide",
-              "tooltipCn": "给文档作者的风格指南。",
               "tooltip": "Style guide for documentation authors."
             },
             {
               "url": "guide/localizing-angular",
-              "titleCn": "Angular 文档本地化指南",
               "title": "Angular doc localization guidelines",
-              "tooltipCn": "了解本地化 Angular 文档的指南。",
               "tooltip": "Learn about the guidelines for localizing Angular documentation."
             },
             {
               "url": "guide/localized-documentation",
-              "titleCn": "本地化文档",
               "title": "Localized documentation",
-              "tooltipCn": "Angular 文档的本地化版本列表",
               "tooltip": "A list of localized versions of the Angular documentation",
               "hidden": true
             }
           ]
         }
       ]
-    },
-    {
-      "titleCn": "-",
-      "title": "-",
-      "tooltipCn": "分割线",
-      "tooltip": "分割线",
-      "divider": true
-    },
-    {
-      "titleCn": "互助问答",
-      "title": "互助问答",
-      "tooltipCn": "github 上的中文互助问答区",
-      "tooltip": "github 上的中文互助问答区",
-      "url": "https://github.com/ng-docs/ng-docs.github.io/issues"
-    },
-    {
-      "titleCn": "官方 Material 组件库",
-      "title": "官方 Material 组件库",
-      "tooltipCn": "Angular Material 组件库的中文文档",
-      "tooltip": "Angular Material 组件库的中文文档",
-      "url": "https://material.angular.cn"
-    },
-    {
-      "titleCn": "ng-zorro 组件库",
-      "title": "ng-zorro 组件库",
-      "tooltipCn": "Ant Design 的 Angular 实现，服务于企业级后台产品。",
-      "tooltip": "Ant Design 的 Angular 实现，服务于企业级后台产品。",
-      "url": "https://ng.ant.design/"
-    },
-    {
-      "titleCn": "华为 DevUI 组件库",
-      "title": "华为 DevUI 组件库",
-      "tooltipCn": "“华为云” 开源的企业级组件库，核心设计思想是：致简、沉浸、灵活",
-      "tooltip": "“华为云” 开源的企业级组件库，核心设计思想是：致简、沉浸、灵活",
-      "url": "https://devui.design/"
-    },
-    {
-      "titleCn": "ng-nest 组件库",
-      "title": "ng-nest 组件库",
-      "tooltipCn": "基于 Angular 和 Nest 的 Web 应用框架，UI 库中涵盖了企业开发中需要的大部分组件，table、form、tree、message、dialog、menu、tabs 等一共 60+ 基础组件",
-      "tooltip": "基于 Angular 和 Nest 的 Web 应用框架，UI 库中涵盖了企业开发中需要的大部分组件，table、form、tree、message、dialog、menu、tabs 等一共 60+ 基础组件",
-      "url": "https://ngnest.com/"
-    },
-    {
-      "titleCn": "ng-zorro mobile 组件库",
-      "title": "ng-zorro mobile 组件库",
-      "tooltipCn": "Ant Design Mobile 的 Angular 实现，服务于无线产品。",
-      "tooltip": "Ant Design Mobile 的 Angular 实现，服务于无线产品。",
-      "url": "https://ng.mobile.ant.design/"
-    },
-    {
-      "url": "https://flutter.cn/",
-      "tooltipCn": "Flutter 中文文档站",
-      "tooltip": "Flutter 中文文档站",
-      "titleCn": "友站：Flutter 中文",
-      "title": "友站：Flutter 中文"
     }
   ],
   "Footer": [
     {
-      "titleCn": "资源",
       "title": "Resources",
       "children": [
         {
           "url": "about",
-          "titleCn": "关于",
           "title": "About",
-          "tooltipCn": "Angular 贡献者。",
           "tooltip": "Angular contributors."
         },
         {
           "url": "resources",
-          "titleCn": "资源列表",
           "title": "Resource Listing",
-          "tooltipCn": "来自网络的 Angular 工具、培训和博客。",
           "tooltip": "Angular tools, training, and blogs from around the web."
         },
         {
           "url": "presskit",
-          "titleCn": "宣传资料",
           "title": "Press Kit",
-          "tooltipCn": "媒体联系人、徽标和品牌。",
           "tooltip": "Press contacts, logos, and branding."
         },
         {
           "url": "https://blog.angular.io/",
-          "titleCn": "博客",
           "title": "Blog",
-          "tooltipCn": "Angular 官方博客",
           "tooltip": "Angular Blog"
         },
         {
           "url": "analytics",
-          "titleCn": "使用情况分析",
           "title": "Usage Analytics",
-          "tooltipCn": "Angular 使用情况分析",
           "tooltip": "Angular Usage Analytics"
         }
       ]
     },
     {
-      "titleCn": "帮助",
       "title": "Help",
       "children": [
         {
           "url": "https://stackoverflow.com/questions/tagged/angular",
-          "titleCn": "Stack Overflow",
           "title": "Stack Overflow",
-          "tooltipCn": "Stack Overflow：这里社区会回答你的 Angular 技术问题。",
           "tooltip": "Stack Overflow: where the community answers your technical Angular questions."
         },
         {
           "url": "https://discord.gg/angular",
-          "titleCn": "加入 Discord",
           "title": "Join Discord",
-          "tooltipCn": "加入 Angular Community 在 Discord 服务器上的讨论。",
           "tooltip": "Join the discussions at Angular Community Discord server."
         },
         {
           "url": "https://gitter.im/angular/angular",
-          "titleCn": "Gitter",
           "title": "Gitter",
-          "tooltipCn": "和老鸟聊聊 Angular。",
           "tooltip": "Chat about Angular with other birds of a feather."
         },
         {
           "url": "https://github.com/angular/angular/issues",
-          "titleCn": "报告问题",
           "title": "Report Issues",
-          "tooltipCn": "在 github 上报告问题和建议。",
           "tooltip": "Post issues and suggestions on github."
         },
         {
           "url": "https://github.com/angular/code-of-conduct/blob/master/CODE_OF_CONDUCT.md",
-          "titleCn": "行为守则",
           "title": "Code of Conduct",
-          "tooltipCn": "互相尊重。",
           "tooltip": "Treating each other with respect."
         }
       ]
     },
     {
-      "titleCn": "社区",
       "title": "Community",
       "children": [
         {
           "url": "events",
-          "titleCn": "活动",
           "title": "Events",
-          "tooltipCn": "世界各地的 Angular 活动。",
           "tooltip": "Angular events around the world."
         },
         {
           "url": "https://www.meetup.com/topics/angularjs/",
-          "titleCn": "聚会",
           "title": "Meetups",
-          "tooltipCn": "参加聚会并向其他开发人员学习。",
           "tooltip": "Attend a meetup and learn from fellow developers."
         },
         {
           "url": "https://twitter.com/angular",
-          "titleCn": "Twitter",
           "title": "Twitter",
-          "tooltipCn": "Twitter",
           "tooltip": "Twitter"
         },
         {
           "url": "https://github.com/angular/angular",
-          "titleCn": "GitHub",
           "title": "GitHub",
-          "tooltipCn": "GitHub",
           "tooltip": "GitHub"
         },
         {
           "url": "contribute",
-          "titleCn": "贡献",
           "title": "Contribute",
-          "tooltipCn": "为 Angular 做贡献",
           "tooltip": "Contribute to Angular"
         }
       ]
     },
     {
-      "titleCn": "语言",
       "title": "Languages",
       "children": [
         {
-          "titleCn": "Español",
           "title": "Español",
           "url": "http://docs.angular.lat/"
         },
         {
-          "titleCn": "English Version",
-          "title": "English Version",
-          "url": "https://angular.io/"
-        },
-        {
-          "titleCn": "正體中文版",
+          "title": "简体中文版",
+          "url": "https://angular.cn/"
+        },
+        {
           "title": "正體中文版",
           "url": "https://angular.tw/"
         },
         {
-          "titleCn": "日本語版",
           "title": "日本語版",
           "url": "https://angular.jp/"
         },
         {
-          "titleCn": "한국어",
           "title": "한국어",
           "url": "https://angular.kr/"
         },
         {
-          "titleCn": "完整的语言列表",
           "title": "Complete language list",
           "url": "guide/localized-documentation"
         }
