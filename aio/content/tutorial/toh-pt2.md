--- conflicted
+++ resolved
@@ -5,17 +5,17 @@
 In this page, you'll expand the Tour of Heroes app to display a list of heroes, and
 allow users to select a hero and display the hero's details.
 
-<<<<<<< HEAD
 本页中，你将扩展《英雄指南》应用，让它显示一个英雄列表，
 并允许用户选择一个英雄，查看该英雄的详细信息。
-=======
+
 <div class="alert is-helpful">
 
   For the sample app that this page describes, see the <live-example></live-example>.
 
+  要查看本页所讲的范例程序，参见<live-example></live-example>。
+
 </div>
 
->>>>>>> eee2fd22
 
 ## Create mock heroes
 
@@ -381,15 +381,8 @@
 
 ## Final code review
 
-<<<<<<< HEAD
 ## 查看最终代码
 
-Your app should look like this <live-example></live-example>.
-
-你的应用现在变成了这样：<live-example></live-example>。
-
-=======
->>>>>>> eee2fd22
 Here are the code files discussed on this page, including the `HeroesComponent` styles.
 
 下面是本页面中所提及的代码文件，包括 `HeroesComponent` 的样式。
