# Display a selection list

# 显示英雄列表

In this page, you'll expand the Tour of Heroes application to display a list of heroes, and
allow users to select a hero and display the hero's details.

本页中，你将扩展《英雄之旅》应用，让它显示一个英雄列表，
并允许用户选择一个英雄，查看该英雄的详细信息。

<div class="alert is-helpful">

  For the sample application that this page describes, see the <live-example></live-example>.

  要查看本页所讲的范例程序，参阅<live-example></live-example>。

</div>

## Create mock heroes

## 创建模拟（mock）的英雄数据

You'll need some heroes to display.

你需要一些英雄数据以供显示。

Eventually you'll get them from a remote data server.
For now, you'll create some _mock heroes_ and pretend they came from the server.

最终，你会从远端的数据服务器获取它。
不过目前，你要先创建一些*模拟的英雄数据*，并假装它们是从服务器上取到的。

Create a file called `mock-heroes.ts` in the `src/app/` folder.
Define a `HEROES` constant as an array of ten heroes and export it.
The file should look like this.

在 `src/app/` 文件夹中创建一个名叫 `mock-heroes.ts` 的文件。
定义一个包含十个英雄的常量数组 `HEROES`，并导出它。
该文件是这样的。

<code-example path="toh-pt2/src/app/mock-heroes.ts" header="src/app/mock-heroes.ts"></code-example>

## Displaying heroes

## 显示这些英雄

Open the `HeroesComponent` class file and import the mock `HEROES`.

打开 `HeroesComponent` 类文件，并导入模拟的 `HEROES`。

<code-example path="toh-pt2/src/app/heroes/heroes.component.ts" region="import-heroes" header="src/app/heroes/heroes.component.ts (import HEROES)">
</code-example>

In the same file (`HeroesComponent` class), define a component property called `heroes` to expose the `HEROES` array for binding.

往类中添加一个 `heroes` 属性，这样可以暴露出这个 `HEROES` 数组，以供绑定。

<code-example path="toh-pt2/src/app/heroes/heroes.component.ts" header="src/app/heroes/heroes.component.ts" region="component">
</code-example>

### List heroes with `*ngFor`

### 使用 `*ngFor` 列出这些英雄

Open the `HeroesComponent` template file and make the following changes:

打开 `HeroesComponent` 的模板文件，并做如下修改：

* Add an `<h2>` at the top, 

   在顶部添加 `<h2>`，

* Below it add an HTML unordered list (`<ul>`)

   然后添加表示无序列表的 HTML 元素（`<ul>`）

* Insert an `<li>` within the `<ul>` that displays properties of a `hero`.

   在 `<ul>` 中插入一个 `<li>` 元素，以显示单个 `hero` 的属性。

* Sprinkle some CSS classes for styling (you'll add the CSS styles shortly).

   点缀上一些 CSS 类（稍后你还会添加更多 CSS 样式）。

Make it look like this:

做完之后应该是这样的：

<code-example path="toh-pt2/src/app/heroes/heroes.component.1.html" region="list" header="heroes.component.html (heroes template)"></code-example>

That displays an error since the property 'hero' does not exist. To have access to each individual hero and list them all, add an `*ngFor` to the `<li>` to iterate through the list of heroes:

由于属性 'hero' 不存在，因此会显示一个错误。要访问每个英雄并列出所有英雄，请在 `<li>` 上添加 `*ngFor` 以遍历英雄列表：

<code-example path="toh-pt2/src/app/heroes/heroes.component.1.html" region="li">
</code-example>

The [`*ngFor`](guide/built-in-directives#ngFor) is Angular's _repeater_ directive.
It repeats the host element for each element in a list.

[`*ngFor`](guide/built-in-directives#ngFor) 是一个 Angular 的复写器（repeater）指令。
它会为列表中的每项数据复写它的宿主元素。

The syntax in this example is as follows:

这个例子中涉及的语法如下：

* `<li>` is the host element.

   `<li>` 就是 `*ngFor` 的宿主元素。

* `heroes` holds the mock heroes list from the `HeroesComponent` class, the mock heroes list.

   `heroes` 就是来自 `HeroesComponent` 类的列表。

* `hero` holds the current hero object for each iteration through the list.

   当依次遍历这个列表时，`hero` 会为每个迭代保存当前的英雄对象。

<div class="alert is-important">

Don't forget the asterisk (*) in front of `ngFor`. It's a critical part of the syntax.

不要忘了 `ngFor` 前面的星号（`*`），它是该语法中的关键部分。

</div>

After the browser refreshes, the list of heroes appears.

浏览器刷新之后，英雄列表出现了。

{@a styles}

### Style the heroes

### 给英雄列表“美容”

The heroes list should be attractive and should respond visually when users
hover over and select a hero from the list.

英雄列表应该富有吸引力，并且当用户把鼠标移到某个英雄上和从列表中选中某个英雄时，应该给出视觉反馈。

In the [first tutorial](tutorial/toh-pt0#app-wide-styles), you set the basic styles for the entire application in `styles.css`.
That stylesheet didn't include styles for this list of heroes.

在[教程的第一章](tutorial/toh-pt0#app-wide-styles)，你曾在 `styles.css` 中为整个应用设置了一些基础的样式。
但那个样式表并不包含英雄列表所需的样式。

You could add more styles to `styles.css` and keep growing that stylesheet as you add components.

固然，你可以把更多样式加入到 `styles.css`，并且放任它随着你添加更多组件而不断膨胀。

You may prefer instead to define private styles for a specific component and keep everything a component needs&mdash; the code, the HTML,
and the CSS &mdash;together in one place.

但还有更好的方式。你可以定义属于特定组件的私有样式，并且让组件所需的一切（代码、HTML 和 CSS）都放在一起。

This approach makes it easier to re-use the component somewhere else
and deliver the component's intended appearance even if the global styles are different.

这种方式让你在其它地方复用该组件更加容易，并且即使全局样式和这里不一样，组件也仍然具有期望的外观。

You define private styles either inline in the `@Component.styles` array or
as stylesheet file(s) identified in the `@Component.styleUrls` array.

你可以用多种方式定义私有样式，或者内联在 `@Component.styles` 数组中，或者在 `@Component.styleUrls` 所指出的样式表文件中。

When the CLI generated the `HeroesComponent`, it created an empty `heroes.component.css` stylesheet for the `HeroesComponent`
and pointed to it in `@Component.styleUrls` like this.

当 CLI 生成 `HeroesComponent` 时，它也同时为 `HeroesComponent` 创建了空白的 `heroes.component.css` 样式表文件，并且让 `@Component.styleUrls` 指向它，就像这样：

<code-example path="toh-pt2/src/app/heroes/heroes.component.ts" region="metadata"
 header="src/app/heroes/heroes.component.ts (@Component)">
</code-example>

Open the `heroes.component.css` file and paste in the private CSS styles for the `HeroesComponent`.
You'll find them in the [final code review](#final-code-review) at the bottom of this guide.

打开 `heroes.component.css` 文件，并且把 `HeroesComponent` 的私有 CSS 样式粘贴进去。
你可以在本指南底部的[查看最终代码](#final-code-review)中找到它们。

<div class="alert is-important">

Styles and stylesheets identified in `@Component` metadata are scoped to that specific component.
The `heroes.component.css` styles apply only to the `HeroesComponent` and don't affect the outer HTML or the HTML in any other component.

`@Component` 元数据中指定的样式和样式表都是局限于该组件的。
`heroes.component.css` 中的样式只会作用于 `HeroesComponent`，既不会影响到组件外的 HTML，也不会影响到其它组件中的 HTML。

</div>

## Viewing details

## 查看详情

When the user clicks a hero in the list, the component should display the selected hero's details at the bottom of the page.

当用户在此列表中点击一个英雄时，该组件应该在页面底部显示所选英雄的详情。

In this section, you'll listen for the hero item click event
and update the hero detail.

在本节，你将监听英雄条目的点击事件，并更新英雄的详情。

### Add a click event binding

### 添加 `click` 事件绑定

Add a click event binding to the `<li>` like this:

再往 `<li>` 元素上插入一句点击事件的绑定代码：

<code-example path="toh-pt2/src/app/heroes/heroes.component.1.html" region="selectedHero-click" header="heroes.component.html (template excerpt)"></code-example>

This is an example of Angular's [event binding](guide/event-binding) syntax.

这是 Angular [事件绑定](guide/event-binding) 语法的例子。

The parentheses around `click` tell Angular to listen for the `<li>` element's  `click` event.
When the user clicks in the `<li>`, Angular executes the `onSelect(hero)` expression.

`click` 外面的圆括号会让 Angular 监听这个 `<li>` 元素的 `click` 事件。
当用户点击 `<li>` 时，Angular 就会执行表达式 `onSelect(hero)`。

In the next section, define an `onSelect()` method in `HeroesComponent` to
display the hero that was defined in the `*ngFor` expression.

下一部分，会在 `HeroesComponent` 上定义一个 `onSelect()` 方法，用来显示 `*ngFor` 表达式所定义的那个英雄（`hero`）。

### Add the click event handler

### 添加 `click` 事件处理器

Rename the component's `hero` property to `selectedHero` but don't assign it.
There is no _selected hero_ when the application starts.

把该组件的 `hero` 属性改名为 `selectedHero`，但不要为它赋值。
因为应用刚刚启动时并没有*所选英雄*。

Add the following `onSelect()` method, which assigns the clicked hero from the template
to the component's `selectedHero`.

添加如下 `onSelect()` 方法，它会把模板中被点击的英雄赋值给组件的 `selectedHero` 属性。

<code-example path="toh-pt2/src/app/heroes/heroes.component.ts" region="on-select" header="src/app/heroes/heroes.component.ts (onSelect)"></code-example>

### Add a details section

### 添加详情区

Currently, you have a list in the component template. To click on a hero on the list
and reveal details about that hero, you need a section for the details to render in the
template. Add the following to `heroes.component.html` beneath the list section:

现在，组件的模板中有一个列表。要想点击列表中的一个英雄，并显示该英雄的详情，你需要在模板中留一个区域，用来显示这些详情。
在 `heroes.component.html` 中该列表的紧下方，添加如下代码：

<code-example path="toh-pt2/src/app/heroes/heroes.component.html" region="selectedHero-details" header="heroes.component.html (selected hero details)"></code-example>

After the browser refreshes, the application is broken.

刷新浏览器，应用挂了。

Open the browser developer tools and look in the console for an error message like this:

<<<<<<< HEAD
打开浏览器的开发者工具，它的控制台中显示出如下错误信息：

<code-example language="sh" class="code-shell">
=======
<code-example language="sh">
>>>>>>> 53aa7945
  HeroesComponent.html:3 ERROR TypeError: Cannot read property 'name' of undefined
</code-example>

#### What happened?

#### 怎么回事？

When the application starts, the `selectedHero` is `undefined` _by design_.

当应用启动时，`selectedHero` 是 `undefined`，*设计如此*。

Binding expressions in the template that refer to properties of `selectedHero`&mdash;expressions like `{{selectedHero.name}}`&mdash;_must fail_ because there is no selected hero.

但模板中的绑定表达式引用了 `selectedHero` 的属性（表达式为 `{{selectedHero.name}}`），这必然会失败，因为你还没选过英雄呢。

#### The fix - hide empty details with _*ngIf_

#### 修复 —— 使用 _*ngIf_ 隐藏空白的详情

The component should only display the selected hero details if the `selectedHero` exists.

该组件应该只有当 `selectedHero` 存在时才显示所选英雄的详情。

Wrap the hero detail HTML in a `<div>`.
Add Angular's `*ngIf` directive to the `<div>` and set it to `selectedHero`.

把显示英雄详情的 HTML 包裹在一个 `<div>` 中。
并且为这个 div 添加 Angular 的 `*ngIf` 指令，把它的值设置为 `selectedHero`。

<div class="alert is-important">

Don't forget the asterisk (*) in front of `ngIf`. It's a critical part of the syntax.

不要忘了 `ngIf` 前面的星号（`*`），它是该语法中的关键部分。

</div>

<code-example path="toh-pt2/src/app/heroes/heroes.component.html" region="ng-if" header="src/app/heroes/heroes.component.html (*ngIf)"></code-example>

After the browser refreshes, the list of names reappears.
The details area is blank.
Click a hero in the list of heroes and its details appear.
The application seems to be working again.
The heroes appear in a list and details about the clicked hero appear at the bottom of the page.

浏览器刷新之后，英雄名字的列表又出现了。
详情部分仍然是空。
从英雄列表中点击一个英雄，它的详情就出现了。
应用又能工作了。
英雄们出现在列表中，而被点击的英雄出现在了页面底部。

#### Why it works

#### 为什么改好了？

When `selectedHero` is undefined, the `ngIf` removes the hero detail from the DOM. There are no `selectedHero` bindings to consider.

当 `selectedHero` 为 `undefined` 时，`ngIf` 从 DOM 中移除了英雄详情。因此也就不用关心 `selectedHero` 的绑定了。

When the user picks a hero, `selectedHero` has a value and
`ngIf` puts the hero detail into the DOM.

当用户选择一个英雄时，`selectedHero` 也就有了值，并且 `ngIf` 把英雄的详情放回到 DOM 中。

### Style the selected hero

### 为选定的英雄设置样式

To help identify the selected hero, you can use the `.selected` CSS class in the [styles you added earlier](#styles).
To apply the `.selected` class to the `<li>` when the user clicks it, use class binding.

为了标出选定的英雄，你可以在[以前添加过的样式中](#styles)增加 CSS 类 `.selected`。若要把 `.selected` 类应用于此 `<li>` 上，请使用类绑定。

<div class="lightbox">
  <img src='generated/images/guide/toh/heroes-list-selected.png' alt="Selected hero with dark background and light text that differentiates it from unselected list items">
</div>

Angular's [class binding](guide/attribute-binding#class-binding) can add and remove a CSS class conditionally.
Just add `[class.some-css-class]="some-condition"` to the element you want to style.

Angular 的[类绑定](guide/attribute-binding#class-binding)可以有条件地添加和删除 CSS 类。只需将 `[class.some-css-class]="some-condition"` 添加到要设置样式的元素即可。

Add the following `[class.selected]` binding to the `<li>` in the `HeroesComponent` template:

在 `HeroesComponent` 模板中的 `<li>` 元素上添加 `[class.selected]` 绑定，代码如下：

<code-example path="toh-pt2/src/app/heroes/heroes.component.1.html" region="class-selected" header="heroes.component.html (toggle the 'selected' CSS class)"></code-example>

When the current row hero is the same as the `selectedHero`, Angular adds the `selected` CSS class. When the two heroes are different, Angular removes the class.

如果当前行的英雄和 `selectedHero` 相同，Angular 就会添加 CSS 类 `selected`，否则就会移除它。

The finished `<li>` looks like this:

最终的 `<li>` 是这样的：

<code-example path="toh-pt2/src/app/heroes/heroes.component.html" region="li" header="heroes.component.html (list item hero)"></code-example>

{@a final-code-review}

## Final code review

## 查看最终代码

Here are the code files discussed on this page, including the `HeroesComponent` styles.

下面是本页面中所提及的代码文件，包括 `HeroesComponent` 的样式。

<code-tabs>

  <code-pane header="src/app/mock-heroes.ts" path="toh-pt2/src/app/mock-heroes.ts">
  </code-pane>

  <code-pane header="src/app/heroes/heroes.component.ts" path="toh-pt2/src/app/heroes/heroes.component.ts">
  </code-pane>

  <code-pane header="src/app/heroes/heroes.component.html" path="toh-pt2/src/app/heroes/heroes.component.html">
  </code-pane>

  <code-pane header="src/app/heroes/heroes.component.css" path="toh-pt2/src/app/heroes/heroes.component.css">
  </code-pane>

</code-tabs>

## Summary

## 小结

* The Tour of Heroes application displays a list of heroes with a detail view.

   英雄之旅应用在一个主从视图中显示了英雄列表。

* The user can select a hero and see that hero's details.

   用户可以选择一个英雄，并查看该英雄的详情。

* You used `*ngFor` to display a list.

   你使用 `*ngFor` 显示了一个列表。

* You used `*ngIf` to conditionally include or exclude a block of HTML.

   你使用 `*ngIf` 来根据条件包含或排除了一段 HTML。

* You can toggle a CSS style class with a `class` binding.

   你可以用 `class` 绑定来切换 CSS 的样式类。<|MERGE_RESOLUTION|>--- conflicted
+++ resolved
@@ -264,13 +264,9 @@
 
 Open the browser developer tools and look in the console for an error message like this:
 
-<<<<<<< HEAD
 打开浏览器的开发者工具，它的控制台中显示出如下错误信息：
 
-<code-example language="sh" class="code-shell">
-=======
 <code-example language="sh">
->>>>>>> 53aa7945
   HeroesComponent.html:3 ERROR TypeError: Cannot read property 'name' of undefined
 </code-example>
 
