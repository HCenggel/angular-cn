# HTTP

<<<<<<< HEAD
# HTTP 服务

In this page, you'll make the following improvements.

在这一章中，我们将进行如下增强：

* Get the hero data from a server.

  从服务器获取英雄数据。
  
* Let users add, edit, and delete hero names.

  让用户添加、编辑和删除英雄名。
  
* Save the changes to the server.

  把这些更改保存到服务器。

You'll teach the app to make corresponding HTTP calls to a remote server's web API.
=======
In this tutorial, you'll add the following data persistence features with help from
Angular's `HttpClient`.

* The `HeroService` gets hero data with HTTP requests.
* Users can add, edit, and delete heroes and save these changes over HTTP.
* Users can search for heroes by name.
>>>>>>> b5934fc5

我们要让应用能够对远端服务器提供的Web API发起相应的HTTP调用。

When you're done with this page, the app should look like this <live-example></live-example>.

<<<<<<< HEAD
当我们完成这一章时，应用会变成这样：<live-example></live-example>。



## Where you left off

## 延续上一步教程

In the [previous page](tutorial/toh-pt5), you learned to navigate between the dashboard and the fixed heroes list,
editing a selected hero along the way.
That's the starting point for this page.

在[前一章](tutorial/toh-pt5)中，我们学会了在仪表盘和固定的英雄列表之间导航，并编辑选定的英雄。这也就是本章的起点。


## Keep the app transpiling and running

## 保持应用的转译与运行

Enter the following command in the terminal window:

在终端窗口输入如下命令：


<code-example language="sh" class="code-shell">
  npm start
</code-example>
=======
## Enable HTTP services

`HttpClient` is Angular's mechanism for communicating with a remote server over HTTP. 

To make `HttpClient` available everywhere in the app,
>>>>>>> b5934fc5

* open the root `AppModule`, 
* import the `HttpClientModule` symbol from `@angular/common/http`,
* add it to the `@NgModule.imports` array.

<<<<<<< HEAD
这个命令会在“监听”模式下运行TypeScript编译器，当代码变化时，它会自动重新编译。
  同时，该命令还会在浏览器中启动该应用，并且当代码变化时刷新浏览器。


You can keep building the Tour of Heroes without pausing to recompile or refresh the browser.

在后续构建《英雄指南》过程中，应用能持续运行，而不用中断服务来编译或刷新浏览器。

## Providing HTTP Services

## 提供 HTTP 服务

The `HttpModule` is not a core NgModule.
`HttpModule` is Angular's optional approach to web access. It exists as a separate add-on module called `@angular/http`
and is shipped in a separate script file as part of the Angular npm package.

`HttpModule`***并不是*** Angular 的核心模块。
  它是 Angular 用来进行 Web 访问的一种可选方式，并位于一个名叫 `@angular/http` 的独立附属模块中，并作为 Angular 的 npm 包之一而发布出来。

You're ready to import from `@angular/http` because `systemjs.config` configured *SystemJS* to load that library when you need it.

`systemjs.config`中已经配置好了 *SystemJS*，并在必要时加载它，因此我们已经准备好从`@angular/http`中导入它了。


## Register for HTTP services

## 注册 *HTTP* 服务


The app will depend on the Angular `http` service, which itself depends on other supporting services.
The `HttpModule` from the `@angular/http` library holds providers for a complete set of HTTP services.

我们的应用将会依赖于 Angular 的`http`服务，它本身又依赖于其它支持类服务。
    来自`@angular/http`库中的`HttpModule`保存着这些 HTTP 相关服务提供商的全集。

To allow access to these services from anywhere in the app,
add `HttpModule` to the `imports` list of the `AppModule`.


我们要能从本应用的任何地方访问这些服务，就要把`HttpModule`添加到`AppModule`的`imports`列表中。
这里同时也是我们引导应用及其根组件`AppComponent`的地方。

<code-example path="toh-pt6/src/app/app.module.ts" region="v1" title="src/app/app.module.ts (v1)">

</code-example>

=======
## Simulate a data server

This tutorial sample _mimics_ communication with a remote data server by using the
[_In-memory Web API_](https://github.com/angular/in-memory-web-api "In-memory Web API") module.

After installing the module, the app will make requests to and receive responses from the `HttpClient`
without knowing that the *In-memory Web API* is intercepting those requests,
applying them to an in-memory data store, and returning simulated responses.

This facility is a great convenience for the tutorial.
You won't have to set up a server to learn about `HttpClient`.

It may also be convenient in the early stages of your own app development when
the server's web api is ill-defined or not yet implemented.

<div class="alert is-important">

**Important:** the *In-memory Web API* module has nothing to do with HTTP in Angular.
>>>>>>> b5934fc5

If you're just _reading_ this tutorial to learn about `HttpClient`, you can [skip over](#import-heroes) this step.
If you're _coding along_ with this tutorial, stay here and add the *In-memory Web API* now.

<<<<<<< HEAD
注意，现在`HttpModule`已经是根模块`AppModule`的`imports`数组的一部分了。



## Simulate the web API

## 模拟web API

We recommend registering app-wide services in the root
`AppModule` *providers*.

我们建议在根模块`AppModule`的`providers`数组中注册全应用级的服务。

Until you have a web server that can handle requests for hero data,
the HTTP client will fetch and save data from
a mock service, the *in-memory web API*.

在拥有一个能处理Web请求的服务器之前，我们可以先用HTTP客户端通过一个模拟（Mock）服务（内存Web API）来获取和保存数据。

Update <code>src/app/app.module.ts</code> with this version, which uses the mock service:


修改<code>src/app/app.module.ts</code>，让它使用这个模拟服务：

<code-example path="toh-pt6/src/app/app.module.ts" region="v2" title="src/app/app.module.ts (v2)">

</code-example>

=======
</div>

Install the *In-memory Web API* package from _npm_

<code-example language="sh" class="code-shell">
  npm install angular-in-memory-web-api --save
</code-example>

Import the `InMemoryWebApiModule` and the `InMemoryDataService` class, 
which you will create in a moment.

<code-example 
  path="toh-pt6/src/app/app.module.ts" 
  region="import-in-mem-stuff" 
  title="src/app/app.module.ts (In-memory Web API imports)">
</code-example>
>>>>>>> b5934fc5

Add the `InMemoryWebApiModule` to the `@NgModule.imports` array&mdash;
_after importing the `HttpClient`_,
&mdash;while configuring it with the `InMemoryDataService`.

<<<<<<< HEAD

导入`InMemoryWebApiModule`并将其加入到模块的`imports`数组。
  `InMemoryWebApiModule`将`Http`客户端默认的后端服务 &mdash;
  这是一个辅助服务，负责与远程服务器对话 &mdash;
  替换成了*内存 Web API*服务：
  
<code-example path="toh-pt6/src/app/app.module.ts" region="in-mem-web-api">

</code-example>

=======
<code-example   
  path="toh-pt6/src/app/app.module.ts" 
  region="in-mem-web-api-imports">
</code-example>
>>>>>>> b5934fc5

The `forRoot()` configuration method takes an `InMemoryDataService` class
that primes the in-memory database.

The _Tour of Heroes_ sample creates such a class 
`src/app/in-memory-data.service.ts` which has the following content:


`forRoot()`配置方法需要`InMemoryDataService`类实例，用来向内存数据库填充数据：
往`app`目录下新增一个文件`in-memory-data.service.ts`，填写下列内容：

<code-example path="toh-pt6/src/app/in-memory-data.service.ts" region="init" title="src/app/in-memory-data.service.ts" linenums="false">

</code-example>


This file replaces `mock-heroes.ts`, which is now safe to delete.

<<<<<<< HEAD
这个文件已经替换了`mock-heroes.ts`，可以删除`mock-heroes.ts`了。

=======
When your server is ready, detach the *In-memory Web API*, and the app's requests will go through to the server.
>>>>>>> b5934fc5

Now back to the `HttpClient` story.

<<<<<<< HEAD
  The in-memory web API is only useful in the early stages of development and for demonstrations such as this Tour of Heroes.
  Don't worry about the details of this backend substitution; you can
  skip it when you have a real web API server.
  
  内存Web API只在开发的早期阶段或写《英雄指南》这样的演示程序时才有用。有了它，你将来替换后端实现时就不用关心这些细节问题了。如果你已经有了一个真实的Web API服务器，尽管跳过它吧。
=======
{@a import-heroes}
## Heroes and HTTP
>>>>>>> b5934fc5

Import some HTTP symbols that you'll need:

<code-example
  path="toh-pt6/src/app/hero.service.ts" 
  region="import-httpclient" 
  title="src/app/hero.service.ts (import HTTP symbols)">
</code-example>

<<<<<<< HEAD
## 英雄与 HTTP

In the current `HeroService` implementation, a Promise resolved with mock heroes is returned.


在目前的`HeroService`的实现中，返回的是一个能解析（resolve）成模拟英雄列表的承诺（Promise）。

<code-example path="toh-pt4/src/app/hero.service.ts" region="get-heroes" title="src/app/hero.service.ts (old getHeroes)">

</code-example>

=======
Inject `HttpClient` into the constructor in a private property called `http`.

<code-example 
  path="toh-pt6/src/app/hero.service.ts" 
  region="ctor" >
</code-example>
>>>>>>> b5934fc5

Keep injecting the `MessageService`. You'll call it so frequently that
you'll wrap it in private `log` method.

<<<<<<< HEAD
我们返回一个承诺 (Promise)，它用模拟版的英雄列表进行解析。
  它当时可能看起来显得有点过于复杂，不过我们预料到总有这么一天会通过 HTTP 客户端来获取英雄数据，
  而且我们知道，那一定是一个异步操作。

Now convert `getHeroes()` to use HTTP.


现在，我们把`getHeroes()`换成使用 HTTP。

<code-example path="toh-pt6/src/app/hero.service.ts" region="getHeroes" title="src/app/hero.service.ts (updated getHeroes and new class members)">

</code-example>

=======
<code-example 
  path="toh-pt6/src/app/hero.service.ts" 
  region="log" >
</code-example>

Define the `heroesUrl` with the address of the heroes resource on the server.
>>>>>>> b5934fc5

<code-example 
  path="toh-pt6/src/app/hero.service.ts" 
  region="heroesUrl" >
</code-example>

### Get heroes with _HttpClient_

<<<<<<< HEAD

更新后的导入声明如下：

<code-example path="toh-pt6/src/app/hero.service.ts" region="imports" title="src/app/hero.service.ts (updated imports)">

</code-example>

=======
The current `HeroService.getHeroes()` 
uses the RxJS `of()` function to return an array of mock heroes
as an `Observable<Hero[]>`.

<code-example 
  path="toh-pt4/src/app/hero.service.ts" 
  region="getHeroes-1" 
  title="src/app/hero.service.ts (getHeroes with RxJs 'of()')">
</code-example>

Convert that method to use `HttpClient`
<code-example 
  path="toh-pt6/src/app/hero.service.ts" 
  region="getHeroes-1">
</code-example>
>>>>>>> b5934fc5

Refresh the browser. The hero data should successfully load from the
mock server.

<<<<<<< HEAD
刷新浏览器后，英雄数据就会从模拟服务器被成功读取。

{@a http-promise}
=======
You've swapped `http.get` for `of` and the app keeps working without any other changes
because both functions return an `Observable<Hero[]>`.
>>>>>>> b5934fc5

### Http methods return one value

<<<<<<< HEAD
### Http 承诺（Promise）

The Angular `http.get` returns an RxJS `Observable`.
*Observables* are a powerful way to manage asynchronous data flows.
You'll read about [Observables](tutorial/toh-pt6#observables) later in this page.

Angular 的`http.get`返回一个 RxJS 的`Observable`对象。
*Observable（可观察对象）*是一个管理异步数据流的强力方式。
后面我们还会进一步学习[可观察对象](tutorial/toh-pt6#observables)。

For now, you've converted the `Observable` to a `Promise` using the `toPromise` operator.


*现在*，我们先利用`toPromise`操作符把`Observable`直接转换成`Promise`对象，回到已经熟悉的地盘。

<code-example path="toh-pt6/src/app/hero.service.ts" region="to-promise">

</code-example>

=======
All `HttpClient` methods return an RxJS `Observable` of something.

HTTP is a request/response protocol. 
You make a request, it returns a single response.

In general, an `Observable` _can_ return multiple values over time.
An `Observable` from `HttpClient` always emits a single value and then completes, never to emit again.
>>>>>>> b5934fc5

This particular `HttpClient.get` call returns an `Observable<Hero[]>`, literally "_an observable of hero arrays_". In practice, it will only return a single hero array.

<<<<<<< HEAD
不幸的是，Angular 的`Observable`并没有一个`toPromise`操作符... 没有打包在一起发布。Angular的`Observable`只是一个骨架实现。

There are many operators like `toPromise` that extend `Observable` with useful capabilities.
To use those capabilities, you have to add the operators themselves.
That's as easy as importing them from the RxJS library like this:


有很多像`toPromise`这样的操作符，用于扩展`Observable`，为其添加有用的能力。
  如果我们希望得到那些能力，就得自己添加那些操作符。
  那很容易，只要从 RxJS 库中导入它们就可以了，就像这样：
  
<code-example path="toh-pt6/src/app/hero.service.ts" region="rxjs">

</code-example>
=======
### _HttpClient.get_ returns response data

`HttpClient.get` returns the _body_ of the response as an untyped JSON object by default.
Applying the optional type specifier, `<Hero[]>` , gives you a typed result object.
>>>>>>> b5934fc5

The shape of the JSON data is determined by the server's data API.
The _Tour of Heroes_ data API returns the hero data as an array.

<div class="l-sub-section">

<<<<<<< HEAD
  You'll add more operators, and learn why you must do so, [later in this tutorial](tutorial/toh-pt6#rxjs-imports).
  
我们还要添加更多的操作符，并且必须这么做，要了解其中的原因，参见[本章稍后的部分](tutorial/toh-pt6#rxjs-imports)。

</div>
=======
Other APIs may bury the data that you want within an object.
You might have to dig that data out by processing the `Observable` result
with the RxJS `map` operator.
>>>>>>> b5934fc5

Although not discussed here, there's an example of `map` in the `getHeroNo404()`
method included in the sample source code.

</div>

<<<<<<< HEAD
### 在 *then* 回调中提取出数据

In the *Promise*'s `then()` callback , you call the `json` method of the HTTP `Response` to extract the
data within the response.
  
在 *promise* 的`then()`回调中，我们调用 HTTP 的`Reponse`对象的`json`方法，以提取出其中的数据。
=======
### Error handling
>>>>>>> b5934fc5

Things go wrong, especially when you're getting data from a remote server.
The `HeroService.getHeroes()` method should catch errors and do something appropriate.

To catch errors, you **"pipe" the observable** result from `http.get()` through an RxJS `catchError()` operator.

<<<<<<< HEAD
这个由`json`方法返回的对象只有一个`data`属性。
这个`data`属性保存了*英雄*数组，这个数组才是调用者真正想要的。
所以我们取得这个数组，并且把它作为承诺的值进行解析。

=======
Import the `catchError` symbol from `rxjs/operators`, along with some other operators you'll need later.
>>>>>>> b5934fc5

<code-example 
  path="toh-pt6/src/app/hero.service.ts" 
  region="import-rxjs-operators">
</code-example>

Now extend the observable result with the `.pipe()` method and
give it a `catchError()` operator.

<<<<<<< HEAD
仔细看看这个由服务器返回的数据的形态。
这个*内存 Web API* 的范例中所做的是返回一个带有`data`属性的对象。
你的 API 也可以返回其它东西。请调整这些代码以匹配*你的 Web API*。


</div>
=======
<code-example 
  path="toh-pt6/src/app/hero.service.ts" 
  region="getHeroes-2" >
</code-example>
>>>>>>> b5934fc5

The `catchError()` operator intercepts an **`Observable` that failed**.
It passes the error an _error handler_ that can do what it wants with the error.

The following `handleError()` method reports the error and then returns an
innocuous result so that the application keeps working.

<<<<<<< HEAD
调用者并不知道这些实现机制，它仍然像以前那样接收一个包含*英雄数据*的承诺。
它也不知道我们已经改成了从服务器获取英雄数据。
它也不必了解把 HTTP 响应转换成英雄数据时所作的这些复杂变换。
看到美妙之处了吧，这正是将数据访问委托组一个服务的目的。

### Error Handling

### 错误处理

At the end of `getHeroes()`, you `catch` server failures and pass them to an error handler.


在`getHeroes()`的最后，我们`catch`了服务器的失败信息，并把它们传给了错误处理器：

<code-example path="toh-pt6/src/app/hero.service.ts" region="catch">

</code-example>

=======
#### _handleError_

The following `errorHandler()` will be shared by many `HeroService` methods
so it's generalized to meet their different needs.

Instead of handling the error directly, it returns an _error handler_ function to `catchError` that it 
has configured with both the name of the operation that failed and a safe return value.
>>>>>>> b5934fc5

<code-example 
  path="toh-pt6/src/app/hero.service.ts" 
  region="handleError">
</code-example>

<<<<<<< HEAD

这是一个关键的步骤！
我们必须预料到 HTTP 请求会失败，因为有太多我们无法控制的原因可能导致它们频繁出现各种错误。

<code-example path="toh-pt6/src/app/hero.service.ts" region="handleError">

</code-example>

=======
After reporting the error to console, the handler constructs
a user friendly message and returns a safe value to the app so it can keep working.
>>>>>>> b5934fc5

Because each service method returns a different kind of `Observable` result,
`errorHandler()` takes a type parameter so it can return the safe value as the type that the app expects.

<<<<<<< HEAD
在这个范例服务中，我们把错误记录到控制台中；在真实世界中，我们应该用代码对错误进行处理。但对于演示来说，这就够了。

The code also includes an error to
the caller in a rejected promise, so that the caller can display a proper error message to the user.

我们还要通过一个被拒绝 (rejected) 的承诺来把该错误用一个用户友好的格式返回给调用者，
以便调用者能把一个合适的错误信息显示给用户。

### Get hero by id

### 通过id获取英雄

When the `HeroDetailComponent` asks the `HeroService` to fetch a hero,
the `HeroService` currently fetches all heroes and
filters for the one with the matching `id`.
That's fine for a simulation, but it's wasteful to ask a real server for all heroes when you only want one.
Most web APIs support a _get-by-id_ request in the form `api/hero/:id` (such as `api/hero/11`).

当`HeroDetailComponent`向`HeroService`请求获取一个英雄时，`HeroService`会获取所有英雄，并从中过滤出与`id`匹配的那一个。
这对于例子来说倒是无可厚非，
  不过在真实服务中，这种为了获取一个英雄而请求全部英雄的做法就有点浪费了，
  许多Web API支持*get-by-id*请求，形如：`api/hero/:id`（如：`api/hero/11`）。

Update the `HeroService.getHero()` method to make a _get-by-id_ request:

修改 `HeroService.getHero()` 方法来发起一个 *get-by-id* 请求：


<code-example path="toh-pt6/src/app/hero.service.ts" region="getHero" title="src/app/hero.service.ts"></code-example>
=======
### Tap into the _Observable_

The `HeroService` methods will **tap** into the flow of observable values
and send a message (via `log()`) to the message area at the bottom of the page.

They'll do that with the RxJS `tap` operator,
which _looks_ at the observable values, does _something_ with those values,
and passes them along.
The `tap` call back doesn't touch the values themselves.

Here is the final version of `getHeroes` with the `tap` that logs the operation.

<code-example 
  path="toh-pt6/src/app/hero.service.ts" 
  region="getHeroes" >
</code-example>
>>>>>>> b5934fc5

### Get hero by id

<<<<<<< HEAD
此方法基本上与`getHeroes`方法一致，通过在URL中添加英雄的id来告诉服务器应该获取_那个_英雄，
  匹配`api/hero/:id`模式。

Also, the `data` in the response is a single hero object rather than an array.

我们还要把响应中返回的`data`改为一个英雄对象，而不再是对象数组。组。

### Unchanged _getHeroes_ API

### `getHeroes` API 没变

Although you made significant internal changes to `getHeroes()` and `getHero()`,
the public signatures didn't change.
You still return a Promise from both methods.
You won't have to update any of the components that call them.

尽管我们在`getHeroes()`和`getHero()`方法的*内部*做了重大修改，
  但是他们的公共签名却没有变。这两个方法仍然返回的是一个Promise对象，
  所以并不需要修改任何调用他们的组件。

Now it's time to add the ability to create and delete heroes.

现在，我们该支持创建和删除英雄了。



## Updating hero details

## 更新英雄详情

Try editing a hero's name in the hero detail view.
As you type, the hero name is updated in the view heading.
But if you click the Back button, the changes are lost.

我们已经可以在英雄详情中编辑英雄的名字了。来试试吧。在输入的时候，页头上的英雄名字也会随之更新。
不过当我们点了`Back（后退）`按钮时，这些修改就丢失了。


Updates weren't lost before. What changed?
When the app used a list of mock heroes, updates were applied directly to the
hero objects within the single, app-wide, shared list. Now that you're fetching data
from a server, if you want changes to persist, you must write them back to
the server.

以前是不会丢失更新的，怎么回事？
当该应用使用模拟出来的英雄列表时，修改的是一份全局共享的英雄列表，而现在改成了从服务器获取数据。
如果我们希望这些更改被持久化，我们就得把它们写回服务器。

### Add the ability to save hero details

### 保存英雄详情

At the end of the hero detail template, add a save button with a `click` event
binding that invokes a new component method named `save()`.


我们先来确保对英雄名字的编辑不会丢失。先在英雄详情模板的底部添加一个保存按钮，它绑定了一个`click`事件，事件绑定会调用组件中一个名叫`save()`的新方法：

<code-example path="toh-pt6/src/app/hero-detail.component.html" region="save" title="src/app/hero-detail.component.html (save)">

</code-example>

=======
Most web APIs support a _get by id_ request in the form `api/hero/:id` 
(such as `api/hero/11`).
Add a `HeroService.getHero()` method to make that request:

<code-example path="toh-pt6/src/app/hero.service.ts" region="getHero" title="src/app/hero.service.ts"></code-example>

There are three significant differences from  `getHeroes()`.

* it constructs a request URL with the desired hero's id.
* the server should respond with a single hero rather than an array of heroes.
* therefore, `getHero` returns an `Observable<Hero>` ("_an observable of Hero objects_")
 rather than an observable of hero _arrays_ .

## Update heroes

Editing a hero's name in the _hero detail_ view.
As you type, the hero name updates the heading at the top of the page.
But when you click the "go back button", the changes are lost.

If you want changes to persist, you must write them back to
the server.

At the end of the hero detail template, add a save button with a `click` event
binding that invokes a new component method named `save()`.

<code-example path="toh-pt6/src/app/hero-detail/hero-detail.component.html" region="save" title="src/app/hero-detail/hero-detail.component.html (save)"></code-example>
>>>>>>> b5934fc5

Add the following `save()` method, which persists hero name changes using the hero service
`updateHero()` method and then navigates back to the previous view.

<<<<<<< HEAD

`save()`方法使用 hero 服务的`update()`方法来持久化对英雄名字的修改，然后导航回前一个视图：

<code-example path="toh-pt6/src/app/hero-detail.component.ts" region="save" title="src/app/hero-detail.component.ts (save)">

</code-example>

=======
<code-example path="toh-pt6/src/app/hero-detail/hero-detail.component.ts" region="save" title="src/app/hero-detail/hero-detail.component.ts (save)"></code-example>
>>>>>>> b5934fc5

#### Add _HeroService.updateHero()_

The overall structure of the `updateHero()` method is similar to that of
`getHeroes()`, but it uses `http.put()` to persist the changed hero
on the server.

<code-example 
  path="toh-pt6/src/app/hero.service.ts" 
  region="updateHero" 
  title="src/app/hero.service.ts (update)">
</code-example>

<<<<<<< HEAD
### hero 服务的`update`方法

The overall structure of the `update()` method is similar to that of
`getHeroes()`, but it uses an HTTP `put()` to persist server-side changes.



`update()`方法的大致结构与`getHeroes()`类似，不过我们使用 HTTP 的 `put()` 方法来把修改持久化到服务端：

<code-example path="toh-pt6/src/app/hero.service.ts" region="update" title="src/app/hero.service.ts (update)">

</code-example>

=======
The `HttpClient.put()` method takes three parameters
* the URL
* the data to update (the modified hero in this case)
* options

The URL is unchanged. The heroes web API knows which hero to update by looking at the hero's `id`.
>>>>>>> b5934fc5

The heroes web API expects a special header in HTTP save requests.
That header is in the `httpOption` constant defined in the `HeroService`.

<code-example 
  path="toh-pt6/src/app/hero.service.ts" 
  region="http-options">
</code-example>

我们通过一个编码在 URL 中的英雄 `id` 来告诉服务器应该更新哪个英雄。`put` 的 body 是该英雄的 JSON 字符串，它是通过调用`JSON.stringify`得到的。
并且在请求头中标记出的 body 的内容类型（`application/json`）。

Refresh the browser, change a hero name, save your change,
and click the "go back" button. 
The hero now appears in the list with the changed name.

<<<<<<< HEAD
刷新浏览器试一下，对英雄名字的修改确实已经被持久化了。



## Add the ability to add heroes

## 添加英雄

To add a hero, the app needs the hero's name. You can use an `input`
element paired with an add button.

要添加一个新的英雄，我们得先知道英雄的名字。我们使用一个 `input` 元素和一个添加按钮来实现。

Insert the following into the heroes component HTML, just after
the heading:


把下列代码插入 heroes 组件的 HTML 中，放在标题的下面：

<code-example path="toh-pt6/src/app/heroes.component.html" region="add" title="src/app/heroes.component.html (add)">

</code-example>

=======
## Add a new hero

To add a hero, this app only needs the hero's name. You can use an `input`
element paired with an add button.

Insert the following into the `HeroesComponent` template, just after
the heading:

<code-example path="toh-pt6/src/app/heroes/heroes.component.html" region="add" title="src/app/heroes/heroes.component.html (add)"></code-example>
>>>>>>> b5934fc5

In response to a click event, call the component's click handler and then
clear the input field so that it's ready for another name.

<<<<<<< HEAD

当点击事件触发时，我们调用组件的点击处理器，然后清空这个输入框，以便用来输入另一个名字。

<code-example path="toh-pt6/src/app/heroes.component.ts" region="add" title="src/app/heroes.component.ts (add)">

</code-example>

=======
<code-example path="toh-pt6/src/app/heroes/heroes.component.ts" region="add" title="src/app/heroes/heroes.component.ts (add)"></code-example>

When the given name is non-blank, the handler creates a `Hero`-like object
from the name (it's only missing the `id`) and passes it to the services `addHero()` method.

When `addHero` saves successfully, the `subscribe` callback
receives the new hero and pushes it into to the `heroes` list for display.

You'll write `HeroService.addHero` in the next section.

#### Add _HeroService.addHero()_

Add the following `addHero()` method to the `HeroService` class.
>>>>>>> b5934fc5

<code-example path="toh-pt6/src/app/hero.service.ts" region="addHero" title="src/app/hero.service.ts (addHero)"></code-example>

<<<<<<< HEAD
当指定的名字不为空的时候，点击处理器就会委托 hero 服务来创建一个具有此名字的英雄，
  并把这个新的英雄添加到我们的数组中。

Implement the `create()` method in the `HeroService` class.

然后，我们在`HeroService`类中实现这个`create()`方法。


<code-example path="toh-pt6/src/app/hero.service.ts" region="create" title="src/app/hero.service.ts (create)"></code-example>
=======
`HeroService.addHero()` differs from `updateHero` in two ways.

* it calls `HttpClient.post()` instead of `put()`.
* it expects the server to generates an id for the new hero, 
which it returns in the `Observable<Hero>` to the caller.
>>>>>>> b5934fc5

Refresh the browser and add some heroes.

<<<<<<< HEAD
刷新浏览器，并创建一些新的英雄！



## Add the ability to delete a hero

## 删除英雄

Each hero in the heroes view should have a delete button.

在英雄列表视图中的每个英雄都应该有一个删除按钮。

Add the following button element to the heroes component HTML, after the hero
name in the repeated `<li>` element.


把这个按钮元素添加到英雄列表组件的 HTML 中，把它放在`<li>`标签中的英雄名的后面：

<code-example path="toh-pt6/src/app/heroes.component.html" region="delete">

</code-example>

=======
## Delete a hero

Each hero in the heroes list should have a delete button.

Add the following button element to the `HeroesComponent` template, after the hero
name in the repeated `<li>` element.

<code-example path="toh-pt6/src/app/heroes/heroes.component.html" region="delete"></code-example>
>>>>>>> b5934fc5

The HTML for the list of heroes should look like this:

<<<<<<< HEAD

`<li>`元素应该变成了这样：

<code-example path="toh-pt6/src/app/heroes.component.html" region="li-element" title="src/app/heroes.component.html (li-element)">

</code-example>

=======
<code-example path="toh-pt6/src/app/heroes/heroes.component.html" region="list" title="src/app/heroes/heroes.component.html (list of heroes)"></code-example>
>>>>>>> b5934fc5

To position the delete button at the far right of the hero entry,
add some CSS to the `heroes.component.css`.  You'll find that CSS
in the [final review code](#heroescomponent) below.

<<<<<<< HEAD
除了调用组件的`delete()`方法之外，这个删除按钮的点击处理器还应该阻止点击事件向上冒泡 &mdash;
我们并不希望触发`<li>`的事件处理器，否则它会选中我们要删除的这位英雄。

The logic of the `delete()` handler is a bit trickier:


`delete()`处理器的逻辑略复杂：

<code-example path="toh-pt6/src/app/heroes.component.ts" region="delete" title="src/app/heroes.component.ts (delete)">

</code-example>

=======
Add the `delete()` handler to the component.

<code-example path="toh-pt6/src/app/heroes/heroes.component.ts" region="delete" title="src/app/heroes/heroes.component.ts (delete)"></code-example>
>>>>>>> b5934fc5

Although the component delegates hero deletion to the `HeroService`,
it remains responsible for updating its own list of heroes.
The component's `delete()` method immediately removes the _hero-to-delete_ from that list,
anticipating that the `HeroService` will succeed on the server.

<<<<<<< HEAD
当然，我们仍然把删除英雄的操作委托给了 hero 服务，
不过该组件仍然负责更新显示：它从数组中移除了被删除的英雄，如果删除的是正选中的英雄，还会清空选择。


To place the delete button at the far right of the hero entry,
add this CSS:


我们希望删除按钮被放在英雄条目的最右边。
于是 CSS 变成了这样：

<code-example path="toh-pt6/src/app/heroes.component.css" region="additions" title="src/app/heroes.component.css (additions)">

</code-example>

=======
There's really nothing for the component to do with the `Observable` returned by
`heroService.delete()`. **It must subscribe anyway**.

<div class="alert is-important">
>>>>>>> b5934fc5

  If you neglect to `subscribe()`, the service will not send the delete request to the server!
  As a rule, an `Observable` _does nothing_ until something subscribes!
  
  Confirm this for yourself by temporarily removing the `subscribe()`,
  clicking "Dashboard", then clicking "Heroes".
  You'll see the full list of heroes again.

<<<<<<< HEAD
### hero 服务的`delete()`方法

Add the hero service's `delete()` method, which uses the `delete()` HTTP method to remove the hero from the server:


hero 服务的`delete()`方法使用 HTTP 的 `delete()` 方法来从服务器上移除该英雄：

<code-example path="toh-pt6/src/app/hero.service.ts" region="delete" title="src/app/hero.service.ts (delete)">

</code-example>

=======
</div>

#### Add _HeroService.deleteHero()_
>>>>>>> b5934fc5

Add a `deleteHero()` method to `HeroService` like this.

<<<<<<< HEAD
刷新浏览器，并试一下这个新的删除功能。

## Observables

## 可观察对象 (Observable)

Each `Http` service method  returns an `Observable` of HTTP `Response` objects.

`Http`服务中的每个方法都返回一个 HTTP `Response`对象的`Observable`实例。

The `HeroService` converts that `Observable` into a `Promise` and returns the promise to the caller.
This section shows you how, when, and why to return the `Observable` directly.

我们的`HeroService`中把那个`Observable`对象转换成了`Promise`（承诺），并把这个承诺返回给了调用者。
  这一节，我们将学会直接返回`Observable`，并且讨论何时以及为何那样做会更好。
  
### Background

### 背景

An *Observable* is a stream of events that you can process with array-like operators.

一个*可观察对象*是一个事件流，我们可以用数组型操作符来处理它。

Angular core has basic support for observables. 
Developers augment that support with operators and extensions from the
<a href="http://reactivex.io/rxjs" target="_blank" title="RxJS">RxJS library</a>.
You'll see how shortly.

Angular 内核中提供了对可观察对象的基本支持。而我们这些开发人员可以自己从 <a href="http://reactivex.io/rxjs" target="_blank" title="RxJS">RxJS</a> 库中引入操作符和扩展。
  我们会简短的讲解下如何做。
  
Recall that the `HeroService`  chained the `toPromise` operator to the `Observable` result of `http.get()`.
That operator converted the `Observable` into a `Promise` and you passed that promise back to the caller.

快速回忆一下`HeroService`，它在`http.get()`返回的`Observable`后面串联了一个`toPromise`操作符。
该操作符把`Observable`转换成了`Promise`，并且我们把那个承诺返回给了调用者。
  
Converting to a Promise is often a good choice. You typically ask `http.get()` to fetch a single chunk of data.
When you receive the data, you're done.
The calling component can easily consume a single result in the form of a Promise.

转换成承诺通常是更好地选择，我们通常会要求`http.get()`获取单块数据。只要接收到数据，就算完成。
使用承诺这种形式的结果是让调用方更容易写，并且承诺已经在 JavaScript 程序员中被广泛接受了。


But requests aren't always done only once.
You may start one request,
cancel it, and make a different request before the server has responded to the first request.

但是请求并非总是“一次性”的。我们可以开始一个请求，
  并且取消它，在服务器对第一个请求作出回应之前，再开始另一个不同的请求 。
  像这样一个_请求-取消-新请求_的序列用*承诺*是很难实现的，但接下来我们会看到，它对于*可观察对象*却很简单。

A *request-cancel-new-request* sequence is difficult to implement with `Promise`s, but
easy with `Observable`s.

*请求-取消-新请求*的序列对于`Promise`来说是很难实现的，但是对`Observable`来说则很容易。

### Add the ability to search by name

### 支持按名搜索

You're going to add a *hero search* feature to the Tour of Heroes.
As the user types a name into a search box, you'll make repeated HTTP requests for heroes filtered by that name.

我们要为《英雄指南》添加一个*英雄搜索*特性。
  当用户在搜索框中输入一个名字时，我们将不断发起 HTTP 请求，以获得按名字过滤的英雄。

Start by creating `HeroSearchService` that sends search queries to the server's web API.


我们先创建`HeroSearchService`服务，它会把搜索请求发送到我们服务器上的 Web API。

<code-example path="toh-pt6/src/app/hero-search.service.ts" title="src/app/hero-search.service.ts">

</code-example>

=======
<code-example path="toh-pt6/src/app/hero.service.ts" region="deleteHero" title="src/app/hero.service.ts (delete)"></code-example>

Note that

* it calls `HttpClient.delete`.
* the URL is the heroes resource URL plus the `id` of the hero to delete
* you don't send data as you did with `put` and `post`.
* you still send the `httpOptions`.

Refresh the browser and try the new delete functionality.

## Search by name

In this last exercise, you learn to chain `Observable` operators together
so you can minimize the number of similar HTTP requests
and consume network bandwidth economically.

You will add a *heroes search* feature to the *Dashboard*.
As the user types a name into a search box, 
you'll make repeated HTTP requests for heroes filtered by that name.
Your goal is to issue only as many requests as necessary.

#### _HeroService.searchHeroes_

Start by adding a `searchHeroes` method to the `HeroService`.

<code-example 
  path="toh-pt6/src/app/hero.service.ts" 
  region="searchHeroes"
  title="src/app/hero.service.ts">
</code-example>

The method returns immediately with an empty array if there is no search term.
The rest of it closely resembles `getHeroes()`.
The only significant difference is the URL, 
which includes a query string with the search term.

### Add search to the Dashboard

Open the `DashboardComponent` _template_ and
Add the hero search element, `<app-hero-search>`, to the bottom of the `DashboardComponent` template.

<code-example 
  path="toh-pt6/src/app/dashboard/dashboard.component.html" title="src/app/dashboard/dashboard.component.html" linenums="false">
</code-example>

This template looks a lot like the `*ngFor` repeater in the `HeroesComponent` template.

Unfortunately, adding this element breaks the app.
Angular can't find a component with a selector that matches `<app-hero-search>`.
>>>>>>> b5934fc5

The `HeroSearchComponent` doesn't exist yet. Fix that.

<<<<<<< HEAD
`HeroSearchService`中的`http.get()`调用和`HeroService`中的很相似，只是这次带了查询字符串。

More importantly, you no longer call `toPromise()`.
  Instead you return the *Observable* from the the `http.get()`, 
  after chaining it to another RxJS operator, <code>map()</code>, 
  to extract heroes from the response data.

更重要的是：我们不再调用`toPromise`方法，而是从`http.get`
  方法中返回一个*Observable*对象，之后调用RxJS的<code>map</code>操作符
  来从返回数据中提取英雄。  
  
RxJS operator chaining makes response processing easy and readable.
  See the [discussion below about operators](tutorial/toh-pt6#rxjs-imports).
  
链式RxJS操作可以让我们简单、易读的处理响应数据。详见[下面关于操作符的讨论](tutorial/toh-pt6#rxjs-imports)
=======
### Create _HeroSearchComponent_
>>>>>>> b5934fc5

Create a `HeroSearchComponent` with the CLI.

<<<<<<< HEAD
### HeroSearchComponent 组件

Let's create a new `HeroSearchComponent` that calls this new `HeroSearchService`.

我们再创建一个新的`HeroSearchComponent`来调用这个新的`HeroSearchService`。
=======
<code-example language="sh" class="code-shell">
  ng generate component hero-search
</code-example>
>>>>>>> b5934fc5

The CLI generates the three `HeroSearchComponent` and adds the component to the `AppModule' declarations

<<<<<<< HEAD

组件模板很简单，就是一个输入框和一个显示匹配的搜索结果的列表。

<code-example path="toh-pt6/src/app/hero-search.component.html" title="src/app/hero-search.component.html">

</code-example>

=======
Replace the generated `HeroSearchComponent` _template_ with a text box and a list of matching search results like this.
>>>>>>> b5934fc5

<code-example path="toh-pt6/src/app/hero-search/hero-search.component.html" title="src/app/hero-search/hero-search.component.html"></code-example>

<<<<<<< HEAD
我们还要往这个新组件中添加样式。


<code-example path="toh-pt6/src/app/hero-search.component.css" title="src/app/hero-search.component.css"></code-example>
=======
Add private CSS styles to `hero-search.component.css`
as listed in the [final code review](#herosearchcomponent) below.
>>>>>>> b5934fc5

As the user types in the search box, a *keyup* event binding calls the component's `search()`
method with the new search box value.

<<<<<<< HEAD
当用户在搜索框中输入时，一个 *keyup* 事件绑定会调用该组件的`search()`方法，并传入新的搜索框的值。

As expected, the `*ngFor` repeats hero objects from the component's `heroes` property.

不出所料，`*ngFor`从该组件的`heroes`属性重复获取 *hero* 对象。这也没啥特别的。

But as you'll soon see, the `heroes` property is now an *Observable* of hero arrays, rather than just a hero array.
The `*ngFor` can't do anything with an `Observable` until you route it through the `async` pipe (`AsyncPipe`).
The `async` pipe subscribes to the `Observable` and produces the array of heroes to `*ngFor`.

但是，接下来我们看到`heroes`属性现在是英雄列表的`Observable`对象，而不再只是英雄数组。
  `*ngFor`不能用可观察对象做任何事，除非我们在它后面跟一个`async` pipe (`AsyncPipe`)。
  这个`async`管道会订阅到这个可观察对象，并且为`*ngFor`生成一个英雄数组。

Create the `HeroSearchComponent` class and metadata.


该创建`HeroSearchComponent`类及其元数据了。

<code-example path="toh-pt6/src/app/hero-search.component.ts" title="src/app/hero-search.component.ts">

</code-example>

=======
{@a asyncpipe}

### _AsyncPipe_

As expected, the `*ngFor` repeats hero objects.

Look closely and you'll see that the `*ngFor` iterates over a list called `heroes$`, not `heroes`.

<code-example path="toh-pt6/src/app/hero-search/hero-search.component.html" region="async"></code-example>

The `$` is a convention that indicates `heroes$` is an `Observable`, not an array.

The `*ngFor` can't do anything with an `Observable`.
But there's also a pipe character (`|`) followed by `async`,
which identifies Angular's `AsyncPipe`.

The `AsyncPipe` subscribes to an `Observable` automatically so you won't have to
do so in the component class.

### Fix the _HeroSearchComponent_ class

Replace the generated `HeroSearchComponent` class and metadata as follows.

<code-example path="toh-pt6/src/app/hero-search/hero-search.component.ts" title="src/app/hero-search/hero-search.component.ts"></code-example>

Notice the declaration of `heroes$` as an `Observable`
<code-example 
  path="toh-pt6/src/app/hero-search/hero-search.component.ts" 
  region="heroes-stream">
</code-example>

You'll set it in [`ngOnInit()`](#search-pipe). 
Before you do, focus on the definition of `searchTerms`.
>>>>>>> b5934fc5

### The _searchTerms_ RxJS subject

<<<<<<< HEAD
#### 搜索词

Focus on the `searchTerms`:


仔细看下这个`searchTerms`：

<code-example path="toh-pt6/src/app/hero-search.component.ts" region="searchTerms">

</code-example>

=======
The `searchTerms` property is declared as an RxJS `Subject`.

<code-example path="toh-pt6/src/app/hero-search/hero-search.component.ts" region="searchTerms"></code-example>
>>>>>>> b5934fc5

A `Subject` is both a source of _observable_ values and an `Observable` itself.
You can subscribe to a `Subject` as you would any `Observable`.

<<<<<<< HEAD
  `Subject`（主题）是一个_可观察的_事件流中的生产者。
  `searchTerms`生成一个产生字符串的`Observable`，用作按名称搜索时的过滤条件。Each call to `search()` puts a new string into this subject's _observable_ stream by calling `next()`.

  每当调用`search()`时都会调用`next()`来把新的字符串放进该主题的_可观察_流中。
=======
You can also push values into that `Observable` by calling its `next(value)` method
as the `search()` method does.
>>>>>>> b5934fc5

The `search()` method is called via an _event binding_ to the
textbox's `keystroke` event.

<code-example path="toh-pt6/src/app/hero-search/hero-search.component.html" region="input"></code-example>

<<<<<<< HEAD
#### 初始化 *heroes* 属性(*ngOnInit*)

A `Subject` is also an `Observable`.
You can turn the stream
of search terms into a stream of `Hero` arrays and assign the result to the `heroes` property.


`Subject`也是一个`Observable`对象。
我们要把搜索词的流转换成`Hero`数组的流，并把结果赋值给`heroes`属性。

<code-example path="toh-pt6/src/app/hero-search.component.ts" region="search">

</code-example>

=======
Every time the user types in the textbox, the binding calls `search()` with the textbox value, a "search term". 
The `searchTerms` becomes an `Observable` emitting a steady stream of search terms.

{@a search-pipe}
>>>>>>> b5934fc5

### Chaining RxJS operators

Passing a new search term directly to the `searchHeroes()` after every user keystroke would create an excessive amount of HTTP requests,
taxing server resources and burning through the cellular network data plan.

<<<<<<< HEAD
如果我们直接把每一次用户按键都直接传给`HeroSearchService`，就会发起一场 HTTP 请求风暴。
  这可不好玩。我们不希望占用服务器资源，也不想耗光蜂窝移动网络的流量。


Instead, you can chain `Observable` operators that reduce the request flow to the string `Observable`.
You'll make fewer calls to the `HeroSearchService` and still get timely results. Here's how:
=======
Instead, the `ngOnInit()` method pipes the `searchTerms` _observable_  through a sequence of RxJS operators that reduce the number of calls to the `searchHeroes()`,
ultimately returning an _observable_ of timely hero search results (each a `Hero[]`).

Here's the code.

<code-example 
  path="toh-pt6/src/app/hero-search/hero-search.component.ts" 
  region="search">
</code-example>


>>>>>>> b5934fc5

不过，我们可以在字符串的`Observable`后面串联一些`Observable`操作符，来归并这些请求。
  我们将对`HeroSearchService`发起更少的调用，并且仍然获得足够及时的响应。做法如下：

* `debounceTime(300)` waits until the flow of new string events pauses for 300 milliseconds
before passing along the latest string. You'll never make requests more frequently than 300ms.

<<<<<<< HEAD
  在传出最终字符串之前，`debounceTime(300)`将会等待，直到新增字符串的事件暂停了 300 毫秒。
  我们实际发起请求的间隔永远不会小于 300ms。
      
* `distinctUntilChanged` ensures that a request is sent only if the filter text changed.

  `distinctUntilChanged`确保只在过滤条件变化时才发送请求，
  这样就不会重复请求同一个搜索词了。
      
=======

* `distinctUntilChanged` ensures that a request is sent only if the filter text changed.


>>>>>>> b5934fc5
* `switchMap()` calls the search service for each search term that makes it through `debounce` and `distinctUntilChanged`.
It cancels and discards previous search observables, returning only the latest search service observable.

  `switchMap()`会为每个从`debounce`和`distinctUntilChanged`中通过的搜索词调用搜索服务。
  它会取消并丢弃以前的搜索可观察对象，只保留最近的。


<div class="l-sub-section">

  With the [switchMap operator](http://www.learnrxjs.io/operators/transformation/switchmap.html),
  every qualifying key event can trigger an `HttpClient.get()` method call.
  Even with a 300ms pause between requests, you could have multiple HTTP requests in flight
  and they may not return in the order sent.

<<<<<<< HEAD
借助[switchMap操作符](http://www.learnrxjs.io/operators/transformation/switchmap.html)
(正式名称是`flatMapLatest`)
每次符合条件的按键事件都会触发一次对`http()`方法的调用。即使在发送每个请求前都有 300 毫秒的延迟，
我们仍然可能同时拥有多个在途的 HTTP 请求，并且它们返回的顺序未必就是发送时的顺序。`switchMap()` preserves the original request order while returning
  only the observable from the most recent `http` method call.
Results from prior calls are canceled and discarded.

`switchMap()`保留了原始的请求顺序，并且只返回最近一次 `http` 调用返回的可观察对象。
这是因为以前的调用都被取消或丢弃了。If the search text is empty, the `http()` method call is also short circuited
and an observable containing an empty array is returned.

如果搜索框为空，我们还可以短路掉这次`http()`方法调用，并且直接返回一个包含空数组的可观察对象。Note that until the service supports that feature, _canceling_ the `HeroSearchService` Observable
doesn't actually abort a pending HTTP request.
For now, unwanted results are discarded.

注意，*取消*`HeroSearchService`的可观察对象并不会实际中止 (abort) 一个未完成的 HTTP 请求，
除非服务支持这个特性，这个问题我们以后再讨论。
目前我们的做法只是丢弃不希望的结果。

=======
  `switchMap()` preserves the original request order while returning only the observable from the most recent HTTP method call.
  Results from prior calls are canceled and discarded.

  Note that _canceling_ a previous `searchHeroes()` _Observable_
  doesn't actually abort a pending HTTP request.
  Unwanted results are simply discarded before they reach your application code.
>>>>>>> b5934fc5

</div>

Remember that the component _class_ does not subscribe to the `heroes$` _observable_.
That's the job of the [`AsyncPipe`](#asyncpipe) in the template.

<<<<<<< HEAD
* `catch` intercepts a failed observable.
The simple example prints the error to the console; a real life app would do better.
Then to clear the search result, you return an observable containing an empty array .

  `catch`拦截失败的可观察对象。这个简单的例子中只是把错误信息打印到控制台（但实际的应用需要做更多事），然后返回一个包含空数组的可观察对象，以清空搜索结果。


{@a rxjs-imports}

### Import RxJS operators

### 导入 RxJS 操作符

Most RxJS operators are not included in Angular's base `Observable` implementation.
The base implementation includes only what Angular itself requires.

大部分RxJS操作符都不包括在Angular的`Observable`基本实现中，基本实现只包括Angular本身所需的功能。

When you need more RxJS features, extend  `Observable` by *importing* the libraries in which they are defined.
Here are all the RxJS imports that _this_ component needs:


如果想要更多的RxJS功能，我们必须*导入*其所定义的库来扩展`Observable`对象，
  以下是*这个*模块所需导入的所有RxJS操作符：
  
<code-example path="toh-pt6/src/app/hero-search.component.ts" region="rxjs-imports" title="src/app/hero-search.component.ts (rxjs imports)" linenums="false">

</code-example>

=======
#### Try it

Run the app again. In the *Dashboard*, enter some text in the search box.
If you enter characters that match any existing hero names, you'll see something like this.

<figure>
  <img src='generated/images/guide/toh/toh-hero-search.png' alt="Hero Search Component">
</figure>

## Final code review
>>>>>>> b5934fc5

Your app should look like this <live-example></live-example>.

<<<<<<< HEAD
你可能并不熟悉这种`import 'rxjs/add/...'`语法，它缺少了花括号中的导入列表：`{...}`。

You don't need the operator symbols themselves.
In each case, the mere act of importing the library
loads and executes the library's script file which, in turn, adds the operator to the `Observable` class.

这是因为我们并不需要操作符本身，这种情况下，我们所做的其实是导入这个库，加载并运行其中的脚本，
它会把操作符添加到`Observable`类中。


### Add the search component to the dashboard

### 为仪表盘添加搜索组件

Add the hero search HTML element to the bottom of the `DashboardComponent` template.


将表示“英雄搜索”组件的 HTML 元素添加到`DashboardComponent`模版的最后面。

<code-example path="toh-pt6/src/app/dashboard.component.html" title="src/app/dashboard.component.html" linenums="false">

</code-example>

=======
Here are the code files discussed on this page (all in the `src/app/` folder).

{@a heroservice}
{@a inmemorydataservice}
{@a appmodule}
#### _HeroService_, _InMemoryDataService_, _AppModule_

<code-tabs>
  <code-pane 
    title="hero.service.ts" 
    path="toh-pt6/src/app/hero.service.ts">
  </code-pane>
  <code-pane 
    title="in-memory-data.service.ts"
    path="toh-pt6/src/app/in-memory-data.service.ts">
  </code-pane>
  <code-pane 
    title="app.module.ts" 
    path="toh-pt6/src/app/app.module.ts">
  </code-pane>
</code-tabs>

{@a heroescomponent}
#### _HeroesComponent_
>>>>>>> b5934fc5

<code-tabs>
  <code-pane 
    title="heroes/heroes.component.html" 
    path="toh-pt6/src/app/heroes/heroes.component.html">
  </code-pane>
  <code-pane 
    title="heroes/heroes.component.ts" 
    path="toh-pt6/src/app/heroes/heroes.component.ts">
  </code-pane>
  <code-pane 
    title="heroes/heroes.component.css" 
    path="toh-pt6/src/app/heroes/heroes.component.css">
  </code-pane>
</code-tabs>

<<<<<<< HEAD
最后，从<span ngio-ex>hero-search.component.ts</span>中导入`HeroSearchComponent`并将其添加到`declarations`数组中。

=======
{@a herodetailcomponent}
#### _HeroDetailComponent_
>>>>>>> b5934fc5

<code-tabs>
  <code-pane 
    title="hero-detail/hero-detail.component.html"
    path="toh-pt6/src/app/hero-detail/hero-detail.component.html">
  </code-pane>
  <code-pane 
    title="hero-detail/hero-detail.component.ts" 
    path="toh-pt6/src/app/hero-detail/hero-detail.component.ts">
  </code-pane>
</code-tabs>

{@a herosearchcomponent}
#### _HeroSearchComponent_

<<<<<<< HEAD

再次运行该应用，跳转到*仪表盘*，并在英雄下方的搜索框里输入一些文本。
运行效果如下：

<figure >
  <img src='generated/images/guide/toh/toh-hero-search.png' alt="Hero Search Component">
</figure>

## App structure and code

## 应用的结构与代码

Review the sample source code in the <live-example></live-example> for this page.
Verify that you have the following structure:

回顾一下本章<live-example></live-example>中的范例代码。
  验证我们是否得到了如下结构：


<div class='filetree'>
  <div class='file'>angular-tour-of-heroes</div>
  <div class='children'>
    <div class='file'>src</div>
    <div class='children'>
      <div class='file'>app</div>
      <div class='children'>
        <div class='file'>app.component.ts</div>
        <div class='file'>app.component.css</div>
        <div class='file'>app.module.ts</div>
        <div class='file'>app-routing.module.ts</div>
        <div class='file'>dashboard.component.css</div>
        <div class='file'>dashboard.component.html</div>
        <div class='file'>dashboard.component.ts</div>
        <div class='file'>hero.ts</div>
        <div class='file'>hero-detail.component.css</div>
        <div class='file'>hero-detail.component.html</div>
        <div class='file'>hero-detail.component.ts</div>
        <div class='file'>hero-search.component.html (new)</div>
        <div class='file'>hero-search.component.css (new)</div>
        <div class='file'>hero-search.component.ts (new)</div>
        <div class='file'>hero-search.service.ts (new)</div>
        <div class='file'>hero.service.ts</div>
        <div class='file'>heroes.component.css</div>
        <div class='file'>heroes.component.html</div>
        <div class='file'>heroes.component.ts</div>
        <div class='file'>in-memory-data.service.ts (new)</div>
      </div>
      <div class='file'>main.ts</div>
      <div class='file'>index.html</div>
      <div class='file'>styles.css</div>
      <div class='file'>systemjs.config.js</div>
      <div class='file'>tsconfig.json</div>
    </div>
    <div class='file'>node_modules ...</div>
    <div class='file'>package.json</div>
  </div>
</div>
=======
<code-tabs>
  <code-pane 
    title="hero-search/hero-search.component.html"
    path="toh-pt6/src/app/hero-search/hero-search.component.html">
  </code-pane>
  <code-pane 
    title="hero-search/hero-search.component.ts"
    path="toh-pt6/src/app/hero-search/hero-search.component.ts">
  </code-pane>
  <code-pane 
    title="hero-search/hero-search.component.css"
    path="toh-pt6/src/app/hero-search/hero-search.component.css">
  </code-pane>
</code-tabs>
>>>>>>> b5934fc5

## Summary

## 最后冲刺

You're at the end of your journey, and you've accomplished a lot.

旅程即将结束，不过我们已经收获颇丰。

* You added the necessary dependencies to use HTTP in the app.

  我们添加了在应用程序中使用 HTTP 的必备依赖。
  
* You refactored `HeroService` to load heroes from a web API.

  我们重构了`HeroService`，以通过 web API 来加载英雄数据。
  
* You extended `HeroService` to support `post()`, `put()`, and `delete()` methods.

  我们扩展了`HeroService`来支持 `post()`、`put()` 和 `delete()` 方法。
  
* You updated the components to allow adding, editing, and deleting of heroes.

  我们更新了组件，以允许用户添加、编辑和删除英雄。
  
* You configured an in-memory web API.

  我们配置了一个内存 Web API。
  
* You learned how to use Observables.

<<<<<<< HEAD
  我们学会了如何使用“可观察对象”。

Here are the files you added or changed in this page.

下面是我们**添加或修改**之后的文件汇总。


<code-tabs>
  <code-pane title="app.comp...ts" path="toh-pt6/src/app/app.component.ts"></code-pane>
  <code-pane title="app.mod...ts" path="toh-pt6/src/app/app.module.ts"></code-pane>
  <code-pane title="heroes.comp...ts" path="toh-pt6/src/app/heroes.component.ts"></code-pane>
  <code-pane title="heroes.comp...html" path="toh-pt6/src/app/heroes.component.html"></code-pane>
  <code-pane title="heroes.comp...css" path="toh-pt6/src/app/heroes.component.css"></code-pane>
  <code-pane title="hero-detail.comp...ts" path="toh-pt6/src/app/hero-detail.component.ts"></code-pane>
  <code-pane title="hero-detail.comp...html" path="toh-pt6/src/app/hero-detail.component.html"></code-pane>
  <code-pane title="hero.service.ts" path="toh-pt6/src/app/hero.service.ts"></code-pane>
  <code-pane title="in-memory-data.service.ts" path="toh-pt6/src/app/in-memory-data.service.ts"></code-pane>
</code-tabs>

<code-tabs>
  <code-pane title="hero-search.service.ts" path="toh-pt6/src/app/hero-search.service.ts"></code-pane>
  <code-pane title="hero-search.component.ts" path="toh-pt6/src/app/hero-search.component.ts"></code-pane>
  <code-pane title="hero-search.component.html" path="toh-pt6/src/app/hero-search.component.html"></code-pane>
  <code-pane title="hero-search.component.css" path="toh-pt6/src/app/hero-search.component.css"></code-pane>
</code-tabs>

## Next step

## 下一步

That concludes the "Tour of Heroes" tutorial.
=======
This concludes the "Tour of Heroes" tutorial.
>>>>>>> b5934fc5
You're ready to learn more about Angular development in the fundamentals section,
starting with the [Architecture](guide/architecture "Architecture") guide.

这就是《英雄指南》教程的全部内容。
现在可以深入学习 Angular 的开发原理了，你可以从[架构](guide/architecture "Architecture")开始学。<|MERGE_RESOLUTION|>--- conflicted
+++ resolved
@@ -1,126 +1,24 @@
 # HTTP
 
-<<<<<<< HEAD
-# HTTP 服务
-
-In this page, you'll make the following improvements.
-
-在这一章中，我们将进行如下增强：
-
-* Get the hero data from a server.
-
-  从服务器获取英雄数据。
-  
-* Let users add, edit, and delete hero names.
-
-  让用户添加、编辑和删除英雄名。
-  
-* Save the changes to the server.
-
-  把这些更改保存到服务器。
-
-You'll teach the app to make corresponding HTTP calls to a remote server's web API.
-=======
 In this tutorial, you'll add the following data persistence features with help from
 Angular's `HttpClient`.
 
 * The `HeroService` gets hero data with HTTP requests.
 * Users can add, edit, and delete heroes and save these changes over HTTP.
 * Users can search for heroes by name.
->>>>>>> b5934fc5
-
-我们要让应用能够对远端服务器提供的Web API发起相应的HTTP调用。
 
 When you're done with this page, the app should look like this <live-example></live-example>.
 
-<<<<<<< HEAD
-当我们完成这一章时，应用会变成这样：<live-example></live-example>。
-
-
-
-## Where you left off
-
-## 延续上一步教程
-
-In the [previous page](tutorial/toh-pt5), you learned to navigate between the dashboard and the fixed heroes list,
-editing a selected hero along the way.
-That's the starting point for this page.
-
-在[前一章](tutorial/toh-pt5)中，我们学会了在仪表盘和固定的英雄列表之间导航，并编辑选定的英雄。这也就是本章的起点。
-
-
-## Keep the app transpiling and running
-
-## 保持应用的转译与运行
-
-Enter the following command in the terminal window:
-
-在终端窗口输入如下命令：
-
-
-<code-example language="sh" class="code-shell">
-  npm start
-</code-example>
-=======
 ## Enable HTTP services
 
 `HttpClient` is Angular's mechanism for communicating with a remote server over HTTP. 
 
 To make `HttpClient` available everywhere in the app,
->>>>>>> b5934fc5
 
 * open the root `AppModule`, 
 * import the `HttpClientModule` symbol from `@angular/common/http`,
 * add it to the `@NgModule.imports` array.
 
-<<<<<<< HEAD
-这个命令会在“监听”模式下运行TypeScript编译器，当代码变化时，它会自动重新编译。
-  同时，该命令还会在浏览器中启动该应用，并且当代码变化时刷新浏览器。
-
-
-You can keep building the Tour of Heroes without pausing to recompile or refresh the browser.
-
-在后续构建《英雄指南》过程中，应用能持续运行，而不用中断服务来编译或刷新浏览器。
-
-## Providing HTTP Services
-
-## 提供 HTTP 服务
-
-The `HttpModule` is not a core NgModule.
-`HttpModule` is Angular's optional approach to web access. It exists as a separate add-on module called `@angular/http`
-and is shipped in a separate script file as part of the Angular npm package.
-
-`HttpModule`***并不是*** Angular 的核心模块。
-  它是 Angular 用来进行 Web 访问的一种可选方式，并位于一个名叫 `@angular/http` 的独立附属模块中，并作为 Angular 的 npm 包之一而发布出来。
-
-You're ready to import from `@angular/http` because `systemjs.config` configured *SystemJS* to load that library when you need it.
-
-`systemjs.config`中已经配置好了 *SystemJS*，并在必要时加载它，因此我们已经准备好从`@angular/http`中导入它了。
-
-
-## Register for HTTP services
-
-## 注册 *HTTP* 服务
-
-
-The app will depend on the Angular `http` service, which itself depends on other supporting services.
-The `HttpModule` from the `@angular/http` library holds providers for a complete set of HTTP services.
-
-我们的应用将会依赖于 Angular 的`http`服务，它本身又依赖于其它支持类服务。
-    来自`@angular/http`库中的`HttpModule`保存着这些 HTTP 相关服务提供商的全集。
-
-To allow access to these services from anywhere in the app,
-add `HttpModule` to the `imports` list of the `AppModule`.
-
-
-我们要能从本应用的任何地方访问这些服务，就要把`HttpModule`添加到`AppModule`的`imports`列表中。
-这里同时也是我们引导应用及其根组件`AppComponent`的地方。
-
-<code-example path="toh-pt6/src/app/app.module.ts" region="v1" title="src/app/app.module.ts (v1)">
-
-</code-example>
-
-=======
 ## Simulate a data server
 
 This tutorial sample _mimics_ communication with a remote data server by using the
@@ -139,41 +37,10 @@
 <div class="alert is-important">
 
 **Important:** the *In-memory Web API* module has nothing to do with HTTP in Angular.
->>>>>>> b5934fc5
 
 If you're just _reading_ this tutorial to learn about `HttpClient`, you can [skip over](#import-heroes) this step.
 If you're _coding along_ with this tutorial, stay here and add the *In-memory Web API* now.
 
-<<<<<<< HEAD
-注意，现在`HttpModule`已经是根模块`AppModule`的`imports`数组的一部分了。
-
-
-
-## Simulate the web API
-
-## 模拟web API
-
-We recommend registering app-wide services in the root
-`AppModule` *providers*.
-
-我们建议在根模块`AppModule`的`providers`数组中注册全应用级的服务。
-
-Until you have a web server that can handle requests for hero data,
-the HTTP client will fetch and save data from
-a mock service, the *in-memory web API*.
-
-在拥有一个能处理Web请求的服务器之前，我们可以先用HTTP客户端通过一个模拟（Mock）服务（内存Web API）来获取和保存数据。
-
-Update <code>src/app/app.module.ts</code> with this version, which uses the mock service:
-
-
-修改<code>src/app/app.module.ts</code>，让它使用这个模拟服务：
-
-<code-example path="toh-pt6/src/app/app.module.ts" region="v2" title="src/app/app.module.ts (v2)">
-
-</code-example>
-
-=======
 </div>
 
 Install the *In-memory Web API* package from _npm_
@@ -190,29 +57,15 @@
   region="import-in-mem-stuff" 
   title="src/app/app.module.ts (In-memory Web API imports)">
 </code-example>
->>>>>>> b5934fc5
 
 Add the `InMemoryWebApiModule` to the `@NgModule.imports` array&mdash;
 _after importing the `HttpClient`_,
 &mdash;while configuring it with the `InMemoryDataService`.
 
-<<<<<<< HEAD
-
-导入`InMemoryWebApiModule`并将其加入到模块的`imports`数组。
-  `InMemoryWebApiModule`将`Http`客户端默认的后端服务 &mdash;
-  这是一个辅助服务，负责与远程服务器对话 &mdash;
-  替换成了*内存 Web API*服务：
-  
-<code-example path="toh-pt6/src/app/app.module.ts" region="in-mem-web-api">
-
-</code-example>
-
-=======
 <code-example   
   path="toh-pt6/src/app/app.module.ts" 
   region="in-mem-web-api-imports">
 </code-example>
->>>>>>> b5934fc5
 
 The `forRoot()` configuration method takes an `InMemoryDataService` class
 that primes the in-memory database.
@@ -220,36 +73,16 @@
 The _Tour of Heroes_ sample creates such a class 
 `src/app/in-memory-data.service.ts` which has the following content:
 
-
-`forRoot()`配置方法需要`InMemoryDataService`类实例，用来向内存数据库填充数据：
-往`app`目录下新增一个文件`in-memory-data.service.ts`，填写下列内容：
-
-<code-example path="toh-pt6/src/app/in-memory-data.service.ts" region="init" title="src/app/in-memory-data.service.ts" linenums="false">
-
-</code-example>
-
+<code-example path="toh-pt6/src/app/in-memory-data.service.ts" region="init" title="src/app/in-memory-data.service.ts" linenums="false"></code-example>
 
 This file replaces `mock-heroes.ts`, which is now safe to delete.
 
-<<<<<<< HEAD
-这个文件已经替换了`mock-heroes.ts`，可以删除`mock-heroes.ts`了。
-
-=======
 When your server is ready, detach the *In-memory Web API*, and the app's requests will go through to the server.
->>>>>>> b5934fc5
 
 Now back to the `HttpClient` story.
 
-<<<<<<< HEAD
-  The in-memory web API is only useful in the early stages of development and for demonstrations such as this Tour of Heroes.
-  Don't worry about the details of this backend substitution; you can
-  skip it when you have a real web API server.
-  
-  内存Web API只在开发的早期阶段或写《英雄指南》这样的演示程序时才有用。有了它，你将来替换后端实现时就不用关心这些细节问题了。如果你已经有了一个真实的Web API服务器，尽管跳过它吧。
-=======
 {@a import-heroes}
 ## Heroes and HTTP
->>>>>>> b5934fc5
 
 Import some HTTP symbols that you'll need:
 
@@ -259,52 +92,22 @@
   title="src/app/hero.service.ts (import HTTP symbols)">
 </code-example>
 
-<<<<<<< HEAD
-## 英雄与 HTTP
-
-In the current `HeroService` implementation, a Promise resolved with mock heroes is returned.
-
-
-在目前的`HeroService`的实现中，返回的是一个能解析（resolve）成模拟英雄列表的承诺（Promise）。
-
-<code-example path="toh-pt4/src/app/hero.service.ts" region="get-heroes" title="src/app/hero.service.ts (old getHeroes)">
-
-</code-example>
-
-=======
 Inject `HttpClient` into the constructor in a private property called `http`.
 
 <code-example 
   path="toh-pt6/src/app/hero.service.ts" 
   region="ctor" >
 </code-example>
->>>>>>> b5934fc5
 
 Keep injecting the `MessageService`. You'll call it so frequently that
 you'll wrap it in private `log` method.
 
-<<<<<<< HEAD
-我们返回一个承诺 (Promise)，它用模拟版的英雄列表进行解析。
-  它当时可能看起来显得有点过于复杂，不过我们预料到总有这么一天会通过 HTTP 客户端来获取英雄数据，
-  而且我们知道，那一定是一个异步操作。
-
-Now convert `getHeroes()` to use HTTP.
-
-
-现在，我们把`getHeroes()`换成使用 HTTP。
-
-<code-example path="toh-pt6/src/app/hero.service.ts" region="getHeroes" title="src/app/hero.service.ts (updated getHeroes and new class members)">
-
-</code-example>
-
-=======
 <code-example 
   path="toh-pt6/src/app/hero.service.ts" 
   region="log" >
 </code-example>
 
 Define the `heroesUrl` with the address of the heroes resource on the server.
->>>>>>> b5934fc5
 
 <code-example 
   path="toh-pt6/src/app/hero.service.ts" 
@@ -313,15 +116,6 @@
 
 ### Get heroes with _HttpClient_
 
-<<<<<<< HEAD
-
-更新后的导入声明如下：
-
-<code-example path="toh-pt6/src/app/hero.service.ts" region="imports" title="src/app/hero.service.ts (updated imports)">
-
-</code-example>
-
-=======
 The current `HeroService.getHeroes()` 
 uses the RxJS `of()` function to return an array of mock heroes
 as an `Observable<Hero[]>`.
@@ -337,43 +131,15 @@
   path="toh-pt6/src/app/hero.service.ts" 
   region="getHeroes-1">
 </code-example>
->>>>>>> b5934fc5
 
 Refresh the browser. The hero data should successfully load from the
 mock server.
 
-<<<<<<< HEAD
-刷新浏览器后，英雄数据就会从模拟服务器被成功读取。
-
-{@a http-promise}
-=======
 You've swapped `http.get` for `of` and the app keeps working without any other changes
 because both functions return an `Observable<Hero[]>`.
->>>>>>> b5934fc5
 
 ### Http methods return one value
 
-<<<<<<< HEAD
-### Http 承诺（Promise）
-
-The Angular `http.get` returns an RxJS `Observable`.
-*Observables* are a powerful way to manage asynchronous data flows.
-You'll read about [Observables](tutorial/toh-pt6#observables) later in this page.
-
-Angular 的`http.get`返回一个 RxJS 的`Observable`对象。
-*Observable（可观察对象）*是一个管理异步数据流的强力方式。
-后面我们还会进一步学习[可观察对象](tutorial/toh-pt6#observables)。
-
-For now, you've converted the `Observable` to a `Promise` using the `toPromise` operator.
-
-
-*现在*，我们先利用`toPromise`操作符把`Observable`直接转换成`Promise`对象，回到已经熟悉的地盘。
-
-<code-example path="toh-pt6/src/app/hero.service.ts" region="to-promise">
-
-</code-example>
-
-=======
 All `HttpClient` methods return an RxJS `Observable` of something.
 
 HTTP is a request/response protocol. 
@@ -381,78 +147,36 @@
 
 In general, an `Observable` _can_ return multiple values over time.
 An `Observable` from `HttpClient` always emits a single value and then completes, never to emit again.
->>>>>>> b5934fc5
 
 This particular `HttpClient.get` call returns an `Observable<Hero[]>`, literally "_an observable of hero arrays_". In practice, it will only return a single hero array.
 
-<<<<<<< HEAD
-不幸的是，Angular 的`Observable`并没有一个`toPromise`操作符... 没有打包在一起发布。Angular的`Observable`只是一个骨架实现。
-
-There are many operators like `toPromise` that extend `Observable` with useful capabilities.
-To use those capabilities, you have to add the operators themselves.
-That's as easy as importing them from the RxJS library like this:
-
-
-有很多像`toPromise`这样的操作符，用于扩展`Observable`，为其添加有用的能力。
-  如果我们希望得到那些能力，就得自己添加那些操作符。
-  那很容易，只要从 RxJS 库中导入它们就可以了，就像这样：
-  
-<code-example path="toh-pt6/src/app/hero.service.ts" region="rxjs">
-
-</code-example>
-=======
 ### _HttpClient.get_ returns response data
 
 `HttpClient.get` returns the _body_ of the response as an untyped JSON object by default.
 Applying the optional type specifier, `<Hero[]>` , gives you a typed result object.
->>>>>>> b5934fc5
 
 The shape of the JSON data is determined by the server's data API.
 The _Tour of Heroes_ data API returns the hero data as an array.
 
 <div class="l-sub-section">
 
-<<<<<<< HEAD
-  You'll add more operators, and learn why you must do so, [later in this tutorial](tutorial/toh-pt6#rxjs-imports).
-  
-我们还要添加更多的操作符，并且必须这么做，要了解其中的原因，参见[本章稍后的部分](tutorial/toh-pt6#rxjs-imports)。
-
-</div>
-=======
 Other APIs may bury the data that you want within an object.
 You might have to dig that data out by processing the `Observable` result
 with the RxJS `map` operator.
->>>>>>> b5934fc5
 
 Although not discussed here, there's an example of `map` in the `getHeroNo404()`
 method included in the sample source code.
 
 </div>
 
-<<<<<<< HEAD
-### 在 *then* 回调中提取出数据
-
-In the *Promise*'s `then()` callback , you call the `json` method of the HTTP `Response` to extract the
-data within the response.
-  
-在 *promise* 的`then()`回调中，我们调用 HTTP 的`Reponse`对象的`json`方法，以提取出其中的数据。
-=======
 ### Error handling
->>>>>>> b5934fc5
 
 Things go wrong, especially when you're getting data from a remote server.
 The `HeroService.getHeroes()` method should catch errors and do something appropriate.
 
 To catch errors, you **"pipe" the observable** result from `http.get()` through an RxJS `catchError()` operator.
 
-<<<<<<< HEAD
-这个由`json`方法返回的对象只有一个`data`属性。
-这个`data`属性保存了*英雄*数组，这个数组才是调用者真正想要的。
-所以我们取得这个数组，并且把它作为承诺的值进行解析。
-
-=======
 Import the `catchError` symbol from `rxjs/operators`, along with some other operators you'll need later.
->>>>>>> b5934fc5
 
 <code-example 
   path="toh-pt6/src/app/hero.service.ts" 
@@ -462,19 +186,10 @@
 Now extend the observable result with the `.pipe()` method and
 give it a `catchError()` operator.
 
-<<<<<<< HEAD
-仔细看看这个由服务器返回的数据的形态。
-这个*内存 Web API* 的范例中所做的是返回一个带有`data`属性的对象。
-你的 API 也可以返回其它东西。请调整这些代码以匹配*你的 Web API*。
-
-
-</div>
-=======
 <code-example 
   path="toh-pt6/src/app/hero.service.ts" 
   region="getHeroes-2" >
 </code-example>
->>>>>>> b5934fc5
 
 The `catchError()` operator intercepts an **`Observable` that failed**.
 It passes the error an _error handler_ that can do what it wants with the error.
@@ -482,26 +197,6 @@
 The following `handleError()` method reports the error and then returns an
 innocuous result so that the application keeps working.
 
-<<<<<<< HEAD
-调用者并不知道这些实现机制，它仍然像以前那样接收一个包含*英雄数据*的承诺。
-它也不知道我们已经改成了从服务器获取英雄数据。
-它也不必了解把 HTTP 响应转换成英雄数据时所作的这些复杂变换。
-看到美妙之处了吧，这正是将数据访问委托组一个服务的目的。
-
-### Error Handling
-
-### 错误处理
-
-At the end of `getHeroes()`, you `catch` server failures and pass them to an error handler.
-
-
-在`getHeroes()`的最后，我们`catch`了服务器的失败信息，并把它们传给了错误处理器：
-
-<code-example path="toh-pt6/src/app/hero.service.ts" region="catch">
-
-</code-example>
-
-=======
 #### _handleError_
 
 The following `errorHandler()` will be shared by many `HeroService` methods
@@ -509,61 +204,18 @@
 
 Instead of handling the error directly, it returns an _error handler_ function to `catchError` that it 
 has configured with both the name of the operation that failed and a safe return value.
->>>>>>> b5934fc5
 
 <code-example 
   path="toh-pt6/src/app/hero.service.ts" 
   region="handleError">
 </code-example>
 
-<<<<<<< HEAD
-
-这是一个关键的步骤！
-我们必须预料到 HTTP 请求会失败，因为有太多我们无法控制的原因可能导致它们频繁出现各种错误。
-
-<code-example path="toh-pt6/src/app/hero.service.ts" region="handleError">
-
-</code-example>
-
-=======
 After reporting the error to console, the handler constructs
 a user friendly message and returns a safe value to the app so it can keep working.
->>>>>>> b5934fc5
 
 Because each service method returns a different kind of `Observable` result,
 `errorHandler()` takes a type parameter so it can return the safe value as the type that the app expects.
 
-<<<<<<< HEAD
-在这个范例服务中，我们把错误记录到控制台中；在真实世界中，我们应该用代码对错误进行处理。但对于演示来说，这就够了。
-
-The code also includes an error to
-the caller in a rejected promise, so that the caller can display a proper error message to the user.
-
-我们还要通过一个被拒绝 (rejected) 的承诺来把该错误用一个用户友好的格式返回给调用者，
-以便调用者能把一个合适的错误信息显示给用户。
-
-### Get hero by id
-
-### 通过id获取英雄
-
-When the `HeroDetailComponent` asks the `HeroService` to fetch a hero,
-the `HeroService` currently fetches all heroes and
-filters for the one with the matching `id`.
-That's fine for a simulation, but it's wasteful to ask a real server for all heroes when you only want one.
-Most web APIs support a _get-by-id_ request in the form `api/hero/:id` (such as `api/hero/11`).
-
-当`HeroDetailComponent`向`HeroService`请求获取一个英雄时，`HeroService`会获取所有英雄，并从中过滤出与`id`匹配的那一个。
-这对于例子来说倒是无可厚非，
-  不过在真实服务中，这种为了获取一个英雄而请求全部英雄的做法就有点浪费了，
-  许多Web API支持*get-by-id*请求，形如：`api/hero/:id`（如：`api/hero/11`）。
-
-Update the `HeroService.getHero()` method to make a _get-by-id_ request:
-
-修改 `HeroService.getHero()` 方法来发起一个 *get-by-id* 请求：
-
-
-<code-example path="toh-pt6/src/app/hero.service.ts" region="getHero" title="src/app/hero.service.ts"></code-example>
-=======
 ### Tap into the _Observable_
 
 The `HeroService` methods will **tap** into the flow of observable values
@@ -580,74 +232,9 @@
   path="toh-pt6/src/app/hero.service.ts" 
   region="getHeroes" >
 </code-example>
->>>>>>> b5934fc5
 
 ### Get hero by id
 
-<<<<<<< HEAD
-此方法基本上与`getHeroes`方法一致，通过在URL中添加英雄的id来告诉服务器应该获取_那个_英雄，
-  匹配`api/hero/:id`模式。
-
-Also, the `data` in the response is a single hero object rather than an array.
-
-我们还要把响应中返回的`data`改为一个英雄对象，而不再是对象数组。组。
-
-### Unchanged _getHeroes_ API
-
-### `getHeroes` API 没变
-
-Although you made significant internal changes to `getHeroes()` and `getHero()`,
-the public signatures didn't change.
-You still return a Promise from both methods.
-You won't have to update any of the components that call them.
-
-尽管我们在`getHeroes()`和`getHero()`方法的*内部*做了重大修改，
-  但是他们的公共签名却没有变。这两个方法仍然返回的是一个Promise对象，
-  所以并不需要修改任何调用他们的组件。
-
-Now it's time to add the ability to create and delete heroes.
-
-现在，我们该支持创建和删除英雄了。
-
-
-
-## Updating hero details
-
-## 更新英雄详情
-
-Try editing a hero's name in the hero detail view.
-As you type, the hero name is updated in the view heading.
-But if you click the Back button, the changes are lost.
-
-我们已经可以在英雄详情中编辑英雄的名字了。来试试吧。在输入的时候，页头上的英雄名字也会随之更新。
-不过当我们点了`Back（后退）`按钮时，这些修改就丢失了。
-
-
-Updates weren't lost before. What changed?
-When the app used a list of mock heroes, updates were applied directly to the
-hero objects within the single, app-wide, shared list. Now that you're fetching data
-from a server, if you want changes to persist, you must write them back to
-the server.
-
-以前是不会丢失更新的，怎么回事？
-当该应用使用模拟出来的英雄列表时，修改的是一份全局共享的英雄列表，而现在改成了从服务器获取数据。
-如果我们希望这些更改被持久化，我们就得把它们写回服务器。
-
-### Add the ability to save hero details
-
-### 保存英雄详情
-
-At the end of the hero detail template, add a save button with a `click` event
-binding that invokes a new component method named `save()`.
-
-
-我们先来确保对英雄名字的编辑不会丢失。先在英雄详情模板的底部添加一个保存按钮，它绑定了一个`click`事件，事件绑定会调用组件中一个名叫`save()`的新方法：
-
-<code-example path="toh-pt6/src/app/hero-detail.component.html" region="save" title="src/app/hero-detail.component.html (save)">
-
-</code-example>
-
-=======
 Most web APIs support a _get by id_ request in the form `api/hero/:id` 
 (such as `api/hero/11`).
 Add a `HeroService.getHero()` method to make that request:
@@ -674,22 +261,11 @@
 binding that invokes a new component method named `save()`.
 
 <code-example path="toh-pt6/src/app/hero-detail/hero-detail.component.html" region="save" title="src/app/hero-detail/hero-detail.component.html (save)"></code-example>
->>>>>>> b5934fc5
 
 Add the following `save()` method, which persists hero name changes using the hero service
 `updateHero()` method and then navigates back to the previous view.
 
-<<<<<<< HEAD
-
-`save()`方法使用 hero 服务的`update()`方法来持久化对英雄名字的修改，然后导航回前一个视图：
-
-<code-example path="toh-pt6/src/app/hero-detail.component.ts" region="save" title="src/app/hero-detail.component.ts (save)">
-
-</code-example>
-
-=======
 <code-example path="toh-pt6/src/app/hero-detail/hero-detail.component.ts" region="save" title="src/app/hero-detail/hero-detail.component.ts (save)"></code-example>
->>>>>>> b5934fc5
 
 #### Add _HeroService.updateHero()_
 
@@ -703,28 +279,12 @@
   title="src/app/hero.service.ts (update)">
 </code-example>
 
-<<<<<<< HEAD
-### hero 服务的`update`方法
-
-The overall structure of the `update()` method is similar to that of
-`getHeroes()`, but it uses an HTTP `put()` to persist server-side changes.
-
-
-
-`update()`方法的大致结构与`getHeroes()`类似，不过我们使用 HTTP 的 `put()` 方法来把修改持久化到服务端：
-
-<code-example path="toh-pt6/src/app/hero.service.ts" region="update" title="src/app/hero.service.ts (update)">
-
-</code-example>
-
-=======
 The `HttpClient.put()` method takes three parameters
 * the URL
 * the data to update (the modified hero in this case)
 * options
 
 The URL is unchanged. The heroes web API knows which hero to update by looking at the hero's `id`.
->>>>>>> b5934fc5
 
 The heroes web API expects a special header in HTTP save requests.
 That header is in the `httpOption` constant defined in the `HeroService`.
@@ -733,39 +293,11 @@
   path="toh-pt6/src/app/hero.service.ts" 
   region="http-options">
 </code-example>
-
-我们通过一个编码在 URL 中的英雄 `id` 来告诉服务器应该更新哪个英雄。`put` 的 body 是该英雄的 JSON 字符串，它是通过调用`JSON.stringify`得到的。
-并且在请求头中标记出的 body 的内容类型（`application/json`）。
 
 Refresh the browser, change a hero name, save your change,
 and click the "go back" button. 
 The hero now appears in the list with the changed name.
 
-<<<<<<< HEAD
-刷新浏览器试一下，对英雄名字的修改确实已经被持久化了。
-
-
-
-## Add the ability to add heroes
-
-## 添加英雄
-
-To add a hero, the app needs the hero's name. You can use an `input`
-element paired with an add button.
-
-要添加一个新的英雄，我们得先知道英雄的名字。我们使用一个 `input` 元素和一个添加按钮来实现。
-
-Insert the following into the heroes component HTML, just after
-the heading:
-
-
-把下列代码插入 heroes 组件的 HTML 中，放在标题的下面：
-
-<code-example path="toh-pt6/src/app/heroes.component.html" region="add" title="src/app/heroes.component.html (add)">
-
-</code-example>
-
-=======
 ## Add a new hero
 
 To add a hero, this app only needs the hero's name. You can use an `input`
@@ -775,20 +307,10 @@
 the heading:
 
 <code-example path="toh-pt6/src/app/heroes/heroes.component.html" region="add" title="src/app/heroes/heroes.component.html (add)"></code-example>
->>>>>>> b5934fc5
 
 In response to a click event, call the component's click handler and then
 clear the input field so that it's ready for another name.
 
-<<<<<<< HEAD
-
-当点击事件触发时，我们调用组件的点击处理器，然后清空这个输入框，以便用来输入另一个名字。
-
-<code-example path="toh-pt6/src/app/heroes.component.ts" region="add" title="src/app/heroes.component.ts (add)">
-
-</code-example>
-
-=======
 <code-example path="toh-pt6/src/app/heroes/heroes.component.ts" region="add" title="src/app/heroes/heroes.component.ts (add)"></code-example>
 
 When the given name is non-blank, the handler creates a `Hero`-like object
@@ -802,54 +324,17 @@
 #### Add _HeroService.addHero()_
 
 Add the following `addHero()` method to the `HeroService` class.
->>>>>>> b5934fc5
 
 <code-example path="toh-pt6/src/app/hero.service.ts" region="addHero" title="src/app/hero.service.ts (addHero)"></code-example>
 
-<<<<<<< HEAD
-当指定的名字不为空的时候，点击处理器就会委托 hero 服务来创建一个具有此名字的英雄，
-  并把这个新的英雄添加到我们的数组中。
-
-Implement the `create()` method in the `HeroService` class.
-
-然后，我们在`HeroService`类中实现这个`create()`方法。
-
-
-<code-example path="toh-pt6/src/app/hero.service.ts" region="create" title="src/app/hero.service.ts (create)"></code-example>
-=======
 `HeroService.addHero()` differs from `updateHero` in two ways.
 
 * it calls `HttpClient.post()` instead of `put()`.
 * it expects the server to generates an id for the new hero, 
 which it returns in the `Observable<Hero>` to the caller.
->>>>>>> b5934fc5
 
 Refresh the browser and add some heroes.
 
-<<<<<<< HEAD
-刷新浏览器，并创建一些新的英雄！
-
-
-
-## Add the ability to delete a hero
-
-## 删除英雄
-
-Each hero in the heroes view should have a delete button.
-
-在英雄列表视图中的每个英雄都应该有一个删除按钮。
-
-Add the following button element to the heroes component HTML, after the hero
-name in the repeated `<li>` element.
-
-
-把这个按钮元素添加到英雄列表组件的 HTML 中，把它放在`<li>`标签中的英雄名的后面：
-
-<code-example path="toh-pt6/src/app/heroes.component.html" region="delete">
-
-</code-example>
-
-=======
 ## Delete a hero
 
 Each hero in the heroes list should have a delete button.
@@ -858,72 +343,28 @@
 name in the repeated `<li>` element.
 
 <code-example path="toh-pt6/src/app/heroes/heroes.component.html" region="delete"></code-example>
->>>>>>> b5934fc5
 
 The HTML for the list of heroes should look like this:
 
-<<<<<<< HEAD
-
-`<li>`元素应该变成了这样：
-
-<code-example path="toh-pt6/src/app/heroes.component.html" region="li-element" title="src/app/heroes.component.html (li-element)">
-
-</code-example>
-
-=======
 <code-example path="toh-pt6/src/app/heroes/heroes.component.html" region="list" title="src/app/heroes/heroes.component.html (list of heroes)"></code-example>
->>>>>>> b5934fc5
 
 To position the delete button at the far right of the hero entry,
 add some CSS to the `heroes.component.css`.  You'll find that CSS
 in the [final review code](#heroescomponent) below.
 
-<<<<<<< HEAD
-除了调用组件的`delete()`方法之外，这个删除按钮的点击处理器还应该阻止点击事件向上冒泡 &mdash;
-我们并不希望触发`<li>`的事件处理器，否则它会选中我们要删除的这位英雄。
-
-The logic of the `delete()` handler is a bit trickier:
-
-
-`delete()`处理器的逻辑略复杂：
-
-<code-example path="toh-pt6/src/app/heroes.component.ts" region="delete" title="src/app/heroes.component.ts (delete)">
-
-</code-example>
-
-=======
 Add the `delete()` handler to the component.
 
 <code-example path="toh-pt6/src/app/heroes/heroes.component.ts" region="delete" title="src/app/heroes/heroes.component.ts (delete)"></code-example>
->>>>>>> b5934fc5
 
 Although the component delegates hero deletion to the `HeroService`,
 it remains responsible for updating its own list of heroes.
 The component's `delete()` method immediately removes the _hero-to-delete_ from that list,
 anticipating that the `HeroService` will succeed on the server.
 
-<<<<<<< HEAD
-当然，我们仍然把删除英雄的操作委托给了 hero 服务，
-不过该组件仍然负责更新显示：它从数组中移除了被删除的英雄，如果删除的是正选中的英雄，还会清空选择。
-
-
-To place the delete button at the far right of the hero entry,
-add this CSS:
-
-
-我们希望删除按钮被放在英雄条目的最右边。
-于是 CSS 变成了这样：
-
-<code-example path="toh-pt6/src/app/heroes.component.css" region="additions" title="src/app/heroes.component.css (additions)">
-
-</code-example>
-
-=======
 There's really nothing for the component to do with the `Observable` returned by
 `heroService.delete()`. **It must subscribe anyway**.
 
 <div class="alert is-important">
->>>>>>> b5934fc5
 
   If you neglect to `subscribe()`, the service will not send the delete request to the server!
   As a rule, an `Observable` _does nothing_ until something subscribes!
@@ -932,106 +373,12 @@
   clicking "Dashboard", then clicking "Heroes".
   You'll see the full list of heroes again.
 
-<<<<<<< HEAD
-### hero 服务的`delete()`方法
-
-Add the hero service's `delete()` method, which uses the `delete()` HTTP method to remove the hero from the server:
-
-
-hero 服务的`delete()`方法使用 HTTP 的 `delete()` 方法来从服务器上移除该英雄：
-
-<code-example path="toh-pt6/src/app/hero.service.ts" region="delete" title="src/app/hero.service.ts (delete)">
-
-</code-example>
-
-=======
 </div>
 
 #### Add _HeroService.deleteHero()_
->>>>>>> b5934fc5
 
 Add a `deleteHero()` method to `HeroService` like this.
 
-<<<<<<< HEAD
-刷新浏览器，并试一下这个新的删除功能。
-
-## Observables
-
-## 可观察对象 (Observable)
-
-Each `Http` service method  returns an `Observable` of HTTP `Response` objects.
-
-`Http`服务中的每个方法都返回一个 HTTP `Response`对象的`Observable`实例。
-
-The `HeroService` converts that `Observable` into a `Promise` and returns the promise to the caller.
-This section shows you how, when, and why to return the `Observable` directly.
-
-我们的`HeroService`中把那个`Observable`对象转换成了`Promise`（承诺），并把这个承诺返回给了调用者。
-  这一节，我们将学会直接返回`Observable`，并且讨论何时以及为何那样做会更好。
-  
-### Background
-
-### 背景
-
-An *Observable* is a stream of events that you can process with array-like operators.
-
-一个*可观察对象*是一个事件流，我们可以用数组型操作符来处理它。
-
-Angular core has basic support for observables. 
-Developers augment that support with operators and extensions from the
-<a href="http://reactivex.io/rxjs" target="_blank" title="RxJS">RxJS library</a>.
-You'll see how shortly.
-
-Angular 内核中提供了对可观察对象的基本支持。而我们这些开发人员可以自己从 <a href="http://reactivex.io/rxjs" target="_blank" title="RxJS">RxJS</a> 库中引入操作符和扩展。
-  我们会简短的讲解下如何做。
-  
-Recall that the `HeroService`  chained the `toPromise` operator to the `Observable` result of `http.get()`.
-That operator converted the `Observable` into a `Promise` and you passed that promise back to the caller.
-
-快速回忆一下`HeroService`，它在`http.get()`返回的`Observable`后面串联了一个`toPromise`操作符。
-该操作符把`Observable`转换成了`Promise`，并且我们把那个承诺返回给了调用者。
-  
-Converting to a Promise is often a good choice. You typically ask `http.get()` to fetch a single chunk of data.
-When you receive the data, you're done.
-The calling component can easily consume a single result in the form of a Promise.
-
-转换成承诺通常是更好地选择，我们通常会要求`http.get()`获取单块数据。只要接收到数据，就算完成。
-使用承诺这种形式的结果是让调用方更容易写，并且承诺已经在 JavaScript 程序员中被广泛接受了。
-
-
-But requests aren't always done only once.
-You may start one request,
-cancel it, and make a different request before the server has responded to the first request.
-
-但是请求并非总是“一次性”的。我们可以开始一个请求，
-  并且取消它，在服务器对第一个请求作出回应之前，再开始另一个不同的请求 。
-  像这样一个_请求-取消-新请求_的序列用*承诺*是很难实现的，但接下来我们会看到，它对于*可观察对象*却很简单。
-
-A *request-cancel-new-request* sequence is difficult to implement with `Promise`s, but
-easy with `Observable`s.
-
-*请求-取消-新请求*的序列对于`Promise`来说是很难实现的，但是对`Observable`来说则很容易。
-
-### Add the ability to search by name
-
-### 支持按名搜索
-
-You're going to add a *hero search* feature to the Tour of Heroes.
-As the user types a name into a search box, you'll make repeated HTTP requests for heroes filtered by that name.
-
-我们要为《英雄指南》添加一个*英雄搜索*特性。
-  当用户在搜索框中输入一个名字时，我们将不断发起 HTTP 请求，以获得按名字过滤的英雄。
-
-Start by creating `HeroSearchService` that sends search queries to the server's web API.
-
-
-我们先创建`HeroSearchService`服务，它会把搜索请求发送到我们服务器上的 Web API。
-
-<code-example path="toh-pt6/src/app/hero-search.service.ts" title="src/app/hero-search.service.ts">
-
-</code-example>
-
-=======
 <code-example path="toh-pt6/src/app/hero.service.ts" region="deleteHero" title="src/app/hero.service.ts (delete)"></code-example>
 
 Note that
@@ -1082,98 +429,29 @@
 
 Unfortunately, adding this element breaks the app.
 Angular can't find a component with a selector that matches `<app-hero-search>`.
->>>>>>> b5934fc5
 
 The `HeroSearchComponent` doesn't exist yet. Fix that.
 
-<<<<<<< HEAD
-`HeroSearchService`中的`http.get()`调用和`HeroService`中的很相似，只是这次带了查询字符串。
-
-More importantly, you no longer call `toPromise()`.
-  Instead you return the *Observable* from the the `http.get()`, 
-  after chaining it to another RxJS operator, <code>map()</code>, 
-  to extract heroes from the response data.
-
-更重要的是：我们不再调用`toPromise`方法，而是从`http.get`
-  方法中返回一个*Observable*对象，之后调用RxJS的<code>map</code>操作符
-  来从返回数据中提取英雄。  
-  
-RxJS operator chaining makes response processing easy and readable.
-  See the [discussion below about operators](tutorial/toh-pt6#rxjs-imports).
-  
-链式RxJS操作可以让我们简单、易读的处理响应数据。详见[下面关于操作符的讨论](tutorial/toh-pt6#rxjs-imports)
-=======
 ### Create _HeroSearchComponent_
->>>>>>> b5934fc5
 
 Create a `HeroSearchComponent` with the CLI.
 
-<<<<<<< HEAD
-### HeroSearchComponent 组件
-
-Let's create a new `HeroSearchComponent` that calls this new `HeroSearchService`.
-
-我们再创建一个新的`HeroSearchComponent`来调用这个新的`HeroSearchService`。
-=======
 <code-example language="sh" class="code-shell">
   ng generate component hero-search
 </code-example>
->>>>>>> b5934fc5
 
 The CLI generates the three `HeroSearchComponent` and adds the component to the `AppModule' declarations
 
-<<<<<<< HEAD
-
-组件模板很简单，就是一个输入框和一个显示匹配的搜索结果的列表。
-
-<code-example path="toh-pt6/src/app/hero-search.component.html" title="src/app/hero-search.component.html">
-
-</code-example>
-
-=======
 Replace the generated `HeroSearchComponent` _template_ with a text box and a list of matching search results like this.
->>>>>>> b5934fc5
 
 <code-example path="toh-pt6/src/app/hero-search/hero-search.component.html" title="src/app/hero-search/hero-search.component.html"></code-example>
 
-<<<<<<< HEAD
-我们还要往这个新组件中添加样式。
-
-
-<code-example path="toh-pt6/src/app/hero-search.component.css" title="src/app/hero-search.component.css"></code-example>
-=======
 Add private CSS styles to `hero-search.component.css`
 as listed in the [final code review](#herosearchcomponent) below.
->>>>>>> b5934fc5
 
 As the user types in the search box, a *keyup* event binding calls the component's `search()`
 method with the new search box value.
 
-<<<<<<< HEAD
-当用户在搜索框中输入时，一个 *keyup* 事件绑定会调用该组件的`search()`方法，并传入新的搜索框的值。
-
-As expected, the `*ngFor` repeats hero objects from the component's `heroes` property.
-
-不出所料，`*ngFor`从该组件的`heroes`属性重复获取 *hero* 对象。这也没啥特别的。
-
-But as you'll soon see, the `heroes` property is now an *Observable* of hero arrays, rather than just a hero array.
-The `*ngFor` can't do anything with an `Observable` until you route it through the `async` pipe (`AsyncPipe`).
-The `async` pipe subscribes to the `Observable` and produces the array of heroes to `*ngFor`.
-
-但是，接下来我们看到`heroes`属性现在是英雄列表的`Observable`对象，而不再只是英雄数组。
-  `*ngFor`不能用可观察对象做任何事，除非我们在它后面跟一个`async` pipe (`AsyncPipe`)。
-  这个`async`管道会订阅到这个可观察对象，并且为`*ngFor`生成一个英雄数组。
-
-Create the `HeroSearchComponent` class and metadata.
-
-
-该创建`HeroSearchComponent`类及其元数据了。
-
-<code-example path="toh-pt6/src/app/hero-search.component.ts" title="src/app/hero-search.component.ts">
-
-</code-example>
-
-=======
 {@a asyncpipe}
 
 ### _AsyncPipe_
@@ -1207,81 +485,34 @@
 
 You'll set it in [`ngOnInit()`](#search-pipe). 
 Before you do, focus on the definition of `searchTerms`.
->>>>>>> b5934fc5
 
 ### The _searchTerms_ RxJS subject
 
-<<<<<<< HEAD
-#### 搜索词
-
-Focus on the `searchTerms`:
-
-
-仔细看下这个`searchTerms`：
-
-<code-example path="toh-pt6/src/app/hero-search.component.ts" region="searchTerms">
-
-</code-example>
-
-=======
 The `searchTerms` property is declared as an RxJS `Subject`.
 
 <code-example path="toh-pt6/src/app/hero-search/hero-search.component.ts" region="searchTerms"></code-example>
->>>>>>> b5934fc5
 
 A `Subject` is both a source of _observable_ values and an `Observable` itself.
 You can subscribe to a `Subject` as you would any `Observable`.
 
-<<<<<<< HEAD
-  `Subject`（主题）是一个_可观察的_事件流中的生产者。
-  `searchTerms`生成一个产生字符串的`Observable`，用作按名称搜索时的过滤条件。Each call to `search()` puts a new string into this subject's _observable_ stream by calling `next()`.
-
-  每当调用`search()`时都会调用`next()`来把新的字符串放进该主题的_可观察_流中。
-=======
 You can also push values into that `Observable` by calling its `next(value)` method
 as the `search()` method does.
->>>>>>> b5934fc5
 
 The `search()` method is called via an _event binding_ to the
 textbox's `keystroke` event.
 
 <code-example path="toh-pt6/src/app/hero-search/hero-search.component.html" region="input"></code-example>
 
-<<<<<<< HEAD
-#### 初始化 *heroes* 属性(*ngOnInit*)
-
-A `Subject` is also an `Observable`.
-You can turn the stream
-of search terms into a stream of `Hero` arrays and assign the result to the `heroes` property.
-
-
-`Subject`也是一个`Observable`对象。
-我们要把搜索词的流转换成`Hero`数组的流，并把结果赋值给`heroes`属性。
-
-<code-example path="toh-pt6/src/app/hero-search.component.ts" region="search">
-
-</code-example>
-
-=======
 Every time the user types in the textbox, the binding calls `search()` with the textbox value, a "search term". 
 The `searchTerms` becomes an `Observable` emitting a steady stream of search terms.
 
 {@a search-pipe}
->>>>>>> b5934fc5
 
 ### Chaining RxJS operators
 
 Passing a new search term directly to the `searchHeroes()` after every user keystroke would create an excessive amount of HTTP requests,
 taxing server resources and burning through the cellular network data plan.
 
-<<<<<<< HEAD
-如果我们直接把每一次用户按键都直接传给`HeroSearchService`，就会发起一场 HTTP 请求风暴。
-  这可不好玩。我们不希望占用服务器资源，也不想耗光蜂窝移动网络的流量。
-
-
-Instead, you can chain `Observable` operators that reduce the request flow to the string `Observable`.
-You'll make fewer calls to the `HeroSearchService` and still get timely results. Here's how:
-=======
 Instead, the `ngOnInit()` method pipes the `searchTerms` _observable_  through a sequence of RxJS operators that reduce the number of calls to the `searchHeroes()`,
 ultimately returning an _observable_ of timely hero search results (each a `Hero[]`).
 
@@ -1293,34 +524,16 @@
 </code-example>
 
 
->>>>>>> b5934fc5
-
-不过，我们可以在字符串的`Observable`后面串联一些`Observable`操作符，来归并这些请求。
-  我们将对`HeroSearchService`发起更少的调用，并且仍然获得足够及时的响应。做法如下：
 
 * `debounceTime(300)` waits until the flow of new string events pauses for 300 milliseconds
 before passing along the latest string. You'll never make requests more frequently than 300ms.
 
-<<<<<<< HEAD
-  在传出最终字符串之前，`debounceTime(300)`将会等待，直到新增字符串的事件暂停了 300 毫秒。
-  我们实际发起请求的间隔永远不会小于 300ms。
-      
+
 * `distinctUntilChanged` ensures that a request is sent only if the filter text changed.
 
-  `distinctUntilChanged`确保只在过滤条件变化时才发送请求，
-  这样就不会重复请求同一个搜索词了。
-      
-=======
-
-* `distinctUntilChanged` ensures that a request is sent only if the filter text changed.
-
-
->>>>>>> b5934fc5
+
 * `switchMap()` calls the search service for each search term that makes it through `debounce` and `distinctUntilChanged`.
 It cancels and discards previous search observables, returning only the latest search service observable.
-
-  `switchMap()`会为每个从`debounce`和`distinctUntilChanged`中通过的搜索词调用搜索服务。
-  它会取消并丢弃以前的搜索可观察对象，只保留最近的。
 
 
 <div class="l-sub-section">
@@ -1330,71 +543,18 @@
   Even with a 300ms pause between requests, you could have multiple HTTP requests in flight
   and they may not return in the order sent.
 
-<<<<<<< HEAD
-借助[switchMap操作符](http://www.learnrxjs.io/operators/transformation/switchmap.html)
-(正式名称是`flatMapLatest`)
-每次符合条件的按键事件都会触发一次对`http()`方法的调用。即使在发送每个请求前都有 300 毫秒的延迟，
-我们仍然可能同时拥有多个在途的 HTTP 请求，并且它们返回的顺序未必就是发送时的顺序。`switchMap()` preserves the original request order while returning
-  only the observable from the most recent `http` method call.
-Results from prior calls are canceled and discarded.
-
-`switchMap()`保留了原始的请求顺序，并且只返回最近一次 `http` 调用返回的可观察对象。
-这是因为以前的调用都被取消或丢弃了。If the search text is empty, the `http()` method call is also short circuited
-and an observable containing an empty array is returned.
-
-如果搜索框为空，我们还可以短路掉这次`http()`方法调用，并且直接返回一个包含空数组的可观察对象。Note that until the service supports that feature, _canceling_ the `HeroSearchService` Observable
-doesn't actually abort a pending HTTP request.
-For now, unwanted results are discarded.
-
-注意，*取消*`HeroSearchService`的可观察对象并不会实际中止 (abort) 一个未完成的 HTTP 请求，
-除非服务支持这个特性，这个问题我们以后再讨论。
-目前我们的做法只是丢弃不希望的结果。
-
-=======
   `switchMap()` preserves the original request order while returning only the observable from the most recent HTTP method call.
   Results from prior calls are canceled and discarded.
 
   Note that _canceling_ a previous `searchHeroes()` _Observable_
   doesn't actually abort a pending HTTP request.
   Unwanted results are simply discarded before they reach your application code.
->>>>>>> b5934fc5
 
 </div>
 
 Remember that the component _class_ does not subscribe to the `heroes$` _observable_.
 That's the job of the [`AsyncPipe`](#asyncpipe) in the template.
 
-<<<<<<< HEAD
-* `catch` intercepts a failed observable.
-The simple example prints the error to the console; a real life app would do better.
-Then to clear the search result, you return an observable containing an empty array .
-
-  `catch`拦截失败的可观察对象。这个简单的例子中只是把错误信息打印到控制台（但实际的应用需要做更多事），然后返回一个包含空数组的可观察对象，以清空搜索结果。
-
-
-{@a rxjs-imports}
-
-### Import RxJS operators
-
-### 导入 RxJS 操作符
-
-Most RxJS operators are not included in Angular's base `Observable` implementation.
-The base implementation includes only what Angular itself requires.
-
-大部分RxJS操作符都不包括在Angular的`Observable`基本实现中，基本实现只包括Angular本身所需的功能。
-
-When you need more RxJS features, extend  `Observable` by *importing* the libraries in which they are defined.
-Here are all the RxJS imports that _this_ component needs:
-
-
-如果想要更多的RxJS功能，我们必须*导入*其所定义的库来扩展`Observable`对象，
-  以下是*这个*模块所需导入的所有RxJS操作符：
-  
-<code-example path="toh-pt6/src/app/hero-search.component.ts" region="rxjs-imports" title="src/app/hero-search.component.ts (rxjs imports)" linenums="false">
-
-</code-example>
-
-=======
 #### Try it
 
 Run the app again. In the *Dashboard*, enter some text in the search box.
@@ -1405,35 +565,9 @@
 </figure>
 
 ## Final code review
->>>>>>> b5934fc5
 
 Your app should look like this <live-example></live-example>.
 
-<<<<<<< HEAD
-你可能并不熟悉这种`import 'rxjs/add/...'`语法，它缺少了花括号中的导入列表：`{...}`。
-
-You don't need the operator symbols themselves.
-In each case, the mere act of importing the library
-loads and executes the library's script file which, in turn, adds the operator to the `Observable` class.
-
-这是因为我们并不需要操作符本身，这种情况下，我们所做的其实是导入这个库，加载并运行其中的脚本，
-它会把操作符添加到`Observable`类中。
-
-
-### Add the search component to the dashboard
-
-### 为仪表盘添加搜索组件
-
-Add the hero search HTML element to the bottom of the `DashboardComponent` template.
-
-
-将表示“英雄搜索”组件的 HTML 元素添加到`DashboardComponent`模版的最后面。
-
-<code-example path="toh-pt6/src/app/dashboard.component.html" title="src/app/dashboard.component.html" linenums="false">
-
-</code-example>
-
-=======
 Here are the code files discussed on this page (all in the `src/app/` folder).
 
 {@a heroservice}
@@ -1458,7 +592,6 @@
 
 {@a heroescomponent}
 #### _HeroesComponent_
->>>>>>> b5934fc5
 
 <code-tabs>
   <code-pane 
@@ -1475,13 +608,8 @@
   </code-pane>
 </code-tabs>
 
-<<<<<<< HEAD
-最后，从<span ngio-ex>hero-search.component.ts</span>中导入`HeroSearchComponent`并将其添加到`declarations`数组中。
-
-=======
 {@a herodetailcomponent}
 #### _HeroDetailComponent_
->>>>>>> b5934fc5
 
 <code-tabs>
   <code-pane 
@@ -1497,65 +625,6 @@
 {@a herosearchcomponent}
 #### _HeroSearchComponent_
 
-<<<<<<< HEAD
-
-再次运行该应用，跳转到*仪表盘*，并在英雄下方的搜索框里输入一些文本。
-运行效果如下：
-
-<figure >
-  <img src='generated/images/guide/toh/toh-hero-search.png' alt="Hero Search Component">
-</figure>
-
-## App structure and code
-
-## 应用的结构与代码
-
-Review the sample source code in the <live-example></live-example> for this page.
-Verify that you have the following structure:
-
-回顾一下本章<live-example></live-example>中的范例代码。
-  验证我们是否得到了如下结构：
-
-
-<div class='filetree'>
-  <div class='file'>angular-tour-of-heroes</div>
-  <div class='children'>
-    <div class='file'>src</div>
-    <div class='children'>
-      <div class='file'>app</div>
-      <div class='children'>
-        <div class='file'>app.component.ts</div>
-        <div class='file'>app.component.css</div>
-        <div class='file'>app.module.ts</div>
-        <div class='file'>app-routing.module.ts</div>
-        <div class='file'>dashboard.component.css</div>
-        <div class='file'>dashboard.component.html</div>
-        <div class='file'>dashboard.component.ts</div>
-        <div class='file'>hero.ts</div>
-        <div class='file'>hero-detail.component.css</div>
-        <div class='file'>hero-detail.component.html</div>
-        <div class='file'>hero-detail.component.ts</div>
-        <div class='file'>hero-search.component.html (new)</div>
-        <div class='file'>hero-search.component.css (new)</div>
-        <div class='file'>hero-search.component.ts (new)</div>
-        <div class='file'>hero-search.service.ts (new)</div>
-        <div class='file'>hero.service.ts</div>
-        <div class='file'>heroes.component.css</div>
-        <div class='file'>heroes.component.html</div>
-        <div class='file'>heroes.component.ts</div>
-        <div class='file'>in-memory-data.service.ts (new)</div>
-      </div>
-      <div class='file'>main.ts</div>
-      <div class='file'>index.html</div>
-      <div class='file'>styles.css</div>
-      <div class='file'>systemjs.config.js</div>
-      <div class='file'>tsconfig.json</div>
-    </div>
-    <div class='file'>node_modules ...</div>
-    <div class='file'>package.json</div>
-  </div>
-</div>
-=======
 <code-tabs>
   <code-pane 
     title="hero-search/hero-search.component.html"
@@ -1570,75 +639,17 @@
     path="toh-pt6/src/app/hero-search/hero-search.component.css">
   </code-pane>
 </code-tabs>
->>>>>>> b5934fc5
 
 ## Summary
 
-## 最后冲刺
-
 You're at the end of your journey, and you've accomplished a lot.
-
-旅程即将结束，不过我们已经收获颇丰。
-
 * You added the necessary dependencies to use HTTP in the app.
-
-  我们添加了在应用程序中使用 HTTP 的必备依赖。
-  
 * You refactored `HeroService` to load heroes from a web API.
-
-  我们重构了`HeroService`，以通过 web API 来加载英雄数据。
-  
 * You extended `HeroService` to support `post()`, `put()`, and `delete()` methods.
-
-  我们扩展了`HeroService`来支持 `post()`、`put()` 和 `delete()` 方法。
-  
 * You updated the components to allow adding, editing, and deleting of heroes.
-
-  我们更新了组件，以允许用户添加、编辑和删除英雄。
-  
 * You configured an in-memory web API.
-
-  我们配置了一个内存 Web API。
-  
 * You learned how to use Observables.
 
-<<<<<<< HEAD
-  我们学会了如何使用“可观察对象”。
-
-Here are the files you added or changed in this page.
-
-下面是我们**添加或修改**之后的文件汇总。
-
-
-<code-tabs>
-  <code-pane title="app.comp...ts" path="toh-pt6/src/app/app.component.ts"></code-pane>
-  <code-pane title="app.mod...ts" path="toh-pt6/src/app/app.module.ts"></code-pane>
-  <code-pane title="heroes.comp...ts" path="toh-pt6/src/app/heroes.component.ts"></code-pane>
-  <code-pane title="heroes.comp...html" path="toh-pt6/src/app/heroes.component.html"></code-pane>
-  <code-pane title="heroes.comp...css" path="toh-pt6/src/app/heroes.component.css"></code-pane>
-  <code-pane title="hero-detail.comp...ts" path="toh-pt6/src/app/hero-detail.component.ts"></code-pane>
-  <code-pane title="hero-detail.comp...html" path="toh-pt6/src/app/hero-detail.component.html"></code-pane>
-  <code-pane title="hero.service.ts" path="toh-pt6/src/app/hero.service.ts"></code-pane>
-  <code-pane title="in-memory-data.service.ts" path="toh-pt6/src/app/in-memory-data.service.ts"></code-pane>
-</code-tabs>
-
-<code-tabs>
-  <code-pane title="hero-search.service.ts" path="toh-pt6/src/app/hero-search.service.ts"></code-pane>
-  <code-pane title="hero-search.component.ts" path="toh-pt6/src/app/hero-search.component.ts"></code-pane>
-  <code-pane title="hero-search.component.html" path="toh-pt6/src/app/hero-search.component.html"></code-pane>
-  <code-pane title="hero-search.component.css" path="toh-pt6/src/app/hero-search.component.css"></code-pane>
-</code-tabs>
-
-## Next step
-
-## 下一步
-
-That concludes the "Tour of Heroes" tutorial.
-=======
 This concludes the "Tour of Heroes" tutorial.
->>>>>>> b5934fc5
 You're ready to learn more about Angular development in the fundamentals section,
-starting with the [Architecture](guide/architecture "Architecture") guide.
-
-这就是《英雄指南》教程的全部内容。
-现在可以深入学习 Angular 的开发原理了，你可以从[架构](guide/architecture "Architecture")开始学。+starting with the [Architecture](guide/architecture "Architecture") guide.