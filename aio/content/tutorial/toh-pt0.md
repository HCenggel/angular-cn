--- conflicted
+++ resolved
@@ -1,12 +1,8 @@
 # Create a new project
 
-<<<<<<< HEAD
 # 应用的外壳
 
-You begin by creating an initial application using the Angular CLI. Throughout this tutorial, you’ll modify and extend that starter application to create the Tour of Heroes app.
-=======
 You begin by creating an initial application using the Angular CLI. Throughout this tutorial, you’ll modify and extend that starter application to create the Tour of Heroes application.
->>>>>>> 08caeadd
 
 首先，使用 Angular CLI 来创建最初的应用程序。
 在本教程中，你将修改并扩展这个入门级的应用程序，以创建出《英雄之旅》应用。
@@ -16,17 +12,13 @@
 在教程的这个部分，你将完成下列工作：
 
 1. Set up your environment.
-<<<<<<< HEAD
 
    设置开发环境。
 
-2. Create a new workspace and initial app project.
+2. Create a new workspace and initial application project.
 
    创建新的工作区，并初始化应用项目。
 
-=======
-2. Create a new workspace and initial application project.
->>>>>>> 08caeadd
 3. Serve the application.
 
    启动开发服务器。
@@ -53,21 +45,15 @@
 
 ## Create a new workspace and an initial application
 
-<<<<<<< HEAD
 ## 创建新的工作区和一个初始应用
 
-You develop apps in the context of an Angular [workspace](guide/glossary#workspace). A workspace contains the files for one or more [projects](guide/glossary#project). A project is the set of files that comprise an app, a library, or end-to-end (e2e) tests. For this tutorial, you will create a new workspace.
+You develop applications in the context of an Angular [workspace](guide/glossary#workspace). A workspace contains the files for one or more [projects](guide/glossary#project). A project is the set of files that comprise an application or a library. For this tutorial, you will create a new workspace.
 
 Angular 的[工作区](guide/glossary#workspace)就是你开发应用所在的上下文环境。一个工作区包含一个或多个[项目](guide/glossary#project)所需的文件。
 每个项目都是一组由应用、库或端到端（e2e）测试组成的文件集合。
 在本教程中，你将创建一个新的工作区。
 
-To create a new workspace and an initial app project:
-=======
-You develop applications in the context of an Angular [workspace](guide/glossary#workspace). A workspace contains the files for one or more [projects](guide/glossary#project). A project is the set of files that comprise an application or a library. For this tutorial, you will create a new workspace.
-
 To create a new workspace and an initial application project:
->>>>>>> 08caeadd
 
 要想创建一个新的工作区和一个初始应用项目，需要：
 
@@ -96,29 +82,18 @@
 它还会创建下列工作区和初始项目的文件：
 
   * A new workspace, with a root folder named `angular-tour-of-heroes`.
-<<<<<<< HEAD
 
     新的工作区，其根目录名叫 `angular-tour-of-heroes`。
 
-  * An initial skeleton app project, also called `angular-tour-of-heroes` (in the `src` subfolder).
-
-    一个最初的骨架应用项目，同样叫做 `angular-tour-of-heroes`（位于 `src` 子目录下）。
-
-  * An end-to-end test project (in the e2e subfolder).
-
-    一个端到端测试项目（位于 e2e 子目录下）。
+  * An initial skeleton app project in the `src/app` subfolder.
+
+    一个最初的骨架应用项目，位于 `src/app` 子目录下。
 
   * Related configuration files.
 
     相关的配置文件。
 
-The initial app project contains a simple Welcome app, ready to run.
-=======
-  * An initial skeleton app project in the `src/app` subfolder.
-  * Related configuration files.
-
 The initial app project contains a simple Welcome application, ready to run.
->>>>>>> 08caeadd
 
 初始应用项目是一个简单的 "欢迎" 应用，随时可以运行它。
 
@@ -170,13 +145,9 @@
 
 ## Make changes to the application
 
-<<<<<<< HEAD
 ## 修改应用标题
 
-Open the project in your favorite editor or IDE and navigate to the `src/app` folder to make some changes to the starter app.
-=======
 Open the project in your favorite editor or IDE and navigate to the `src/app` folder to make some changes to the starter application.
->>>>>>> 08caeadd
 
 用你最喜欢的编辑器或 IDE 打开这个项目，并访问 `src/app` 目录，来对这个起始应用做一些修改。
 
@@ -278,13 +249,9 @@
    你使用 Angular CLI 创建了初始的应用结构。
 
 * You learned that Angular components display data.
-<<<<<<< HEAD
 
    你学会了使用 Angular 组件来显示数据。
 
-* You used the double curly braces of interpolation to display the app title.
-
-   你使用双花括号插值显示了应用标题。
-=======
 * You used the double curly braces of interpolation to display the application title.
->>>>>>> 08caeadd
+
+   你使用双花括号插值显示了应用标题。