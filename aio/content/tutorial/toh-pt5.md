@title
路由

@intro
添加 Angular 组件路由，并且学习在视图之间导航

@description



There are new requirements for the Tour of Heroes app:

我们收到了《英雄指南》的一些新需求：

* Add a *Dashboard* view.

  添加一个*仪表盘*视图。

* Add the ability to navigate between the *Heroes* and *Dashboard* views.

  在*英雄列表*和*仪表盘*视图之间导航。

* When users click a hero name in either view, navigate to a detail view of the selected hero.

  无论在哪个视图中点击一个英雄，都会导航到该英雄的详情页。

* When users click a *deep link* in an email, open the detail view for a particular hero.

  在邮件中点击一个*深链接*，会直接打开一个特定英雄的详情视图。

When you’re done, users will be able to navigate the app like this:

完成时，用户就能像这样在应用中导航：


<<<<<<< HEAD
<figure class='image-display'>
  <img src='assets/images/devguide/toh/nav-diagram.png' alt="查看导航"></img>
=======
<figure>
  <img src='generated/images/guide/toh/nav-diagram.png' alt="View navigations">
>>>>>>> d71ae278
</figure>



To satisfy these requirements, you'll add Angular’s router to the app.

我们将把 Angular *路由器*加入应用中，以满足这些需求。
(译注：硬件领域中的路由器是用来帮你找到另一台网络设备的，而这里的路由器用于帮你找到一个组件)


<div class="l-sub-section">



For more information about the router, read the [Routing and Navigation](guide/router) page.

更多信息，见[路由和导航](guide/router)。


</div>



When you're done with this page, the app should look like this <live-example></live-example>.

完成本章之后，应用会变成这样：<live-example></live-example>。



## Where you left off

## 延续上一步教程

Before continuing with the Tour of Heroes, verify that you have the following structure.

在继续《英雄指南》之前，我们先验证一下目录结构：



<div class='filetree'>

  <div class='file'>
    angular-tour-of-heroes
  </div>

  <div class='children'>

    <div class='file'>
      src
    </div>

    <div class='children'>

      <div class='file'>
        app
      </div>

      <div class='children'>

        <div class='file'>
          app.component.ts
        </div>

        <div class='file'>
          app.module.ts
        </div>

        <div class='file'>
          hero.service.ts
        </div>

        <div class='file'>
          hero.ts
        </div>

        <div class='file'>
          hero-detail.component.ts
        </div>

        <div class='file'>
          mock-heroes.ts
        </div>

      </div>

      <div class='file'>
        main.ts
      </div>

      <div class='file'>
        index.html
      </div>

      <div class='file'>
        styles.css
      </div>

      <div class='file'>
        systemjs.config.js
      </div>

      <div class='file'>
        tsconfig.json
      </div>

    </div>

    <div class='file'>
      node_modules ...
    </div>

    <div class='file'>
      package.json
    </div>

  </div>

</div>



## Keep the app transpiling and running

## 让应用代码保持转译和运行

Enter the following command in the terminal window:

打开终端/控制台窗口，运行如下命令：


<code-example language="sh" class="code-shell">
  npm start

</code-example>



This command runs the TypeScript compiler in "watch mode", recompiling automatically when the code changes.
The command simultaneously launches the app in a browser and refreshes the browser when the code changes.

这个命令会在“监听”模式下运行TypeScript编译器，当代码变化时，它会自动重新编译。
  同时，该命令还会在浏览器中启动该应用，并且当代码变化时刷新浏览器。


You can keep building the Tour of Heroes without pausing to recompile or refresh the browser.

在后续构建《英雄指南》过程中，应用能持续运行，而不用中断服务来编译或刷新浏览器。

## Action plan

## 行动计划

Here's the plan:

下面是我们的计划：

* Turn `AppComponent` into an application shell that only handles navigation.

  把`AppComponent`变成应用程序的“壳”，它只处理导航
  
* Relocate the *Heroes* concerns within the current `AppComponent` to a separate `HeroesComponent`.

  把现在由`AppComponent`关注的*英雄们*移到一个独立的`HeroesComponent`中
  
* Add routing.

  添加路由
  
* Create a new `DashboardComponent`.

  创建一个新的`DashboardComponent`组件
  
* Tie the *Dashboard* into the navigation structure.

  把*仪表盘*加入导航结构中


<div class="l-sub-section">



*Routing* is another name for *navigation*. The router is the mechanism for navigating from view to view.

*路由*是导航的另一个名字。*路由器*就是从一个视图导航到另一个视图的机制。


</div>




## Splitting the *AppComponent*

## 拆分 *AppComponent*

The current app loads `AppComponent` and immediately displays the list of heroes.

现在的应用会加载`AppComponent`组件，并且立刻显示出英雄列表。

The revised app should present a shell with a choice of views (*Dashboard* and *Heroes*)
and then default to one of them.

我们修改后的应用将提供一个壳，它会选择*仪表盘*和*英雄列表*视图之一，然后默认显示它。

The `AppComponent` should only handle navigation, so you'll
move the display of *Heroes* out of `AppComponent` and into its own `HeroesComponent`.

`AppComponent`组件应该只处理导航。
我们来把*英雄列表*的显示职责，从`AppComponent`移到`HeroesComponent`组件中。

### *HeroesComponent*

`AppComponent` is already dedicated to *Heroes*.
Instead of moving the code out of `AppComponent`, rename it to `HeroesComponent`
and create a separate `AppComponent` shell.

`AppComponent`的职责已经被移交给`HeroesComponent`了。
  与其把`AppComponent`中所有的东西都搬过去，不如索性把它改名为`HeroesComponent`，然后单独创建一个新的`AppComponent`壳。

Do the following:

步骤如下：

* Rename the <code>app.component.ts</code> file to <code>heroes.component.ts</code>.

  把<code>app.component.ts</code>文件改名为<code>heroes.component.ts</code>。

* Rename the `AppComponent` class as `HeroesComponent` (rename locally, _only_ in this file).

  把`AppComponent`类改名为`HeroesComponent`（注意，*只*在这一个文件中改名）。
  
* Rename the selector `my-app` as `my-heroes`.

  把`my-app`选择器改名为`my-heroes`。


<code-example path="toh-pt5/src/app/heroes.component.ts" region="renaming" title="src/app/heroes.component.ts (showing renamings only)">

</code-example>



### Create *AppComponent*

### 创建 *AppComponent*

The new `AppComponent` is the application shell.
It will have some navigation links at the top and a display area below.

新的`AppComponent`将成为应用的“壳”。
  它将在顶部放一些导航链接，并且把我们要导航到的页面放在下面的显示区中。

Perform these steps:

执行下列步骤：

* add the supporting `import` statements.

  添加支持性的`import`语句。

* Create the file <code>src/app/app.component.ts</code>.

  创建一个名叫<span ngio-ex>src/app/app.component.ts</span>的新文件。
  
* Define an exported `AppComponent` class.

  定义一个导出的 `AppComponent`类。

* Add an `@Component` decorator above the class with a `my-app` selector.

  在类的上方添加`@Component`元数据装饰器，装饰器带有`my-app`选择器。
  
* Move the following from `HeroesComponent` to `AppComponent`:

  将下面的项目从`HeroesComponent`移到`AppComponent`：    
* `title` class property.

  `title`类属性    

* `@Component` template `<h1>` element, which contains a binding to  `title`.

  `@Component`模板中的`<h1>`标签，它包含了对`title`属性的绑定。  
  
* Add a `<my-heroes>` element to the app template just below the heading so you still see the heroes.

  在模板的标题下面添加`<my-heroes>`标签，以便我们仍能看到英雄列表。  
  
* Add `HeroesComponent` to the `declarations` array of `AppModule` so Angular recognizes the `<my-heroes>` tags.

  添加`HeroesComponent`组件到根模块的`declarations`数组中，以便 Angular 能认识`<my-heroes>`标签。  
  
* Add `HeroService` to the  `providers` array of `AppModule` because you'll need it in every other view.

  添加`HeroService`到`AppModule`的`providers`数组中，因为我们的每一个视图都需要它。  
  
* Remove `HeroService` from the `HeroesComponent` `providers` array since it was promoted.

  从`HerosComponent`的`providers`数组中移除`HeroService`，因为它被提到模块了。
  
* Add the supporting `import` statements for `AppComponent`.

  为`AppComponent`添加一些`import`语句。

The first draft looks like this:

我们的第一个草稿版就像这样：


<code-tabs>

  <code-pane title="src/app/app.component.ts (v1)" path="toh-pt5/src/app/app.component.1.ts">

  </code-pane>

  <code-pane title="src/app/app.module.ts (v1)" path="toh-pt5/src/app/app.module.1.ts">

  </code-pane>

</code-tabs>





<div class="callout is-critical">



<header>
  Remove <i>HeroService</i> from the <i>HeroesComponent</i> providers
</header>



<header>
  从<i>HeroesComponent</i>的<code>providers</code>中移除<i>HeroService</i>
</header>



Go back to the `HeroesComponent` and **remove the `HeroService`** from its `providers` array.
We are *promoting* this service from the `HeroesComponent` to the root `NgModule`.
We ***do not want two copies*** of this service at two different levels of our app.

回到`HeroesComponent`，并从`providers`数组中**移除`HeroService`**。
把它从`HeroesComponent`*提升*到根`NgModule`中。
我们不希望在应用的两个不同层次上存在它的***两个副本***。


</div>



The app still runs and displays heroes.

应用仍然在运行，并显示着英雄列表。


## Add routing

## 添加路由

Instead of displaying automatically, heroes should display after users click a button.
In other words, users should be able to navigate to the list of heroes.

我们希望在用户点击按钮之后才显示英雄列表，而不是自动显示。
  换句话说，我们希望用户能“导航”到英雄列表。

Use the Angular router to enable navigation.

我们要使用 Angular *路由器*进行导航。


The Angular router is an external, optional Angular NgModule called `RouterModule`.
The router is a combination of multiple provided services (`RouterModule`),
multiple directives (`RouterOutlet, RouterLink, RouterLinkActive`),
and a configuration (`Routes`). You'll configure the routes first.

Angular 路由器是一个可选的外部 Angular NgModule，名叫`RouterModule`。
路由器包含了多种服务(`RouterModule`)、多种指令(`RouterOutlet、RouterLink、RouterLinkActive`)、
和一套配置(`Routes`)。我们将先配置路由。


### *&lt;base href>*

Open `index.html` and ensure there is a `<base href="...">` element
(or a script that dynamically sets this element)
at the top of the `<head>` section.

打开`index.html`，确保它的`<head>`区顶部有一个`<base href="...">`元素（或动态生成该元素的脚本）。


<code-example path="toh-pt5/src/index.html" region="base-href" title="src/index.html (base-href)">

</code-example>



<div class="callout is-important">



<header>
  base href is essential
</header>



<<<<<<< HEAD
<header>
  基地址（base href）是必须的
</header>



For more information, see the [Set the base href](guide/router#!)
=======
For more information, see the [Set the base href](guide/router)
>>>>>>> d71ae278
section of the [Routing and Navigation](guide/router) page.

要了解更多信息，请参见[路由与导航](guide/router)章的[设置基地址（base href）](guide/router#!)部分。



</div>



{@a configure-routes}


### Configure routes

### 配置路由

Create a configuration file for the app routes.

本应用还没有路由。我们来为应用的路由新建一个配置。


*Routes* tell the router which views to display when a user clicks a link or
pastes a URL into the browser address bar.

*路由*告诉路由器，当用户点击链接或者把 URL 粘贴到浏览器地址栏时，应该显示哪个视图。

Define the first route as a route to the heroes component.

我们的第一个路由是指向英雄列表组件的。


<code-example path="toh-pt5/src/app/app.module.2.ts" region="heroes" title="src/app/app.module.ts (heroes route)">

</code-example>



The `Routes` are an array of *route definitions*.

这个`Routes`是一个*路由定义*的数组。
此时，我们只有一个路由定义，但别急，后面还会添加更多。

This route definition has the following parts:

*路由定义*包括以下部分：

* *Path*: The router matches this route's path to the URL in the browser address bar (`heroes`).

  **Path**: 路由器会用它来匹配浏览器地址栏中的地址，如`heroes`。
  
* *Component*: The component that the router should create when navigating to this route (`HeroesComponent`).

  *Component*: 导航到此路由时，路由器需要创建的组件（`HeroesComponent`）。


<div class="l-sub-section">



Read more about defining routes with `Routes` in the [Routing & Navigation](guide/router) page.

关于`Routes`定义的更多信息，见[路由与导航](guide/router)一章。


</div>



### Make the router available

### 让路由器可用

Import the `RouterModule` and add it to the `AppModule` imports array.

导入`RouterModule`并添加到`AppModule`的`imports`数组中。


<code-example path="toh-pt5/src/app/app.module.2.ts" title="src/app/app.module.ts (app routing)">

</code-example>



<div class="l-sub-section">



The `forRoot()` method is called because a configured router is provided at the app's root.
The `forRoot()` method supplies the Router service providers and directives needed for routing, and
performs the initial navigation based on the current browser URL.

这里使用了`forRoot()`方法，因为我们是在应用*根部*提供配置好的路由器。
`forRoot()`方法提供了路由需要的路由服务提供商和指令，并基于当前浏览器 URL 初始化导航。


</div>



### Router outlet

### 路由出口(Outlet)

If you paste the path, `/heroes`, into the browser address bar at the end of the URL,
the router should match it to the `heroes` route and display the `HeroesComponent`.
However, you have to tell the router where to display the component.
To do this, you can add a `<router-outlet>` element at the end of the template.
`RouterOutlet` is one of the directives provided by the `RouterModule`.
The router displays each component immediately below the `<router-outlet>` as users navigate through the app.

如果我们把路径`/heroes`粘贴到浏览器的地址栏，路由器会匹配到`'Heroes'`路由，并显示`HeroesComponent`组件。
我们必须***告诉路由器它位置***，所以我们把`<router-outlet>`标签添加到模板的底部。
  `RouterOutlet`是由`RouterModule`提供的指令之一。
  当我们在应用中导航时，路由器就把激活的组件显示在`<router-outlet>`里面。

### Router links

### 路由器链接

Users shouldn't have to paste a route URL into the address bar.
Instead, add an anchor tag to the template that, when clicked, triggers navigation to the `HeroesComponent`.

我们当然不会真让用户往地址栏中粘贴路由的 URL，
而应该在模板中的什么地方添加一个锚标签。点击时，就会导航到`HeroesComponent`组件。

The revised template looks like this:

修改过的模板是这样的：


<code-example path="toh-pt5/src/app/app.component.1.ts" region="template-v2" title="src/app/app.component.ts (template-v2)">

</code-example>



Note the `routerLink` binding in the anchor tag.
The `RouterLink` directive (another of the `RouterModule` directives) is bound to a string
that tells the router where to navigate when the user clicks the link.

注意，锚标签中的`[routerLink]`绑定。
我们把`RouterLink`指令（`ROUTER_DIRECTIVES`中的另一个指令）绑定到一个字符串。
它将告诉路由器，当用户点击这个链接时，应该导航到哪里。

Since the link is not dynamic,  a routing instructionis defined with a one-time binding to the route path.
Looking back at the route configuration, you can confirm that `'/heroes'` is the path of the route to the `HeroesComponent`.

由于这个链接不是动态的，我们只要用**一次性绑定**的方式绑定到路由的**路径 (path) **就行了。
回来看路由配置表，我们清楚的看到，这个路径 —— `'/heroes'`就是指向`HeroesComponent`的那个路由的路径。


<div class="l-sub-section">



Read more about dynamic router links and the link parameters array
in the [Appendix: Link Parameters Array](guide/router#link-parameters-array) section of the
[Routing & Navigation](guide/router) page.

关于动态路由器链接和*链接参数数组更多信息，见[路由与导航](guide/router)中的[附录：链接参数数组](guide/router#link-parameters-array)部分。


</div>



Refresh the browser. The browser displays the app title and heroes link, but not the heroes list.

刷新浏览器。我们只看到了应用标题和英雄链接。英雄列表到哪里去了？


<div class="l-sub-section">



The browser's address bar shows `/`.
The route path to `HeroesComponent` is `/heroes`, not `/`.
Soon you'll add a route that matches the path `/`.

浏览器的地址栏显示的是`/`。而到`HeroesComponent`的路由中的路径是`/heroes`，不是`/`。
我们没有任何路由能匹配当前的路径`/`，所以，自然没啥可显示的。
接下来，我们就修复这个问题。


</div>



Click the *Heroes* navigation link. The address bar updates to `/heroes`
and the list of heroes displays.

我们点击“Heroes（英雄列表）”导航链接，浏览器地址栏更新为`/heroes`，并且看到了英雄列表。我们终于导航过去了！

`AppComponent` now looks like this:

现在，`AppComponent`是这样的：


<code-example path="toh-pt5/src/app/app.component.1.ts" region="v2" title="src/app/app.component.ts (v2)">

</code-example>



The  *AppComponent* is now attached to a router and displays routed views.
For this reason, and to distinguish it from other kinds of components,
this component type is called a *router component*.

*AppComponent*现在加上了路由器，并能显示路由到的视图了。
因此，为了把它从其它种类的组件中区分出来，我们称这类组件为*路由器组件*。


## Add a dashboard

## 添加一个*仪表盘*

Routing only makes sense when multiple views exist.
To add another view, create a placeholder `DashboardComponent`, which users can navigate to and from.

当我们有多个视图的时候，路由才有意义。所以我们需要另一个视图。先创建一个`DashboardComponent`的占位符，让用户可以导航到它或从它导航出来。


<code-example path="toh-pt5/src/app/dashboard.component.1.ts" title="src/app/dashboard.component.ts (v1)">

</code-example>



You'll make this component more useful later.

我们先不实现它，稍后，我们再回来，给这个组件一些实际用途。

### Configure the dashboard route

### 配置仪表盘路由

To teach `app.module.ts` to navigate to the dashboard,
import the dashboard component and
add the following route definition to the `Routes` array of definitions.

要让`app.module.ts`能导航到仪表盘，就要先导入仪表盘组件，然后把下列路由定义添加到`Routes`数组中。


<code-example path="toh-pt5/src/app/app.module.3.ts" region="dashboard" title="src/app/app.module.ts (Dashboard route)">

</code-example>



Also import and add `DashboardComponent` to the `AppModule`'s `declarations`.

然后还得把`DashboardComponent`添加到`AppModule`的`declarations`数组中。

<<<<<<< HEAD

<code-example path="toh-5/src/app/app.module.ts" region="dashboard" title="src/app/app.module.ts(dashboard)">
=======
<code-example path="toh-pt5/src/app/app.module.ts" region="dashboard" title="src/app/app.module.ts (dashboard)">
>>>>>>> d71ae278

</code-example>



### Add a redirect route

### 添加重定向路由

Currently, the browser launches with `/` in the address bar.
When the app starts, it should show the dashboard and
display a `/dashboard` URL in the browser address bar.

浏览器启动时地址栏中的地址是`/`。
当应用启动时，它应该显示仪表盘，并且在浏览器的地址栏显示URL：`/dashboard`


To make this happen, use a redirect route. Add the following
to the array of route definitions:

我们可以使用重定向路由来实现它。把下面的内容添加到路由定义数组中：


<code-example path="toh-pt5/src/app/app.module.3.ts" region="redirect" title="src/app/app.module.ts (redirect)">

</code-example>



<div class="l-sub-section">



Read more about *redirects* in the [Redirecting routes](guide/router) section
of the [Routing & Navigation](guide/router) page.

关于*重定向*的更多信息，见[路由](guide/router#redirect)。


</div>



### Add navigation to the template

### 添加导航到模版中

Add a dashboard navigation link to the template, just above the *Heroes* link.

在模板上添加一个到仪表盘的导航链接，就放在*Heroes（英雄列表）*链接的上方。


<code-example path="toh-pt5/src/app/app.component.1.ts" region="template-v3" title="src/app/app.component.ts (template-v3)">

</code-example>



<div class="l-sub-section">



The `<nav>` tags don't do anything yet, but they'll be useful later when you style the links.

我们在`<nav>`标签中放了两个链接。
它们现在还没有作用，但稍后，当我们对这些链接添加样式时，会显得比较方便。


</div>



In your browser, go to the application root (`/`) and reload.
The app displays the dashboard and you can navigate between the dashboard and the heroes.

刷新浏览器。应用显示出了仪表盘，并可以在仪表盘和英雄列表之间导航了。

## Add heroes to the dashboard

## 把英雄添加到仪表盘

To make the dashboard more interesting, you'll display the top four heroes at a glance.

我们想让仪表盘更有趣，比如：让用户一眼就能看到四个顶级英雄。

Replace the `template` metadata with a `templateUrl` property that points to a new
template file.

把元数据中的`template`属性替换为`templateUrl`属性，它将指向一个新的模板文件。


<code-example path="toh-pt5/src/app/dashboard.component.ts" region="metadata" title="src/app/dashboard.component.ts (metadata)">

</code-example>



Create that file with this content:

使用下列内容创建文件：


<code-example path="toh-pt5/src/app/dashboard.component.1.html" title="src/app/dashboard.component.html">

</code-example>



`*ngFor` is used again to iterate over a list of heroes and display their names.
The extra `<div>` elements will help with styling later.

我们再次使用`*ngFor`来在英雄列表上迭代，并显示它们的名字。
还添加了一个额外的`<div>`元素，来帮助稍后的美化工作。

### Sharing the *HeroService*

### 共享 *HeroService*

To populate the component's `heroes` array, you can re-use the `HeroService`.

要想管理该组件的`heroes`数组，我们可以复用`HeroService`。

Earlier, you removed the `HeroService` from the `providers` array of `HeroesComponent`
and added it to the `providers` array of `AppModule`.
That move created a singleton `HeroService` instance, available to all components of the app.
Angular injects `HeroService` and you can use it in the `DashboardComponent`.

在前面的章节中，我们从`HeroesComponent`的`providers`数组中移除了`HeroService`服务，
  并把它添加到`AppModule`的`providers`数组中。
这个改动创建了一个`HeroService`的单例对象，应用中的*所有*组件都可以使用它。
Angular 会把`HeroService`注入到`DashboardComponent`，我们就能在`DashboardComponent`中使用它了。

### Get heroes

### 获取英雄数据

In <code>dashboard.component.ts</code>, add the following `import` statements.

打开<code>dashboard.component.ts</code>文件，并添加下列`import`语句。


<code-example path="toh-pt5/src/app/dashboard.component.ts" region="imports" title="src/app/dashboard.component.ts (imports)">

</code-example>



We need `OnInit` interface because we'll initialize the heroes in the `ngOnInit` method as we've done before.
We need the `Hero` and `HeroService` symbols in order to reference those types.

我们需要实现`OnInit`接口，因为我们将在`ngOnInit`方法中初始化英雄数组 —— 就像上次一样。
我们需要导入`Hero`类和`HeroService`类来引用它们的数据类型。

Now create the `DashboardComponent` class like this:

我们现在就实现`DashboardComponent`类，像这样：


<code-example path="toh-pt5/src/app/dashboard.component.ts" region="class" title="src/app/dashboard.component.ts (class)">

</code-example>



This kind of logic is also used in the `HeroesComponent`:

我们在之前的`HeroesComponent`中也看到过类似的逻辑：

* Define a `heroes` array property.

  创建一个`heroes`数组属性。

* Inject the `HeroService` in the constructor and hold it in a private `heroService` field.

  在构造函数中注入`HeroService`，并且把它保存在一个私有的`heroService`字段中。

* Call the service to get heroes inside the Angular `ngOnInit()` lifecycle hook.

  在 Angular 的`ngOnInit`生命周期钩子里面调用服务来获得英雄数据。

In this dashboard you specify four heroes (2nd, 3rd, 4th, and 5th) with the `Array.slice` method.

在仪表盘中我们用`Array.slice`方法提取了四个英雄（第2、3、4、5个）。

Refresh the browser to see four hero names in the new dashboard.

刷新浏览器，在这个新的仪表盘中就看到了四个英雄。



## Navigating to hero details

## 导航到英雄详情

While the details of a selected hero displays at the bottom of the `HeroesComponent`,
users should be able to navigate to the `HeroDetailComponent` in the following additional ways:

虽然我们在`HeroesComponent`组件的底部显示了所选英雄的详情，
  但用户还没法*导航*到`HeroDetailComponent`组件。我们可以用下列方式导航到`HeroDetailComponent`：

* From the dashboard to a selected hero.

  从*Dashboard（仪表盘）*导航到一个选定的英雄。
  
* From the heroes list to a selected hero.

  从*Heroes（英雄列表）*导航到一个选定的英雄。
  
* From a "deep link" URL pasted into the browser address bar.

  把一个指向该英雄的“深链接” URL 粘贴到浏览器的地址栏。

### Routing to a hero detail

### 路由到一个英雄详情

You can add a route to the `HeroDetailComponent` in `app.module.ts`, where the other routes are configured.

我们将在`app.module.ts`中添加一个到`HeroDetailComponent`的路由，也就是配置其它路由的地方。

The new route is unusual in that you must tell the `HeroDetailComponent` which hero to show.
You didn't have to tell the `HeroesComponent` or the `DashboardComponent` anything.

这个新路由的不寻常之处在于，我们必须告诉`HeroDetailComponent`*该显示哪个英雄*。
  之前，我们不需要告诉`HeroesComponent`组件和`DashboardComponent`组件任何东西。

Currently, the parent `HeroesComponent` sets the component's `hero` property to a
hero object with a binding like this:

现在，父组件`HeroesComponent`通过数据绑定来把一个英雄对象设置为组件的`hero`属性。就像这样：


<code-example language="html">
  &lt;hero-detail [hero]="selectedHero">&lt;/hero-detail>

</code-example>



But this binding won't work in any of the routing scenarios.

显然，在我们的任何一个路由场景中它都无法工作。
最后一种场景肯定不行，我们无法将一个完整的 hero 对象嵌入到 URL 中！不过我们本来也不想这样。

### Parameterized route

### 参数化路由

You can add the hero's `id` to the URL. When routing to the hero whose `id` is 11,
you could expect to see a URL such as this:

我们*可以*把英雄的`id`添加到 URL 中。当导航到一个`id`为 11 的英雄时，我们期望的 URL 是这样的：


<code-example format="nocode">
  /detail/11

</code-example>



The `/detail/` part of the URL is constant. The trailing numeric `id` changes from hero to hero.
You need to represent the variable part of the route with a *parameter* (or *token*) that stands for the hero's `id`.

URL中的`/detail/`部分是固定不变的，但结尾的数字`id`部分会随着英雄的不同而变化。
我们要把路由中可变的那部分表示成一个*参数 (parameter) *或*令牌 (token) *，代表英雄的`id`。

### Configure a route with a parameter

### 配置带参数的路由

Use the following *route definition*.

我们将使用下列*路由定义*。


<code-example path="toh-pt5/src/app/app.module.3.ts" region="hero-detail" title="src/app/app.module.ts (hero detail)">

</code-example>



The colon (:) in the path indicates that `:id` is a placeholder for a specific hero `id`
when navigating to the `HeroDetailComponent`.

路径中的冒号 (:) 表示`:id`是一个占位符，当导航到这个`HeroDetailComponent`组件时，它将被填入一个特定英雄的`id`。


<div class="l-sub-section">



Be sure to import the hero detail component before creating this route.

别忘了在创建这个路由前导入英雄详情组件。


</div>



You're finished with the app routes.

我们已经完成了本应用的路由的配置。

You didn't add a `'Hero Detail'` link to the template because users
don't click a navigation *link* to view a particular hero;
they click a *hero name*, whether the name displays on the dashboard or in the heroes list.

我们没有往模板中添加一个`'英雄详情'`，这是因为用户不会直接点击导航栏中的链接去查看一个特定的英雄。
  它们只会通过在英雄列表或者仪表盘中点击来显示一个英雄。

You don't need to add the hero clicks until the `HeroDetailComponent`
is revised and ready to be navigated to.

要想支持“点击英雄”，就得先对`HeroDetailComponent`进行修改，好让我们能导航到它。



## Revise the *HeroDetailComponent*

## 修改*HeroDetailComponent*

Here's what the `HeroDetailComponent` looks like now:

在重写`HeroDetailComponent`之前，我们先看看它现在的样子：


<code-example path="toh-pt4/src/app/hero-detail.component.ts" title="src/app/hero-detail.component.ts (current)">

</code-example>



The template won't change. Hero names will display the same way.
The major changes are driven by how you get hero names.

模板不用修改，我们会用原来的方式显示英雄。导致这次大修的原因是如何获得这个英雄的数据。


You'll no longer receive the hero in a parent component property binding.
The new `HeroDetailComponent` should take the `id` parameter from the `paramMap` Observable
in the `ActivatedRoute` service and use the `HeroService` to fetch the hero with that `id`.

我们不会再从父组件的属性绑定中接收英雄数据。
新的`HeroDetailComponent`应该从`ActivatedRoute`服务的可观察对象`params`中取得`id`参数，
并通过`HeroService`服务获取具有这个指定`id`的英雄数据。


Add the following imports:

先添加下列导入语句：


<code-example path="toh-pt5/src/app/hero-detail.component.1.ts" region="added-imports" title="src/app/hero-detail.component.ts">

</code-example>



Inject the `ActivatedRoute`, `HeroService`, and `Location` services
into the constructor, saving their values in private fields:

然后注入`ActivatedRoute`和`HeroService`服务到构造函数中，将它们的值保存到私有变量中：


<code-example path="toh-pt5/src/app/hero-detail.component.ts" region="ctor" title="src/app/hero-detail.component.ts (constructor)">

</code-example>



<<<<<<< HEAD
<code-example path="toh-5/src/app/hero-detail.component.ts" region="rxjs-import" title="src/app/hero-detail.component.ts (switchMap import)">
=======
Import the `switchMap` operator to use later with the route parameters `Observable`.


<code-example path="toh-pt5/src/app/hero-detail.component.ts" region="rxjs-import" title="src/app/hero-detail.component.ts (switchMap import)">
>>>>>>> d71ae278

</code-example>



Tell the class to implement the `OnInit` interface.

我们告诉这个类，我们要实现`OnInit`接口。


<code-example path="toh-pt5/src/app/hero-detail.component.ts" region="implement" title="src/app/hero-detail.component.ts">

</code-example>



Inside the `ngOnInit()` lifecycle hook, use the `paramMap` Observable to
extract the `id` parameter value from the `ActivatedRoute` service
and use the `HeroService` to fetch the hero with that `id`.

在`ngOnInit()`生命周期钩子中，我们从`ActivatedRoute`服务的可观察对象`params`中提取`id`参数，
并且使用`HeroService`来获取具有这个`id`的英雄数据。。


<code-example path="toh-pt5/src/app/hero-detail.component.ts" region="ngOnInit" title="src/app/hero-detail.component.ts">

</code-example>



The `switchMap` operator maps the `id` in the Observable route parameters
to a new `Observable`, the result of the `HeroService.getHero()` method.

注意`switchMap`运算符如何将可观察的路由参数中的 `id` 映射到一个新的`Observable`，
即`HeroService.getHero()`方法的结果。
  
If a user re-navigates to this component while a `getHero` request is still processing,
  `switchMap` cancels the old request and then calls `HeroService.getHero()` again.

如果用户在 `getHero` 请求执行的过程中再次导航这个组件，`switchMap` 再次调用`HeroService.getHero()`之前，
    会取消之前的请求。


The hero `id` is a number. Route parameters are always strings.
So the route parameter value is converted to a number with the JavaScript (+) operator.

英雄的`id`是数字，而路由参数的值*总是字符串*。
  所以我们需要通过 JavaScript 的 (+) 操作符把路由参数的值转成数字。


<div class="l-sub-section">



### Do you need to unsubscribe?

### 我需要取消订阅吗？

As described in the [ActivatedRoute: the one-stop-shop for route information](guide/router#activated-route)
section of the [Routing & Navigation](guide/router) page,
the `Router` manages the observables it provides and localizes
the subscriptions. The subscriptions are cleaned up when the component is destroyed, protecting against
memory leaks, so you don't need to unsubscribe from the route `paramMap` `Observable`.

正如以前在[路由与导航](guide/router)章的[ActivatedRoute：一站式获取路由信息](guide/router#activated-route)部分讲过的，`Router`管理它提供的[可观察对象](guide/router#activated-route)，并使订阅局部化。当组件被销毁时，会清除
订阅，防止内存泄漏，所以我们不需要从路由参数`Observable`_取消订阅_。


</div>



### Add *HeroService.getHero()*

### 添加 *HeroService.getHero()*

In the previous code snippet, `HeroService` doesn't have a `getHero()` method. To fix this issue,
open `HeroService` and add a `getHero()` method that filters the heroes list from `getHeroes()` by `id`.

在前面的代码片段中`HeroService`没有`getHero()`方法。要解决这个问题，请打开`HeroService`并添加一个`getHero()`方法，它会根据`id`从`getHeroes()`中过滤英雄列表。


<code-example path="toh-pt5/src/app/hero.service.ts" region="getHero" title="src/app/hero.service.ts (getHero)">

</code-example>



### Find the way back

### 回到原路

Users have several ways to navigate *to* the `HeroDetailComponent`.

用户有多种方式导航到`HeroDetailComponent`。

To navigate somewhere else, users can click one of the two links in the `AppComponent` or click the browser's back button.
Now add a third option, a `goBack()` method that navigates backward one step in the browser's history stack
using the `Location` service you injected previously.

要导航到别处，用户可以点击`AppComponent`中的两个链接之一，也可以点击浏览器的后退按钮。
我们来添加第三个选项：一个`goBack()`方法，它使用之前注入的`Location`服务，
  利用浏览器的历史堆栈，导航到上一步。


<code-example path="toh-pt5/src/app/hero-detail.component.ts" region="goBack" title="src/app/hero-detail.component.ts (goBack)">

</code-example>



<div class="l-sub-section">



Going back too far could take users out of the app.
In a real app, you can prevent this issue with the <em>CanDeactivate</em> guard.
Read more on the [CanDeactivate](api/router/CanDeactivate) page.

回退太多步会跑出我们的应用。
在真实的应用中，我们需要使用<em>CanDeactivate</em>守卫对此进行防范。
要了解更多，参见[CanDeactivate](api/router/index/CanDeactivate-interface)。


</div>



You'll wire this method with an event binding to a *Back* button that you'll add to the component template.

然后，我们通过一个事件绑定把此方法绑定到模板底部的 *Back（后退）*按钮上。


<code-example path="toh-pt5/src/app/hero-detail.component.html" region="back-button">

</code-example>



Migrate the template to its own file
called <code>hero-detail.component.html</code>:

修改模板，添加这个按钮以提醒我们还要做更多的改进，
并把模板移到独立的<span ngio-ex>hero-detail.component.html</span>文件中去。


<code-example path="toh-pt5/src/app/hero-detail.component.html" title="src/app/hero-detail.component.html">

</code-example>



Update the component metadata with a `templateUrl` pointing to the template file that you just created.

然后修改组件元数据的`templateUrl`属性，让它指向我们刚刚创建的模板文件。


<code-example path="toh-pt5/src/app/hero-detail.component.ts" region="metadata" title="src/app/hero-detail.component.ts (metadata)">

</code-example>



Refresh the browser and see the results.

刷新浏览器，查看结果。



## Select a dashboard hero

## 选择一个*仪表盘*中的英雄

When a user selects a hero in the dashboard, the app should navigate to the `HeroDetailComponent` to view and edit the selected hero.

当用户从仪表盘中选择了一位英雄时，本应用要导航到`HeroDetailComponent`以查看和编辑所选的英雄。

Although the dashboard heroes are presented as button-like blocks, they should behave like anchor tags.
When hovering over a hero block, the target URL should display in the browser status bar
and the user should be able to copy the link or open the hero detail view in a new tab.

虽然仪表盘英雄被显示为像按钮一样的方块，但是它们的行为应该像锚标签一样。
当鼠标移动到一个英雄方块上时，目标 URL 应该显示在浏览器的状态条上，用户应该能拷贝链接或者在新的浏览器标签页中打开英雄详情视图。

To achieve this effect, reopen `dashboard.component.html` and replace the repeated `<div *ngFor...>` tags
with `<a>` tags. Change the opening `<a>` tag to the following:

要达到这个效果，再次打开`dashboard.component.html`，将用来迭代的`<div *ngFor...>`替换为`<a>`，就像这样：


<code-example path="toh-pt5/src/app/dashboard.component.html" region="click" title="src/app/dashboard.component.html (repeated &lt;a&gt; tag)">

</code-example>



Notice the `[routerLink]` binding.
As described in the [Router links](tutorial/toh-pt5#router-links) section of this page,
top-level navigation in the `AppComponent` template has router links set to fixed paths of the
destination routes, "/dashboard" and "/heroes".

注意`[routerLink]`绑定。正如本章的[Router links](tutorial/toh-pt5#router-links)部分所说，
[`AppComponent`模板](tutorial/toh-pt5#router-links)中的顶级导航有一些路由器链接被设置固定的路径，例如“/dashboard”和“/heroes”。

This time, you're binding to an expression containing a *link parameters array*.
The array has two elements: the *path* of
the destination route and a *route parameter* set to the value of the current hero's `id`.

这次，我们绑定了一个包含**链接参数数组**的表达式。
该数组有两个元素，目标路由和一个用来设置当前英雄的 id 值的**路由参数**。

The two array items align with the *path* and *:id*
token in the parameterized hero detail route definition that you added to
`app.module.ts` earlier:

这两个数组项与之前在`app.module.ts`添加的参数化的英雄详情路由定义中的 ***path*** 和 ***:id*** 对应。


<code-example path="toh-pt5/src/app/app.module.3.ts" region="hero-detail" title="src/app/app.module.ts (hero detail)">

</code-example>



Refresh the browser and select a hero from the dashboard; the app navigates to that hero’s details.

刷新浏览器，并从仪表盘中选择一位英雄，应用就会直接导航到英雄的详情。



## Refactor routes to a _Routing Module_

## 重构路由为一个**路由模块**
  
Almost 20 lines of `AppModule` are devoted to configuring four routes. 
Most applications have many more routes and they add guard services 
to protect against unwanted or unauthorized navigations. (Read more about guard services in the [Route Guards](guide/router#guards)
section of the [Routing & Navigation](guide/router) page.)
Routing considerations could quickly dominate this module and obscure its primary purpose, which is to 
establish key facts about the entire app for the Angular compiler.

`AppModule`中有将近 20 行代码是用来配置四个路由的。
绝大多数应用有更多路由，并且它们还有守卫服务来保护不希望或未授权的导航。
（要了解守卫服务的更多知识，参见[路由与导航](guide/router)页的[路由守卫](guide/router#guards)）
路由的配置可能迅速占领这个模块，并掩盖其主要目的，即为 Angular 编译器设置整个应用的关键配置。

It's a good idea to refactor the routing configuration into its own class.
The current `RouterModule.forRoot()` produces an Angular `ModuleWithProviders`,
a class dedicated to routing should be a *routing module*.
For more information, see the [Milestone #2: The Routing Module](guide/router#routing-module)
section of the [Routing & Navigation](guide/router) page.

我们应该重构路由配置到它自己的类。
什么样的类呢？
当前的`RouterModule.forRoot()`产生一个Angular `ModuleWithProviders`，所以这个路由类应该是一种模块类。
它应该是一个[**路由模块**](guide/router#routing-module)。要想了解更多，请参阅[路由与导航](guide/router)一章的[里程碑2：路由模块](guide/router#routing-module)部分。

By convention , a routing module name contains the word "Routing" and 
aligns with the name of the module that declares the components navigated to.

按约定，**路由模块**的名字应该包含 “Routing”，并与导航到的组件所在的模块的名称看齐。

Create an `app-routing.module.ts` file as a sibling to `app.module.ts`. Give it the following contents, extracted from the `AppModule` class:

在`app.module.ts`所在目录创建`app-routing.module.ts`文件。将下面从`AppModule`类提取出来的代码拷贝进去：


<code-example path="toh-pt5/src/app/app-routing.module.ts" title="src/app/app-routing.module.ts">

</code-example>



The following points are typical of routing modules:

典型**路由模块**需要注意的有：
  
* The Routing Module pulls the routes into a variable. The variable clarifies the
  routing module pattern in case you export the module in the future.
  
  将路由抽出到一个变量中。如果你将来要导出这个模块，这种 "路由模块" 的模式也会更加明确。
  
* The Routing Module adds `RouterModule.forRoot(routes)` to `imports`.

  添加`RouterModule.forRoot(routes)`到`imports`。

* The Routing Module adds `RouterModule` to `exports` so that the components in the companion module have access to Router declarables ,
  such as `RouterLink` and `RouterOutlet`.
  
  把`RouterModule`添加到路由模块的`exports`中，以便关联模块（比如`AppModule`）中的组件可以访问路由模块中的声明，比如`RouterLink` 和 `RouterOutlet`。
  
* There are no `declarations`.  Declarations are the responsibility of the companion module.

  无`declarations`！声明是关联模块的任务。

* If you have guard services, the Routing Module adds module `providers`. (There are none in this example.)

  如果有守卫服务，把它们添加到本模块的`providers`中（本例子中没有守卫服务）。

### Update *AppModule*

### 修改 *AppModule*

Delete the routing configuration from `AppModule` and import the `AppRoutingModule`.
Use an ES2015 `import` statement *and* add it to the `NgModule.imports` list.

<<<<<<< HEAD
删除`AppModule`中的路由配置，并导入`AppRoutingModule`
（使用 ES `import`语句导入，**并**将它添加到`NgModule.imports`列表）。

Here is the revised `AppModule`, compared to its pre-refactor state:
  
下面是修改后的`AppModule`，与重构前的对比：


<code-tabs>

  <code-pane title="src/app/app.module.ts (after)" path="toh-5/src/app/app.module.ts">

  </code-pane>

  <code-pane title="src/app/app.module.ts (before)" path="toh-5/src/app/app.module.3.ts">

  </code-pane>

</code-tabs>

=======
Here is the revised `AppModule`, compared to its pre-refactor state:
>>>>>>> d71ae278

<code-tabs>
  <code-pane path="toh-pt5/src/app/app.module.ts" title="src/app/app.module.ts (after)"></code-pane>
  <code-pane path="toh-pt5/src/app/app.module.3.ts" title="src/app/app.module.ts (before)"></code-pane>
</code-tabs>

The revised and simplified `AppModule` is focused on identifying the key pieces of the app.

## Select a hero in the *HeroesComponent*

## 在 *HeroesComponent* 中选择一位英雄

In the `HeroesComponent`,
the current template exhibits a "master/detail" style with the list of heroes
at the top and details of the selected hero below.

在`HeroesComponent`中，当前模板展示了一个主从风格的界面：上方是英雄列表，底下是所选英雄的详情。


<code-example path="toh-pt4/src/app/app.component.ts" region="template" title="src/app/heroes.component.ts (current template)" linenums="false">

</code-example>



Delete the `<h1>` at the top.

删除顶部的`<h1>`。

Delete the last line of the template with the `<hero-detail>` tags.

删除模板最后带有`<hero-detail>`标签的那一行。

You'll no longer show the full `HeroDetailComponent` here.
Instead, you'll display the hero detail on its own page and route to it as you did in the dashboard.

我们不在这里展示完整的`HeroDetailComponent`了。
  而是在独立的路由和页面中显示英雄详情，就像我们在仪表盘中所做的那样。

However, when users select a hero from the list, they won't go to the detail page.
Instead, they'll see a mini detail on *this* page and have to click a button to navigate to the *full detail* page.

但是，当用户从列表中选择一个英雄时，他们不会在导航到详情页，
而是在*当前页*显示一个Mini版详情视图，当用户点击一个按钮时，才导航到*完整的详情*页面。

### Add the *mini detail*

### 添加 *mini 版英雄详情*

Add the following HTML fragment at the bottom of the template where the `<hero-detail>` used to be:

在模板底部原来放`<hero-detail>`的地方添加下列 HTML 片段：


<code-example path="toh-pt5/src/app/heroes.component.html" region="mini-detail" title="src/app/heroes.component.ts">

</code-example>



After clicking a hero, users should see something like this below the hero list:

点击一个英雄，用户将会在英雄列表的下方看到这些：


<<<<<<< HEAD
<figure class='image-display'>
  <img src='assets/images/devguide/toh/mini-hero-detail.png' alt="Mini版英雄" height="70"></img>
=======
<figure>
  <img src='generated/images/guide/toh/mini-hero-detail.png' alt="Mini Hero Detail">
>>>>>>> d71ae278
</figure>



### Format with the uppercase pipe

### 使用*uppercase*管道格式化

The hero's name is displayed in capital letters because of the `uppercase` pipe
that's included in the interpolation binding, right after the pipe operator ( | ).

注意，英雄的名字全被显示成大写字母。那是`uppercase`管道的效果，借助它，我们能干预插值表达式绑定的过程。可以管道操作符 ( | ) 后面看到它。


<code-example path="toh-pt5/src/app/heroes.component.html" region="pipe">

</code-example>



Pipes are a good way to format strings, currency amounts, dates and other display data.
Angular ships with several pipes and you can write your own.

管道擅长做下列工作：格式化字符串、金额、日期和其它显示数据。
Angular 自带了一些管道，我们也可以写自己的管道。


<div class="l-sub-section">



Read more about pipes on the [Pipes](guide/pipes) page.

关于管道的更多信息，参见[管道](guide/pipes)。


</div>



### Move content out of the component file

### 把内容移出组件文件

You still have to update the component class to support navigation to the
`HeroDetailComponent` when users click the *View Details* button.

当用户点击*查看详情*按钮时，要让它能导航到`HeroDetailComponent`，我们还需要修改它。

The component file is big.
It's difficult to find the component logic amidst the noise of HTML and CSS.

<<<<<<< HEAD
这个组件文件太大了。要想在 HTML 和 CSS 的噪音中看清组件的工作逻辑太难了。

Before making any more changes, migrate the template and styles to their own files. 

在做更多修改之前，我们先把模板和样式移到它们自己的文件中去：

First, move the template contents from `heroes.component.ts` 
into a new <code>heroes.component.html</code> file. 
Don't copy the backticks. As for `heroes.component.ts`, you'll 
come back to it in a minute. Next, move the 
=======
Before making any more changes, migrate the template and styles to their own files.

First, move the template contents from `heroes.component.ts`
into a new <code>heroes.component.html</code> file.
Don't copy the backticks. As for `heroes.component.ts`, you'll
come back to it in a minute. Next, move the
>>>>>>> d71ae278
styles contents into a new <code>heroes.component.css</code> file.

首先，从`heroes.component.ts`中把模板内容移到新的<code>heroes.component.html</code>文件中，但不要把反引号也拷贝过去。就像`heroes.component.ts`一样，我们很快就能做完。接着，把样式的内容移到新的<code>heroes.component.css</code>文件中。

The two new files should look like this:

这两个新文件是这样的：


<code-tabs>

  <code-pane title="src/app/heroes.component.html" path="toh-pt5/src/app/heroes.component.html">

  </code-pane>

  <code-pane title="src/app/heroes.component.css" path="toh-pt5/src/app/heroes.component.css">

  </code-pane>

</code-tabs>



Now, back in the component metadata for `heroes.component.ts`,
delete `template` and `styles`, replacing them with
`templateUrl` and `styleUrls` respectively.
Set their properties to refer to the new files.

现在，回来编辑`heroes.component.ts`中的组件元数据，删除`template` 和 `styles`属性，代之以相应的`templateUrl` 和 `styleUrls`属性。让它们指向这些新文件。


<code-example path="toh-pt5/src/app/heroes.component.ts" region="metadata" title="src/app/heroes.component.ts (revised metadata)">

</code-example>



<div class="l-sub-section">



The `styleUrls` property is an array of style file names (with paths).
You could list multiple style files from different locations if you needed them.

`styleUrls`属性是一个由样式文件的文件名(包括路径)组成的数组。我们还可以列出来自多个不同位置的样式文件。


</div>



### Update the _HeroesComponent_ class

### 更新 _HeroesComponent_ 类

The `HeroesComponent` navigates to the `HeroesDetailComponent` in response to a button click.
The button's click event is bound to a `gotoDetail()` method that navigates _imperatively_
by telling the router where to go.

点击按钮时，`HeroesComponent`导航到`HeroDetailComponent`。
该按钮的点击事件绑定到了`gotoDetail()`方法，它使用命令式的导航，告诉路由器去哪儿。

This approach requires the following changes to the component class:

该方法需要对组件类做一些修改：

1. Import the `Router` from the Angular router library.

  从 Angular 路由器库导入`Router`
  
1. Inject the `Router` in the constructor, along with the `HeroService`.

  在构造函数中注入`Router`（与`HeroService`一起）
  
1. Implement `gotoDetail()` by calling the router `navigate()` method.

   实现`gotoDetail()`，调用路由器的`navigate()`方法


<code-example path="toh-pt5/src/app/heroes.component.ts" region="gotoDetail" title="src/app/heroes.component.ts (gotoDetail)">

</code-example>



Note that you're passing a two-element *link parameters array*&mdash;a
path and the route parameter&mdash;to
the router `navigate()` method, just as you did in the `[routerLink]` binding
back in the `DashboardComponent`.
Here's the revised `HeroesComponent` class:

注意，我们将一个包含两个元素的**链接参数数组** &mdash; 
路径和路由参数 &mdash; 传递到路由的`navigate（）`，
与之前在`DashboardComponent`中使用`[routerLink]`绑定一样。
修改完成的`HeroesComponent`类如下所示：


<code-example path="toh-pt5/src/app/heroes.component.ts" region="class" title="src/app/heroes.component.ts (class)">

</code-example>



Refresh the browser and start clicking.
Users can navigate around the app, from the dashboard to hero details and back,
from heroes list to the mini detail to the hero details and back to the heroes again.

刷新浏览器，并开始点击。
  我们能在应用中导航：从仪表盘到英雄详情再回来，从英雄列表到 mini 版英雄详情到英雄详情，再回到英雄列表。
  我们可以在仪表盘和英雄列表之间跳来跳去。

You've met all of the navigational requirements that propelled this page.

我们已经满足了在本章开头设定的所有导航需求。



## Style the app

## 美化本应用

The app is functional but it needs styling.
The dashboard heroes should display in a row of rectangles.
You've received around 60 lines of CSS for this purpose, including some simple media queries for responsive design.

应用在功能上已经正常了，但还需要美化。
仪表盘上的英雄应该显示在一行上的几个方块中。
我们拿到了大约60行CSS来完成这件事，包括一些简单的媒体查询代码以实现响应式设计。

As you now know, adding the CSS to the component `styles` metadata
would obscure the component logic.
Instead, edit the CSS in a separate `*.css` file.

我们不能把这 60 来行 CSS 粘贴到组件元数据的`styles`中，否则它会淹没组件的工作逻辑。反之，我们应该在独立的`*.css`文件中编辑这些CSS。

Add a <code>dashboard.component.css</code> file to the `app` folder and reference
that file in the component metadata's `styleUrls` array property like this:

把<code>dashboard.component.css</code>文件添加到`app`目录下，并在组件元数据的`styleUrls`数组属性中引用它。就像这样：


<code-example path="toh-pt5/src/app/dashboard.component.ts" region="css" title="src/app/dashboard.component.ts (styleUrls)">

</code-example>



### Add stylish hero details

### 美化英雄详情

You've also been provided with CSS styles specifically for the `HeroDetailComponent`.

我们还拿到了一些`HeroDetailComponent`特有的 CSS 风格。

Add a <code>hero-detail.component.css</code> to the `app`
folder and refer to that file inside
the `styleUrls` array as you did for `DashboardComponent`.
Also, in `hero-detail.component.ts`, remove the `hero` property `@Input` decorator
and its import.

在`app`目录下添加<span ngio-ex>hero-detail.component.css</span>文件，
并且在`styleUrls`数组中引用它 —— 就像之前在`DashboardComponent`中做过的那样。
同时删除`hero``@Input`装饰器属性和它的导入语句。

Here's the content for the component CSS files.

上述组件的 CSS 文件内容如下：


<code-tabs>

  <code-pane title="src/app/hero-detail.component.css" path="toh-pt5/src/app/hero-detail.component.css">

  </code-pane>

  <code-pane title="src/app/dashboard.component.css" path="toh-pt5/src/app/dashboard.component.css">

  </code-pane>

</code-tabs>



### Style the navigation links

### 美化导航链接

The provided CSS makes the navigation links in the `AppComponent` look more like selectable buttons.
You'll surround those links in `<nav>` tags.

设计师还给了我们一些 CSS，用于让`AppComponent`中的导航链接看起来更像可被选择的按钮。
要让它们协同工作，我们得把那些链接包含在`<nav>`标签中。

Add an <code>app.component.css</code> file to the `app` folder with the following content.

在`app`目录下添加一个<span ngio-ex>app.component.css</span>文件，内容如下：


<code-example path="toh-pt5/src/app/app.component.css" title="src/app/app.component.css (navigation styles)">

</code-example>



<div class="l-sub-section">



**The *routerLinkActive* directive**

***routerLinkActive*指令**

The Angular router provides a `routerLinkActive` directive you can use to
  add a class to the HTML navigation element whose route matches the active route.
  All you have to do is define the style for it. 

Angular路由器提供了`routerLinkActive`指令，我们可以用它来为匹配了活动路由的 HTML 导航元素自动添加一个 CSS 类。
  我们唯一要做的就是为它定义样式。真好！
  

<code-example path="toh-5/src/app/app.component.ts" region="template" title="src/app/app.component.ts (active router links)">

</code-example>


<<<<<<< HEAD
=======
<code-example path="toh-pt5/src/app/app.component.ts" region="template" title="src/app/app.component.ts (active router links)">
>>>>>>> d71ae278

</div>



Add a `styleUrls` property that refers to this CSS file as follows:

首先把`moduleId: module.id`添加到`AppComponent`组件的`@Component`元数据中以启用*相对于模块的*文件URL。
然后添加`styleUrls`属性，使其指向这个CSS文件，代码如下：


<code-example path="toh-pt5/src/app/app.component.ts" region="styleUrls" title="src/app/app.component.ts">

</code-example>



### Global application styles

### 应用的全局样式

When you add styles to a component, you keep everything a component needs&mdash;HTML,
the CSS, the code&mdash;together in one convenient place.
It's easy to package it all up and re-use the component somewhere else.

当我们把样式添加到组件中时，我们假定组件所需的一切 &mdash; HTML、CSS、程序代码 &mdash; 都在紧邻的地方。
  这样，无论是把它们打包在一起还是在别的组件中复用它都会很容易。

You can also create styles at the *application level* outside of any component.

我们也可以在所有组件之外创建*应用级*样式。

The designers provided some basic styles to apply to elements across the entire app.
These correspond to the full set of master styles that you installed earlier during [setup](guide/setup).
Here's an excerpt:

我们的设计师提供了一组基础样式，这些样式应用到的元素横跨整个应用。
它们与我们之前在[开发环境](guide/setup)时安装的整套样式对应。
下面是摘录：


<code-example path="toh-pt5/src/styles.1.css" title="src/styles.css (excerpt)">

</code-example>



Create the file <code>styles.css</code>.
Ensure that the file contains the [master styles provided here](https://raw.githubusercontent.com/angular/angular/master/aio/tools/examples/shared/boilerplate/src/styles.css).
Also edit <code>index.html</code> to refer to this stylesheet.

如果在根目录下没有一个名叫`styles.css`的文件，就添加它。
确保它包含[这里给出的主样式](https://raw.githubusercontent.com/angular/angular.io/master/public/docs/_examples/_boilerplate/src/styles.css)。
并编辑`index.html`来引用这个样式表。


<code-example path="toh-pt5/src/index.html" region="css" title="src/index.html (link ref)">

</code-example>



Look at the app now. The dashboard, heroes, and navigation links are styled.

看看现在的应用！我们的仪表盘、英雄列表和导航链接都漂亮多了！


<<<<<<< HEAD
<figure class='image-display'>
  <img src='assets/images/devguide/toh/heroes-dashboard-1.png' alt="查看导航栏"></img>
=======
<figure>
  <img src='generated/images/guide/toh/heroes-dashboard-1.png' alt="View navigations">
>>>>>>> d71ae278
</figure>




## Application structure and code

## 应用结构和代码

Review the sample source code in the <live-example></live-example> for this page.
Verify that you have the following structure:

回顾一下本章<live-example></live-example>中范例代码。
  验证我们是否已经得到了如下结构：


<div class='filetree'>

  <div class='file'>
    angular-tour-of-heroes
  </div>

  <div class='children'>

    <div class='file'>
      src
    </div>

    <div class='children'>

      <div class='file'>
        app
      </div>

      <div class='children'>

        <div class='file'>
          app.component.css
        </div>

        <div class='file'>
          app.component.ts
        </div>

        <div class='file'>
          app.module.ts
        </div>

        <div class='file'>
          app-routing.module.ts
        </div>

        <div class='file'>
          dashboard.component.css
        </div>

        <div class='file'>
          dashboard.component.html
        </div>

        <div class='file'>
          dashboard.component.ts
        </div>

        <div class='file'>
          hero.service.ts
        </div>

        <div class='file'>
          hero.ts
        </div>

        <div class='file'>
          hero-detail.component.css
        </div>

        <div class='file'>
          hero-detail.component.html
        </div>

        <div class='file'>
          hero-detail.component.ts
        </div>

        <div class='file'>
          heroes.component.css
        </div>

        <div class='file'>
          heroes.component.html
        </div>

        <div class='file'>
          heroes.component.ts
        </div>

        <div class='file'>
          mock-heroes.ts
        </div>

      </div>

      <div class='file'>
        main.ts
      </div>

      <div class='file'>
        index.html
      </div>

      <div class='file'>
        styles.css
      </div>

      <div class='file'>
        systemjs.config.js
      </div>

      <div class='file'>
        tsconfig.json
      </div>

    </div>

    <div class='file'>
      node_modules ...
    </div>

    <div class='file'>
      package.json
    </div>

  </div>

</div>




## The road you’ve travelled

## 走过的路

Here's what you achieved in this page:

本章中我们完成了这些：

* You added the Angular router to navigate among different components.

  添加了 Angular *路由器*在各个不同组件之间导航。
  
* You learned how to create router links to represent navigation menu items.

  学会了如何创建路由链接来表示导航栏的菜单项。
  
* You used router link parameters to navigate to the details of the user-selected hero.

  使用路由链接参数来导航到用户所选的英雄详情。
  
* You shared the `HeroService` among multiple components.

  在多个组件之间共享了`HeroService`服务。
  
* You moved HTML and CSS out of the component file and into their own files.

  把 HTML 和 CSS 从组件中移出来，放到了它们自己的文件中。
  
* You added the `uppercase` pipe to format data.

  添加了`uppercase`管道，来格式化数据。
  
Your app should look like this <live-example></live-example>.

我们的应用现在变成了这样：<live-example></live-example>。

### The road ahead

### 前方的路

You have much of the foundation you need to build an app.
You're still missing a key piece: remote data access.

<<<<<<< HEAD
我们有了很多用于构建应用的基石。
  但我们仍然缺少很关键的一块：远程数据存取。

In the next page,
you’ll replace the mock data with data retrieved from a server using http.

在下一章，我们将从硬编码模拟数据改为使用 http 服务从服务器获取数据。
=======
In the [next tutorial page](tutorial/toh-pt6 "Http")
you’ll replace the mock data with data retrieved from a server using http.
>>>>>>> d71ae278
<|MERGE_RESOLUTION|>--- conflicted
+++ resolved
@@ -33,13 +33,8 @@
 完成时，用户就能像这样在应用中导航：
 
 
-<<<<<<< HEAD
-<figure class='image-display'>
-  <img src='assets/images/devguide/toh/nav-diagram.png' alt="查看导航"></img>
-=======
 <figure>
-  <img src='generated/images/guide/toh/nav-diagram.png' alt="View navigations">
->>>>>>> d71ae278
+  <img src='generated/images/guide/toh/nav-diagram.png' alt="查看导航">
 </figure>
 
 
@@ -448,17 +443,13 @@
 
 
 
-<<<<<<< HEAD
 <header>
   基地址（base href）是必须的
 </header>
 
 
 
-For more information, see the [Set the base href](guide/router#!)
-=======
 For more information, see the [Set the base href](guide/router)
->>>>>>> d71ae278
 section of the [Routing and Navigation](guide/router) page.
 
 要了解更多信息，请参见[路由与导航](guide/router)章的[设置基地址（base href）](guide/router#!)部分。
@@ -713,12 +704,8 @@
 
 然后还得把`DashboardComponent`添加到`AppModule`的`declarations`数组中。
 
-<<<<<<< HEAD
-
-<code-example path="toh-5/src/app/app.module.ts" region="dashboard" title="src/app/app.module.ts(dashboard)">
-=======
-<code-example path="toh-pt5/src/app/app.module.ts" region="dashboard" title="src/app/app.module.ts (dashboard)">
->>>>>>> d71ae278
+
+<code-example path="toh-pt5/src/app/app.module.ts" region="dashboard" title="src/app/app.module.ts(dashboard)">
 
 </code-example>
 
@@ -1091,14 +1078,7 @@
 
 
 
-<<<<<<< HEAD
-<code-example path="toh-5/src/app/hero-detail.component.ts" region="rxjs-import" title="src/app/hero-detail.component.ts (switchMap import)">
-=======
-Import the `switchMap` operator to use later with the route parameters `Observable`.
-
-
 <code-example path="toh-pt5/src/app/hero-detail.component.ts" region="rxjs-import" title="src/app/hero-detail.component.ts (switchMap import)">
->>>>>>> d71ae278
 
 </code-example>
 
@@ -1405,30 +1385,12 @@
 Delete the routing configuration from `AppModule` and import the `AppRoutingModule`.
 Use an ES2015 `import` statement *and* add it to the `NgModule.imports` list.
 
-<<<<<<< HEAD
 删除`AppModule`中的路由配置，并导入`AppRoutingModule`
 （使用 ES `import`语句导入，**并**将它添加到`NgModule.imports`列表）。
 
 Here is the revised `AppModule`, compared to its pre-refactor state:
-  
+
 下面是修改后的`AppModule`，与重构前的对比：
-
-
-<code-tabs>
-
-  <code-pane title="src/app/app.module.ts (after)" path="toh-5/src/app/app.module.ts">
-
-  </code-pane>
-
-  <code-pane title="src/app/app.module.ts (before)" path="toh-5/src/app/app.module.3.ts">
-
-  </code-pane>
-
-</code-tabs>
-
-=======
-Here is the revised `AppModule`, compared to its pre-refactor state:
->>>>>>> d71ae278
 
 <code-tabs>
   <code-pane path="toh-pt5/src/app/app.module.ts" title="src/app/app.module.ts (after)"></code-pane>
@@ -1437,6 +1399,8 @@
 
 The revised and simplified `AppModule` is focused on identifying the key pieces of the app.
 
+修改并简化后的`AppModule`更专注于应用中的关键片段。
+
 ## Select a hero in the *HeroesComponent*
 
 ## 在 *HeroesComponent* 中选择一位英雄
@@ -1494,13 +1458,8 @@
 点击一个英雄，用户将会在英雄列表的下方看到这些：
 
 
-<<<<<<< HEAD
-<figure class='image-display'>
-  <img src='assets/images/devguide/toh/mini-hero-detail.png' alt="Mini版英雄" height="70"></img>
-=======
 <figure>
-  <img src='generated/images/guide/toh/mini-hero-detail.png' alt="Mini Hero Detail">
->>>>>>> d71ae278
+  <img src='generated/images/guide/toh/mini-hero-detail.png' alt="Mini版英雄">
 </figure>
 
 
@@ -1553,25 +1512,16 @@
 The component file is big.
 It's difficult to find the component logic amidst the noise of HTML and CSS.
 
-<<<<<<< HEAD
 这个组件文件太大了。要想在 HTML 和 CSS 的噪音中看清组件的工作逻辑太难了。
 
-Before making any more changes, migrate the template and styles to their own files. 
+Before making any more changes, migrate the template and styles to their own files.
 
 在做更多修改之前，我们先把模板和样式移到它们自己的文件中去：
-
-First, move the template contents from `heroes.component.ts` 
-into a new <code>heroes.component.html</code> file. 
-Don't copy the backticks. As for `heroes.component.ts`, you'll 
-come back to it in a minute. Next, move the 
-=======
-Before making any more changes, migrate the template and styles to their own files.
 
 First, move the template contents from `heroes.component.ts`
 into a new <code>heroes.component.html</code> file.
 Don't copy the backticks. As for `heroes.component.ts`, you'll
 come back to it in a minute. Next, move the
->>>>>>> d71ae278
 styles contents into a new <code>heroes.component.css</code> file.
 
 首先，从`heroes.component.ts`中把模板内容移到新的<code>heroes.component.html</code>文件中，但不要把反引号也拷贝过去。就像`heroes.component.ts`一样，我们很快就能做完。接着，把样式的内容移到新的<code>heroes.component.css</code>文件中。
@@ -1793,15 +1743,11 @@
   我们唯一要做的就是为它定义样式。真好！
   
 
-<code-example path="toh-5/src/app/app.component.ts" region="template" title="src/app/app.component.ts (active router links)">
-
-</code-example>
-
-
-<<<<<<< HEAD
-=======
 <code-example path="toh-pt5/src/app/app.component.ts" region="template" title="src/app/app.component.ts (active router links)">
->>>>>>> d71ae278
+
+</code-example>
+
+
 
 </div>
 
@@ -1869,13 +1815,8 @@
 看看现在的应用！我们的仪表盘、英雄列表和导航链接都漂亮多了！
 
 
-<<<<<<< HEAD
-<figure class='image-display'>
-  <img src='assets/images/devguide/toh/heroes-dashboard-1.png' alt="查看导航栏"></img>
-=======
 <figure>
-  <img src='generated/images/guide/toh/heroes-dashboard-1.png' alt="View navigations">
->>>>>>> d71ae278
+  <img src='generated/images/guide/toh/heroes-dashboard-1.png' alt="查看导航栏">
 </figure>
 
 
@@ -2058,15 +1999,10 @@
 You have much of the foundation you need to build an app.
 You're still missing a key piece: remote data access.
 
-<<<<<<< HEAD
 我们有了很多用于构建应用的基石。
   但我们仍然缺少很关键的一块：远程数据存取。
 
-In the next page,
-you’ll replace the mock data with data retrieved from a server using http.
-
-在下一章，我们将从硬编码模拟数据改为使用 http 服务从服务器获取数据。
-=======
 In the [next tutorial page](tutorial/toh-pt6 "Http")
 you’ll replace the mock data with data retrieved from a server using http.
->>>>>>> d71ae278
+
+在下一章，我们将从硬编码模拟数据改为使用 http 服务从服务器获取数据。