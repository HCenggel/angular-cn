<<<<<<< HEAD
@title
路由

@intro
添加 Angular 组件路由，并且学习在视图之间导航

@description


=======
# Routing
>>>>>>> b5934fc5

There are new requirements for the Tour of Heroes app:

我们收到了《英雄指南》的一些新需求：

* Add a *Dashboard* view.

  添加一个*仪表盘*视图。

* Add the ability to navigate between the *Heroes* and *Dashboard* views.

  在*英雄列表*和*仪表盘*视图之间导航。

* When users click a hero name in either view, navigate to a detail view of the selected hero.

  无论在哪个视图中点击一个英雄，都会导航到该英雄的详情页。

* When users click a *deep link* in an email, open the detail view for a particular hero.

  在邮件中点击一个*深链接*，会直接打开一个特定英雄的详情视图。

When you’re done, users will be able to navigate the app like this:

<<<<<<< HEAD
完成时，用户就能像这样在应用中导航：


<figure>
  <img src='generated/images/guide/toh/nav-diagram.png' alt="查看导航">
</figure>



To satisfy these requirements, you'll add Angular’s router to the app.

我们将把 Angular *路由器*加入应用中，以满足这些需求。
(译注：硬件领域中的路由器是用来帮你找到另一台网络设备的，而这里的路由器用于帮你找到一个组件)


<div class="l-sub-section">



For more information about the router, read the [Routing and Navigation](guide/router) page.

更多信息，见[路由和导航](guide/router)。


</div>



When you're done with this page, the app should look like this <live-example></live-example>.

完成本章之后，应用会变成这样：<live-example></live-example>。



## Where you left off

## 延续上一步教程

Before continuing with the Tour of Heroes, verify that you have the following structure.

在继续《英雄指南》之前，我们先验证一下目录结构：



<div class='filetree'>

  <div class='file'>
    angular-tour-of-heroes
  </div>

  <div class='children'>

    <div class='file'>
      src
    </div>

    <div class='children'>
=======
<figure>
>>>>>>> b5934fc5

  <img src='generated/images/guide/toh/nav-diagram.png' alt="View navigations">

</figure>

## Add the _AppRoutingModule_

An Angular best practice is to load and configure the router in a separate, top-level module
that is dedicated to routing and imported by the root `AppModule`.

<<<<<<< HEAD
## Keep the app transpiling and running

## 让应用代码保持转译和运行

Enter the following command in the terminal window:

打开终端/控制台窗口，运行如下命令：

=======
By convention, the module class name is `AppRoutingModule` and it belongs in the `app-routing.module.ts` in the `src/app` folder.

Use the CLI to generate it.
>>>>>>> b5934fc5

<code-example language="sh" class="code-shell">
  ng generate module app-routing --flat --module=app
</code-example>

<<<<<<< HEAD


This command runs the TypeScript compiler in "watch mode", recompiling automatically when the code changes.
The command simultaneously launches the app in a browser and refreshes the browser when the code changes.

这个命令会在“监听”模式下运行TypeScript编译器，当代码变化时，它会自动重新编译。
  同时，该命令还会在浏览器中启动该应用，并且当代码变化时刷新浏览器。


You can keep building the Tour of Heroes without pausing to recompile or refresh the browser.

在后续构建《英雄指南》过程中，应用能持续运行，而不用中断服务来编译或刷新浏览器。

## Action plan

## 行动计划

Here's the plan:

下面是我们的计划：

* Turn `AppComponent` into an application shell that only handles navigation.

  把`AppComponent`变成应用程序的“壳”，它只处理导航
  
* Relocate the *Heroes* concerns within the current `AppComponent` to a separate `HeroesComponent`.

  把现在由`AppComponent`关注的*英雄们*移到一个独立的`HeroesComponent`中
  
* Add routing.

  添加路由
  
* Create a new `DashboardComponent`.

  创建一个新的`DashboardComponent`组件
  
* Tie the *Dashboard* into the navigation structure.

  把*仪表盘*加入导航结构中


<div class="l-sub-section">



*Routing* is another name for *navigation*. The router is the mechanism for navigating from view to view.

*路由*是导航的另一个名字。*路由器*就是从一个视图导航到另一个视图的机制。


=======
<div class="l-sub-section">

`--flat` puts the file in `src/app` instead of its own folder.<br>
`--module=app` tells the CLI to register it in the `imports` array of the `AppModule`.
>>>>>>> b5934fc5
</div>

The generated file looks like this:

<<<<<<< HEAD


## Splitting the *AppComponent*

## 拆分 *AppComponent*

The current app loads `AppComponent` and immediately displays the list of heroes.

现在的应用会加载`AppComponent`组件，并且立刻显示出英雄列表。

The revised app should present a shell with a choice of views (*Dashboard* and *Heroes*)
and then default to one of them.

我们修改后的应用将提供一个壳，它会选择*仪表盘*和*英雄列表*视图之一，然后默认显示它。

The `AppComponent` should only handle navigation, so you'll
move the display of *Heroes* out of `AppComponent` and into its own `HeroesComponent`.

`AppComponent`组件应该只处理导航。
我们来把*英雄列表*的显示职责，从`AppComponent`移到`HeroesComponent`组件中。

### *HeroesComponent*

### *HeroesComponent* 组件

`AppComponent` is already dedicated to *Heroes*.
Instead of moving the code out of `AppComponent`, rename it to `HeroesComponent`
and create a separate `AppComponent` shell.

`AppComponent`的职责已经被移交给`HeroesComponent`了。
  与其把`AppComponent`中所有的东西都搬过去，不如索性把它改名为`HeroesComponent`，然后单独创建一个新的`AppComponent`壳。

Do the following:

步骤如下：

* Rename the <code>app.component.ts</code> file to <code>heroes.component.ts</code>.

  把<code>app.component.ts</code>文件改名为<code>heroes.component.ts</code>。

* Rename the `AppComponent` class as `HeroesComponent` (rename locally, _only_ in this file).

  把`AppComponent`类改名为`HeroesComponent`（注意，*只*在这一个文件中改名）。
  
* Rename the selector `my-app` as `my-heroes`.

  把`my-app`选择器改名为`my-heroes`。


<code-example path="toh-pt5/src/app/heroes.component.ts" region="renaming" title="src/app/heroes.component.ts (showing renamings only)">

=======
<code-example path="toh-pt5/src/app/app-routing.module.0.ts" 
  title="src/app/app-routing.module.ts (generated)">
>>>>>>> b5934fc5
</code-example>

You generally don't declare components in a routing module so you can delete the
`@NgModule.declarations` array and delete `CommonModule` references too.

You'll configure the router with `Routes` in the `RouterModule`
so import those two symbols from the `@angular/router` library.

<<<<<<< HEAD
### Create *AppComponent*

### 创建 *AppComponent*

The new `AppComponent` is the application shell.
It will have some navigation links at the top and a display area below.

新的`AppComponent`将成为应用的“壳”。
  它将在顶部放一些导航链接，并且把我们要导航到的页面放在下面的显示区中。

Perform these steps:

执行下列步骤：

* add the supporting `import` statements.

  添加支持性的`import`语句。

* Create the file <code>src/app/app.component.ts</code>.

  创建一个名叫<span ngio-ex>src/app/app.component.ts</span>的新文件。
  
* Define an exported `AppComponent` class.

  定义一个导出的 `AppComponent`类。

* Add an `@Component` decorator above the class with a `my-app` selector.

  在类的上方添加`@Component`元数据装饰器，装饰器带有`my-app`选择器。
  
* Move the following from `HeroesComponent` to `AppComponent`:

  将下面的项目从`HeroesComponent`移到`AppComponent`：    
* `title` class property.

  `title`类属性    

* `@Component` template `<h1>` element, which contains a binding to  `title`.

  `@Component`模板中的`<h1>`标签，它包含了对`title`属性的绑定。  
  
* Add a `<my-heroes>` element to the app template just below the heading so you still see the heroes.

  在模板的标题下面添加`<my-heroes>`标签，以便我们仍能看到英雄列表。  
  
* Add `HeroesComponent` to the `declarations` array of `AppModule` so Angular recognizes the `<my-heroes>` tags.

  添加`HeroesComponent`组件到根模块的`declarations`数组中，以便 Angular 能认识`<my-heroes>`标签。  
  
* Add `HeroService` to the  `providers` array of `AppModule` because you'll need it in every other view.

  添加`HeroService`到`AppModule`的`providers`数组中，因为我们的每一个视图都需要它。  
  
* Remove `HeroService` from the `HeroesComponent` `providers` array since it was promoted.

  从`HerosComponent`的`providers`数组中移除`HeroService`，因为它被提到模块了。
  
* Add the supporting `import` statements for `AppComponent`.

  为`AppComponent`添加一些`import`语句。

The first draft looks like this:

我们的第一个草稿版就像这样：


<code-tabs>

  <code-pane title="src/app/app.component.ts (v1)" path="toh-pt5/src/app/app.component.1.ts">

  </code-pane>

  <code-pane title="src/app/app.module.ts (v1)" path="toh-pt5/src/app/app.module.1.ts">

  </code-pane>

</code-tabs>





<div class="callout is-critical">



<header>
  Remove <i>HeroService</i> from the <i>HeroesComponent</i> providers
</header>



<header>
  从<i>HeroesComponent</i>的<code>providers</code>中移除<i>HeroService</i>
</header>



Go back to the `HeroesComponent` and **remove the `HeroService`** from its `providers` array.
We are *promoting* this service from the `HeroesComponent` to the root `NgModule`.
We ***do not want two copies*** of this service at two different levels of our app.

回到`HeroesComponent`，并从`providers`数组中**移除`HeroService`**。
把它从`HeroesComponent`*提升*到根`NgModule`中。
我们不希望在应用的两个不同层次上存在它的***两个副本***。


</div>



The app still runs and displays heroes.

应用仍然在运行，并显示着英雄列表。


## Add routing

## 添加路由

Instead of displaying automatically, heroes should display after users click a button.
In other words, users should be able to navigate to the list of heroes.

我们希望在用户点击按钮之后才显示英雄列表，而不是自动显示。
  换句话说，我们希望用户能“导航”到英雄列表。

Use the Angular router to enable navigation.

我们要使用 Angular *路由器*进行导航。


The Angular router is an external, optional Angular NgModule called `RouterModule`.
The router is a combination of multiple provided services (`RouterModule`),
multiple directives (`RouterOutlet, RouterLink, RouterLinkActive`),
and a configuration (`Routes`). You'll configure the routes first.

Angular 路由器是一个可选的外部 Angular NgModule，名叫`RouterModule`。
路由器包含了多种服务(`RouterModule`)、多种指令(`RouterOutlet、RouterLink、RouterLinkActive`)、
和一套配置(`Routes`)。我们将先配置路由。


### *&lt;base href>*

### *&lt;base href>* 组件

Open `index.html` and ensure there is a `<base href="...">` element
(or a script that dynamically sets this element)
at the top of the `<head>` section.

打开`index.html`，确保它的`<head>`区顶部有一个`<base href="...">`元素（或动态生成该元素的脚本）。


<code-example path="toh-pt5/src/index.html" region="base-href" title="src/index.html (base-href)">

=======
Add an `@NgModule.exports` array with `RouterModule` in it.
Exporting `RouterModule` makes router directives available for use
in the `AppModule` components that will need them.

`AppRoutingModule` looks like this now:

<code-example path="toh-pt5/src/app/app-routing.module.ts" 
  region="v1"
  title="src/app/app-routing.module.ts (v1)">
>>>>>>> b5934fc5
</code-example>

### Add routes

<<<<<<< HEAD

<div class="callout is-important">



<header>
  base href is essential
</header>



<header>
  基地址（base href）是必须的
</header>



For more information, see the [Set the base href](guide/router)
section of the [Routing and Navigation](guide/router) page.

要了解更多信息，请参见[路由与导航](guide/router)章的[设置基地址（base href）](guide/router)部分。



</div>



{@a configure-routes}


### Configure routes

### 配置路由

Create a configuration file for the app routes.

本应用还没有路由。我们来为应用的路由新建一个配置。


*Routes* tell the router which views to display when a user clicks a link or
pastes a URL into the browser address bar.

*路由*告诉路由器，当用户点击链接或者把 URL 粘贴到浏览器地址栏时，应该显示哪个视图。

Define the first route as a route to the heroes component.

我们的第一个路由是指向英雄列表组件的。

=======
*Routes* tell the router which view to display when a user clicks a link or
pastes a URL into the browser address bar.

A typical Angular `Route` has two properties:
>>>>>>> b5934fc5

1. `path`: a string that matches the URL in the browser address bar.
1. `component`: the component that the router should create when navigating to this route.

You intend to navigate to the `HeroesComponent` when the URL is something like `localhost:4200/heroes`.

Import the `HeroesComponent` so you can reference it in a `Route`.
Then define an array of routes with a single `route` to that component.

<code-example path="toh-pt5/src/app/app-routing.module.ts" 
  region="heroes-route">
</code-example>

Once you've finished setting up, the router will match that URL to `path: 'heroes'` 
and display the `HeroesComponent`.

<<<<<<< HEAD
这个`Routes`是一个*路由定义*的数组。
此时，我们只有一个路由定义，但别急，后面还会添加更多。

This route definition has the following parts:

*路由定义*包括以下部分：

* *Path*: The router matches this route's path to the URL in the browser address bar (`heroes`).

  **Path**: 路由器会用它来匹配浏览器地址栏中的地址，如`heroes`。
  
* *Component*: The component that the router should create when navigating to this route (`HeroesComponent`).

  *Component*: 导航到此路由时，路由器需要创建的组件（`HeroesComponent`）。
=======
### _RouterModule.forRoot()_

You first must initialize the router and start it listening for browser location changes.

Add `RouterModule` to the `@NgModule.imports` array and 
configure it with the `routes` in one step by calling 
`RouterModule.forRoot()` _within_ the `imports` array, like this:
>>>>>>> b5934fc5

<code-example path="toh-pt5/src/app/app-routing.module.ts" 
  region="ngmodule-imports">
</code-example>

<div class="l-sub-section">

<<<<<<< HEAD


Read more about defining routes with `Routes` in the [Routing & Navigation](guide/router) page.

关于`Routes`定义的更多信息，见[路由与导航](guide/router)一章。

=======
  The method is called `forRoot()` because you configure the router at the application's root level.
  The `forRoot()` method supplies the service providers and directives needed for routing, 
  and performs the initial navigation based on the current browser URL.
>>>>>>> b5934fc5

</div>

## Add _RouterOutlet_

Open the `AppComponent` template replace the `<app-heroes>` element with a `<router-outlet>` element.

<<<<<<< HEAD
### Make the router available

### 让路由器可用

Import the `RouterModule` and add it to the `AppModule` imports array.

导入`RouterModule`并添加到`AppModule`的`imports`数组中。


<code-example path="toh-pt5/src/app/app.module.2.ts" title="src/app/app.module.ts (app routing)">

=======
<code-example path="toh-pt5/src/app/app.component.html" 
  region="outlet"
  title="src/app/app.component.html (router-outlet)">
>>>>>>> b5934fc5
</code-example>

You removed `<app-heroes>` because you will only display the `HeroesComponent` when the user navigates to it.

The `<router-outlet>` tells the router where to display routed views.

<div class="l-sub-section">

<<<<<<< HEAD


The `forRoot()` method is called because a configured router is provided at the app's root.
The `forRoot()` method supplies the Router service providers and directives needed for routing, and
performs the initial navigation based on the current browser URL.

这里使用了`forRoot()`方法，因为我们是在应用*根部*提供配置好的路由器。
`forRoot()`方法提供了路由需要的路由服务提供商和指令，并基于当前浏览器 URL 初始化导航。

=======
The `RouterOutlet` is one of the router directives that became available to the `AppComponent`
because `AppModule` imports `AppRoutingModule` which exported `RouterModule`.
>>>>>>> b5934fc5

</div>

#### Try it

You should still be running with this CLI command.

<<<<<<< HEAD
### Router outlet

### 路由出口(Outlet)

If you paste the path, `/heroes`, into the browser address bar at the end of the URL,
the router should match it to the `heroes` route and display the `HeroesComponent`.
However, you have to tell the router where to display the component.
To do this, you can add a `<router-outlet>` element at the end of the template.
`RouterOutlet` is one of the directives provided by the `RouterModule`.
The router displays each component immediately below the `<router-outlet>` as users navigate through the app.

如果我们把路径`/heroes`粘贴到浏览器的地址栏，路由器会匹配到`'Heroes'`路由，并显示`HeroesComponent`组件。
我们必须***告诉路由器它位置***，所以我们把`<router-outlet>`标签添加到模板的底部。
  `RouterOutlet`是由`RouterModule`提供的指令之一。
  当我们在应用中导航时，路由器就把激活的组件显示在`<router-outlet>`里面。

### Router links

### 路由器链接

Users shouldn't have to paste a route URL into the address bar.
Instead, add an anchor tag to the template that, when clicked, triggers navigation to the `HeroesComponent`.

我们当然不会真让用户往地址栏中粘贴路由的 URL，
而应该在模板中的什么地方添加一个锚标签。点击时，就会导航到`HeroesComponent`组件。

The revised template looks like this:

修改过的模板是这样的：


<code-example path="toh-pt5/src/app/app.component.1.ts" region="template-v2" title="src/app/app.component.ts (template-v2)">

=======
<code-example language="sh" class="code-shell">
  ng serve
>>>>>>> b5934fc5
</code-example>

The browser should refresh and display the app title but not the list of heroes.

Look at the browser's address bar. 
The URL ends in `/`.
The route path to `HeroesComponent` is `/heroes`.

<<<<<<< HEAD
Note the `routerLink` binding in the anchor tag.
The `RouterLink` directive (another of the `RouterModule` directives) is bound to a string
that tells the router where to navigate when the user clicks the link.

注意，锚标签中的`[routerLink]`绑定。
我们把`RouterLink`指令（`ROUTER_DIRECTIVES`中的另一个指令）绑定到一个字符串。
它将告诉路由器，当用户点击这个链接时，应该导航到哪里。

Since the link is not dynamic,  a routing instructionis defined with a one-time binding to the route path.
Looking back at the route configuration, you can confirm that `'/heroes'` is the path of the route to the `HeroesComponent`.

由于这个链接不是动态的，我们只要用**一次性绑定**的方式绑定到路由的**路径 (path) **就行了。
回来看路由配置表，我们清楚的看到，这个路径 —— `'/heroes'`就是指向`HeroesComponent`的那个路由的路径。


<div class="l-sub-section">

=======
Append `/heroes` to the URL in the browser address bar.
You should see the familiar heroes master/detail view.
>>>>>>> b5934fc5

{@a routerlink}

## Add a navigation link (_routerLink_)

<<<<<<< HEAD
关于动态路由器链接和*链接参数数组更多信息，见[路由与导航](guide/router)中的[附录：链接参数数组](guide/router#link-parameters-array)部分。

=======
Users shouldn't have to paste a route URL into the address bar. 
They should be able to click a link to navigate.
>>>>>>> b5934fc5

Add a `<nav>` element and, within that, an anchor element that, when clicked, 
triggers navigation to the `HeroesComponent`.
The revised `AppComponent` template looks like this:

<code-example 
  path="toh-pt5/src/app/app.component.html" 
  region="heroes"
  title="src/app/app.component.html (heroes RouterLink)">
</code-example>

A [`routerLink` attribute](#routerlink) is set to `"/heroes"`,
the string that the router matches to the route to `HeroesComponent`.
The `routerLink` is the selector for the [`RouterLink` directive](#routerlink)
that turns user clicks into router navigations.
It's another of the public directives in the `RouterModule`.

The browser refreshes and displays the app title and heroes link, 
but not the heroes list.

<<<<<<< HEAD
刷新浏览器。我们只看到了应用标题和英雄链接。英雄列表到哪里去了？


<div class="l-sub-section">



The browser's address bar shows `/`.
The route path to `HeroesComponent` is `/heroes`, not `/`.
Soon you'll add a route that matches the path `/`.

浏览器的地址栏显示的是`/`。而到`HeroesComponent`的路由中的路径是`/heroes`，不是`/`。
我们没有任何路由能匹配当前的路径`/`，所以，自然没啥可显示的。
接下来，我们就修复这个问题。

=======
Click the link. 
The address bar updates to `/heroes` and the list of heroes appears.

<div class="l-sub-section">

Make this and future navigation links look better by adding private CSS styles to `app.component.css`
as listed in the [final code review](#appcomponent) below.
>>>>>>> b5934fc5

</div>


## Add a dashboard view

<<<<<<< HEAD
Click the *Heroes* navigation link. The address bar updates to `/heroes`
and the list of heroes displays.

我们点击“Heroes（英雄列表）”导航链接，浏览器地址栏更新为`/heroes`，并且看到了英雄列表。我们终于导航过去了！

`AppComponent` now looks like this:

现在，`AppComponent`是这样的：

=======
Routing makes more sense when there are multiple views.
So far there's only the heroes view. 
>>>>>>> b5934fc5

Add a `DashboardComponent` using the CLI:

<code-example language="sh" class="code-shell">
  ng generate component dashboard
</code-example>

The CLI generates the files for the `DashboardComponent` and declares it in `AppModule`.

Replace the default file content in these three files as follows and then return for a little discussion:

<<<<<<< HEAD
The  *AppComponent* is now attached to a router and displays routed views.
For this reason, and to distinguish it from other kinds of components,
this component type is called a *router component*.

*AppComponent*现在加上了路由器，并能显示路由到的视图了。
因此，为了把它从其它种类的组件中区分出来，我们称这类组件为*路由器组件*。


## Add a dashboard

## 添加一个*仪表盘*

Routing only makes sense when multiple views exist.
To add another view, create a placeholder `DashboardComponent`, which users can navigate to and from.

当我们有多个视图的时候，路由才有意义。所以我们需要另一个视图。先创建一个`DashboardComponent`的占位符，让用户可以导航到它或从它导航出来。


<code-example path="toh-pt5/src/app/dashboard.component.1.ts" title="src/app/dashboard.component.ts (v1)">

</code-example>

=======
<code-tabs>
  <code-pane 
    title="src/app/dashboard/dashboard.component.html" path="toh-pt5/src/app/dashboard/dashboard.component.1.html">
  </code-pane>
>>>>>>> b5934fc5

  <code-pane 
    title="src/app/dashboard/dashboard.component.ts" path="toh-pt5/src/app/dashboard/dashboard.component.ts">
  </code-pane>

  <code-pane 
    title="src/app/dashboard/dashboard.component.css" path="toh-pt5/src/app/dashboard/dashboard.component.css">
  </code-pane>
</code-tabs>

<<<<<<< HEAD
我们先不实现它，稍后，我们再回来，给这个组件一些实际用途。

### Configure the dashboard route

### 配置仪表盘路由

To teach `app.module.ts` to navigate to the dashboard,
import the dashboard component and
add the following route definition to the `Routes` array of definitions.

要让`app.module.ts`能导航到仪表盘，就要先导入仪表盘组件，然后把下列路由定义添加到`Routes`数组中。

=======
The  _template_ presents a grid of hero name links.

* The `*ngFor` repeater creates as many links as are in the component's `heroes` array.
* The links are styled as colored blocks by the `dashboard.component.css`.
* The links don't go anywhere yet but [they will shortly](#hero-details).

The _class_ is similar to the `HeroesComponent` class.
* It defines a `heroes` array property.
* The constructor expects Angular to inject the `HeroService` into a private `heroService` property.
* The `ngOnInit()` lifecycle hook calls `getHeroes`.
>>>>>>> b5934fc5

This `getHeroes` reduces the number of heroes displayed to four
(2nd, 3rd, 4th, and 5th).

<code-example path="toh-pt5/src/app/dashboard/dashboard.component.ts" region="getHeroes">
</code-example>

### Add the dashboard route

To navigate to the dashboard, the router needs an appropriate route.

<<<<<<< HEAD
Also import and add `DashboardComponent` to the `AppModule`'s `declarations`.

然后还得把`DashboardComponent`添加到`AppModule`的`declarations`数组中。


<code-example path="toh-pt5/src/app/app.module.ts" region="dashboard" title="src/app/app.module.ts(dashboard)">
=======
Import the `DashboardComponent` in the `AppRoutingModule`.
>>>>>>> b5934fc5

<code-example 
  path="toh-pt5/src/app/app-routing.module.ts" 
  region="import-dashboard" 
  title="src/app/app-routing.module.ts (import DashboardComponent)">
</code-example>

Add a route to the `AppRoutingModule.routes` array that matches a path to the `DashboardComponent`.

<<<<<<< HEAD

### Add a redirect route

### 添加重定向路由

Currently, the browser launches with `/` in the address bar.
When the app starts, it should show the dashboard and
display a `/dashboard` URL in the browser address bar.

浏览器启动时地址栏中的地址是`/`。
当应用启动时，它应该显示仪表盘，并且在浏览器的地址栏显示URL：`/dashboard`


To make this happen, use a redirect route. Add the following
to the array of route definitions:

我们可以使用重定向路由来实现它。把下面的内容添加到路由定义数组中：


<code-example path="toh-pt5/src/app/app.module.3.ts" region="redirect" title="src/app/app.module.ts (redirect)">

=======
<code-example 
  path="toh-pt5/src/app/app-routing.module.ts" 
  region="dashboard-route">
>>>>>>> b5934fc5
</code-example>

### Add a default route

When the app starts, the browsers address bar points to the web site's root.
That doesn't match any existing route so the router doesn't navigate anywhere.
The space below the `<router-outlet>` is blank.

<<<<<<< HEAD
<div class="l-sub-section">



Read more about *redirects* in the [Redirecting routes](guide/router) section
of the [Routing & Navigation](guide/router) page.

关于*重定向*的更多信息，见[路由](guide/router#redirect)。


</div>
=======
To make the app navigate to the dashboard automatically, add the following
route to the `AppRoutingModule.Routes` array.
>>>>>>> b5934fc5

<code-example path="toh-pt5/src/app/app-routing.module.ts" region="redirect-route">
</code-example>

This route redirects a URL that fully matches the empty path to the route whose path is `'/dashboard'`.

After the browser refreshes, the router loads the `DashboardComponent`
and the browser address bar shows the `/dashboard` URL.

<<<<<<< HEAD
### 添加导航到模版中

Add a dashboard navigation link to the template, just above the *Heroes* link.

在模板上添加一个到仪表盘的导航链接，就放在*Heroes（英雄列表）*链接的上方。

=======
### Add dashboard link to the shell

The user should be able to navigate back and forth between the
`DashboardComponent` and the `HeroesComponent` by clicking links in the
navigation area near the top of the page.
>>>>>>> b5934fc5

Add a dashboard navigation link to the `AppComponent` shell template, just above the *Heroes* link.

<code-example path="toh-pt5/src/app/app.component.html" title="src/app/app.component.html">
</code-example>

After the browser refreshes you can navigate freely between the two views by clicking the links.

{@a hero-details}
## Navigating to hero details

The `HeroDetailsComponent` displays details of a selected hero.
At the moment the `HeroDetailsComponent` is only visible at the bottom of the `HeroesComponent`

<<<<<<< HEAD
我们在`<nav>`标签中放了两个链接。
它们现在还没有作用，但稍后，当我们对这些链接添加样式时，会显得比较方便。

=======
The user should be able to get to these details in three ways.
>>>>>>> b5934fc5

1. By clicking a hero in the dashboard.
1. By clicking a hero in the heroes list.
1. By pasting a "deep link" URL into the browser address bar that identifies the hero to display.

In this section, you'll enable navigation to the `HeroDetailsComponent`
and liberate it from the `HeroesComponent`.

### Delete _hero details_ from _HeroesComponent_

When the user clicks a hero item in the `HeroesComponent`,
the app should navigate to the `HeroDetailComponent`,
replacing the heroes list view with the hero detail view.
The heroes list view should no longer show hero details as it does now.

<<<<<<< HEAD
刷新浏览器。应用显示出了仪表盘，并可以在仪表盘和英雄列表之间导航了。

## Add heroes to the dashboard

## 把英雄添加到仪表盘

To make the dashboard more interesting, you'll display the top four heroes at a glance.

我们想让仪表盘更有趣，比如：让用户一眼就能看到四个顶级英雄。

Replace the `template` metadata with a `templateUrl` property that points to a new
template file.

把元数据中的`template`属性替换为`templateUrl`属性，它将指向一个新的模板文件。

=======
Open the `HeroesComponent` template (`heroes/heroes.component.html`) and
delete the `<app-hero-detail>` element from the bottom.

Clicking a hero item now does nothing. 
You'll [fix that shortly](#heroes-component-links) after you enable routing to the `HeroDetailComponent`.

### Add a _hero detail_ route

A URL like `~/detail/11` would be a good URL for navigating to the *Hero Detail* view of the hero whose `id` is `11`. 
>>>>>>> b5934fc5

Open `AppRoutingModule` and import `HeroDetailComponent`.

<code-example 
  path="toh-pt5/src/app/app-routing.module.ts" 
  region="import-herodetail" 
  title="src/app/app-routing.module.ts (import HeroDetailComponent)">
</code-example>

Then add a _parameterized_ route to the `AppRoutingModule.routes` array that matches the path pattern to the _hero detail_ view.

<code-example 
  path="toh-pt5/src/app/app-routing.module.ts" 
  region="detail-route">
</code-example>

<<<<<<< HEAD
Create that file with this content:

使用下列内容创建文件：

=======
The colon (:) in the `path` indicates that `:id` is a placeholder for a specific hero `id`.
>>>>>>> b5934fc5

At this point, all application routes are in place.

<code-example 
  path="toh-pt5/src/app/app-routing.module.ts" 
  region="routes" 
  title="src/app/app-routing.module.ts (all routes)">
</code-example>

### _DashboardComponent_ hero links

The `DashboardComponent` hero links do nothing at the moment.

<<<<<<< HEAD
`*ngFor` is used again to iterate over a list of heroes and display their names.
The extra `<div>` elements will help with styling later.

我们再次使用`*ngFor`来在英雄列表上迭代，并显示他们的名字。
还添加了一个额外的`<div>`元素，来帮助稍后的美化工作。

### Sharing the *HeroService*

### 共享 *HeroService*

To populate the component's `heroes` array, you can re-use the `HeroService`.

要想管理该组件的`heroes`数组，我们可以复用`HeroService`。

Earlier, you removed the `HeroService` from the `providers` array of `HeroesComponent`
and added it to the `providers` array of `AppModule`.
That move created a singleton `HeroService` instance, available to all components of the app.
Angular injects `HeroService` and you can use it in the `DashboardComponent`.

在前面的章节中，我们从`HeroesComponent`的`providers`数组中移除了`HeroService`服务，
  并把它添加到`AppModule`的`providers`数组中。
这个改动创建了一个`HeroService`的单例对象，应用中的*所有*组件都可以使用它。
Angular 会把`HeroService`注入到`DashboardComponent`，我们就能在`DashboardComponent`中使用它了。

### Get heroes

### 获取英雄数据

In <code>dashboard.component.ts</code>, add the following `import` statements.

打开<code>dashboard.component.ts</code>文件，并添加下列`import`语句。

=======
Now that the router has a route to `HeroDetailComponent`,
fix the dashboard hero links to navigate via the _parameterized_ dashboard route.

<code-example 
  path="toh-pt5/src/app/dashboard/dashboard.component.html" 
  region="click" 
  title="src/app/dashboard/dashboard.component.html (hero links)">
</code-example>

You're using Angular [interpolation binding](guide/template-syntax#interpolation) within the `*ngFor` repeater 
to insert the current interation's `hero.id` into each 
[`routerLink`](#routerlink).

{@a heroes-component-links}
### _HeroesComponent_ hero links

The hero items in the `HeroesComponent` are `<li>` elements whose click events
are bound to the component's `onSelect()` method.

<code-example 
  path="toh-pt4/src/app/heroes/heroes.component.html" 
  region="list" 
  title="src/app/heroes/heroes.component.html (list with onSelect)">
</code-example>
>>>>>>> b5934fc5

Strip the `<li>` back to just its `*ngFor`,
wrap the badge and name in an anchor element (`<a>`),
and add a `routerLink` attribute to the anchor that 
is the same as in the dashboard template

<code-example 
  path="toh-pt5/src/app/heroes/heroes.component.html" 
  region="list" 
  title="src/app/heroes/heroes.component.html (list with links)">
</code-example>

You'll have to fix the private stylesheet (`heroes.component.css`) to make
the list look as it did before.
Revised styles are in the [final code review](#heroescomponent) at the bottom of this guide.

#### Remove dead code (optional)

<<<<<<< HEAD
We need `OnInit` interface because we'll initialize the heroes in the `ngOnInit` method as we've done before.
We need the `Hero` and `HeroService` symbols in order to reference those types.

我们需要实现`OnInit`接口，因为我们将在`ngOnInit`方法中初始化英雄数组 —— 就像上次一样。
我们需要导入`Hero`类和`HeroService`类来引用它们的数据类型。

Now create the `DashboardComponent` class like this:

我们现在就实现`DashboardComponent`类，像这样：

=======
While the `HeroesComponent` class still works, 
the `onSelect()` method and `selectedHero` property are no longer used.

It's nice to tidy up and you'll be grateful to yourself later.
Here's the class after pruning away the dead code.
>>>>>>> b5934fc5

<code-example 
  path="toh-pt5/src/app/heroes/heroes.component.ts"
  region="class" 
  title="src/app/heroes/heroes.component.ts (cleaned up)" linenums="false">
</code-example>

## Routable *HeroDetailComponent*

Previously, the parent `HeroesComponent` set the `HeroDetailComponent.hero`
property and the `HeroDetailComponent` displayed the hero.

<<<<<<< HEAD
This kind of logic is also used in the `HeroesComponent`:

我们在之前的`HeroesComponent`中也看到过类似的逻辑：

* Define a `heroes` array property.

  创建一个`heroes`数组属性。

* Inject the `HeroService` in the constructor and hold it in a private `heroService` field.

  在构造函数中注入`HeroService`，并且把它保存在一个私有的`heroService`字段中。

* Call the service to get heroes inside the Angular `ngOnInit()` lifecycle hook.

  在 Angular 的`ngOnInit`生命周期钩子里面调用服务来获得英雄数据。

In this dashboard you specify four heroes (2nd, 3rd, 4th, and 5th) with the `Array.slice` method.

在仪表盘中我们用`Array.slice`方法提取了四个英雄（第2、3、4、5个）。

Refresh the browser to see four hero names in the new dashboard.

刷新浏览器，在这个新的仪表盘中就看到了四个英雄。

=======
`HeroesComponent` doesn't do that anymore.
Now the router creates the `HeroDetailComponent` in response to a URL such as `~/detail/11`.

The `HeroDetailComponent` needs a new way to obtain the _hero-to-display_.

* Get the route that created it, 
* Extract the `id` from the route
* Acquire the hero with that `id` from the server via the `HeroService`
>>>>>>> b5934fc5

Add the following imports:

<code-example 
  path="toh-pt5/src/app/hero-detail/hero-detail.component.ts" 
  region="added-imports" 
  title="src/app/hero-detail/hero-detail.component.ts">
</code-example>

<<<<<<< HEAD
## 导航到英雄详情

While the details of a selected hero displays at the bottom of the `HeroesComponent`,
users should be able to navigate to the `HeroDetailComponent` in the following additional ways:

虽然我们在`HeroesComponent`组件的底部显示了所选英雄的详情，
  但用户还没法*导航*到`HeroDetailComponent`组件。我们可以用下列方式导航到`HeroDetailComponent`：

* From the dashboard to a selected hero.

  从*Dashboard（仪表盘）*导航到一个选定的英雄。
  
* From the heroes list to a selected hero.

  从*Heroes（英雄列表）*导航到一个选定的英雄。
  
* From a "deep link" URL pasted into the browser address bar.

  把一个指向该英雄的“深链接” URL 粘贴到浏览器的地址栏。

### Routing to a hero detail

### 路由到一个英雄详情

You can add a route to the `HeroDetailComponent` in `app.module.ts`, where the other routes are configured.

我们将在`app.module.ts`中添加一个到`HeroDetailComponent`的路由，也就是配置其它路由的地方。

The new route is unusual in that you must tell the `HeroDetailComponent` which hero to show.
You didn't have to tell the `HeroesComponent` or the `DashboardComponent` anything.

这个新路由的不寻常之处在于，我们必须告诉`HeroDetailComponent`*该显示哪个英雄*。
  之前，我们不需要告诉`HeroesComponent`组件和`DashboardComponent`组件任何东西。

Currently, the parent `HeroesComponent` sets the component's `hero` property to a
hero object with a binding like this:

现在，父组件`HeroesComponent`通过数据绑定来把一个英雄对象设置为组件的`hero`属性。就像这样：

=======
{@a hero-detail-ctor}

Inject the `ActivatedRoute`, `HeroService`, and `Location` services
into the constructor, saving their values in private fields:

<code-example 
  path="toh-pt5/src/app/hero-detail/hero-detail.component.ts" region="ctor">
</code-example>

The [`ActivatedRoute`](api/router/ActivatedRoute) holds information about the route to this instance of the `HeroDetailComponent`.
This component is interested in the route's bag of parameters extracted from the URL.
The _"id"_ parameter is the `id` of the hero to display.

The [`HeroService`](tutorial/toh-pt4) gets hero data from the remote server
and this component will use it to get the _hero-to-display_.

The [`location`](api/common/Location) is an Angular service for interacting with the browser.
You'll use it [later](#goback) to navigate back to the view that navigated here.

### Extract the _id_ route parameter
>>>>>>> b5934fc5

In the `ngOnInit()` [lifecycle hook](guide/lifecycle-hooks#oninit)
call `getHero()` and define it as follows.

<code-example 
  path="toh-pt5/src/app/hero-detail/hero-detail.component.ts" region="ngOnInit">
</code-example>

The `route.snapshot` is a static image of the route information shortly after the component was created.

The `paramMap` is a dictionary of route parameter values extracted from the URL.
The `"id"` key returns the `id` of the hero to fetch.

<<<<<<< HEAD
But this binding won't work in any of the routing scenarios.

显然，在我们的任何一个路由场景中它都无法工作。
最后一种场景肯定不行，我们无法将一个完整的 hero 对象嵌入到 URL 中！不过我们本来也不想这样。

### Parameterized route

### 参数化路由

You can add the hero's `id` to the URL. When routing to the hero whose `id` is 11,
you could expect to see a URL such as this:

我们*可以*把英雄的`id`添加到 URL 中。当导航到一个`id`为 11 的英雄时，我们期望的 URL 是这样的：

=======
Route parameters are always strings.
The JavaScript (+) operator converts the string to a number,
which is what a hero `id` should be.

The browser refreshes and the app crashes with a compiler error.
`HeroService` doesn't have a `getHero()` method.
Add it now.

### Add *HeroService.getHero()*
>>>>>>> b5934fc5

Open `HeroService` and add this `getHero()` method

<code-example 
  path="toh-pt5/src/app/hero.service.ts" 
  region="getHero" 
  title="src/app/hero.service.ts (getHero)">
</code-example>

<div class="alert is-important">

Note the backticks ( &#96; ) that 
define a JavaScript 
[_template literal_](https://developer.mozilla.org/en-US/docs/Web/JavaScript/Reference/Template_literals) for embedding the `id`.
</div>

<<<<<<< HEAD
The `/detail/` part of the URL is constant. The trailing numeric `id` changes from hero to hero.
You need to represent the variable part of the route with a *parameter* (or *token*) that stands for the hero's `id`.

URL中的`/detail/`部分是固定不变的，但结尾的数字`id`部分会随着英雄的不同而变化。
我们要把路由中可变的那部分表示成一个*参数 (parameter) *或*令牌 (token) *，代表英雄的`id`。

### Configure a route with a parameter

### 配置带参数的路由

Use the following *route definition*.

我们将使用下列*路由定义*。


<code-example path="toh-pt5/src/app/app.module.3.ts" region="hero-detail" title="src/app/app.module.ts (hero detail)">
=======
Like [`getHeroes()`](tutorial/toh-pt4#observable-heroservice),
`getHero()` has an asynchronous signature.
It returns a _mock hero_ as an `Observable`, using the RxJS `of()` function.
>>>>>>> b5934fc5

You'll be able to re-implement `getHero()` as a real `Http` request
without having to change the `HeroDetailComponent` that calls it.

#### Try it

The browser refreshes and the app is working again.
You can click a hero in the dashboard or in the heroes list and navigate to that hero's detail view.

If you paste `localhost:4200/detail/11` in the browser address bar,
the router navigates to the detail view for the hero with `id: 11`,  "Mr. Nice".

<<<<<<< HEAD
路径中的冒号 (:) 表示`:id`是一个占位符，当导航到这个`HeroDetailComponent`组件时，它将被填入一个特定英雄的`id`。

=======
{@a goback}
>>>>>>> b5934fc5

### Find the way back

By clicking the browser's back button, 
you can go back to the hero list or dashboard view,
depending upon which sent you to the detail view.

It would be nice to have a button on the `HeroDetail` view that can do that.

Add a *go back* button to the bottom of the component template and bind it
to the component's `goBack()` method.

<<<<<<< HEAD
别忘了在创建这个路由前导入英雄详情组件。

=======
<code-example 
  path="toh-pt5/src/app/hero-detail/hero-detail.component.html" 
  region="back-button"
  title="src/app/hero-detail/hero-detail.component.html (back button)">
</code-example>
>>>>>>> b5934fc5

Add a `goBack()` _method_ to the component class that navigates backward one step 
in the browser's history stack
using the `Location` service that you [injected previously](#hero-detail-ctor).

<code-example path="toh-pt5/src/app/hero-detail/hero-detail.component.ts" region="goBack" title="src/app/hero-detail/hero-detail.component.ts (goBack)">

</code-example>


<<<<<<< HEAD
我们已经完成了本应用的路由的配置。

You didn't add a `'Hero Detail'` link to the template because users
don't click a navigation *link* to view a particular hero;
they click a *hero name*, whether the name displays on the dashboard or in the heroes list.

我们没有往模板中添加一个`'英雄详情'`，这是因为用户不会直接点击导航栏中的链接去查看一个特定的英雄。
  它们只会通过在英雄列表或者仪表盘中点击来显示一个英雄。

You don't need to add the hero clicks until the `HeroDetailComponent`
is revised and ready to be navigated to.

要想支持“点击英雄”，就得先对`HeroDetailComponent`进行修改，好让我们能导航到它。

=======
Refresh the browser and start clicking.
Users can navigate around the app, from the dashboard to hero details and back,
from heroes list to the mini detail to the hero details and back to the heroes again.

You've met all of the navigational requirements that propelled this page.

## Final code review
>>>>>>> b5934fc5

Here are the code files discussed on this page and your app should look like this <live-example></live-example>.

{@a approutingmodule}
{@a appmodule}
#### _AppRoutingModule_ and _AppModule_

<<<<<<< HEAD
## 修改*HeroDetailComponent*

Here's what the `HeroDetailComponent` looks like now:

在重写`HeroDetailComponent`之前，我们先看看它现在的样子：

=======
<code-tabs>
  <code-pane 
    title="src/app/app-routing.module.ts" 
    path="toh-pt5/src/app/app-routing.module.ts">
  </code-pane>
  <code-pane 
    title="src/app/app.module.ts" 
    path="toh-pt5/src/app/app.module.ts">
  </code-pane>
</code-tabs>

{@a appcomponent}
#### _AppComponent_
>>>>>>> b5934fc5

<code-tabs>
  <code-pane 
    title="src/app/app.component.html"
    path="toh-pt5/src/app/app.component.html">
  </code-pane>

  <code-pane 
    title="src/app/app.component.css"
    path="toh-pt5/src/app/app.component.css">
  </code-pane>
</code-tabs>

{@a dashboardcomponent}
#### _DashboardComponent_

<code-tabs>
  <code-pane 
    title="src/app/dashboard/dashboard.component.html" path="toh-pt5/src/app/dashboard/dashboard.component.html">
  </code-pane>

  <code-pane 
    title="src/app/dashboard/dashboard.component.ts" path="toh-pt5/src/app/dashboard/dashboard.component.ts">
  </code-pane>

<<<<<<< HEAD
模板不用修改，我们会用原来的方式显示英雄。导致这次大修的原因是如何获得这个英雄的数据。

=======
  <code-pane 
    title="src/app/dashboard/dashboard.component.css" path="toh-pt5/src/app/dashboard/dashboard.component.css">
  </code-pane>
</code-tabs>
>>>>>>> b5934fc5

{@a heroescomponent}
#### _HeroesComponent_
<code-tabs>
  <code-pane 
    title="src/app/heroes/heroes.component.html" path="toh-pt5/src/app/heroes/heroes.component.html">
  </code-pane>

<<<<<<< HEAD
我们不会再从父组件的属性绑定中接收英雄数据。
新的`HeroDetailComponent`应该从`ActivatedRoute`服务的可观察对象`params`中取得`id`参数，
并通过`HeroService`服务获取具有这个指定`id`的英雄数据。

=======
  <code-pane 
    title="src/app/heroes/heroes.component.ts" 
    path="toh-pt5/src/app/heroes/heroes.component.ts">
  </code-pane>
>>>>>>> b5934fc5

  <code-pane 
    title="src/app/heroes/heroes.component.css" 
    path="toh-pt5/src/app/heroes/heroes.component.css">
  </code-pane>
</code-tabs>

<<<<<<< HEAD
先添加下列导入语句：

=======
{@a herodetailcomponent}
#### _HeroDetailComponent_
>>>>>>> b5934fc5

<code-tabs>
  <code-pane 
    title="src/app/hero-detail/hero-detail.component.html" path="toh-pt5/src/app/hero-detail/hero-detail.component.html">
  </code-pane>

  <code-pane 
    title="src/app/hero-detail/hero-detail.component.ts" path="toh-pt5/src/app/hero-detail/hero-detail.component.ts">
  </code-pane>

  <code-pane 
    title="src/app/hero-detail/hero-detail.component.css" path="toh-pt5/src/app/hero-detail/hero-detail.component.css">
  </code-pane>
</code-tabs>

<<<<<<< HEAD

Inject the `ActivatedRoute`, `HeroService`, and `Location` services
into the constructor, saving their values in private fields:

然后注入`ActivatedRoute`和`HeroService`服务到构造函数中，将它们的值保存到私有变量中：


<code-example path="toh-pt5/src/app/hero-detail.component.ts" region="ctor" title="src/app/hero-detail.component.ts (constructor)">

</code-example>



<code-example path="toh-pt5/src/app/hero-detail.component.ts" region="rxjs-import" title="src/app/hero-detail.component.ts (switchMap import)">

</code-example>



Tell the class to implement the `OnInit` interface.

我们告诉这个类，我们要实现`OnInit`接口。


<code-example path="toh-pt5/src/app/hero-detail.component.ts" region="implement" title="src/app/hero-detail.component.ts">

</code-example>



Inside the `ngOnInit()` lifecycle hook, use the `paramMap` Observable to
extract the `id` parameter value from the `ActivatedRoute` service
and use the `HeroService` to fetch the hero with that `id`.

在`ngOnInit()`生命周期钩子中，我们从`ActivatedRoute`服务的可观察对象`params`中提取`id`参数，
并且使用`HeroService`来获取具有这个`id`的英雄数据。。


<code-example path="toh-pt5/src/app/hero-detail.component.ts" region="ngOnInit" title="src/app/hero-detail.component.ts">

</code-example>



The `switchMap` operator maps the `id` in the Observable route parameters
to a new `Observable`, the result of the `HeroService.getHero()` method.

注意`switchMap`运算符如何将可观察的路由参数中的 `id` 映射到一个新的`Observable`，
即`HeroService.getHero()`方法的结果。
  
If a user re-navigates to this component while a `getHero` request is still processing,
  `switchMap` cancels the old request and then calls `HeroService.getHero()` again.

如果用户在 `getHero` 请求执行的过程中再次导航这个组件，`switchMap` 再次调用`HeroService.getHero()`之前，
    会取消之前的请求。


The hero `id` is a number. Route parameters are always strings.
So the route parameter value is converted to a number with the JavaScript (+) operator.

英雄的`id`是数字，而路由参数的值*总是字符串*。
  所以我们需要通过 JavaScript 的 (+) 操作符把路由参数的值转成数字。


<div class="l-sub-section">



### Do you need to unsubscribe?

### 我需要取消订阅吗？

As described in the [ActivatedRoute: the one-stop-shop for route information](guide/router#activated-route)
section of the [Routing & Navigation](guide/router) page,
the `Router` manages the observables it provides and localizes
the subscriptions. The subscriptions are cleaned up when the component is destroyed, protecting against
memory leaks, so you don't need to unsubscribe from the route `paramMap` `Observable`.

正如以前在[路由与导航](guide/router)章的[ActivatedRoute：一站式获取路由信息](guide/router#activated-route)部分讲过的，`Router`管理它提供的[可观察对象](guide/router#activated-route)，并使订阅局部化。当组件被销毁时，会清除
订阅，防止内存泄漏，所以我们不需要从路由参数`Observable`_取消订阅_。


</div>



### Add *HeroService.getHero()*

### 添加 *HeroService.getHero()*

In the previous code snippet, `HeroService` doesn't have a `getHero()` method. To fix this issue,
open `HeroService` and add a `getHero()` method that filters the heroes list from `getHeroes()` by `id`.

在前面的代码片段中`HeroService`没有`getHero()`方法。要解决这个问题，请打开`HeroService`并添加一个`getHero()`方法，它会根据`id`从`getHeroes()`中过滤英雄列表。


<code-example path="toh-pt5/src/app/hero.service.ts" region="getHero" title="src/app/hero.service.ts (getHero)">

</code-example>



### Find the way back

### 回到原路

Users have several ways to navigate *to* the `HeroDetailComponent`.

用户有多种方式导航到`HeroDetailComponent`。

To navigate somewhere else, users can click one of the two links in the `AppComponent` or click the browser's back button.
Now add a third option, a `goBack()` method that navigates backward one step in the browser's history stack
using the `Location` service you injected previously.

要导航到别处，用户可以点击`AppComponent`中的两个链接之一，也可以点击浏览器的后退按钮。
我们来添加第三个选项：一个`goBack()`方法，它使用之前注入的`Location`服务，
  利用浏览器的历史堆栈，导航到上一步。


<code-example path="toh-pt5/src/app/hero-detail.component.ts" region="goBack" title="src/app/hero-detail.component.ts (goBack)">

</code-example>



<div class="l-sub-section">



Going back too far could take users out of the app.
In a real app, you can prevent this issue with the <em>CanDeactivate</em> guard.
Read more on the [CanDeactivate](api/router/CanDeactivate) page.

回退太多步会跑出我们的应用。
在真实的应用中，我们需要使用<em>CanDeactivate</em>守卫对此进行防范。
要了解更多，参见[CanDeactivate](api/router/CanDeactivate)。


</div>



You'll wire this method with an event binding to a *Back* button that you'll add to the component template.

然后，我们通过一个事件绑定把此方法绑定到模板底部的 *Back（后退）*按钮上。


<code-example path="toh-pt5/src/app/hero-detail.component.html" region="back-button">

</code-example>



Migrate the template to its own file
called <code>hero-detail.component.html</code>:

修改模板，添加这个按钮以提醒我们还要做更多的改进，
并把模板移到独立的<span ngio-ex>hero-detail.component.html</span>文件中去。


<code-example path="toh-pt5/src/app/hero-detail.component.html" title="src/app/hero-detail.component.html">

</code-example>



Update the component metadata with a `templateUrl` pointing to the template file that you just created.

然后修改组件元数据的`templateUrl`属性，让它指向我们刚刚创建的模板文件。


<code-example path="toh-pt5/src/app/hero-detail.component.ts" region="metadata" title="src/app/hero-detail.component.ts (metadata)">

</code-example>



Refresh the browser and see the results.

刷新浏览器，查看结果。



## Select a dashboard hero

## 选择一个*仪表盘*中的英雄

When a user selects a hero in the dashboard, the app should navigate to the `HeroDetailComponent` to view and edit the selected hero.

当用户从仪表盘中选择了一位英雄时，本应用要导航到`HeroDetailComponent`以查看和编辑所选的英雄。

Although the dashboard heroes are presented as button-like blocks, they should behave like anchor tags.
When hovering over a hero block, the target URL should display in the browser status bar
and the user should be able to copy the link or open the hero detail view in a new tab.

虽然仪表盘英雄被显示为像按钮一样的方块，但是它们的行为应该像锚标签一样。
当鼠标移动到一个英雄方块上时，目标 URL 应该显示在浏览器的状态条上，用户应该能拷贝链接或者在新的浏览器标签页中打开英雄详情视图。

To achieve this effect, reopen `dashboard.component.html` and replace the repeated `<div *ngFor...>` tags
with `<a>` tags. Change the opening `<a>` tag to the following:

要达到这个效果，再次打开`dashboard.component.html`，将用来迭代的`<div *ngFor...>`替换为`<a>`，就像这样：


<code-example path="toh-pt5/src/app/dashboard.component.html" region="click" title="src/app/dashboard.component.html (repeated &lt;a&gt; tag)">

</code-example>



Notice the `[routerLink]` binding.
As described in the [Router links](tutorial/toh-pt5#router-links) section of this page,
top-level navigation in the `AppComponent` template has router links set to fixed paths of the
destination routes, "/dashboard" and "/heroes".

注意`[routerLink]`绑定。正如本章的[Router links](tutorial/toh-pt5#router-links)部分所说，
[`AppComponent`模板](tutorial/toh-pt5#router-links)中的顶级导航有一些路由器链接被设置固定的路径，例如“/dashboard”和“/heroes”。

This time, you're binding to an expression containing a *link parameters array*.
The array has two elements: the *path* of
the destination route and a *route parameter* set to the value of the current hero's `id`.

这次，我们绑定了一个包含**链接参数数组**的表达式。
该数组有两个元素，目标路由和一个用来设置当前英雄的 id 值的**路由参数**。

The two array items align with the *path* and *:id*
token in the parameterized hero detail route definition that you added to
`app.module.ts` earlier:

这两个数组项与之前在`app.module.ts`添加的参数化的英雄详情路由定义中的 ***path*** 和 ***:id*** 对应。


<code-example path="toh-pt5/src/app/app.module.3.ts" region="hero-detail" title="src/app/app.module.ts (hero detail)">

</code-example>



Refresh the browser and select a hero from the dashboard; the app navigates to that hero’s details.

刷新浏览器，并从仪表盘中选择一位英雄，应用就会直接导航到英雄的详情。



## Refactor routes to a _Routing Module_

## 重构路由为一个**路由模块**
  
Almost 20 lines of `AppModule` are devoted to configuring four routes. 
Most applications have many more routes and they add guard services 
to protect against unwanted or unauthorized navigations. (Read more about guard services in the [Route Guards](guide/router#guards)
section of the [Routing & Navigation](guide/router) page.)
Routing considerations could quickly dominate this module and obscure its primary purpose, which is to 
establish key facts about the entire app for the Angular compiler.

`AppModule`中有将近 20 行代码是用来配置四个路由的。
绝大多数应用有更多路由，并且它们还有守卫服务来保护不希望或未授权的导航。
（要了解守卫服务的更多知识，参见[路由与导航](guide/router)页的[路由守卫](guide/router#guards)）
路由的配置可能迅速占领这个模块，并掩盖其主要目的，即为 Angular 编译器设置整个应用的关键配置。

It's a good idea to refactor the routing configuration into its own class.
The current `RouterModule.forRoot()` produces an Angular `ModuleWithProviders`,
a class dedicated to routing should be a *routing module*.
For more information, see the [Milestone #2: The Routing Module](guide/router#routing-module)
section of the [Routing & Navigation](guide/router) page.

我们应该重构路由配置到它自己的类。
什么样的类呢？
当前的`RouterModule.forRoot()`产生一个Angular `ModuleWithProviders`，所以这个路由类应该是一种模块类。
它应该是一个[**路由模块**](guide/router#routing-module)。要想了解更多，请参阅[路由与导航](guide/router)一章的[里程碑2：路由模块](guide/router#routing-module)部分。

By convention , a routing module name contains the word "Routing" and 
aligns with the name of the module that declares the components navigated to.

按约定，**路由模块**的名字应该包含 “Routing”，并与导航到的组件所在的模块的名称看齐。

Create an `app-routing.module.ts` file as a sibling to `app.module.ts`. Give it the following contents, extracted from the `AppModule` class:

在`app.module.ts`所在目录创建`app-routing.module.ts`文件。将下面从`AppModule`类提取出来的代码拷贝进去：


<code-example path="toh-pt5/src/app/app-routing.module.ts" title="src/app/app-routing.module.ts">

</code-example>



The following points are typical of routing modules:

典型**路由模块**需要注意的有：
  
* The Routing Module pulls the routes into a variable. The variable clarifies the
  routing module pattern in case you export the module in the future.
  
  将路由抽出到一个变量中。如果你将来要导出这个模块，这种 "路由模块" 的模式也会更加明确。
  
* The Routing Module adds `RouterModule.forRoot(routes)` to `imports`.

  添加`RouterModule.forRoot(routes)`到`imports`。

* The Routing Module adds `RouterModule` to `exports` so that the components in the companion module have access to Router declarables ,
  such as `RouterLink` and `RouterOutlet`.
  
  把`RouterModule`添加到路由模块的`exports`中，以便关联模块（比如`AppModule`）中的组件可以访问路由模块中的声明，比如`RouterLink` 和 `RouterOutlet`。
  
* There are no `declarations`.  Declarations are the responsibility of the companion module.

  无`declarations`！声明是关联模块的任务。

* If you have guard services, the Routing Module adds module `providers`. (There are none in this example.)

  如果有守卫服务，把它们添加到本模块的`providers`中（本例子中没有守卫服务）。

### Update *AppModule*

### 修改 *AppModule*

Delete the routing configuration from `AppModule` and import the `AppRoutingModule`.
Use an ES2015 `import` statement *and* add it to the `NgModule.imports` list.

删除`AppModule`中的路由配置，并导入`AppRoutingModule`
（使用 ES `import`语句导入，**并**将它添加到`NgModule.imports`列表）。

Here is the revised `AppModule`, compared to its pre-refactor state:

下面是修改后的`AppModule`，与重构前的对比：

<code-tabs>
  <code-pane path="toh-pt5/src/app/app.module.ts" title="src/app/app.module.ts (after)"></code-pane>
  <code-pane path="toh-pt5/src/app/app.module.3.ts" title="src/app/app.module.ts (before)"></code-pane>
</code-tabs>

The revised and simplified `AppModule` is focused on identifying the key pieces of the app.

修改并简化后的`AppModule`更专注于应用中的关键片段。

## Select a hero in the *HeroesComponent*

## 在 *HeroesComponent* 中选择一位英雄

In the `HeroesComponent`,
the current template exhibits a "master/detail" style with the list of heroes
at the top and details of the selected hero below.

在`HeroesComponent`中，当前模板展示了一个主从风格的界面：上方是英雄列表，底下是所选英雄的详情。


<code-example path="toh-pt4/src/app/app.component.ts" region="template" title="src/app/heroes.component.ts (current template)" linenums="false">

</code-example>



Delete the `<h1>` at the top.

删除顶部的`<h1>`。

Delete the last line of the template with the `<hero-detail>` tags.

删除模板最后带有`<hero-detail>`标签的那一行。

You'll no longer show the full `HeroDetailComponent` here.
Instead, you'll display the hero detail on its own page and route to it as you did in the dashboard.

我们不在这里展示完整的`HeroDetailComponent`了。
  而是在独立的路由和页面中显示英雄详情，就像我们在仪表盘中所做的那样。

However, when users select a hero from the list, they won't go to the detail page.
Instead, they'll see a mini detail on *this* page and have to click a button to navigate to the *full detail* page.

但是，当用户从列表中选择一个英雄时，他们不会在导航到详情页，
而是在*当前页*显示一个Mini版详情视图，当用户点击一个按钮时，才导航到*完整的详情*页面。

### Add the *mini detail*

### 添加 *mini 版英雄详情*

Add the following HTML fragment at the bottom of the template where the `<hero-detail>` used to be:

在模板底部原来放`<hero-detail>`的地方添加下列 HTML 片段：


<code-example path="toh-pt5/src/app/heroes.component.html" region="mini-detail" title="src/app/heroes.component.ts">

</code-example>



After clicking a hero, users should see something like this below the hero list:

点击一个英雄，用户将会在英雄列表的下方看到这些：


<figure>
  <img src='generated/images/guide/toh/mini-hero-detail.png' alt="Mini版英雄">
</figure>



### Format with the uppercase pipe

### 使用*uppercase*管道格式化

The hero's name is displayed in capital letters because of the `uppercase` pipe
that's included in the interpolation binding, right after the pipe operator ( | ).

注意，英雄的名字全被显示成大写字母。那是`uppercase`管道的效果，借助它，我们能干预插值表达式绑定的过程。可以管道操作符 ( | ) 后面看到它。


<code-example path="toh-pt5/src/app/heroes.component.html" region="pipe">

</code-example>



Pipes are a good way to format strings, currency amounts, dates and other display data.
Angular ships with several pipes and you can write your own.

管道擅长做下列工作：格式化字符串、金额、日期和其它显示数据。
Angular 自带了一些管道，我们也可以写自己的管道。


<div class="l-sub-section">



Read more about pipes on the [Pipes](guide/pipes) page.

关于管道的更多信息，参见[管道](guide/pipes)。


</div>



### Move content out of the component file

### 把内容移出组件文件

You still have to update the component class to support navigation to the
`HeroDetailComponent` when users click the *View Details* button.

当用户点击*查看详情*按钮时，要让它能导航到`HeroDetailComponent`，我们还需要修改它。

The component file is big.
It's difficult to find the component logic amidst the noise of HTML and CSS.

这个组件文件太大了。要想在 HTML 和 CSS 的噪音中看清组件的工作逻辑太难了。

Before making any more changes, migrate the template and styles to their own files.

在做更多修改之前，我们先把模板和样式移到它们自己的文件中去：

First, move the template contents from `heroes.component.ts`
into a new <code>heroes.component.html</code> file.
Don't copy the backticks. As for `heroes.component.ts`, you'll
come back to it in a minute. Next, move the
styles contents into a new <code>heroes.component.css</code> file.

首先，从`heroes.component.ts`中把模板内容移到新的<code>heroes.component.html</code>文件中，但不要把反引号也拷贝过去。就像`heroes.component.ts`一样，我们很快就能做完。接着，把样式的内容移到新的<code>heroes.component.css</code>文件中。

The two new files should look like this:

这两个新文件是这样的：


<code-tabs>

  <code-pane title="src/app/heroes.component.html" path="toh-pt5/src/app/heroes.component.html">

  </code-pane>

  <code-pane title="src/app/heroes.component.css" path="toh-pt5/src/app/heroes.component.css">

  </code-pane>

</code-tabs>



Now, back in the component metadata for `heroes.component.ts`,
delete `template` and `styles`, replacing them with
`templateUrl` and `styleUrls` respectively.
Set their properties to refer to the new files.

现在，回来编辑`heroes.component.ts`中的组件元数据，删除`template` 和 `styles`属性，代之以相应的`templateUrl` 和 `styleUrls`属性。让它们指向这些新文件。


<code-example path="toh-pt5/src/app/heroes.component.ts" region="metadata" title="src/app/heroes.component.ts (revised metadata)">

</code-example>



<div class="l-sub-section">



The `styleUrls` property is an array of style file names (with paths).
You could list multiple style files from different locations if you needed them.

`styleUrls`属性是一个由样式文件的文件名(包括路径)组成的数组。我们还可以列出来自多个不同位置的样式文件。


</div>



### Update the _HeroesComponent_ class

### 更新 _HeroesComponent_ 类

The `HeroesComponent` navigates to the `HeroesDetailComponent` in response to a button click.
The button's click event is bound to a `gotoDetail()` method that navigates _imperatively_
by telling the router where to go.

点击按钮时，`HeroesComponent`导航到`HeroDetailComponent`。
该按钮的点击事件绑定到了`gotoDetail()`方法，它使用命令式的导航，告诉路由器去哪儿。

This approach requires the following changes to the component class:

该方法需要对组件类做一些修改：

1. Import the `Router` from the Angular router library.

  从 Angular 路由器库导入`Router`
  
1. Inject the `Router` in the constructor, along with the `HeroService`.

  在构造函数中注入`Router`（与`HeroService`一起）
  
1. Implement `gotoDetail()` by calling the router `navigate()` method.

   实现`gotoDetail()`，调用路由器的`navigate()`方法


<code-example path="toh-pt5/src/app/heroes.component.ts" region="gotoDetail" title="src/app/heroes.component.ts (gotoDetail)">

</code-example>



Note that you're passing a two-element *link parameters array*&mdash;a
path and the route parameter&mdash;to
the router `navigate()` method, just as you did in the `[routerLink]` binding
back in the `DashboardComponent`.
Here's the revised `HeroesComponent` class:

注意，我们将一个包含两个元素的**链接参数数组** &mdash; 
路径和路由参数 &mdash; 传递到路由的`navigate（）`，
与之前在`DashboardComponent`中使用`[routerLink]`绑定一样。
修改完成的`HeroesComponent`类如下所示：


<code-example path="toh-pt5/src/app/heroes.component.ts" region="class" title="src/app/heroes.component.ts (class)">

</code-example>



Refresh the browser and start clicking.
Users can navigate around the app, from the dashboard to hero details and back,
from heroes list to the mini detail to the hero details and back to the heroes again.

刷新浏览器，并开始点击。
  我们能在应用中导航：从仪表盘到英雄详情再回来，从英雄列表到 mini 版英雄详情到英雄详情，再回到英雄列表。
  我们可以在仪表盘和英雄列表之间跳来跳去。

You've met all of the navigational requirements that propelled this page.

我们已经满足了在本章开头设定的所有导航需求。



## Style the app

## 美化本应用

The app is functional but it needs styling.
The dashboard heroes should display in a row of rectangles.
You've received around 60 lines of CSS for this purpose, including some simple media queries for responsive design.

应用在功能上已经正常了，但还需要美化。
仪表盘上的英雄应该显示在一行上的几个方块中。
我们拿到了大约60行CSS来完成这件事，包括一些简单的媒体查询代码以实现响应式设计。

As you now know, adding the CSS to the component `styles` metadata
would obscure the component logic.
Instead, edit the CSS in a separate `*.css` file.

我们不能把这 60 来行 CSS 粘贴到组件元数据的`styles`中，否则它会淹没组件的工作逻辑。反之，我们应该在独立的`*.css`文件中编辑这些CSS。

Add a <code>dashboard.component.css</code> file to the `app` folder and reference
that file in the component metadata's `styleUrls` array property like this:

把<code>dashboard.component.css</code>文件添加到`app`目录下，并在组件元数据的`styleUrls`数组属性中引用它。就像这样：


<code-example path="toh-pt5/src/app/dashboard.component.ts" region="css" title="src/app/dashboard.component.ts (styleUrls)">

</code-example>



### Add stylish hero details

### 美化英雄详情

You've also been provided with CSS styles specifically for the `HeroDetailComponent`.

我们还拿到了一些`HeroDetailComponent`特有的 CSS 风格。

Add a <code>hero-detail.component.css</code> to the `app`
folder and refer to that file inside
the `styleUrls` array as you did for `DashboardComponent`.
Also, in `hero-detail.component.ts`, remove the `hero` property `@Input` decorator
and its import.

在`app`目录下添加<span ngio-ex>hero-detail.component.css</span>文件，
并且在`styleUrls`数组中引用它 —— 就像之前在`DashboardComponent`中做过的那样。
同时删除`hero``@Input`装饰器属性和它的导入语句。

Here's the content for the component CSS files.

上述组件的 CSS 文件内容如下：


<code-tabs>

  <code-pane title="src/app/hero-detail.component.css" path="toh-pt5/src/app/hero-detail.component.css">

  </code-pane>

  <code-pane title="src/app/dashboard.component.css" path="toh-pt5/src/app/dashboard.component.css">

  </code-pane>

</code-tabs>



### Style the navigation links

### 美化导航链接

The provided CSS makes the navigation links in the `AppComponent` look more like selectable buttons.
You'll surround those links in `<nav>` tags.

设计师还给了我们一些 CSS，用于让`AppComponent`中的导航链接看起来更像可被选择的按钮。
要让它们协同工作，我们得把那些链接包含在`<nav>`标签中。

Add an <code>app.component.css</code> file to the `app` folder with the following content.

在`app`目录下添加一个<span ngio-ex>app.component.css</span>文件，内容如下：


<code-example path="toh-pt5/src/app/app.component.css" title="src/app/app.component.css (navigation styles)">

</code-example>



<div class="l-sub-section">



**The *routerLinkActive* directive**

***routerLinkActive*指令**

The Angular router provides a `routerLinkActive` directive you can use to
  add a class to the HTML navigation element whose route matches the active route.
  All you have to do is define the style for it. 

Angular路由器提供了`routerLinkActive`指令，我们可以用它来为匹配了活动路由的 HTML 导航元素自动添加一个 CSS 类。
  我们唯一要做的就是为它定义样式。真好！
  

<code-example path="toh-pt5/src/app/app.component.ts" region="template" title="src/app/app.component.ts (active router links)">

</code-example>



</div>



Add a `styleUrls` property that refers to this CSS file as follows:

首先把`moduleId: module.id`添加到`AppComponent`组件的`@Component`元数据中以启用*相对于模块的*文件URL。
然后添加`styleUrls`属性，使其指向这个CSS文件，代码如下：


<code-example path="toh-pt5/src/app/app.component.ts" region="styleUrls" title="src/app/app.component.ts">

</code-example>



### Global application styles

### 应用的全局样式

When you add styles to a component, you keep everything a component needs&mdash;HTML,
the CSS, the code&mdash;together in one convenient place.
It's easy to package it all up and re-use the component somewhere else.

当我们把样式添加到组件中时，我们假定组件所需的一切 &mdash; HTML、CSS、程序代码 &mdash; 都在紧邻的地方。
  这样，无论是把它们打包在一起还是在别的组件中复用它都会很容易。

You can also create styles at the *application level* outside of any component.

我们也可以在所有组件之外创建*应用级*样式。

The designers provided some basic styles to apply to elements across the entire app.
These correspond to the full set of master styles that you installed earlier during [setup](guide/setup).
Here's an excerpt:

我们的设计师提供了一组基础样式，这些样式应用到的元素横跨整个应用。
它们与我们之前在[开发环境](guide/setup)时安装的整套样式对应。
下面是摘录：


<code-example path="toh-pt5/src/styles.1.css" title="src/styles.css (excerpt)">

</code-example>



Create the file <code>styles.css</code>.
Ensure that the file contains the [master styles provided here](https://raw.githubusercontent.com/angular/angular/master/aio/tools/examples/shared/boilerplate/src/styles.css).

创建文件<code>styles.css</code>。确保该文件的内容包含[如下的主样式](https://raw.githubusercontent.com/angular/angular/master/aio/tools/examples/shared/boilerplate/src/styles.css)。


Look at the app now. The dashboard, heroes, and navigation links are styled.

看看现在的应用！我们的仪表盘、英雄列表和导航链接都漂亮多了！


<figure>
  <img src='generated/images/guide/toh/heroes-dashboard-1.png' alt="查看导航栏">
</figure>




## Application structure and code

## 应用结构和代码

Review the sample source code in the <live-example></live-example> for this page.
Verify that you have the following structure:

回顾一下本章<live-example></live-example>中范例代码。
  验证我们是否已经得到了如下结构：


<div class='filetree'>

  <div class='file'>
    angular-tour-of-heroes
  </div>

  <div class='children'>

    <div class='file'>
      src
    </div>

    <div class='children'>

      <div class='file'>
        app
      </div>

      <div class='children'>

        <div class='file'>
          app.component.css
        </div>

        <div class='file'>
          app.component.ts
        </div>

        <div class='file'>
          app.module.ts
        </div>

        <div class='file'>
          app-routing.module.ts
        </div>

        <div class='file'>
          dashboard.component.css
        </div>

        <div class='file'>
          dashboard.component.html
        </div>

        <div class='file'>
          dashboard.component.ts
        </div>

        <div class='file'>
          hero.service.ts
        </div>

        <div class='file'>
          hero.ts
        </div>

        <div class='file'>
          hero-detail.component.css
        </div>

        <div class='file'>
          hero-detail.component.html
        </div>

        <div class='file'>
          hero-detail.component.ts
        </div>

        <div class='file'>
          heroes.component.css
        </div>

        <div class='file'>
          heroes.component.html
        </div>

        <div class='file'>
          heroes.component.ts
        </div>

        <div class='file'>
          mock-heroes.ts
        </div>

      </div>

      <div class='file'>
        main.ts
      </div>

      <div class='file'>
        index.html
      </div>

      <div class='file'>
        styles.css
      </div>

      <div class='file'>
        systemjs.config.js
      </div>

      <div class='file'>
        tsconfig.json
      </div>

    </div>

    <div class='file'>
      node_modules ...
    </div>

    <div class='file'>
      package.json
    </div>

  </div>

</div>




## Summary

## 小结

Here's what you achieved in this page:
=======
## Summary
>>>>>>> b5934fc5

本章中我们完成了这些：

* You added the Angular router to navigate among different components.
<<<<<<< HEAD

  添加了 Angular *路由器*在各个不同组件之间导航。
  
* You learned how to create router links to represent navigation menu items.

  学会了如何创建路由链接来表示导航栏的菜单项。
  
* You used router link parameters to navigate to the details of the user-selected hero.

  使用路由链接参数来导航到用户所选的英雄详情。
  
* You shared the `HeroService` among multiple components.

  在多个组件之间共享了`HeroService`服务。
  
* You moved HTML and CSS out of the component file and into their own files.

  把 HTML 和 CSS 从组件中移出来，放到了它们自己的文件中。
  
* You added the `uppercase` pipe to format data.

  添加了`uppercase`管道，来格式化数据。
  
Your app should look like this <live-example></live-example>.

我们的应用现在变成了这样：<live-example></live-example>。

### Next step

### 前方的路

You have much of the foundation you need to build an app.
You're still missing a key piece: remote data access.

我们有了很多用于构建应用的基石。
  但我们仍然缺少很关键的一块：远程数据存取。

In the [next tutorial page](tutorial/toh-pt6 "Http")
you’ll replace the mock data with data retrieved from a server using http.

在下一章，我们将从硬编码模拟数据改为使用 http 服务从服务器获取数据。
=======
* You turned the `AppComponent` into a navigation shell with `<a>` links and a `<router-outlet>`.
* You configured the router in an `AppRoutingModule` 
* You defined simple routes, a redirect route, and a parameterized route.
* You used the `routerLink` directive in anchor elements.
* You refactored a tightly-coupled master/detail view into a routed detail view.
* You used router link parameters to navigate to the detail view of a user-selected hero.
* You shared the `HeroService` among multiple components.
>>>>>>> b5934fc5
<|MERGE_RESOLUTION|>--- conflicted
+++ resolved
@@ -1,100 +1,15 @@
-<<<<<<< HEAD
-@title
-路由
-
-@intro
-添加 Angular 组件路由，并且学习在视图之间导航
-
-@description
-
-
-=======
 # Routing
->>>>>>> b5934fc5
 
 There are new requirements for the Tour of Heroes app:
 
-我们收到了《英雄指南》的一些新需求：
-
 * Add a *Dashboard* view.
-
-  添加一个*仪表盘*视图。
-
 * Add the ability to navigate between the *Heroes* and *Dashboard* views.
-
-  在*英雄列表*和*仪表盘*视图之间导航。
-
 * When users click a hero name in either view, navigate to a detail view of the selected hero.
-
-  无论在哪个视图中点击一个英雄，都会导航到该英雄的详情页。
-
 * When users click a *deep link* in an email, open the detail view for a particular hero.
 
-  在邮件中点击一个*深链接*，会直接打开一个特定英雄的详情视图。
-
 When you’re done, users will be able to navigate the app like this:
 
-<<<<<<< HEAD
-完成时，用户就能像这样在应用中导航：
-
-
 <figure>
-  <img src='generated/images/guide/toh/nav-diagram.png' alt="查看导航">
-</figure>
-
-
-
-To satisfy these requirements, you'll add Angular’s router to the app.
-
-我们将把 Angular *路由器*加入应用中，以满足这些需求。
-(译注：硬件领域中的路由器是用来帮你找到另一台网络设备的，而这里的路由器用于帮你找到一个组件)
-
-
-<div class="l-sub-section">
-
-
-
-For more information about the router, read the [Routing and Navigation](guide/router) page.
-
-更多信息，见[路由和导航](guide/router)。
-
-
-</div>
-
-
-
-When you're done with this page, the app should look like this <live-example></live-example>.
-
-完成本章之后，应用会变成这样：<live-example></live-example>。
-
-
-
-## Where you left off
-
-## 延续上一步教程
-
-Before continuing with the Tour of Heroes, verify that you have the following structure.
-
-在继续《英雄指南》之前，我们先验证一下目录结构：
-
-
-
-<div class='filetree'>
-
-  <div class='file'>
-    angular-tour-of-heroes
-  </div>
-
-  <div class='children'>
-
-    <div class='file'>
-      src
-    </div>
-
-    <div class='children'>
-=======
-<figure>
->>>>>>> b5934fc5
 
   <img src='generated/images/guide/toh/nav-diagram.png' alt="View navigations">
 
@@ -105,143 +20,24 @@
 An Angular best practice is to load and configure the router in a separate, top-level module
 that is dedicated to routing and imported by the root `AppModule`.
 
-<<<<<<< HEAD
-## Keep the app transpiling and running
-
-## 让应用代码保持转译和运行
-
-Enter the following command in the terminal window:
-
-打开终端/控制台窗口，运行如下命令：
-
-=======
 By convention, the module class name is `AppRoutingModule` and it belongs in the `app-routing.module.ts` in the `src/app` folder.
 
 Use the CLI to generate it.
->>>>>>> b5934fc5
 
 <code-example language="sh" class="code-shell">
   ng generate module app-routing --flat --module=app
 </code-example>
 
-<<<<<<< HEAD
-
-
-This command runs the TypeScript compiler in "watch mode", recompiling automatically when the code changes.
-The command simultaneously launches the app in a browser and refreshes the browser when the code changes.
-
-这个命令会在“监听”模式下运行TypeScript编译器，当代码变化时，它会自动重新编译。
-  同时，该命令还会在浏览器中启动该应用，并且当代码变化时刷新浏览器。
-
-
-You can keep building the Tour of Heroes without pausing to recompile or refresh the browser.
-
-在后续构建《英雄指南》过程中，应用能持续运行，而不用中断服务来编译或刷新浏览器。
-
-## Action plan
-
-## 行动计划
-
-Here's the plan:
-
-下面是我们的计划：
-
-* Turn `AppComponent` into an application shell that only handles navigation.
-
-  把`AppComponent`变成应用程序的“壳”，它只处理导航
-  
-* Relocate the *Heroes* concerns within the current `AppComponent` to a separate `HeroesComponent`.
-
-  把现在由`AppComponent`关注的*英雄们*移到一个独立的`HeroesComponent`中
-  
-* Add routing.
-
-  添加路由
-  
-* Create a new `DashboardComponent`.
-
-  创建一个新的`DashboardComponent`组件
-  
-* Tie the *Dashboard* into the navigation structure.
-
-  把*仪表盘*加入导航结构中
-
-
-<div class="l-sub-section">
-
-
-
-*Routing* is another name for *navigation*. The router is the mechanism for navigating from view to view.
-
-*路由*是导航的另一个名字。*路由器*就是从一个视图导航到另一个视图的机制。
-
-
-=======
 <div class="l-sub-section">
 
 `--flat` puts the file in `src/app` instead of its own folder.<br>
 `--module=app` tells the CLI to register it in the `imports` array of the `AppModule`.
->>>>>>> b5934fc5
 </div>
 
 The generated file looks like this:
 
-<<<<<<< HEAD
-
-
-## Splitting the *AppComponent*
-
-## 拆分 *AppComponent*
-
-The current app loads `AppComponent` and immediately displays the list of heroes.
-
-现在的应用会加载`AppComponent`组件，并且立刻显示出英雄列表。
-
-The revised app should present a shell with a choice of views (*Dashboard* and *Heroes*)
-and then default to one of them.
-
-我们修改后的应用将提供一个壳，它会选择*仪表盘*和*英雄列表*视图之一，然后默认显示它。
-
-The `AppComponent` should only handle navigation, so you'll
-move the display of *Heroes* out of `AppComponent` and into its own `HeroesComponent`.
-
-`AppComponent`组件应该只处理导航。
-我们来把*英雄列表*的显示职责，从`AppComponent`移到`HeroesComponent`组件中。
-
-### *HeroesComponent*
-
-### *HeroesComponent* 组件
-
-`AppComponent` is already dedicated to *Heroes*.
-Instead of moving the code out of `AppComponent`, rename it to `HeroesComponent`
-and create a separate `AppComponent` shell.
-
-`AppComponent`的职责已经被移交给`HeroesComponent`了。
-  与其把`AppComponent`中所有的东西都搬过去，不如索性把它改名为`HeroesComponent`，然后单独创建一个新的`AppComponent`壳。
-
-Do the following:
-
-步骤如下：
-
-* Rename the <code>app.component.ts</code> file to <code>heroes.component.ts</code>.
-
-  把<code>app.component.ts</code>文件改名为<code>heroes.component.ts</code>。
-
-* Rename the `AppComponent` class as `HeroesComponent` (rename locally, _only_ in this file).
-
-  把`AppComponent`类改名为`HeroesComponent`（注意，*只*在这一个文件中改名）。
-  
-* Rename the selector `my-app` as `my-heroes`.
-
-  把`my-app`选择器改名为`my-heroes`。
-
-
-<code-example path="toh-pt5/src/app/heroes.component.ts" region="renaming" title="src/app/heroes.component.ts (showing renamings only)">
-
-=======
 <code-example path="toh-pt5/src/app/app-routing.module.0.ts" 
   title="src/app/app-routing.module.ts (generated)">
->>>>>>> b5934fc5
 </code-example>
 
 You generally don't declare components in a routing module so you can delete the
@@ -250,162 +46,6 @@
 You'll configure the router with `Routes` in the `RouterModule`
 so import those two symbols from the `@angular/router` library.
 
-<<<<<<< HEAD
-### Create *AppComponent*
-
-### 创建 *AppComponent*
-
-The new `AppComponent` is the application shell.
-It will have some navigation links at the top and a display area below.
-
-新的`AppComponent`将成为应用的“壳”。
-  它将在顶部放一些导航链接，并且把我们要导航到的页面放在下面的显示区中。
-
-Perform these steps:
-
-执行下列步骤：
-
-* add the supporting `import` statements.
-
-  添加支持性的`import`语句。
-
-* Create the file <code>src/app/app.component.ts</code>.
-
-  创建一个名叫<span ngio-ex>src/app/app.component.ts</span>的新文件。
-  
-* Define an exported `AppComponent` class.
-
-  定义一个导出的 `AppComponent`类。
-
-* Add an `@Component` decorator above the class with a `my-app` selector.
-
-  在类的上方添加`@Component`元数据装饰器，装饰器带有`my-app`选择器。
-  
-* Move the following from `HeroesComponent` to `AppComponent`:
-
-  将下面的项目从`HeroesComponent`移到`AppComponent`：    
-* `title` class property.
-
-  `title`类属性    
-
-* `@Component` template `<h1>` element, which contains a binding to  `title`.
-
-  `@Component`模板中的`<h1>`标签，它包含了对`title`属性的绑定。  
-  
-* Add a `<my-heroes>` element to the app template just below the heading so you still see the heroes.
-
-  在模板的标题下面添加`<my-heroes>`标签，以便我们仍能看到英雄列表。  
-  
-* Add `HeroesComponent` to the `declarations` array of `AppModule` so Angular recognizes the `<my-heroes>` tags.
-
-  添加`HeroesComponent`组件到根模块的`declarations`数组中，以便 Angular 能认识`<my-heroes>`标签。  
-  
-* Add `HeroService` to the  `providers` array of `AppModule` because you'll need it in every other view.
-
-  添加`HeroService`到`AppModule`的`providers`数组中，因为我们的每一个视图都需要它。  
-  
-* Remove `HeroService` from the `HeroesComponent` `providers` array since it was promoted.
-
-  从`HerosComponent`的`providers`数组中移除`HeroService`，因为它被提到模块了。
-  
-* Add the supporting `import` statements for `AppComponent`.
-
-  为`AppComponent`添加一些`import`语句。
-
-The first draft looks like this:
-
-我们的第一个草稿版就像这样：
-
-
-<code-tabs>
-
-  <code-pane title="src/app/app.component.ts (v1)" path="toh-pt5/src/app/app.component.1.ts">
-
-  </code-pane>
-
-  <code-pane title="src/app/app.module.ts (v1)" path="toh-pt5/src/app/app.module.1.ts">
-
-  </code-pane>
-
-</code-tabs>
-
-
-
-
-
-<div class="callout is-critical">
-
-
-
-<header>
-  Remove <i>HeroService</i> from the <i>HeroesComponent</i> providers
-</header>
-
-
-
-<header>
-  从<i>HeroesComponent</i>的<code>providers</code>中移除<i>HeroService</i>
-</header>
-
-
-
-Go back to the `HeroesComponent` and **remove the `HeroService`** from its `providers` array.
-We are *promoting* this service from the `HeroesComponent` to the root `NgModule`.
-We ***do not want two copies*** of this service at two different levels of our app.
-
-回到`HeroesComponent`，并从`providers`数组中**移除`HeroService`**。
-把它从`HeroesComponent`*提升*到根`NgModule`中。
-我们不希望在应用的两个不同层次上存在它的***两个副本***。
-
-
-</div>
-
-
-
-The app still runs and displays heroes.
-
-应用仍然在运行，并显示着英雄列表。
-
-
-## Add routing
-
-## 添加路由
-
-Instead of displaying automatically, heroes should display after users click a button.
-In other words, users should be able to navigate to the list of heroes.
-
-我们希望在用户点击按钮之后才显示英雄列表，而不是自动显示。
-  换句话说，我们希望用户能“导航”到英雄列表。
-
-Use the Angular router to enable navigation.
-
-我们要使用 Angular *路由器*进行导航。
-
-
-The Angular router is an external, optional Angular NgModule called `RouterModule`.
-The router is a combination of multiple provided services (`RouterModule`),
-multiple directives (`RouterOutlet, RouterLink, RouterLinkActive`),
-and a configuration (`Routes`). You'll configure the routes first.
-
-Angular 路由器是一个可选的外部 Angular NgModule，名叫`RouterModule`。
-路由器包含了多种服务(`RouterModule`)、多种指令(`RouterOutlet、RouterLink、RouterLinkActive`)、
-和一套配置(`Routes`)。我们将先配置路由。
-
-
-### *&lt;base href>*
-
-### *&lt;base href>* 组件
-
-Open `index.html` and ensure there is a `<base href="...">` element
-(or a script that dynamically sets this element)
-at the top of the `<head>` section.
-
-打开`index.html`，确保它的`<head>`区顶部有一个`<base href="...">`元素（或动态生成该元素的脚本）。
-
-
-<code-example path="toh-pt5/src/index.html" region="base-href" title="src/index.html (base-href)">
-
-=======
 Add an `@NgModule.exports` array with `RouterModule` in it.
 Exporting `RouterModule` makes router directives available for use
 in the `AppModule` components that will need them.
@@ -415,67 +55,14 @@
 <code-example path="toh-pt5/src/app/app-routing.module.ts" 
   region="v1"
   title="src/app/app-routing.module.ts (v1)">
->>>>>>> b5934fc5
 </code-example>
 
 ### Add routes
 
-<<<<<<< HEAD
-
-<div class="callout is-important">
-
-
-
-<header>
-  base href is essential
-</header>
-
-
-
-<header>
-  基地址（base href）是必须的
-</header>
-
-
-
-For more information, see the [Set the base href](guide/router)
-section of the [Routing and Navigation](guide/router) page.
-
-要了解更多信息，请参见[路由与导航](guide/router)章的[设置基地址（base href）](guide/router)部分。
-
-
-
-</div>
-
-
-
-{@a configure-routes}
-
-
-### Configure routes
-
-### 配置路由
-
-Create a configuration file for the app routes.
-
-本应用还没有路由。我们来为应用的路由新建一个配置。
-
-
-*Routes* tell the router which views to display when a user clicks a link or
-pastes a URL into the browser address bar.
-
-*路由*告诉路由器，当用户点击链接或者把 URL 粘贴到浏览器地址栏时，应该显示哪个视图。
-
-Define the first route as a route to the heroes component.
-
-我们的第一个路由是指向英雄列表组件的。
-
-=======
 *Routes* tell the router which view to display when a user clicks a link or
 pastes a URL into the browser address bar.
 
 A typical Angular `Route` has two properties:
->>>>>>> b5934fc5
 
 1. `path`: a string that matches the URL in the browser address bar.
 1. `component`: the component that the router should create when navigating to this route.
@@ -492,22 +79,6 @@
 Once you've finished setting up, the router will match that URL to `path: 'heroes'` 
 and display the `HeroesComponent`.
 
-<<<<<<< HEAD
-这个`Routes`是一个*路由定义*的数组。
-此时，我们只有一个路由定义，但别急，后面还会添加更多。
-
-This route definition has the following parts:
-
-*路由定义*包括以下部分：
-
-* *Path*: The router matches this route's path to the URL in the browser address bar (`heroes`).
-
-  **Path**: 路由器会用它来匹配浏览器地址栏中的地址，如`heroes`。
-  
-* *Component*: The component that the router should create when navigating to this route (`HeroesComponent`).
-
-  *Component*: 导航到此路由时，路由器需要创建的组件（`HeroesComponent`）。
-=======
 ### _RouterModule.forRoot()_
 
 You first must initialize the router and start it listening for browser location changes.
@@ -515,7 +86,6 @@
 Add `RouterModule` to the `@NgModule.imports` array and 
 configure it with the `routes` in one step by calling 
 `RouterModule.forRoot()` _within_ the `imports` array, like this:
->>>>>>> b5934fc5
 
 <code-example path="toh-pt5/src/app/app-routing.module.ts" 
   region="ngmodule-imports">
@@ -523,18 +93,9 @@
 
 <div class="l-sub-section">
 
-<<<<<<< HEAD
-
-
-Read more about defining routes with `Routes` in the [Routing & Navigation](guide/router) page.
-
-关于`Routes`定义的更多信息，见[路由与导航](guide/router)一章。
-
-=======
   The method is called `forRoot()` because you configure the router at the application's root level.
   The `forRoot()` method supplies the service providers and directives needed for routing, 
   and performs the initial navigation based on the current browser URL.
->>>>>>> b5934fc5
 
 </div>
 
@@ -542,23 +103,9 @@
 
 Open the `AppComponent` template replace the `<app-heroes>` element with a `<router-outlet>` element.
 
-<<<<<<< HEAD
-### Make the router available
-
-### 让路由器可用
-
-Import the `RouterModule` and add it to the `AppModule` imports array.
-
-导入`RouterModule`并添加到`AppModule`的`imports`数组中。
-
-
-<code-example path="toh-pt5/src/app/app.module.2.ts" title="src/app/app.module.ts (app routing)">
-
-=======
 <code-example path="toh-pt5/src/app/app.component.html" 
   region="outlet"
   title="src/app/app.component.html (router-outlet)">
->>>>>>> b5934fc5
 </code-example>
 
 You removed `<app-heroes>` because you will only display the `HeroesComponent` when the user navigates to it.
@@ -567,20 +114,8 @@
 
 <div class="l-sub-section">
 
-<<<<<<< HEAD
-
-
-The `forRoot()` method is called because a configured router is provided at the app's root.
-The `forRoot()` method supplies the Router service providers and directives needed for routing, and
-performs the initial navigation based on the current browser URL.
-
-这里使用了`forRoot()`方法，因为我们是在应用*根部*提供配置好的路由器。
-`forRoot()`方法提供了路由需要的路由服务提供商和指令，并基于当前浏览器 URL 初始化导航。
-
-=======
 The `RouterOutlet` is one of the router directives that became available to the `AppComponent`
 because `AppModule` imports `AppRoutingModule` which exported `RouterModule`.
->>>>>>> b5934fc5
 
 </div>
 
@@ -588,44 +123,8 @@
 
 You should still be running with this CLI command.
 
-<<<<<<< HEAD
-### Router outlet
-
-### 路由出口(Outlet)
-
-If you paste the path, `/heroes`, into the browser address bar at the end of the URL,
-the router should match it to the `heroes` route and display the `HeroesComponent`.
-However, you have to tell the router where to display the component.
-To do this, you can add a `<router-outlet>` element at the end of the template.
-`RouterOutlet` is one of the directives provided by the `RouterModule`.
-The router displays each component immediately below the `<router-outlet>` as users navigate through the app.
-
-如果我们把路径`/heroes`粘贴到浏览器的地址栏，路由器会匹配到`'Heroes'`路由，并显示`HeroesComponent`组件。
-我们必须***告诉路由器它位置***，所以我们把`<router-outlet>`标签添加到模板的底部。
-  `RouterOutlet`是由`RouterModule`提供的指令之一。
-  当我们在应用中导航时，路由器就把激活的组件显示在`<router-outlet>`里面。
-
-### Router links
-
-### 路由器链接
-
-Users shouldn't have to paste a route URL into the address bar.
-Instead, add an anchor tag to the template that, when clicked, triggers navigation to the `HeroesComponent`.
-
-我们当然不会真让用户往地址栏中粘贴路由的 URL，
-而应该在模板中的什么地方添加一个锚标签。点击时，就会导航到`HeroesComponent`组件。
-
-The revised template looks like this:
-
-修改过的模板是这样的：
-
-
-<code-example path="toh-pt5/src/app/app.component.1.ts" region="template-v2" title="src/app/app.component.ts (template-v2)">
-
-=======
 <code-example language="sh" class="code-shell">
   ng serve
->>>>>>> b5934fc5
 </code-example>
 
 The browser should refresh and display the app title but not the list of heroes.
@@ -634,40 +133,15 @@
 The URL ends in `/`.
 The route path to `HeroesComponent` is `/heroes`.
 
-<<<<<<< HEAD
-Note the `routerLink` binding in the anchor tag.
-The `RouterLink` directive (another of the `RouterModule` directives) is bound to a string
-that tells the router where to navigate when the user clicks the link.
-
-注意，锚标签中的`[routerLink]`绑定。
-我们把`RouterLink`指令（`ROUTER_DIRECTIVES`中的另一个指令）绑定到一个字符串。
-它将告诉路由器，当用户点击这个链接时，应该导航到哪里。
-
-Since the link is not dynamic,  a routing instructionis defined with a one-time binding to the route path.
-Looking back at the route configuration, you can confirm that `'/heroes'` is the path of the route to the `HeroesComponent`.
-
-由于这个链接不是动态的，我们只要用**一次性绑定**的方式绑定到路由的**路径 (path) **就行了。
-回来看路由配置表，我们清楚的看到，这个路径 —— `'/heroes'`就是指向`HeroesComponent`的那个路由的路径。
-
-
-<div class="l-sub-section">
-
-=======
 Append `/heroes` to the URL in the browser address bar.
 You should see the familiar heroes master/detail view.
->>>>>>> b5934fc5
 
 {@a routerlink}
 
 ## Add a navigation link (_routerLink_)
 
-<<<<<<< HEAD
-关于动态路由器链接和*链接参数数组更多信息，见[路由与导航](guide/router)中的[附录：链接参数数组](guide/router#link-parameters-array)部分。
-
-=======
 Users shouldn't have to paste a route URL into the address bar. 
 They should be able to click a link to navigate.
->>>>>>> b5934fc5
 
 Add a `<nav>` element and, within that, an anchor element that, when clicked, 
 triggers navigation to the `HeroesComponent`.
@@ -688,23 +162,6 @@
 The browser refreshes and displays the app title and heroes link, 
 but not the heroes list.
 
-<<<<<<< HEAD
-刷新浏览器。我们只看到了应用标题和英雄链接。英雄列表到哪里去了？
-
-
-<div class="l-sub-section">
-
-
-
-The browser's address bar shows `/`.
-The route path to `HeroesComponent` is `/heroes`, not `/`.
-Soon you'll add a route that matches the path `/`.
-
-浏览器的地址栏显示的是`/`。而到`HeroesComponent`的路由中的路径是`/heroes`，不是`/`。
-我们没有任何路由能匹配当前的路径`/`，所以，自然没啥可显示的。
-接下来，我们就修复这个问题。
-
-=======
 Click the link. 
 The address bar updates to `/heroes` and the list of heroes appears.
 
@@ -712,27 +169,14 @@
 
 Make this and future navigation links look better by adding private CSS styles to `app.component.css`
 as listed in the [final code review](#appcomponent) below.
->>>>>>> b5934fc5
 
 </div>
 
 
 ## Add a dashboard view
 
-<<<<<<< HEAD
-Click the *Heroes* navigation link. The address bar updates to `/heroes`
-and the list of heroes displays.
-
-我们点击“Heroes（英雄列表）”导航链接，浏览器地址栏更新为`/heroes`，并且看到了英雄列表。我们终于导航过去了！
-
-`AppComponent` now looks like this:
-
-现在，`AppComponent`是这样的：
-
-=======
 Routing makes more sense when there are multiple views.
 So far there's only the heroes view. 
->>>>>>> b5934fc5
 
 Add a `DashboardComponent` using the CLI:
 
@@ -744,35 +188,10 @@
 
 Replace the default file content in these three files as follows and then return for a little discussion:
 
-<<<<<<< HEAD
-The  *AppComponent* is now attached to a router and displays routed views.
-For this reason, and to distinguish it from other kinds of components,
-this component type is called a *router component*.
-
-*AppComponent*现在加上了路由器，并能显示路由到的视图了。
-因此，为了把它从其它种类的组件中区分出来，我们称这类组件为*路由器组件*。
-
-
-## Add a dashboard
-
-## 添加一个*仪表盘*
-
-Routing only makes sense when multiple views exist.
-To add another view, create a placeholder `DashboardComponent`, which users can navigate to and from.
-
-当我们有多个视图的时候，路由才有意义。所以我们需要另一个视图。先创建一个`DashboardComponent`的占位符，让用户可以导航到它或从它导航出来。
-
-
-<code-example path="toh-pt5/src/app/dashboard.component.1.ts" title="src/app/dashboard.component.ts (v1)">
-
-</code-example>
-
-=======
 <code-tabs>
   <code-pane 
     title="src/app/dashboard/dashboard.component.html" path="toh-pt5/src/app/dashboard/dashboard.component.1.html">
   </code-pane>
->>>>>>> b5934fc5
 
   <code-pane 
     title="src/app/dashboard/dashboard.component.ts" path="toh-pt5/src/app/dashboard/dashboard.component.ts">
@@ -783,20 +202,6 @@
   </code-pane>
 </code-tabs>
 
-<<<<<<< HEAD
-我们先不实现它，稍后，我们再回来，给这个组件一些实际用途。
-
-### Configure the dashboard route
-
-### 配置仪表盘路由
-
-To teach `app.module.ts` to navigate to the dashboard,
-import the dashboard component and
-add the following route definition to the `Routes` array of definitions.
-
-要让`app.module.ts`能导航到仪表盘，就要先导入仪表盘组件，然后把下列路由定义添加到`Routes`数组中。
-
-=======
 The  _template_ presents a grid of hero name links.
 
 * The `*ngFor` repeater creates as many links as are in the component's `heroes` array.
@@ -807,7 +212,6 @@
 * It defines a `heroes` array property.
 * The constructor expects Angular to inject the `HeroService` into a private `heroService` property.
 * The `ngOnInit()` lifecycle hook calls `getHeroes`.
->>>>>>> b5934fc5
 
 This `getHeroes` reduces the number of heroes displayed to four
 (2nd, 3rd, 4th, and 5th).
@@ -819,16 +223,7 @@
 
 To navigate to the dashboard, the router needs an appropriate route.
 
-<<<<<<< HEAD
-Also import and add `DashboardComponent` to the `AppModule`'s `declarations`.
-
-然后还得把`DashboardComponent`添加到`AppModule`的`declarations`数组中。
-
-
-<code-example path="toh-pt5/src/app/app.module.ts" region="dashboard" title="src/app/app.module.ts(dashboard)">
-=======
 Import the `DashboardComponent` in the `AppRoutingModule`.
->>>>>>> b5934fc5
 
 <code-example 
   path="toh-pt5/src/app/app-routing.module.ts" 
@@ -838,33 +233,9 @@
 
 Add a route to the `AppRoutingModule.routes` array that matches a path to the `DashboardComponent`.
 
-<<<<<<< HEAD
-
-### Add a redirect route
-
-### 添加重定向路由
-
-Currently, the browser launches with `/` in the address bar.
-When the app starts, it should show the dashboard and
-display a `/dashboard` URL in the browser address bar.
-
-浏览器启动时地址栏中的地址是`/`。
-当应用启动时，它应该显示仪表盘，并且在浏览器的地址栏显示URL：`/dashboard`
-
-
-To make this happen, use a redirect route. Add the following
-to the array of route definitions:
-
-我们可以使用重定向路由来实现它。把下面的内容添加到路由定义数组中：
-
-
-<code-example path="toh-pt5/src/app/app.module.3.ts" region="redirect" title="src/app/app.module.ts (redirect)">
-
-=======
 <code-example 
   path="toh-pt5/src/app/app-routing.module.ts" 
   region="dashboard-route">
->>>>>>> b5934fc5
 </code-example>
 
 ### Add a default route
@@ -873,22 +244,8 @@
 That doesn't match any existing route so the router doesn't navigate anywhere.
 The space below the `<router-outlet>` is blank.
 
-<<<<<<< HEAD
-<div class="l-sub-section">
-
-
-
-Read more about *redirects* in the [Redirecting routes](guide/router) section
-of the [Routing & Navigation](guide/router) page.
-
-关于*重定向*的更多信息，见[路由](guide/router#redirect)。
-
-
-</div>
-=======
 To make the app navigate to the dashboard automatically, add the following
 route to the `AppRoutingModule.Routes` array.
->>>>>>> b5934fc5
 
 <code-example path="toh-pt5/src/app/app-routing.module.ts" region="redirect-route">
 </code-example>
@@ -898,20 +255,11 @@
 After the browser refreshes, the router loads the `DashboardComponent`
 and the browser address bar shows the `/dashboard` URL.
 
-<<<<<<< HEAD
-### 添加导航到模版中
-
-Add a dashboard navigation link to the template, just above the *Heroes* link.
-
-在模板上添加一个到仪表盘的导航链接，就放在*Heroes（英雄列表）*链接的上方。
-
-=======
 ### Add dashboard link to the shell
 
 The user should be able to navigate back and forth between the
 `DashboardComponent` and the `HeroesComponent` by clicking links in the
 navigation area near the top of the page.
->>>>>>> b5934fc5
 
 Add a dashboard navigation link to the `AppComponent` shell template, just above the *Heroes* link.
 
@@ -926,13 +274,7 @@
 The `HeroDetailsComponent` displays details of a selected hero.
 At the moment the `HeroDetailsComponent` is only visible at the bottom of the `HeroesComponent`
 
-<<<<<<< HEAD
-我们在`<nav>`标签中放了两个链接。
-它们现在还没有作用，但稍后，当我们对这些链接添加样式时，会显得比较方便。
-
-=======
 The user should be able to get to these details in three ways.
->>>>>>> b5934fc5
 
 1. By clicking a hero in the dashboard.
 1. By clicking a hero in the heroes list.
@@ -948,23 +290,6 @@
 replacing the heroes list view with the hero detail view.
 The heroes list view should no longer show hero details as it does now.
 
-<<<<<<< HEAD
-刷新浏览器。应用显示出了仪表盘，并可以在仪表盘和英雄列表之间导航了。
-
-## Add heroes to the dashboard
-
-## 把英雄添加到仪表盘
-
-To make the dashboard more interesting, you'll display the top four heroes at a glance.
-
-我们想让仪表盘更有趣，比如：让用户一眼就能看到四个顶级英雄。
-
-Replace the `template` metadata with a `templateUrl` property that points to a new
-template file.
-
-把元数据中的`template`属性替换为`templateUrl`属性，它将指向一个新的模板文件。
-
-=======
 Open the `HeroesComponent` template (`heroes/heroes.component.html`) and
 delete the `<app-hero-detail>` element from the bottom.
 
@@ -974,7 +299,6 @@
 ### Add a _hero detail_ route
 
 A URL like `~/detail/11` would be a good URL for navigating to the *Hero Detail* view of the hero whose `id` is `11`. 
->>>>>>> b5934fc5
 
 Open `AppRoutingModule` and import `HeroDetailComponent`.
 
@@ -991,14 +315,7 @@
   region="detail-route">
 </code-example>
 
-<<<<<<< HEAD
-Create that file with this content:
-
-使用下列内容创建文件：
-
-=======
 The colon (:) in the `path` indicates that `:id` is a placeholder for a specific hero `id`.
->>>>>>> b5934fc5
 
 At this point, all application routes are in place.
 
@@ -1012,40 +329,6 @@
 
 The `DashboardComponent` hero links do nothing at the moment.
 
-<<<<<<< HEAD
-`*ngFor` is used again to iterate over a list of heroes and display their names.
-The extra `<div>` elements will help with styling later.
-
-我们再次使用`*ngFor`来在英雄列表上迭代，并显示他们的名字。
-还添加了一个额外的`<div>`元素，来帮助稍后的美化工作。
-
-### Sharing the *HeroService*
-
-### 共享 *HeroService*
-
-To populate the component's `heroes` array, you can re-use the `HeroService`.
-
-要想管理该组件的`heroes`数组，我们可以复用`HeroService`。
-
-Earlier, you removed the `HeroService` from the `providers` array of `HeroesComponent`
-and added it to the `providers` array of `AppModule`.
-That move created a singleton `HeroService` instance, available to all components of the app.
-Angular injects `HeroService` and you can use it in the `DashboardComponent`.
-
-在前面的章节中，我们从`HeroesComponent`的`providers`数组中移除了`HeroService`服务，
-  并把它添加到`AppModule`的`providers`数组中。
-这个改动创建了一个`HeroService`的单例对象，应用中的*所有*组件都可以使用它。
-Angular 会把`HeroService`注入到`DashboardComponent`，我们就能在`DashboardComponent`中使用它了。
-
-### Get heroes
-
-### 获取英雄数据
-
-In <code>dashboard.component.ts</code>, add the following `import` statements.
-
-打开<code>dashboard.component.ts</code>文件，并添加下列`import`语句。
-
-=======
 Now that the router has a route to `HeroDetailComponent`,
 fix the dashboard hero links to navigate via the _parameterized_ dashboard route.
 
@@ -1070,7 +353,6 @@
   region="list" 
   title="src/app/heroes/heroes.component.html (list with onSelect)">
 </code-example>
->>>>>>> b5934fc5
 
 Strip the `<li>` back to just its `*ngFor`,
 wrap the badge and name in an anchor element (`<a>`),
@@ -1089,24 +371,11 @@
 
 #### Remove dead code (optional)
 
-<<<<<<< HEAD
-We need `OnInit` interface because we'll initialize the heroes in the `ngOnInit` method as we've done before.
-We need the `Hero` and `HeroService` symbols in order to reference those types.
-
-我们需要实现`OnInit`接口，因为我们将在`ngOnInit`方法中初始化英雄数组 —— 就像上次一样。
-我们需要导入`Hero`类和`HeroService`类来引用它们的数据类型。
-
-Now create the `DashboardComponent` class like this:
-
-我们现在就实现`DashboardComponent`类，像这样：
-
-=======
 While the `HeroesComponent` class still works, 
 the `onSelect()` method and `selectedHero` property are no longer used.
 
 It's nice to tidy up and you'll be grateful to yourself later.
 Here's the class after pruning away the dead code.
->>>>>>> b5934fc5
 
 <code-example 
   path="toh-pt5/src/app/heroes/heroes.component.ts"
@@ -1119,32 +388,6 @@
 Previously, the parent `HeroesComponent` set the `HeroDetailComponent.hero`
 property and the `HeroDetailComponent` displayed the hero.
 
-<<<<<<< HEAD
-This kind of logic is also used in the `HeroesComponent`:
-
-我们在之前的`HeroesComponent`中也看到过类似的逻辑：
-
-* Define a `heroes` array property.
-
-  创建一个`heroes`数组属性。
-
-* Inject the `HeroService` in the constructor and hold it in a private `heroService` field.
-
-  在构造函数中注入`HeroService`，并且把它保存在一个私有的`heroService`字段中。
-
-* Call the service to get heroes inside the Angular `ngOnInit()` lifecycle hook.
-
-  在 Angular 的`ngOnInit`生命周期钩子里面调用服务来获得英雄数据。
-
-In this dashboard you specify four heroes (2nd, 3rd, 4th, and 5th) with the `Array.slice` method.
-
-在仪表盘中我们用`Array.slice`方法提取了四个英雄（第2、3、4、5个）。
-
-Refresh the browser to see four hero names in the new dashboard.
-
-刷新浏览器，在这个新的仪表盘中就看到了四个英雄。
-
-=======
 `HeroesComponent` doesn't do that anymore.
 Now the router creates the `HeroDetailComponent` in response to a URL such as `~/detail/11`.
 
@@ -1153,7 +396,6 @@
 * Get the route that created it, 
 * Extract the `id` from the route
 * Acquire the hero with that `id` from the server via the `HeroService`
->>>>>>> b5934fc5
 
 Add the following imports:
 
@@ -1163,47 +405,6 @@
   title="src/app/hero-detail/hero-detail.component.ts">
 </code-example>
 
-<<<<<<< HEAD
-## 导航到英雄详情
-
-While the details of a selected hero displays at the bottom of the `HeroesComponent`,
-users should be able to navigate to the `HeroDetailComponent` in the following additional ways:
-
-虽然我们在`HeroesComponent`组件的底部显示了所选英雄的详情，
-  但用户还没法*导航*到`HeroDetailComponent`组件。我们可以用下列方式导航到`HeroDetailComponent`：
-
-* From the dashboard to a selected hero.
-
-  从*Dashboard（仪表盘）*导航到一个选定的英雄。
-  
-* From the heroes list to a selected hero.
-
-  从*Heroes（英雄列表）*导航到一个选定的英雄。
-  
-* From a "deep link" URL pasted into the browser address bar.
-
-  把一个指向该英雄的“深链接” URL 粘贴到浏览器的地址栏。
-
-### Routing to a hero detail
-
-### 路由到一个英雄详情
-
-You can add a route to the `HeroDetailComponent` in `app.module.ts`, where the other routes are configured.
-
-我们将在`app.module.ts`中添加一个到`HeroDetailComponent`的路由，也就是配置其它路由的地方。
-
-The new route is unusual in that you must tell the `HeroDetailComponent` which hero to show.
-You didn't have to tell the `HeroesComponent` or the `DashboardComponent` anything.
-
-这个新路由的不寻常之处在于，我们必须告诉`HeroDetailComponent`*该显示哪个英雄*。
-  之前，我们不需要告诉`HeroesComponent`组件和`DashboardComponent`组件任何东西。
-
-Currently, the parent `HeroesComponent` sets the component's `hero` property to a
-hero object with a binding like this:
-
-现在，父组件`HeroesComponent`通过数据绑定来把一个英雄对象设置为组件的`hero`属性。就像这样：
-
-=======
 {@a hero-detail-ctor}
 
 Inject the `ActivatedRoute`, `HeroService`, and `Location` services
@@ -1224,7 +425,6 @@
 You'll use it [later](#goback) to navigate back to the view that navigated here.
 
 ### Extract the _id_ route parameter
->>>>>>> b5934fc5
 
 In the `ngOnInit()` [lifecycle hook](guide/lifecycle-hooks#oninit)
 call `getHero()` and define it as follows.
@@ -1238,22 +438,6 @@
 The `paramMap` is a dictionary of route parameter values extracted from the URL.
 The `"id"` key returns the `id` of the hero to fetch.
 
-<<<<<<< HEAD
-But this binding won't work in any of the routing scenarios.
-
-显然，在我们的任何一个路由场景中它都无法工作。
-最后一种场景肯定不行，我们无法将一个完整的 hero 对象嵌入到 URL 中！不过我们本来也不想这样。
-
-### Parameterized route
-
-### 参数化路由
-
-You can add the hero's `id` to the URL. When routing to the hero whose `id` is 11,
-you could expect to see a URL such as this:
-
-我们*可以*把英雄的`id`添加到 URL 中。当导航到一个`id`为 11 的英雄时，我们期望的 URL 是这样的：
-
-=======
 Route parameters are always strings.
 The JavaScript (+) operator converts the string to a number,
 which is what a hero `id` should be.
@@ -1263,7 +447,6 @@
 Add it now.
 
 ### Add *HeroService.getHero()*
->>>>>>> b5934fc5
 
 Open `HeroService` and add this `getHero()` method
 
@@ -1280,28 +463,9 @@
 [_template literal_](https://developer.mozilla.org/en-US/docs/Web/JavaScript/Reference/Template_literals) for embedding the `id`.
 </div>
 
-<<<<<<< HEAD
-The `/detail/` part of the URL is constant. The trailing numeric `id` changes from hero to hero.
-You need to represent the variable part of the route with a *parameter* (or *token*) that stands for the hero's `id`.
-
-URL中的`/detail/`部分是固定不变的，但结尾的数字`id`部分会随着英雄的不同而变化。
-我们要把路由中可变的那部分表示成一个*参数 (parameter) *或*令牌 (token) *，代表英雄的`id`。
-
-### Configure a route with a parameter
-
-### 配置带参数的路由
-
-Use the following *route definition*.
-
-我们将使用下列*路由定义*。
-
-
-<code-example path="toh-pt5/src/app/app.module.3.ts" region="hero-detail" title="src/app/app.module.ts (hero detail)">
-=======
 Like [`getHeroes()`](tutorial/toh-pt4#observable-heroservice),
 `getHero()` has an asynchronous signature.
 It returns a _mock hero_ as an `Observable`, using the RxJS `of()` function.
->>>>>>> b5934fc5
 
 You'll be able to re-implement `getHero()` as a real `Http` request
 without having to change the `HeroDetailComponent` that calls it.
@@ -1314,12 +478,7 @@
 If you paste `localhost:4200/detail/11` in the browser address bar,
 the router navigates to the detail view for the hero with `id: 11`,  "Mr. Nice".
 
-<<<<<<< HEAD
-路径中的冒号 (:) 表示`:id`是一个占位符，当导航到这个`HeroDetailComponent`组件时，它将被填入一个特定英雄的`id`。
-
-=======
 {@a goback}
->>>>>>> b5934fc5
 
 ### Find the way back
 
@@ -1332,16 +491,11 @@
 Add a *go back* button to the bottom of the component template and bind it
 to the component's `goBack()` method.
 
-<<<<<<< HEAD
-别忘了在创建这个路由前导入英雄详情组件。
-
-=======
 <code-example 
   path="toh-pt5/src/app/hero-detail/hero-detail.component.html" 
   region="back-button"
   title="src/app/hero-detail/hero-detail.component.html (back button)">
 </code-example>
->>>>>>> b5934fc5
 
 Add a `goBack()` _method_ to the component class that navigates backward one step 
 in the browser's history stack
@@ -1352,22 +506,6 @@
 </code-example>
 
 
-<<<<<<< HEAD
-我们已经完成了本应用的路由的配置。
-
-You didn't add a `'Hero Detail'` link to the template because users
-don't click a navigation *link* to view a particular hero;
-they click a *hero name*, whether the name displays on the dashboard or in the heroes list.
-
-我们没有往模板中添加一个`'英雄详情'`，这是因为用户不会直接点击导航栏中的链接去查看一个特定的英雄。
-  它们只会通过在英雄列表或者仪表盘中点击来显示一个英雄。
-
-You don't need to add the hero clicks until the `HeroDetailComponent`
-is revised and ready to be navigated to.
-
-要想支持“点击英雄”，就得先对`HeroDetailComponent`进行修改，好让我们能导航到它。
-
-=======
 Refresh the browser and start clicking.
 Users can navigate around the app, from the dashboard to hero details and back,
 from heroes list to the mini detail to the hero details and back to the heroes again.
@@ -1375,7 +513,6 @@
 You've met all of the navigational requirements that propelled this page.
 
 ## Final code review
->>>>>>> b5934fc5
 
 Here are the code files discussed on this page and your app should look like this <live-example></live-example>.
 
@@ -1383,14 +520,6 @@
 {@a appmodule}
 #### _AppRoutingModule_ and _AppModule_
 
-<<<<<<< HEAD
-## 修改*HeroDetailComponent*
-
-Here's what the `HeroDetailComponent` looks like now:
-
-在重写`HeroDetailComponent`之前，我们先看看它现在的样子：
-
-=======
 <code-tabs>
   <code-pane 
     title="src/app/app-routing.module.ts" 
@@ -1404,7 +533,6 @@
 
 {@a appcomponent}
 #### _AppComponent_
->>>>>>> b5934fc5
 
 <code-tabs>
   <code-pane 
@@ -1430,15 +558,10 @@
     title="src/app/dashboard/dashboard.component.ts" path="toh-pt5/src/app/dashboard/dashboard.component.ts">
   </code-pane>
 
-<<<<<<< HEAD
-模板不用修改，我们会用原来的方式显示英雄。导致这次大修的原因是如何获得这个英雄的数据。
-
-=======
   <code-pane 
     title="src/app/dashboard/dashboard.component.css" path="toh-pt5/src/app/dashboard/dashboard.component.css">
   </code-pane>
 </code-tabs>
->>>>>>> b5934fc5
 
 {@a heroescomponent}
 #### _HeroesComponent_
@@ -1447,17 +570,10 @@
     title="src/app/heroes/heroes.component.html" path="toh-pt5/src/app/heroes/heroes.component.html">
   </code-pane>
 
-<<<<<<< HEAD
-我们不会再从父组件的属性绑定中接收英雄数据。
-新的`HeroDetailComponent`应该从`ActivatedRoute`服务的可观察对象`params`中取得`id`参数，
-并通过`HeroService`服务获取具有这个指定`id`的英雄数据。
-
-=======
   <code-pane 
     title="src/app/heroes/heroes.component.ts" 
     path="toh-pt5/src/app/heroes/heroes.component.ts">
   </code-pane>
->>>>>>> b5934fc5
 
   <code-pane 
     title="src/app/heroes/heroes.component.css" 
@@ -1465,13 +581,8 @@
   </code-pane>
 </code-tabs>
 
-<<<<<<< HEAD
-先添加下列导入语句：
-
-=======
 {@a herodetailcomponent}
 #### _HeroDetailComponent_
->>>>>>> b5934fc5
 
 <code-tabs>
   <code-pane 
@@ -1487,949 +598,13 @@
   </code-pane>
 </code-tabs>
 
-<<<<<<< HEAD
-
-Inject the `ActivatedRoute`, `HeroService`, and `Location` services
-into the constructor, saving their values in private fields:
-
-然后注入`ActivatedRoute`和`HeroService`服务到构造函数中，将它们的值保存到私有变量中：
-
-
-<code-example path="toh-pt5/src/app/hero-detail.component.ts" region="ctor" title="src/app/hero-detail.component.ts (constructor)">
-
-</code-example>
-
-
-
-<code-example path="toh-pt5/src/app/hero-detail.component.ts" region="rxjs-import" title="src/app/hero-detail.component.ts (switchMap import)">
-
-</code-example>
-
-
-
-Tell the class to implement the `OnInit` interface.
-
-我们告诉这个类，我们要实现`OnInit`接口。
-
-
-<code-example path="toh-pt5/src/app/hero-detail.component.ts" region="implement" title="src/app/hero-detail.component.ts">
-
-</code-example>
-
-
-
-Inside the `ngOnInit()` lifecycle hook, use the `paramMap` Observable to
-extract the `id` parameter value from the `ActivatedRoute` service
-and use the `HeroService` to fetch the hero with that `id`.
-
-在`ngOnInit()`生命周期钩子中，我们从`ActivatedRoute`服务的可观察对象`params`中提取`id`参数，
-并且使用`HeroService`来获取具有这个`id`的英雄数据。。
-
-
-<code-example path="toh-pt5/src/app/hero-detail.component.ts" region="ngOnInit" title="src/app/hero-detail.component.ts">
-
-</code-example>
-
-
-
-The `switchMap` operator maps the `id` in the Observable route parameters
-to a new `Observable`, the result of the `HeroService.getHero()` method.
-
-注意`switchMap`运算符如何将可观察的路由参数中的 `id` 映射到一个新的`Observable`，
-即`HeroService.getHero()`方法的结果。
-  
-If a user re-navigates to this component while a `getHero` request is still processing,
-  `switchMap` cancels the old request and then calls `HeroService.getHero()` again.
-
-如果用户在 `getHero` 请求执行的过程中再次导航这个组件，`switchMap` 再次调用`HeroService.getHero()`之前，
-    会取消之前的请求。
-
-
-The hero `id` is a number. Route parameters are always strings.
-So the route parameter value is converted to a number with the JavaScript (+) operator.
-
-英雄的`id`是数字，而路由参数的值*总是字符串*。
-  所以我们需要通过 JavaScript 的 (+) 操作符把路由参数的值转成数字。
-
-
-<div class="l-sub-section">
-
-
-
-### Do you need to unsubscribe?
-
-### 我需要取消订阅吗？
-
-As described in the [ActivatedRoute: the one-stop-shop for route information](guide/router#activated-route)
-section of the [Routing & Navigation](guide/router) page,
-the `Router` manages the observables it provides and localizes
-the subscriptions. The subscriptions are cleaned up when the component is destroyed, protecting against
-memory leaks, so you don't need to unsubscribe from the route `paramMap` `Observable`.
-
-正如以前在[路由与导航](guide/router)章的[ActivatedRoute：一站式获取路由信息](guide/router#activated-route)部分讲过的，`Router`管理它提供的[可观察对象](guide/router#activated-route)，并使订阅局部化。当组件被销毁时，会清除
-订阅，防止内存泄漏，所以我们不需要从路由参数`Observable`_取消订阅_。
-
-
-</div>
-
-
-
-### Add *HeroService.getHero()*
-
-### 添加 *HeroService.getHero()*
-
-In the previous code snippet, `HeroService` doesn't have a `getHero()` method. To fix this issue,
-open `HeroService` and add a `getHero()` method that filters the heroes list from `getHeroes()` by `id`.
-
-在前面的代码片段中`HeroService`没有`getHero()`方法。要解决这个问题，请打开`HeroService`并添加一个`getHero()`方法，它会根据`id`从`getHeroes()`中过滤英雄列表。
-
-
-<code-example path="toh-pt5/src/app/hero.service.ts" region="getHero" title="src/app/hero.service.ts (getHero)">
-
-</code-example>
-
-
-
-### Find the way back
-
-### 回到原路
-
-Users have several ways to navigate *to* the `HeroDetailComponent`.
-
-用户有多种方式导航到`HeroDetailComponent`。
-
-To navigate somewhere else, users can click one of the two links in the `AppComponent` or click the browser's back button.
-Now add a third option, a `goBack()` method that navigates backward one step in the browser's history stack
-using the `Location` service you injected previously.
-
-要导航到别处，用户可以点击`AppComponent`中的两个链接之一，也可以点击浏览器的后退按钮。
-我们来添加第三个选项：一个`goBack()`方法，它使用之前注入的`Location`服务，
-  利用浏览器的历史堆栈，导航到上一步。
-
-
-<code-example path="toh-pt5/src/app/hero-detail.component.ts" region="goBack" title="src/app/hero-detail.component.ts (goBack)">
-
-</code-example>
-
-
-
-<div class="l-sub-section">
-
-
-
-Going back too far could take users out of the app.
-In a real app, you can prevent this issue with the <em>CanDeactivate</em> guard.
-Read more on the [CanDeactivate](api/router/CanDeactivate) page.
-
-回退太多步会跑出我们的应用。
-在真实的应用中，我们需要使用<em>CanDeactivate</em>守卫对此进行防范。
-要了解更多，参见[CanDeactivate](api/router/CanDeactivate)。
-
-
-</div>
-
-
-
-You'll wire this method with an event binding to a *Back* button that you'll add to the component template.
-
-然后，我们通过一个事件绑定把此方法绑定到模板底部的 *Back（后退）*按钮上。
-
-
-<code-example path="toh-pt5/src/app/hero-detail.component.html" region="back-button">
-
-</code-example>
-
-
-
-Migrate the template to its own file
-called <code>hero-detail.component.html</code>:
-
-修改模板，添加这个按钮以提醒我们还要做更多的改进，
-并把模板移到独立的<span ngio-ex>hero-detail.component.html</span>文件中去。
-
-
-<code-example path="toh-pt5/src/app/hero-detail.component.html" title="src/app/hero-detail.component.html">
-
-</code-example>
-
-
-
-Update the component metadata with a `templateUrl` pointing to the template file that you just created.
-
-然后修改组件元数据的`templateUrl`属性，让它指向我们刚刚创建的模板文件。
-
-
-<code-example path="toh-pt5/src/app/hero-detail.component.ts" region="metadata" title="src/app/hero-detail.component.ts (metadata)">
-
-</code-example>
-
-
-
-Refresh the browser and see the results.
-
-刷新浏览器，查看结果。
-
-
-
-## Select a dashboard hero
-
-## 选择一个*仪表盘*中的英雄
-
-When a user selects a hero in the dashboard, the app should navigate to the `HeroDetailComponent` to view and edit the selected hero.
-
-当用户从仪表盘中选择了一位英雄时，本应用要导航到`HeroDetailComponent`以查看和编辑所选的英雄。
-
-Although the dashboard heroes are presented as button-like blocks, they should behave like anchor tags.
-When hovering over a hero block, the target URL should display in the browser status bar
-and the user should be able to copy the link or open the hero detail view in a new tab.
-
-虽然仪表盘英雄被显示为像按钮一样的方块，但是它们的行为应该像锚标签一样。
-当鼠标移动到一个英雄方块上时，目标 URL 应该显示在浏览器的状态条上，用户应该能拷贝链接或者在新的浏览器标签页中打开英雄详情视图。
-
-To achieve this effect, reopen `dashboard.component.html` and replace the repeated `<div *ngFor...>` tags
-with `<a>` tags. Change the opening `<a>` tag to the following:
-
-要达到这个效果，再次打开`dashboard.component.html`，将用来迭代的`<div *ngFor...>`替换为`<a>`，就像这样：
-
-
-<code-example path="toh-pt5/src/app/dashboard.component.html" region="click" title="src/app/dashboard.component.html (repeated &lt;a&gt; tag)">
-
-</code-example>
-
-
-
-Notice the `[routerLink]` binding.
-As described in the [Router links](tutorial/toh-pt5#router-links) section of this page,
-top-level navigation in the `AppComponent` template has router links set to fixed paths of the
-destination routes, "/dashboard" and "/heroes".
-
-注意`[routerLink]`绑定。正如本章的[Router links](tutorial/toh-pt5#router-links)部分所说，
-[`AppComponent`模板](tutorial/toh-pt5#router-links)中的顶级导航有一些路由器链接被设置固定的路径，例如“/dashboard”和“/heroes”。
-
-This time, you're binding to an expression containing a *link parameters array*.
-The array has two elements: the *path* of
-the destination route and a *route parameter* set to the value of the current hero's `id`.
-
-这次，我们绑定了一个包含**链接参数数组**的表达式。
-该数组有两个元素，目标路由和一个用来设置当前英雄的 id 值的**路由参数**。
-
-The two array items align with the *path* and *:id*
-token in the parameterized hero detail route definition that you added to
-`app.module.ts` earlier:
-
-这两个数组项与之前在`app.module.ts`添加的参数化的英雄详情路由定义中的 ***path*** 和 ***:id*** 对应。
-
-
-<code-example path="toh-pt5/src/app/app.module.3.ts" region="hero-detail" title="src/app/app.module.ts (hero detail)">
-
-</code-example>
-
-
-
-Refresh the browser and select a hero from the dashboard; the app navigates to that hero’s details.
-
-刷新浏览器，并从仪表盘中选择一位英雄，应用就会直接导航到英雄的详情。
-
-
-
-## Refactor routes to a _Routing Module_
-
-## 重构路由为一个**路由模块**
-  
-Almost 20 lines of `AppModule` are devoted to configuring four routes. 
-Most applications have many more routes and they add guard services 
-to protect against unwanted or unauthorized navigations. (Read more about guard services in the [Route Guards](guide/router#guards)
-section of the [Routing & Navigation](guide/router) page.)
-Routing considerations could quickly dominate this module and obscure its primary purpose, which is to 
-establish key facts about the entire app for the Angular compiler.
-
-`AppModule`中有将近 20 行代码是用来配置四个路由的。
-绝大多数应用有更多路由，并且它们还有守卫服务来保护不希望或未授权的导航。
-（要了解守卫服务的更多知识，参见[路由与导航](guide/router)页的[路由守卫](guide/router#guards)）
-路由的配置可能迅速占领这个模块，并掩盖其主要目的，即为 Angular 编译器设置整个应用的关键配置。
-
-It's a good idea to refactor the routing configuration into its own class.
-The current `RouterModule.forRoot()` produces an Angular `ModuleWithProviders`,
-a class dedicated to routing should be a *routing module*.
-For more information, see the [Milestone #2: The Routing Module](guide/router#routing-module)
-section of the [Routing & Navigation](guide/router) page.
-
-我们应该重构路由配置到它自己的类。
-什么样的类呢？
-当前的`RouterModule.forRoot()`产生一个Angular `ModuleWithProviders`，所以这个路由类应该是一种模块类。
-它应该是一个[**路由模块**](guide/router#routing-module)。要想了解更多，请参阅[路由与导航](guide/router)一章的[里程碑2：路由模块](guide/router#routing-module)部分。
-
-By convention , a routing module name contains the word "Routing" and 
-aligns with the name of the module that declares the components navigated to.
-
-按约定，**路由模块**的名字应该包含 “Routing”，并与导航到的组件所在的模块的名称看齐。
-
-Create an `app-routing.module.ts` file as a sibling to `app.module.ts`. Give it the following contents, extracted from the `AppModule` class:
-
-在`app.module.ts`所在目录创建`app-routing.module.ts`文件。将下面从`AppModule`类提取出来的代码拷贝进去：
-
-
-<code-example path="toh-pt5/src/app/app-routing.module.ts" title="src/app/app-routing.module.ts">
-
-</code-example>
-
-
-
-The following points are typical of routing modules:
-
-典型**路由模块**需要注意的有：
-  
-* The Routing Module pulls the routes into a variable. The variable clarifies the
-  routing module pattern in case you export the module in the future.
-  
-  将路由抽出到一个变量中。如果你将来要导出这个模块，这种 "路由模块" 的模式也会更加明确。
-  
-* The Routing Module adds `RouterModule.forRoot(routes)` to `imports`.
-
-  添加`RouterModule.forRoot(routes)`到`imports`。
-
-* The Routing Module adds `RouterModule` to `exports` so that the components in the companion module have access to Router declarables ,
-  such as `RouterLink` and `RouterOutlet`.
-  
-  把`RouterModule`添加到路由模块的`exports`中，以便关联模块（比如`AppModule`）中的组件可以访问路由模块中的声明，比如`RouterLink` 和 `RouterOutlet`。
-  
-* There are no `declarations`.  Declarations are the responsibility of the companion module.
-
-  无`declarations`！声明是关联模块的任务。
-
-* If you have guard services, the Routing Module adds module `providers`. (There are none in this example.)
-
-  如果有守卫服务，把它们添加到本模块的`providers`中（本例子中没有守卫服务）。
-
-### Update *AppModule*
-
-### 修改 *AppModule*
-
-Delete the routing configuration from `AppModule` and import the `AppRoutingModule`.
-Use an ES2015 `import` statement *and* add it to the `NgModule.imports` list.
-
-删除`AppModule`中的路由配置，并导入`AppRoutingModule`
-（使用 ES `import`语句导入，**并**将它添加到`NgModule.imports`列表）。
-
-Here is the revised `AppModule`, compared to its pre-refactor state:
-
-下面是修改后的`AppModule`，与重构前的对比：
-
-<code-tabs>
-  <code-pane path="toh-pt5/src/app/app.module.ts" title="src/app/app.module.ts (after)"></code-pane>
-  <code-pane path="toh-pt5/src/app/app.module.3.ts" title="src/app/app.module.ts (before)"></code-pane>
-</code-tabs>
-
-The revised and simplified `AppModule` is focused on identifying the key pieces of the app.
-
-修改并简化后的`AppModule`更专注于应用中的关键片段。
-
-## Select a hero in the *HeroesComponent*
-
-## 在 *HeroesComponent* 中选择一位英雄
-
-In the `HeroesComponent`,
-the current template exhibits a "master/detail" style with the list of heroes
-at the top and details of the selected hero below.
-
-在`HeroesComponent`中，当前模板展示了一个主从风格的界面：上方是英雄列表，底下是所选英雄的详情。
-
-
-<code-example path="toh-pt4/src/app/app.component.ts" region="template" title="src/app/heroes.component.ts (current template)" linenums="false">
-
-</code-example>
-
-
-
-Delete the `<h1>` at the top.
-
-删除顶部的`<h1>`。
-
-Delete the last line of the template with the `<hero-detail>` tags.
-
-删除模板最后带有`<hero-detail>`标签的那一行。
-
-You'll no longer show the full `HeroDetailComponent` here.
-Instead, you'll display the hero detail on its own page and route to it as you did in the dashboard.
-
-我们不在这里展示完整的`HeroDetailComponent`了。
-  而是在独立的路由和页面中显示英雄详情，就像我们在仪表盘中所做的那样。
-
-However, when users select a hero from the list, they won't go to the detail page.
-Instead, they'll see a mini detail on *this* page and have to click a button to navigate to the *full detail* page.
-
-但是，当用户从列表中选择一个英雄时，他们不会在导航到详情页，
-而是在*当前页*显示一个Mini版详情视图，当用户点击一个按钮时，才导航到*完整的详情*页面。
-
-### Add the *mini detail*
-
-### 添加 *mini 版英雄详情*
-
-Add the following HTML fragment at the bottom of the template where the `<hero-detail>` used to be:
-
-在模板底部原来放`<hero-detail>`的地方添加下列 HTML 片段：
-
-
-<code-example path="toh-pt5/src/app/heroes.component.html" region="mini-detail" title="src/app/heroes.component.ts">
-
-</code-example>
-
-
-
-After clicking a hero, users should see something like this below the hero list:
-
-点击一个英雄，用户将会在英雄列表的下方看到这些：
-
-
-<figure>
-  <img src='generated/images/guide/toh/mini-hero-detail.png' alt="Mini版英雄">
-</figure>
-
-
-
-### Format with the uppercase pipe
-
-### 使用*uppercase*管道格式化
-
-The hero's name is displayed in capital letters because of the `uppercase` pipe
-that's included in the interpolation binding, right after the pipe operator ( | ).
-
-注意，英雄的名字全被显示成大写字母。那是`uppercase`管道的效果，借助它，我们能干预插值表达式绑定的过程。可以管道操作符 ( | ) 后面看到它。
-
-
-<code-example path="toh-pt5/src/app/heroes.component.html" region="pipe">
-
-</code-example>
-
-
-
-Pipes are a good way to format strings, currency amounts, dates and other display data.
-Angular ships with several pipes and you can write your own.
-
-管道擅长做下列工作：格式化字符串、金额、日期和其它显示数据。
-Angular 自带了一些管道，我们也可以写自己的管道。
-
-
-<div class="l-sub-section">
-
-
-
-Read more about pipes on the [Pipes](guide/pipes) page.
-
-关于管道的更多信息，参见[管道](guide/pipes)。
-
-
-</div>
-
-
-
-### Move content out of the component file
-
-### 把内容移出组件文件
-
-You still have to update the component class to support navigation to the
-`HeroDetailComponent` when users click the *View Details* button.
-
-当用户点击*查看详情*按钮时，要让它能导航到`HeroDetailComponent`，我们还需要修改它。
-
-The component file is big.
-It's difficult to find the component logic amidst the noise of HTML and CSS.
-
-这个组件文件太大了。要想在 HTML 和 CSS 的噪音中看清组件的工作逻辑太难了。
-
-Before making any more changes, migrate the template and styles to their own files.
-
-在做更多修改之前，我们先把模板和样式移到它们自己的文件中去：
-
-First, move the template contents from `heroes.component.ts`
-into a new <code>heroes.component.html</code> file.
-Don't copy the backticks. As for `heroes.component.ts`, you'll
-come back to it in a minute. Next, move the
-styles contents into a new <code>heroes.component.css</code> file.
-
-首先，从`heroes.component.ts`中把模板内容移到新的<code>heroes.component.html</code>文件中，但不要把反引号也拷贝过去。就像`heroes.component.ts`一样，我们很快就能做完。接着，把样式的内容移到新的<code>heroes.component.css</code>文件中。
-
-The two new files should look like this:
-
-这两个新文件是这样的：
-
-
-<code-tabs>
-
-  <code-pane title="src/app/heroes.component.html" path="toh-pt5/src/app/heroes.component.html">
-
-  </code-pane>
-
-  <code-pane title="src/app/heroes.component.css" path="toh-pt5/src/app/heroes.component.css">
-
-  </code-pane>
-
-</code-tabs>
-
-
-
-Now, back in the component metadata for `heroes.component.ts`,
-delete `template` and `styles`, replacing them with
-`templateUrl` and `styleUrls` respectively.
-Set their properties to refer to the new files.
-
-现在，回来编辑`heroes.component.ts`中的组件元数据，删除`template` 和 `styles`属性，代之以相应的`templateUrl` 和 `styleUrls`属性。让它们指向这些新文件。
-
-
-<code-example path="toh-pt5/src/app/heroes.component.ts" region="metadata" title="src/app/heroes.component.ts (revised metadata)">
-
-</code-example>
-
-
-
-<div class="l-sub-section">
-
-
-
-The `styleUrls` property is an array of style file names (with paths).
-You could list multiple style files from different locations if you needed them.
-
-`styleUrls`属性是一个由样式文件的文件名(包括路径)组成的数组。我们还可以列出来自多个不同位置的样式文件。
-
-
-</div>
-
-
-
-### Update the _HeroesComponent_ class
-
-### 更新 _HeroesComponent_ 类
-
-The `HeroesComponent` navigates to the `HeroesDetailComponent` in response to a button click.
-The button's click event is bound to a `gotoDetail()` method that navigates _imperatively_
-by telling the router where to go.
-
-点击按钮时，`HeroesComponent`导航到`HeroDetailComponent`。
-该按钮的点击事件绑定到了`gotoDetail()`方法，它使用命令式的导航，告诉路由器去哪儿。
-
-This approach requires the following changes to the component class:
-
-该方法需要对组件类做一些修改：
-
-1. Import the `Router` from the Angular router library.
-
-  从 Angular 路由器库导入`Router`
-  
-1. Inject the `Router` in the constructor, along with the `HeroService`.
-
-  在构造函数中注入`Router`（与`HeroService`一起）
-  
-1. Implement `gotoDetail()` by calling the router `navigate()` method.
-
-   实现`gotoDetail()`，调用路由器的`navigate()`方法
-
-
-<code-example path="toh-pt5/src/app/heroes.component.ts" region="gotoDetail" title="src/app/heroes.component.ts (gotoDetail)">
-
-</code-example>
-
-
-
-Note that you're passing a two-element *link parameters array*&mdash;a
-path and the route parameter&mdash;to
-the router `navigate()` method, just as you did in the `[routerLink]` binding
-back in the `DashboardComponent`.
-Here's the revised `HeroesComponent` class:
-
-注意，我们将一个包含两个元素的**链接参数数组** &mdash; 
-路径和路由参数 &mdash; 传递到路由的`navigate（）`，
-与之前在`DashboardComponent`中使用`[routerLink]`绑定一样。
-修改完成的`HeroesComponent`类如下所示：
-
-
-<code-example path="toh-pt5/src/app/heroes.component.ts" region="class" title="src/app/heroes.component.ts (class)">
-
-</code-example>
-
-
-
-Refresh the browser and start clicking.
-Users can navigate around the app, from the dashboard to hero details and back,
-from heroes list to the mini detail to the hero details and back to the heroes again.
-
-刷新浏览器，并开始点击。
-  我们能在应用中导航：从仪表盘到英雄详情再回来，从英雄列表到 mini 版英雄详情到英雄详情，再回到英雄列表。
-  我们可以在仪表盘和英雄列表之间跳来跳去。
-
-You've met all of the navigational requirements that propelled this page.
-
-我们已经满足了在本章开头设定的所有导航需求。
-
-
-
-## Style the app
-
-## 美化本应用
-
-The app is functional but it needs styling.
-The dashboard heroes should display in a row of rectangles.
-You've received around 60 lines of CSS for this purpose, including some simple media queries for responsive design.
-
-应用在功能上已经正常了，但还需要美化。
-仪表盘上的英雄应该显示在一行上的几个方块中。
-我们拿到了大约60行CSS来完成这件事，包括一些简单的媒体查询代码以实现响应式设计。
-
-As you now know, adding the CSS to the component `styles` metadata
-would obscure the component logic.
-Instead, edit the CSS in a separate `*.css` file.
-
-我们不能把这 60 来行 CSS 粘贴到组件元数据的`styles`中，否则它会淹没组件的工作逻辑。反之，我们应该在独立的`*.css`文件中编辑这些CSS。
-
-Add a <code>dashboard.component.css</code> file to the `app` folder and reference
-that file in the component metadata's `styleUrls` array property like this:
-
-把<code>dashboard.component.css</code>文件添加到`app`目录下，并在组件元数据的`styleUrls`数组属性中引用它。就像这样：
-
-
-<code-example path="toh-pt5/src/app/dashboard.component.ts" region="css" title="src/app/dashboard.component.ts (styleUrls)">
-
-</code-example>
-
-
-
-### Add stylish hero details
-
-### 美化英雄详情
-
-You've also been provided with CSS styles specifically for the `HeroDetailComponent`.
-
-我们还拿到了一些`HeroDetailComponent`特有的 CSS 风格。
-
-Add a <code>hero-detail.component.css</code> to the `app`
-folder and refer to that file inside
-the `styleUrls` array as you did for `DashboardComponent`.
-Also, in `hero-detail.component.ts`, remove the `hero` property `@Input` decorator
-and its import.
-
-在`app`目录下添加<span ngio-ex>hero-detail.component.css</span>文件，
-并且在`styleUrls`数组中引用它 —— 就像之前在`DashboardComponent`中做过的那样。
-同时删除`hero``@Input`装饰器属性和它的导入语句。
-
-Here's the content for the component CSS files.
-
-上述组件的 CSS 文件内容如下：
-
-
-<code-tabs>
-
-  <code-pane title="src/app/hero-detail.component.css" path="toh-pt5/src/app/hero-detail.component.css">
-
-  </code-pane>
-
-  <code-pane title="src/app/dashboard.component.css" path="toh-pt5/src/app/dashboard.component.css">
-
-  </code-pane>
-
-</code-tabs>
-
-
-
-### Style the navigation links
-
-### 美化导航链接
-
-The provided CSS makes the navigation links in the `AppComponent` look more like selectable buttons.
-You'll surround those links in `<nav>` tags.
-
-设计师还给了我们一些 CSS，用于让`AppComponent`中的导航链接看起来更像可被选择的按钮。
-要让它们协同工作，我们得把那些链接包含在`<nav>`标签中。
-
-Add an <code>app.component.css</code> file to the `app` folder with the following content.
-
-在`app`目录下添加一个<span ngio-ex>app.component.css</span>文件，内容如下：
-
-
-<code-example path="toh-pt5/src/app/app.component.css" title="src/app/app.component.css (navigation styles)">
-
-</code-example>
-
-
-
-<div class="l-sub-section">
-
-
-
-**The *routerLinkActive* directive**
-
-***routerLinkActive*指令**
-
-The Angular router provides a `routerLinkActive` directive you can use to
-  add a class to the HTML navigation element whose route matches the active route.
-  All you have to do is define the style for it. 
-
-Angular路由器提供了`routerLinkActive`指令，我们可以用它来为匹配了活动路由的 HTML 导航元素自动添加一个 CSS 类。
-  我们唯一要做的就是为它定义样式。真好！
-  
-
-<code-example path="toh-pt5/src/app/app.component.ts" region="template" title="src/app/app.component.ts (active router links)">
-
-</code-example>
-
-
-
-</div>
-
-
-
-Add a `styleUrls` property that refers to this CSS file as follows:
-
-首先把`moduleId: module.id`添加到`AppComponent`组件的`@Component`元数据中以启用*相对于模块的*文件URL。
-然后添加`styleUrls`属性，使其指向这个CSS文件，代码如下：
-
-
-<code-example path="toh-pt5/src/app/app.component.ts" region="styleUrls" title="src/app/app.component.ts">
-
-</code-example>
-
-
-
-### Global application styles
-
-### 应用的全局样式
-
-When you add styles to a component, you keep everything a component needs&mdash;HTML,
-the CSS, the code&mdash;together in one convenient place.
-It's easy to package it all up and re-use the component somewhere else.
-
-当我们把样式添加到组件中时，我们假定组件所需的一切 &mdash; HTML、CSS、程序代码 &mdash; 都在紧邻的地方。
-  这样，无论是把它们打包在一起还是在别的组件中复用它都会很容易。
-
-You can also create styles at the *application level* outside of any component.
-
-我们也可以在所有组件之外创建*应用级*样式。
-
-The designers provided some basic styles to apply to elements across the entire app.
-These correspond to the full set of master styles that you installed earlier during [setup](guide/setup).
-Here's an excerpt:
-
-我们的设计师提供了一组基础样式，这些样式应用到的元素横跨整个应用。
-它们与我们之前在[开发环境](guide/setup)时安装的整套样式对应。
-下面是摘录：
-
-
-<code-example path="toh-pt5/src/styles.1.css" title="src/styles.css (excerpt)">
-
-</code-example>
-
-
-
-Create the file <code>styles.css</code>.
-Ensure that the file contains the [master styles provided here](https://raw.githubusercontent.com/angular/angular/master/aio/tools/examples/shared/boilerplate/src/styles.css).
-
-创建文件<code>styles.css</code>。确保该文件的内容包含[如下的主样式](https://raw.githubusercontent.com/angular/angular/master/aio/tools/examples/shared/boilerplate/src/styles.css)。
-
-
-Look at the app now. The dashboard, heroes, and navigation links are styled.
-
-看看现在的应用！我们的仪表盘、英雄列表和导航链接都漂亮多了！
-
-
-<figure>
-  <img src='generated/images/guide/toh/heroes-dashboard-1.png' alt="查看导航栏">
-</figure>
-
-
-
-
-## Application structure and code
-
-## 应用结构和代码
-
-Review the sample source code in the <live-example></live-example> for this page.
-Verify that you have the following structure:
-
-回顾一下本章<live-example></live-example>中范例代码。
-  验证我们是否已经得到了如下结构：
-
-
-<div class='filetree'>
-
-  <div class='file'>
-    angular-tour-of-heroes
-  </div>
-
-  <div class='children'>
-
-    <div class='file'>
-      src
-    </div>
-
-    <div class='children'>
-
-      <div class='file'>
-        app
-      </div>
-
-      <div class='children'>
-
-        <div class='file'>
-          app.component.css
-        </div>
-
-        <div class='file'>
-          app.component.ts
-        </div>
-
-        <div class='file'>
-          app.module.ts
-        </div>
-
-        <div class='file'>
-          app-routing.module.ts
-        </div>
-
-        <div class='file'>
-          dashboard.component.css
-        </div>
-
-        <div class='file'>
-          dashboard.component.html
-        </div>
-
-        <div class='file'>
-          dashboard.component.ts
-        </div>
-
-        <div class='file'>
-          hero.service.ts
-        </div>
-
-        <div class='file'>
-          hero.ts
-        </div>
-
-        <div class='file'>
-          hero-detail.component.css
-        </div>
-
-        <div class='file'>
-          hero-detail.component.html
-        </div>
-
-        <div class='file'>
-          hero-detail.component.ts
-        </div>
-
-        <div class='file'>
-          heroes.component.css
-        </div>
-
-        <div class='file'>
-          heroes.component.html
-        </div>
-
-        <div class='file'>
-          heroes.component.ts
-        </div>
-
-        <div class='file'>
-          mock-heroes.ts
-        </div>
-
-      </div>
-
-      <div class='file'>
-        main.ts
-      </div>
-
-      <div class='file'>
-        index.html
-      </div>
-
-      <div class='file'>
-        styles.css
-      </div>
-
-      <div class='file'>
-        systemjs.config.js
-      </div>
-
-      <div class='file'>
-        tsconfig.json
-      </div>
-
-    </div>
-
-    <div class='file'>
-      node_modules ...
-    </div>
-
-    <div class='file'>
-      package.json
-    </div>
-
-  </div>
-
-</div>
-
-
-
-
 ## Summary
 
-## 小结
-
-Here's what you achieved in this page:
-=======
-## Summary
->>>>>>> b5934fc5
-
-本章中我们完成了这些：
-
 * You added the Angular router to navigate among different components.
-<<<<<<< HEAD
-
-  添加了 Angular *路由器*在各个不同组件之间导航。
-  
-* You learned how to create router links to represent navigation menu items.
-
-  学会了如何创建路由链接来表示导航栏的菜单项。
-  
-* You used router link parameters to navigate to the details of the user-selected hero.
-
-  使用路由链接参数来导航到用户所选的英雄详情。
-  
-* You shared the `HeroService` among multiple components.
-
-  在多个组件之间共享了`HeroService`服务。
-  
-* You moved HTML and CSS out of the component file and into their own files.
-
-  把 HTML 和 CSS 从组件中移出来，放到了它们自己的文件中。
-  
-* You added the `uppercase` pipe to format data.
-
-  添加了`uppercase`管道，来格式化数据。
-  
-Your app should look like this <live-example></live-example>.
-
-我们的应用现在变成了这样：<live-example></live-example>。
-
-### Next step
-
-### 前方的路
-
-You have much of the foundation you need to build an app.
-You're still missing a key piece: remote data access.
-
-我们有了很多用于构建应用的基石。
-  但我们仍然缺少很关键的一块：远程数据存取。
-
-In the [next tutorial page](tutorial/toh-pt6 "Http")
-you’ll replace the mock data with data retrieved from a server using http.
-
-在下一章，我们将从硬编码模拟数据改为使用 http 服务从服务器获取数据。
-=======
 * You turned the `AppComponent` into a navigation shell with `<a>` links and a `<router-outlet>`.
 * You configured the router in an `AppRoutingModule` 
 * You defined simple routes, a redirect route, and a parameterized route.
 * You used the `routerLink` directive in anchor elements.
 * You refactored a tightly-coupled master/detail view into a routed detail view.
 * You used router link parameters to navigate to the detail view of a user-selected hero.
-* You shared the `HeroService` among multiple components.
->>>>>>> b5934fc5
+* You shared the `HeroService` among multiple components.