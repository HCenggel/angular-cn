# Add navigation with routing

# 路由

There are new requirements for the Tour of Heroes app:

有一些《英雄之旅》的新需求：

* Add a *Dashboard* view.

   添加一个*仪表盘*视图。

* Add the ability to navigate between the *Heroes* and *Dashboard* views.

   添加在*英雄列表*和*仪表盘*视图之间导航的能力。

* When users click a hero name in either view, navigate to a detail view of the selected hero.

   无论在哪个视图中点击一个英雄，都会导航到该英雄的详情页。

* When users click a *deep link* in an email, open the detail view for a particular hero.

   在邮件中点击一个*深链接*，会直接打开一个特定英雄的详情视图。

<div class="alert is-helpful">

  For the sample application that this page describes, see the <live-example></live-example>.

  要查看本页所讲的范例程序，参阅<live-example></live-example>。

</div>

When you’re done, users will be able to navigate the application like this:

完成时，用户就能像这样在应用中导航：

<div class="lightbox">
  <img src='generated/images/guide/toh/nav-diagram.png' alt="View navigations">
</div>

## Add the `AppRoutingModule`

## 添加 `AppRoutingModule`

In Angular, the best practice is to load and configure the router in a separate, top-level module
that is dedicated to routing and imported by the root `AppModule`.

在 Angular 中，最好在一个独立的顶层模块中加载和配置路由器，它专注于路由功能，然后由根模块 `AppModule` 导入它。

By convention, the module class name is `AppRoutingModule` and it belongs in the `app-routing.module.ts` in the `src/app` folder.

按照惯例，这个模块类的名字叫做 `AppRoutingModule`，并且位于 `src/app` 下的 `app-routing.module.ts` 文件中。

Use the CLI to generate it.

使用 CLI 生成它。

<code-example language="sh" class="code-shell">
  ng generate module app-routing --flat --module=app
</code-example>

<div class="alert is-helpful">

`--flat` puts the file in `src/app` instead of its own folder.<br>
`--module=app` tells the CLI to register it in the `imports` array of the `AppModule`.

`--flat` 把这个文件放进了 `src/app` 中，而不是单独的目录中。<br>
`--module=app` 告诉 CLI 把它注册到 `AppModule` 的 `imports` 数组中。

</div>

The generated file looks like this:

生成的文件是这样的：

<code-example path="toh-pt5/src/app/app-routing.module.0.ts" header="src/app/app-routing.module.ts (generated)">
</code-example>

Replace it with the following:

把它替换为如下代码：

<code-example path="toh-pt5/src/app/app-routing.module.1.ts" header="src/app/app-routing.module.ts (updated)">
</code-example>

First, the `app-routing.module.ts` file imports `RouterModule` and `Routes` so the application can have routing functionality. The next import, `HeroesComponent`, will give the Router somewhere to go once you configure the routes.

首先，`AppRoutingModule` 会导入 `RouterModule` 和 `Routes`，以便该应用具有路由功能。配置好路由后，接着导入 `HeroesComponent`，它将告诉路由器要去什么地方。

Notice that the `CommonModule` references and `declarations` array are unnecessary, so are no
longer part of `AppRoutingModule`. The following sections explain the rest of the `AppRoutingModule` in more detail.

注意，对 `CommonModule` 的引用和 `declarations` 数组不是必要的，因此它们不再是 `AppRoutingModule` 的一部分。以下各节将详细介绍 `AppRoutingModule` 的其余部分。

### Routes

### 路由

The next part of the file is where you configure your routes.
*Routes* tell the Router which view to display when a user clicks a link or
pastes a URL into the browser address bar.

<<<<<<< HEAD
该文件的下一部分是你的路由配置。
*Routes* 告诉路由器，当用户单击链接或将 URL 粘贴进浏览器地址栏时要显示哪个视图。

Since `AppRoutingModule` already imports `HeroesComponent`, you can use it in the `routes` array:
=======
Since `app-routing.module.ts` already imports `HeroesComponent`, you can use it in the `routes` array:
>>>>>>> a371646a

由于 `AppRoutingModule` 已经导入了 `HeroesComponent`，因此你可以直接在 `routes` 数组中使用它：

<code-example path="toh-pt5/src/app/app-routing.module.ts" header="src/app/app-routing.module.ts"
  region="heroes-route">
</code-example>

A typical Angular `Route` has two properties:

典型的 Angular `Route` 具有两个属性：

* `path`: a string that matches the URL in the browser address bar.

  `path`: 用来匹配浏览器地址栏中 URL 的字符串。

* `component`: the component that the router should create when navigating to this route.

  `component`: 导航到该路由时，路由器应该创建的组件。

This tells the router to match that URL to `path: 'heroes'`
and display the `HeroesComponent` when the URL is something like `localhost:4200/heroes`.

这会告诉路由器把该 URL 与 `path：'heroes'` 匹配。
如果网址类似于 `localhost:4200/heroes` 就显示 `HeroesComponent`。

### `RouterModule.forRoot()`

The `@NgModule` metadata initializes the router and starts it listening for browser location changes.

`@NgModule` 元数据会初始化路由器，并开始监听浏览器地址的变化。

The following line adds the `RouterModule` to the `AppRoutingModule` `imports` array and
configures it with the `routes` in one step by calling
`RouterModule.forRoot()`:

下面的代码行将 `RouterModule` 添加到 `AppRoutingModule` 的 `imports` 数组中，同时通过调用 `RouterModule.forRoot()` 来用这些 `routes` 配置它：

<code-example path="toh-pt5/src/app/app-routing.module.ts" header="src/app/app-routing.module.ts" region="ngmodule-imports">
</code-example>

<div class="alert is-helpful">

  The method is called `forRoot()` because you configure the router at the application's root level.
  The `forRoot()` method supplies the service providers and directives needed for routing,
  and performs the initial navigation based on the current browser URL.

  这个方法之所以叫 `forRoot()`，是因为你要在应用的顶层配置这个路由器。
  `forRoot()` 方法会提供路由所需的服务提供者和指令，还会基于浏览器的当前 URL 执行首次导航。

</div>

Next, `AppRoutingModule` exports `RouterModule` so it will be available throughout the app.

接下来，`AppRoutingModule` 导出 `RouterModule`，以便它在整个应用程序中生效。

<code-example path="toh-pt5/src/app/app-routing.module.ts" header="src/app/app-routing.module.ts (exports array)" region="export-routermodule">
</code-example>

## Add `RouterOutlet`

## 添加路由出口 `RouterOutlet`

Open the `AppComponent` template and replace the `<app-heroes>` element with a `<router-outlet>` element.

打开 `AppComponent` 的模板，把 `<app-heroes>` 元素替换为 `<router-outlet>` 元素。

<code-example path="toh-pt5/src/app/app.component.html" region="outlet" header="src/app/app.component.html (router-outlet)">
</code-example>

The `AppComponent` template no longer needs `<app-heroes>` because the application will only display the `HeroesComponent` when the user navigates to it.

`AppComponent` 的模板不再需要 `<app-heroes>`，因为只有当用户导航到这里时，才需要显示 `HeroesComponent`。

The `<router-outlet>` tells the router where to display routed views.

`<router-outlet>` 会告诉路由器要在哪里显示路由的视图。

<div class="alert is-helpful">

The `RouterOutlet` is one of the router directives that became available to the `AppComponent`
because `AppModule` imports `AppRoutingModule` which exported `RouterModule`. The `ng generate` command you ran at the start of this tutorial added this import because of the `--module=app` flag. If you manually created `app-routing.module.ts` or used a tool other than the CLI to do so, you'll need to import `AppRoutingModule` into `app.module.ts` and add it to the `imports` array of the `NgModule`.

能在 `AppComponent` 中使用 `RouterOutlet`，是因为 `AppModule` 导入了 `AppRoutingModule`，而 `AppRoutingModule` 中导出了 `RouterModule`。
在本教程开始时你运行的那个 `ng generate` 命令添加了这个导入，是因为 `--module=app` 标志。如果你手动创建 `app-routing.module.ts` 或使用了 CLI 之外的工具，你就要把 `AppRoutingModule` 导入到 `app.module.ts` 中，并且把它添加到 `NgModule` 的 `imports` 数组中。

</div>

#### Try it

#### 试试看

You should still be running with this CLI command.

你的 CLI 命令应该仍在运行吧。

<code-example language="sh" class="code-shell">
  ng serve
</code-example>

The browser should refresh and display the application title but not the list of heroes.

浏览器应该刷新，并显示着应用的标题，但是没有显示英雄列表。

Look at the browser's address bar.
The URL ends in `/`.
The route path to `HeroesComponent` is `/heroes`.

看看浏览器的地址栏。
URL 是以 `/` 结尾的。
而到 `HeroesComponent` 的路由路径是 `/heroes`。

Append `/heroes` to the URL in the browser address bar.
You should see the familiar heroes master/detail view.

在地址栏中把 `/heroes` 追加到 URL 后面。你应该能看到熟悉的主从结构的英雄显示界面。

{@a routerlink}

## Add a navigation link (`routerLink`)

## 添加路由链接 (`routerLink`)

Ideally, users should be able to click a link to navigate rather
than pasting a route URL into the address bar.

理想情况下，用户应该能通过点击链接进行导航，而不用被迫把路由的 URL 粘贴到地址栏。

Add a `<nav>` element and, within that, an anchor element that, when clicked,
triggers navigation to the `HeroesComponent`.
The revised `AppComponent` template looks like this:

添加一个 `<nav>` 元素，并在其中放一个链接 `<a>` 元素，当点击它时，就会触发一个到 `HeroesComponent` 的导航。
修改过的 `AppComponent` 模板如下：

<code-example path="toh-pt5/src/app/app.component.html" region="heroes" header="src/app/app.component.html (heroes RouterLink)">
</code-example>

A [`routerLink` attribute](#routerlink) is set to `"/heroes"`,
the string that the router matches to the route to `HeroesComponent`.
The `routerLink` is the selector for the [`RouterLink` directive](/api/router/RouterLink)
that turns user clicks into router navigations.
It's another of the public directives in the `RouterModule`.

<<<<<<< HEAD
[`routerLink` 属性](#routerlink)的值为 `"/heroes"`，路由器会用它来匹配出指向 `HeroesComponent` 的路由。
`routerLink` 是 [`RouterLink` 指令](/api/router/RouterLink)的选择器，它会把用户的点击转换为路由器的导航操作。
它是 `RouterModule` 中的另一个公共指令。

The browser refreshes and displays the app title and heroes link,
=======
The browser refreshes and displays the application title and heroes link,
>>>>>>> a371646a
but not the heroes list.

刷新浏览器，显示出了应用的标题和指向英雄列表的链接，但并没有显示英雄列表。

Click the link.
The address bar updates to `/heroes` and the list of heroes appears.

点击这个链接。地址栏变成了 `/heroes`，并且显示出了英雄列表。

<div class="alert is-helpful">

Make this and future navigation links look better by adding private CSS styles to `app.component.css`
as listed in the [final code review](#appcomponent) below.

从下面的 [最终代码](#appcomponent)中把私有 CSS 样式添加到 `app.component.css` 中，可以让导航链接变得更好看一点。

</div>

## Add a dashboard view

## 添加仪表盘视图

Routing makes more sense when there are multiple views.
So far there's only the heroes view.

当有多个视图时，路由会更有价值。不过目前还只有一个英雄列表视图。

Add a `DashboardComponent` using the CLI:

使用 CLI 添加一个 `DashboardComponent`：

<code-example language="sh" class="code-shell">
  ng generate component dashboard
</code-example>

The CLI generates the files for the `DashboardComponent` and declares it in `AppModule`.

CLI 生成了 `DashboardComponent` 的相关文件，并把它声明到 `AppModule` 中。

Replace the default file content in these three files as follows:

把这三个文件中的内容改成这样：

<code-tabs>
  <code-pane
    header="src/app/dashboard/dashboard.component.html" path="toh-pt5/src/app/dashboard/dashboard.component.1.html">
  </code-pane>

  <code-pane
    header="src/app/dashboard/dashboard.component.ts" path="toh-pt5/src/app/dashboard/dashboard.component.ts">
  </code-pane>

  <code-pane
    header="src/app/dashboard/dashboard.component.css" path="toh-pt5/src/app/dashboard/dashboard.component.css">
  </code-pane>
</code-tabs>

The  _template_ presents a grid of hero name links.

这个*模板*用来表示由英雄名字链接组成的一个阵列。

* The `*ngFor` repeater creates as many links as are in the component's `heroes` array.

   `*ngFor` 复写器为组件的 `heroes` 数组中的每个条目创建了一个链接。

* The links are styled as colored blocks by the `dashboard.component.css`.

   这些链接被 `dashboard.component.css` 中的样式格式化成了一些色块。

* The links don't go anywhere yet but [they will shortly](#hero-details).

   这些链接还没有指向任何地方，但[很快就会了](#hero-details)。

The _class_ is similar to the `HeroesComponent` class.

这个*类*和 `HeroesComponent` 类很像。

* It defines a `heroes` array property.

   它定义了一个 `heroes` 数组属性。

* The constructor expects Angular to inject the `HeroService` into a private `heroService` property.

   它的构造函数希望 Angular 把 `HeroService` 注入到私有的 `heroService` 属性中。

* The `ngOnInit()` lifecycle hook calls `getHeroes()`.

   在 `ngOnInit()` 生命周期钩子中调用 `getHeroes()`。

This `getHeroes()` returns the sliced list of heroes at positions 1 and 5, returning only four of the Top Heroes (2nd, 3rd, 4th, and 5th).

这个 `getHeroes()` 函数会截取第 2 到 第 5 位英雄，也就是说只返回四个顶层英雄（第二，第三，第四和第五）。

<code-example path="toh-pt5/src/app/dashboard/dashboard.component.ts" header="src/app/dashboard/dashboard.component.ts" region="getHeroes">
</code-example>

### Add the dashboard route

### 添加仪表盘路由

To navigate to the dashboard, the router needs an appropriate route.

<<<<<<< HEAD
要导航到仪表盘，路由器中就需要一个相应的路由。

Import the `DashboardComponent` in the `AppRoutingModule`.
=======
Import the `DashboardComponent` in the `app-routing-module.ts` file.
>>>>>>> a371646a

把 `DashboardComponent` 导入到 `AppRoutingModule` 中。

<code-example path="toh-pt5/src/app/app-routing.module.ts" region="import-dashboard" header="src/app/app-routing.module.ts (import DashboardComponent)">
</code-example>

Add a route to the `routes` array that matches a path to the `DashboardComponent`.

把一个指向 `DashboardComponent` 的路由添加到 `AppRoutingModule.routes` 数组中。

<code-example path="toh-pt5/src/app/app-routing.module.ts" header="src/app/app-routing.module.ts" region="dashboard-route">
</code-example>

### Add a default route

<<<<<<< HEAD
### 添加默认路由

When the app starts, the browser's address bar points to the web site's root.
That doesn't match any existing route so the router doesn't navigate anywhere.
The space below the `<router-outlet>` is blank.

当应用启动时，浏览器的地址栏指向了网站的根路径。
它没有匹配到任何现存路由，因此路由器也不会导航到任何地方。
`<router-outlet>` 下方是空白的。

To make the app navigate to the dashboard automatically, add the following
route to the `AppRoutingModule.Routes` array.
=======
When the application starts, the browser's address bar points to the web site's root.
That doesn't match any existing route so the router doesn't navigate anywhere.
The space below the `<router-outlet>` is blank.

To make the application navigate to the dashboard automatically, add the following
route to the `routes` array.
>>>>>>> a371646a

要让应用自动导航到这个仪表盘，请把下列路由添加到 `AppRoutingModule.Routes` 数组中。

<code-example path="toh-pt5/src/app/app-routing.module.ts" header="src/app/app-routing.module.ts" region="redirect-route">
</code-example>

This route redirects a URL that fully matches the empty path to the route whose path is `'/dashboard'`.

这个路由会把一个与空路径“完全匹配”的 URL 重定向到路径为 `'/dashboard'` 的路由。

After the browser refreshes, the router loads the `DashboardComponent`
and the browser address bar shows the `/dashboard` URL.

浏览器刷新之后，路由器加载了 `DashboardComponent`，并且浏览器的地址栏会显示出 `/dashboard` 这个 URL。

### Add dashboard link to the shell

### 把仪表盘链接添加到壳组件中

The user should be able to navigate back and forth between the
`DashboardComponent` and the `HeroesComponent` by clicking links in the
navigation area near the top of the page.

应该允许用户通过点击页面顶部导航区的各个链接在 `DashboardComponent` 和 `HeroesComponent` 之间来回导航。

Add a dashboard navigation link to the `AppComponent` shell template, just above the *Heroes* link.

把仪表盘的导航链接添加到壳组件 `AppComponent` 的模板中，就放在 *Heroes* 链接的前面。

<code-example path="toh-pt5/src/app/app.component.html" header="src/app/app.component.html">
</code-example>

After the browser refreshes you can navigate freely between the two views by clicking the links.

刷新浏览器，你就能通过点击这些链接在这两个视图之间自由导航了。

{@a hero-details}

## Navigating to hero details

## 导航到英雄详情

The `HeroDetailsComponent` displays details of a selected hero.
At the moment the `HeroDetailsComponent` is only visible at the bottom of the `HeroesComponent`

`HeroDetailComponent` 可以显示所选英雄的详情。
此刻，`HeroDetailsComponent` 只能在 `HeroesComponent` 的底部看到。

The user should be able to get to these details in three ways.

用户应该能通过三种途径看到这些详情。

1. By clicking a hero in the dashboard.

   通过在仪表盘中点击某个英雄。

1. By clicking a hero in the heroes list.

   通过在英雄列表中点击某个英雄。

1. By pasting a "deep link" URL into the browser address bar that identifies the hero to display.

   通过把一个“深链接” URL 粘贴到浏览器的地址栏中来指定要显示的英雄。

In this section, you'll enable navigation to the `HeroDetailsComponent`
and liberate it from the `HeroesComponent`.

在这一节，你将能导航到 `HeroDetailComponent`，并把它从 `HeroesComponent` 中解放出来。

### Delete _hero details_ from `HeroesComponent`

### 从 `HeroesComponent` 中删除*英雄详情*

When the user clicks a hero item in the `HeroesComponent`,
the application should navigate to the `HeroDetailComponent`,
replacing the heroes list view with the hero detail view.
The heroes list view should no longer show hero details as it does now.

当用户在 `HeroesComponent` 中点击某个英雄条目时，应用应该能导航到 `HeroDetailComponent`，从英雄列表视图切换到英雄详情视图。
英雄列表视图将不再显示，而英雄详情视图要显示出来。

Open the `HeroesComponent` template (`heroes/heroes.component.html`) and
delete the `<app-hero-detail>` element from the bottom.

打开 `HeroesComponent` 的模板文件（`heroes/heroes.component.html`），并从底部删除 `<app-hero-detail>` 元素。

Clicking a hero item now does nothing.
You'll [fix that shortly](#heroes-component-links) after you enable routing to the `HeroDetailComponent`.

目前，点击某个英雄条目还没有反应。不过当你启用了到 `HeroDetailComponent` 的路由之后，[很快就能修复它](#heroes-component-links)。

### Add a _hero detail_ route

### 添加*英雄详情*视图

A URL like `~/detail/11` would be a good URL for navigating to the *Hero Detail* view of the hero whose `id` is `11`.

<<<<<<< HEAD
要导航到 `id` 为 `11` 的英雄的*详情*视图，类似于 `~/detail/11` 的 URL 将是一个不错的 URL。

Open `AppRoutingModule` and import `HeroDetailComponent`.
=======
Open `app-routing.module.ts` and import `HeroDetailComponent`.
>>>>>>> a371646a

打开 `AppRoutingModule` 并导入 `HeroDetailComponent`。

<code-example path="toh-pt5/src/app/app-routing.module.ts" region="import-herodetail" header="src/app/app-routing.module.ts (import HeroDetailComponent)">
</code-example>

Then add a _parameterized_ route to the `routes` array that matches the path pattern to the _hero detail_ view.

然后把一个*参数化*路由添加到 `AppRoutingModule.routes` 数组中，它要匹配指向*英雄详情*视图的路径。

<code-example path="toh-pt5/src/app/app-routing.module.ts" header="src/app/app-routing.module.ts" region="detail-route">
</code-example>

The colon (:) in the `path` indicates that `:id` is a placeholder for a specific hero `id`.

`path` 中的冒号（`:`）表示 `:id` 是一个占位符，它表示某个特定英雄的 `id`。

At this point, all application routes are in place.

此刻，应用中的所有路由都就绪了。

<code-example path="toh-pt5/src/app/app-routing.module.ts" region="routes" header="src/app/app-routing.module.ts (all routes)">
</code-example>

### `DashboardComponent` hero links

### `DashboardComponent` 中的英雄链接

The `DashboardComponent` hero links do nothing at the moment.

此刻，`DashboardComponent` 中的英雄连接还没有反应。

Now that the router has a route to `HeroDetailComponent`,
fix the dashboard hero links to navigate via the _parameterized_ dashboard route.

路由器已经有一个指向 `HeroDetailComponent` 的路由了，
修改仪表盘中的英雄连接，让它们通过参数化的英雄详情路由进行导航。

<code-example
  path="toh-pt5/src/app/dashboard/dashboard.component.html"
  region="click"
  header="src/app/dashboard/dashboard.component.html (hero links)">
</code-example>

You're using Angular [interpolation binding](guide/interpolation) within the `*ngFor` repeater
to insert the current iteration's `hero.id` into each
[`routerLink`](#routerlink).

你正在 `*ngFor` 复写器中使用 Angular 的[插值绑定](guide/interpolation)来把当前迭代的 `hero.id` 插入到每个 [`routerLink`](#routerlink) 中。

{@a heroes-component-links}

### `HeroesComponent` hero links

### `HeroesComponent` 中的英雄链接

The hero items in the `HeroesComponent` are `<li>` elements whose click events
are bound to the component's `onSelect()` method.

`HeroesComponent` 中的这些英雄条目都是 `<li>` 元素，它们的点击事件都绑定到了组件的 `onSelect()` 方法中。

<code-example path="toh-pt4/src/app/heroes/heroes.component.html" region="list" header="src/app/heroes/heroes.component.html (list with onSelect)">
</code-example>

Strip the `<li>` back to just its `*ngFor`,
wrap the badge and name in an anchor element (`<a>`),
and add a `routerLink` attribute to the anchor that
is the same as in the dashboard template

清理 `<li>`，只保留它的 `*ngFor`，把徽章（`<badge>`）和名字包裹进一个 `<a>` 元素中，
并且像仪表盘的模板中那样为这个 `<a>` 元素添加一个 `routerLink` 属性。

<code-example path="toh-pt5/src/app/heroes/heroes.component.html" region="list" header="src/app/heroes/heroes.component.html (list with links)">
</code-example>

You'll have to fix the private stylesheet (`heroes.component.css`) to make
the list look as it did before.
Revised styles are in the [final code review](#heroescomponent) at the bottom of this guide.

你还要修改私有样式表（`heroes.component.css`），让列表恢复到以前的外观。
修改后的样式表参阅本指南底部的[最终代码](#heroescomponent)。

#### Remove dead code (optional)

#### 移除死代码（可选）

While the `HeroesComponent` class still works,
the `onSelect()` method and `selectedHero` property are no longer used.

虽然 `HeroesComponent` 类仍然能正常工作，但 `onSelect()` 方法和 `selectedHero` 属性已经没用了。

It's nice to tidy up and you'll be grateful to yourself later.
Here's the class after pruning away the dead code.

最好清理掉它们，将来你会体会到这么做的好处。
下面是删除了死代码之后的类。

<code-example path="toh-pt5/src/app/heroes/heroes.component.ts" region="class" header="src/app/heroes/heroes.component.ts (cleaned up)">
</code-example>

## Routable `HeroDetailComponent`

## 支持路由的 `HeroDetailComponent`

Previously, the parent `HeroesComponent` set the `HeroDetailComponent.hero`
property and the `HeroDetailComponent` displayed the hero.

以前，父组件 `HeroesComponent` 会设置 `HeroDetailComponent.hero` 属性，然后 `HeroDetailComponent` 就会显示这个英雄。

`HeroesComponent` doesn't do that anymore.
Now the router creates the `HeroDetailComponent` in response to a URL such as `~/detail/11`.

`HeroesComponent` 已经不会再那么做了。
现在，当路由器会在响应形如 `~/detail/11` 的 URL 时创建 `HeroDetailComponent`。

The `HeroDetailComponent` needs a new way to obtain the hero-to-display.
This section explains the following:

`HeroDetailComponent` 需要从一种新的途径获取*要显示的英雄*。
本节会讲解如下操作：

* Get the route that created it

   获取创建本组件的路由

* Extract the `id` from the route

   从这个路由中提取出 `id`

* Acquire the hero with that `id` from the server via the `HeroService`

   通过 `HeroService` 从服务器上获取具有这个 `id` 的英雄数据。

Add the following imports:

先添加下列导入语句：

<code-example path="toh-pt5/src/app/hero-detail/hero-detail.component.ts" region="added-imports" header="src/app/hero-detail/hero-detail.component.ts">
</code-example>

{@a hero-detail-ctor}

Inject the `ActivatedRoute`, `HeroService`, and `Location` services
into the constructor, saving their values in private fields:

然后把 `ActivatedRoute`、`HeroService` 和 `Location` 服务注入到构造函数中，将它们的值保存到私有变量里：

<code-example path="toh-pt5/src/app/hero-detail/hero-detail.component.ts" header="src/app/hero-detail/hero-detail.component.ts" region="ctor">
</code-example>

The [`ActivatedRoute`](api/router/ActivatedRoute) holds information about the route to this instance of the `HeroDetailComponent`.
This component is interested in the route's parameters extracted from the URL.
The "id" parameter is the `id` of the hero to display.

[`ActivatedRoute`](api/router/ActivatedRoute) 保存着到这个 `HeroDetailComponent` 实例的路由信息。
这个组件对从 URL 中提取的路由参数感兴趣。
其中的 `id` 参数就是要显示的英雄的 `id`。

The [`HeroService`](tutorial/toh-pt4) gets hero data from the remote server
and this component will use it to get the hero-to-display.

[`HeroService`](tutorial/toh-pt4) 从远端服务器获取英雄数据，本组件将使用它来获取要显示的英雄。

The [`location`](api/common/Location) is an Angular service for interacting with the browser.
You'll use it [later](#goback) to navigate back to the view that navigated here.

[`location`](api/common/Location) 是一个 Angular 的服务，用来与浏览器打交道。
[稍后](#goback)，你就会使用它来导航回上一个视图。

### Extract the `id` route parameter

### 从路由参数中提取 `id`

In the `ngOnInit()` [lifecycle hook](guide/lifecycle-hooks#oninit)
call `getHero()` and define it as follows.

在 `ngOnInit()` [生命周期钩子](guide/lifecycle-hooks#oninit)
中调用 `getHero()`，代码如下：

<code-example path="toh-pt5/src/app/hero-detail/hero-detail.component.ts" header="src/app/hero-detail/hero-detail.component.ts" region="ngOnInit">
</code-example>

The `route.snapshot` is a static image of the route information shortly after the component was created.

`route.snapshot` 是一个路由信息的静态快照，抓取自组件刚刚创建完毕之后。

The `paramMap` is a dictionary of route parameter values extracted from the URL.
The `"id"` key returns the `id` of the hero to fetch.

`paramMap` 是一个从 URL 中提取的路由参数值的字典。
`"id"` 对应的值就是要获取的英雄的 `id`。

Route parameters are always strings.
The JavaScript (+) operator converts the string to a number,
which is what a hero `id` should be.

<<<<<<< HEAD
路由参数总会是字符串。
JavaScript 的 (+) 操作符会把字符串转换成数字，英雄的 `id` 就是数字类型。

The browser refreshes and the app crashes with a compiler error.
=======
The browser refreshes and the application crashes with a compiler error.
>>>>>>> a371646a
`HeroService` doesn't have a `getHero()` method.
Add it now.

刷新浏览器，应用挂了。出现一个编译错误，因为 `HeroService` 没有一个名叫 `getHero()` 的方法。
这就添加它。

### Add `HeroService.getHero()`

### 添加 `HeroService.getHero()`

Open `HeroService` and add the following `getHero()` method with the `id` after the `getHeroes()` method:

添加 `HeroService`，并在 `getHeroes()` 后面添加如下的 `getHero()` 方法，它接收 `id` 参数：

<code-example path="toh-pt5/src/app/hero.service.ts" region="getHero" header="src/app/hero.service.ts (getHero)">
</code-example>

<div class="alert is-important">

Note the backticks ( &#96; ) that define a JavaScript
[_template literal_](https://developer.mozilla.org/en-US/docs/Web/JavaScript/Reference/Template_literals) for embedding the `id`.

注意，反引号 ( &#96; ) 用于定义 JavaScript 的 [模板字符串字面量](https://developer.mozilla.org/en-US/docs/Web/JavaScript/Reference/Template_literals)，以便嵌入 `id`。

</div>

Like [`getHeroes()`](tutorial/toh-pt4#observable-heroservice),
`getHero()` has an asynchronous signature.
It returns a _mock hero_ as an `Observable`, using the RxJS `of()` function.

像 [`getHeroes()`](tutorial/toh-pt4#observable-heroservice) 一样，`getHero()` 也有一个异步函数签名。
它用 RxJS 的 `of()` 函数返回一个 `Observable` 形式的*模拟英雄数据*。

You'll be able to re-implement `getHero()` as a real `Http` request
without having to change the `HeroDetailComponent` that calls it.

你将来可以用一个真实的 `Http` 请求来重新实现 `getHero()`，而不用修改调用了它的 `HeroDetailComponent`。

#### Try it

<<<<<<< HEAD
#### 试试看

The browser refreshes and the app is working again.
=======
The browser refreshes and the application is working again.
>>>>>>> a371646a
You can click a hero in the dashboard or in the heroes list and navigate to that hero's detail view.

刷新浏览器，应用又恢复正常了。
你可以在仪表盘或英雄列表中点击一个英雄来导航到该英雄的详情视图。

If you paste `localhost:4200/detail/11` in the browser address bar,
the router navigates to the detail view for the hero with `id: 11`,  "Dr Nice".

如果你在浏览器的地址栏中粘贴了 `localhost:4200/detail/11`，路由器也会导航到 `id: 11` 的英雄（"Dr. Nice"）的详情视图。

{@a goback}

### Find the way back

### 回到原路

By clicking the browser's back button,
you can go back to the hero list or dashboard view,
depending upon which sent you to the detail view.

通过点击浏览器的后退按钮，你可以回到英雄列表或仪表盘视图，这取决于你从哪里进入的详情视图。

It would be nice to have a button on the `HeroDetail` view that can do that.

如果能在 `HeroDetail` 视图中也有这么一个按钮就更好了。

Add a *go back* button to the bottom of the component template and bind it
to the component's `goBack()` method.

把一个*后退*按钮添加到组件模板的底部，并且把它绑定到组件的 `goBack()` 方法。

<code-example path="toh-pt5/src/app/hero-detail/hero-detail.component.html" region="back-button" header="src/app/hero-detail/hero-detail.component.html (back button)">
</code-example>

Add a `goBack()` _method_ to the component class that navigates backward one step
in the browser's history stack
using the `Location` service that you [injected previously](#hero-detail-ctor).

在组件类中添加一个 `goBack()` 方法，利用[你以前注入的](#hero-detail-ctor) `Location` 服务在浏览器的历史栈中后退一步。

<code-example path="toh-pt5/src/app/hero-detail/hero-detail.component.ts" region="goBack" header="src/app/hero-detail/hero-detail.component.ts (goBack)">

</code-example>

Refresh the browser and start clicking.
Users can navigate around the app, from the dashboard to hero details and back,
from heroes list to the mini detail to the hero details and back to the heroes again.

刷新浏览器，并开始点击。
用户能在应用中导航：从仪表盘到英雄详情再回来，从英雄列表到 mini 版英雄详情到英雄详情，再回到英雄列表。

## Final code review

## 查看最终代码

Here are the code files discussed on this page.

本页讨论的代码文件如下。

{@a approutingmodule}

{@a appmodule}

#### `AppRoutingModule`, `AppModule`, and `HeroService`

#### `AppRoutingModule`、`AppModule` 和 `HeroService`

<code-tabs>
  <code-pane
    header="src/app/app-routing.module.ts"
    path="toh-pt5/src/app/app-routing.module.ts">
  </code-pane>
  <code-pane
    header="src/app/app.module.ts"
    path="toh-pt5/src/app/app.module.ts">
  </code-pane>
  <code-pane
    header="src/app/hero.service.ts"
    path="toh-pt5/src/app/hero.service.ts">
  </code-pane>
</code-tabs>

{@a appcomponent}

#### `AppComponent`

<code-tabs>
  <code-pane
    header="src/app/app.component.html"
    path="toh-pt5/src/app/app.component.html">
  </code-pane>

  <code-pane
    header="src/app/app.component.css"
    path="toh-pt5/src/app/app.component.css">
  </code-pane>
</code-tabs>

{@a dashboardcomponent}

#### `DashboardComponent`

<code-tabs>
  <code-pane
    header="src/app/dashboard/dashboard.component.html" path="toh-pt5/src/app/dashboard/dashboard.component.html">
  </code-pane>

  <code-pane
    header="src/app/dashboard/dashboard.component.ts" path="toh-pt5/src/app/dashboard/dashboard.component.ts">
  </code-pane>

  <code-pane
    header="src/app/dashboard/dashboard.component.css" path="toh-pt5/src/app/dashboard/dashboard.component.css">
  </code-pane>
</code-tabs>

{@a heroescomponent}

#### `HeroesComponent`

<code-tabs>
  <code-pane
    header="src/app/heroes/heroes.component.html" path="toh-pt5/src/app/heroes/heroes.component.html">
  </code-pane>

  <code-pane
    header="src/app/heroes/heroes.component.ts"
    path="toh-pt5/src/app/heroes/heroes.component.ts">
  </code-pane>

  <code-pane
    header="src/app/heroes/heroes.component.css"
    path="toh-pt5/src/app/heroes/heroes.component.css">
  </code-pane>
</code-tabs>

{@a herodetailcomponent}

#### `HeroDetailComponent`

<code-tabs>
  <code-pane
    header="src/app/hero-detail/hero-detail.component.html" path="toh-pt5/src/app/hero-detail/hero-detail.component.html">
  </code-pane>

  <code-pane
    header="src/app/hero-detail/hero-detail.component.ts" path="toh-pt5/src/app/hero-detail/hero-detail.component.ts">
  </code-pane>

  <code-pane
    header="src/app/hero-detail/hero-detail.component.css" path="toh-pt5/src/app/hero-detail/hero-detail.component.css">
  </code-pane>
</code-tabs>

## Summary

## 小结

* You added the Angular router to navigate among different components.

   添加了 Angular *路由器*在各个不同组件之间导航。

* You turned the `AppComponent` into a navigation shell with `<a>` links and a `<router-outlet>`.
<<<<<<< HEAD

   你使用一些 `<a>` 链接和一个 `<router-outlet>` 把 `AppComponent` 转换成了一个导航用的壳组件。

* You configured the router in an `AppRoutingModule` 

   你在 `AppRoutingModule` 中配置了路由器。
* You defined simple routes, a redirect route, and a parameterized route.

   你定义了一些简单路由、一个重定向路由和一个参数化路由。

=======
* You configured the router in an `AppRoutingModule`
* You defined routes, a redirect route, and a parameterized route.
>>>>>>> a371646a
* You used the `routerLink` directive in anchor elements.

   你在 `<a>` 元素中使用了 `routerLink` 指令。

* You refactored a tightly-coupled master/detail view into a routed detail view.

   你把一个紧耦合的主从视图重构成了带路由的详情视图。

* You used router link parameters to navigate to the detail view of a user-selected hero.

   你使用路由链接参数来导航到所选英雄的详情视图。

* You shared the `HeroService` among multiple components.

   在多个组件之间共享了 `HeroService` 服务。<|MERGE_RESOLUTION|>--- conflicted
+++ resolved
@@ -1,6 +1,6 @@
 # Add navigation with routing
 
-# 路由
+# 用路由添加导航支持
 
 There are new requirements for the Tour of Heroes app:
 
@@ -85,7 +85,7 @@
 
 First, the `app-routing.module.ts` file imports `RouterModule` and `Routes` so the application can have routing functionality. The next import, `HeroesComponent`, will give the Router somewhere to go once you configure the routes.
 
-首先，`AppRoutingModule` 会导入 `RouterModule` 和 `Routes`，以便该应用具有路由功能。配置好路由后，接着导入 `HeroesComponent`，它将告诉路由器要去什么地方。
+首先，`app-routing.module.ts` 会导入 `RouterModule` 和 `Routes`，以便该应用具有路由功能。配置好路由后，接着导入 `HeroesComponent`，它将告诉路由器要去什么地方。
 
 Notice that the `CommonModule` references and `declarations` array are unnecessary, so are no
 longer part of `AppRoutingModule`. The following sections explain the rest of the `AppRoutingModule` in more detail.
@@ -100,16 +100,12 @@
 *Routes* tell the Router which view to display when a user clicks a link or
 pastes a URL into the browser address bar.
 
-<<<<<<< HEAD
 该文件的下一部分是你的路由配置。
 *Routes* 告诉路由器，当用户单击链接或将 URL 粘贴进浏览器地址栏时要显示哪个视图。
 
-Since `AppRoutingModule` already imports `HeroesComponent`, you can use it in the `routes` array:
-=======
 Since `app-routing.module.ts` already imports `HeroesComponent`, you can use it in the `routes` array:
->>>>>>> a371646a
-
-由于 `AppRoutingModule` 已经导入了 `HeroesComponent`，因此你可以直接在 `routes` 数组中使用它：
+
+由于 `app-routing.module.ts` 已经导入了 `HeroesComponent`，因此你可以直接在 `routes` 数组中使用它：
 
 <code-example path="toh-pt5/src/app/app-routing.module.ts" header="src/app/app-routing.module.ts"
   region="heroes-route">
@@ -251,15 +247,11 @@
 that turns user clicks into router navigations.
 It's another of the public directives in the `RouterModule`.
 
-<<<<<<< HEAD
 [`routerLink` 属性](#routerlink)的值为 `"/heroes"`，路由器会用它来匹配出指向 `HeroesComponent` 的路由。
 `routerLink` 是 [`RouterLink` 指令](/api/router/RouterLink)的选择器，它会把用户的点击转换为路由器的导航操作。
 它是 `RouterModule` 中的另一个公共指令。
 
-The browser refreshes and displays the app title and heroes link,
-=======
 The browser refreshes and displays the application title and heroes link,
->>>>>>> a371646a
 but not the heroes list.
 
 刷新浏览器，显示出了应用的标题和指向英雄列表的链接，但并没有显示英雄列表。
@@ -362,32 +354,27 @@
 
 To navigate to the dashboard, the router needs an appropriate route.
 
-<<<<<<< HEAD
 要导航到仪表盘，路由器中就需要一个相应的路由。
 
-Import the `DashboardComponent` in the `AppRoutingModule`.
-=======
 Import the `DashboardComponent` in the `app-routing-module.ts` file.
->>>>>>> a371646a
-
-把 `DashboardComponent` 导入到 `AppRoutingModule` 中。
+
+把 `DashboardComponent` 导入到 `app-routing-module.ts` 中。
 
 <code-example path="toh-pt5/src/app/app-routing.module.ts" region="import-dashboard" header="src/app/app-routing.module.ts (import DashboardComponent)">
 </code-example>
 
 Add a route to the `routes` array that matches a path to the `DashboardComponent`.
 
-把一个指向 `DashboardComponent` 的路由添加到 `AppRoutingModule.routes` 数组中。
+把一个指向 `DashboardComponent` 的路由添加到 `routes` 数组中。
 
 <code-example path="toh-pt5/src/app/app-routing.module.ts" header="src/app/app-routing.module.ts" region="dashboard-route">
 </code-example>
 
 ### Add a default route
 
-<<<<<<< HEAD
 ### 添加默认路由
 
-When the app starts, the browser's address bar points to the web site's root.
+When the application starts, the browser's address bar points to the web site's root.
 That doesn't match any existing route so the router doesn't navigate anywhere.
 The space below the `<router-outlet>` is blank.
 
@@ -395,18 +382,10 @@
 它没有匹配到任何现存路由，因此路由器也不会导航到任何地方。
 `<router-outlet>` 下方是空白的。
 
-To make the app navigate to the dashboard automatically, add the following
-route to the `AppRoutingModule.Routes` array.
-=======
-When the application starts, the browser's address bar points to the web site's root.
-That doesn't match any existing route so the router doesn't navigate anywhere.
-The space below the `<router-outlet>` is blank.
-
 To make the application navigate to the dashboard automatically, add the following
 route to the `routes` array.
->>>>>>> a371646a
-
-要让应用自动导航到这个仪表盘，请把下列路由添加到 `AppRoutingModule.Routes` 数组中。
+
+要让应用自动导航到这个仪表盘，请把下列路由添加到 `routes` 数组中。
 
 <code-example path="toh-pt5/src/app/app-routing.module.ts" header="src/app/app-routing.module.ts" region="redirect-route">
 </code-example>
@@ -502,22 +481,18 @@
 
 A URL like `~/detail/11` would be a good URL for navigating to the *Hero Detail* view of the hero whose `id` is `11`.
 
-<<<<<<< HEAD
 要导航到 `id` 为 `11` 的英雄的*详情*视图，类似于 `~/detail/11` 的 URL 将是一个不错的 URL。
 
-Open `AppRoutingModule` and import `HeroDetailComponent`.
-=======
 Open `app-routing.module.ts` and import `HeroDetailComponent`.
->>>>>>> a371646a
-
-打开 `AppRoutingModule` 并导入 `HeroDetailComponent`。
+
+打开 `app-routing.module.ts` 并导入 `HeroDetailComponent`。
 
 <code-example path="toh-pt5/src/app/app-routing.module.ts" region="import-herodetail" header="src/app/app-routing.module.ts (import HeroDetailComponent)">
 </code-example>
 
 Then add a _parameterized_ route to the `routes` array that matches the path pattern to the _hero detail_ view.
 
-然后把一个*参数化*路由添加到 `AppRoutingModule.routes` 数组中，它要匹配指向*英雄详情*视图的路径。
+然后把一个*参数化*路由添加到 `routes` 数组中，它要匹配指向*英雄详情*视图的路径。
 
 <code-example path="toh-pt5/src/app/app-routing.module.ts" header="src/app/app-routing.module.ts" region="detail-route">
 </code-example>
@@ -705,14 +680,10 @@
 The JavaScript (+) operator converts the string to a number,
 which is what a hero `id` should be.
 
-<<<<<<< HEAD
 路由参数总会是字符串。
 JavaScript 的 (+) 操作符会把字符串转换成数字，英雄的 `id` 就是数字类型。
 
-The browser refreshes and the app crashes with a compiler error.
-=======
 The browser refreshes and the application crashes with a compiler error.
->>>>>>> a371646a
 `HeroService` doesn't have a `getHero()` method.
 Add it now.
 
@@ -753,13 +724,9 @@
 
 #### Try it
 
-<<<<<<< HEAD
 #### 试试看
 
-The browser refreshes and the app is working again.
-=======
 The browser refreshes and the application is working again.
->>>>>>> a371646a
 You can click a hero in the dashboard or in the heroes list and navigate to that hero's detail view.
 
 刷新浏览器，应用又恢复正常了。
@@ -923,21 +890,17 @@
    添加了 Angular *路由器*在各个不同组件之间导航。
 
 * You turned the `AppComponent` into a navigation shell with `<a>` links and a `<router-outlet>`.
-<<<<<<< HEAD
 
    你使用一些 `<a>` 链接和一个 `<router-outlet>` 把 `AppComponent` 转换成了一个导航用的壳组件。
 
 * You configured the router in an `AppRoutingModule` 
 
    你在 `AppRoutingModule` 中配置了路由器。
-* You defined simple routes, a redirect route, and a parameterized route.
+
+* You defined routes, a redirect route, and a parameterized route.
 
    你定义了一些简单路由、一个重定向路由和一个参数化路由。
 
-=======
-* You configured the router in an `AppRoutingModule`
-* You defined routes, a redirect route, and a parameterized route.
->>>>>>> a371646a
 * You used the `routerLink` directive in anchor elements.
 
    你在 `<a>` 元素中使用了 `routerLink` 指令。
