--- conflicted
+++ resolved
@@ -1,126 +1,62 @@
 # Create a feature component
 
-# 主从组件
-
 At the moment, the `HeroesComponent` displays both the list of heroes and the selected hero's details.
-
-此刻，`HeroesComponent` 同时显示了英雄列表和所选英雄的详情。
 
 Keeping all features in one component as the application grows will not be maintainable.
 You'll want to split up large components into smaller sub-components, each focused on a specific task or workflow.
 
-把所有特性都放在同一个组件中，将会使应用“长大”后变得不可维护。
-你要把大型组件拆分成小一点的子组件，每个子组件都要集中精力处理某个特定的任务或工作流。
-
 In this page, you'll take the first step in that direction by moving the hero details into a separate, reusable `HeroDetailComponent`.
-
-本页面中，你将迈出第一步 —— 把英雄详情移入一个独立的、可复用的 `HeroDetailComponent`。
 
 The `HeroesComponent` will only present the list of heroes.
 The `HeroDetailComponent` will present details of a selected hero.
-
-`HeroesComponent` 将仅仅用来表示英雄列表。
-`HeroDetailComponent` 将用来表示所选英雄的详情。
 
 <div class="alert is-helpful">
 
   For the sample application that this page describes, see the <live-example></live-example>.
 
-  要查看本页所讲的范例程序，参阅<live-example></live-example>。
-
 </div>
 
 ## Make the `HeroDetailComponent`
 
-## 制作 `HeroDetailComponent`
-
 Use the Angular CLI to generate a new component named `hero-detail`.
 
-<<<<<<< HEAD
-使用 Angular CLI 生成一个名叫 `hero-detail` 的新组件。
-
-<code-example language="sh">
-  ng generate component hero-detail
-=======
 <code-example format="shell" language="shell">
 
 ng generate component hero-detail
 
->>>>>>> f25ac4ae
 </code-example>
 
 The command scaffolds the following:
 
-这个命令会做这些事：
-
 * Creates a directory `src/app/hero-detail`.
-
-  创建目录 `src/app/hero-detail`。
 
 Inside that directory four files are generated:
 
-在这个目录中会生成四个文件：
-
 * A CSS file for the component styles.
-
-  作为组件样式的 CSS 文件。
-
 * An HTML file for the component template.
-
-  作为组件模板的 HTML 文件。
-
 * A TypeScript file with a component class named `HeroDetailComponent`.
-
-  存放组件类 `HeroDetailComponent` 的 TypeScript 文件。
-
 * A test file for the `HeroDetailComponent` class.
-
-  `HeroDetailComponent` 类的测试文件。
 
 The command also adds the `HeroDetailComponent` as a declaration in the `@NgModule` decorator of the `src/app/app.module.ts` file.
 
-<<<<<<< HEAD
-该命令还会把 `HeroDetailComponent` 添加到 `src/app/app.module.ts` 文件中 `@NgModule` 的 `declarations` 列表中。
-
-=======
->>>>>>> f25ac4ae
 ### Write the template
 
-### 编写模板
-
 Cut the HTML for the hero detail from the bottom of the `HeroesComponent` template and paste it over the generated boilerplate in the `HeroDetailComponent` template.
-
-从 `HeroesComponent` 模板的底部把表示英雄详情的 HTML 代码剪切粘贴到所生成的 `HeroDetailComponent` 模板中。
 
 The pasted HTML refers to a `selectedHero`.
 The new `HeroDetailComponent` can present *any* hero, not just a selected hero.
 So replace "selectedHero" with "hero" everywhere in the template.
 
-所粘贴的 HTML 引用了 `selectedHero`。
-新的 `HeroDetailComponent` 可以展示*任意*英雄，而不仅仅所选的。因此还要把模板中的所有 `selectedHero` 替换为 `hero`。
-
 When you're done, the `HeroDetailComponent` template should look like this:
 
-<<<<<<< HEAD
-完工之后，`HeroDetailComponent` 的模板应该是这样的：
-
-<code-example path="toh-pt3/src/app/hero-detail/hero-detail.component.html" header="src/app/hero-detail/hero-detail.component.html"></code-example>
-=======
 <code-example header="src/app/hero-detail/hero-detail.component.html" path="toh-pt3/src/app/hero-detail/hero-detail.component.html"></code-example>
->>>>>>> f25ac4ae
 
 ### Add the `@Input()` hero property
-
-### 添加 `@Input() hero` 属性
 
 The `HeroDetailComponent` template binds to the component's `hero` property
 which is of type `Hero`.
 
-`HeroDetailComponent` 模板中绑定了组件中的 `hero` 属性，它的类型是 `Hero`。
-
 Open the `HeroDetailComponent` class file and import the `Hero` symbol.
-
-打开 `HeroDetailComponent` 类文件，并导入 `Hero` 符号。
 
 <code-example path="toh-pt3/src/app/hero-detail/hero-detail.component.ts"
 region="import-hero" header="src/app/hero-detail/hero-detail.component.ts (import Hero)"></code-example>
@@ -130,24 +66,6 @@
 annotated with the `@Input()` decorator,
 because the *external* `HeroesComponent` [will bind to it](#heroes-component-template) like this.
 
-<<<<<<< HEAD
-`hero` 属性[必须是一个带有 `@Input()` 装饰器的输入属性](guide/inputs-outputs "Input and Output properties")，因为*外部的* `HeroesComponent` 组件[将会绑定到它](#heroes-component-template)。就像这样：
-
-<code-example path="toh-pt3/src/app/heroes/heroes.component.html" region="hero-detail-binding">
-</code-example>
-
-Amend the `@angular/core` import statement to include the `Input` symbol.
-
-修改 `@angular/core` 的导入语句，导入 `Input` 符号。
-
-<code-example path="toh-pt3/src/app/hero-detail/hero-detail.component.ts" region="import-input" header="src/app/hero-detail/hero-detail.component.ts (import Input)"></code-example>
-
-Add a `hero` property, preceded by the `@Input()` decorator.
-
-添加一个带有 `@Input()` 装饰器的 `hero` 属性。
-
-<code-example path="toh-pt3/src/app/hero-detail/hero-detail.component.ts" header="src/app/hero-detail/hero-detail.component.ts" region="input-hero"></code-example>
-=======
 <code-example path="toh-pt3/src/app/heroes/heroes.component.html" region="hero-detail-binding"></code-example>
 
 Amend the `@angular/core` import statement to include the `Input` symbol.
@@ -157,138 +75,70 @@
 Add a `hero` property, preceded by the `@Input()` decorator.
 
 <code-example header="src/app/hero-detail/hero-detail.component.ts" path="toh-pt3/src/app/hero-detail/hero-detail.component.ts" region="input-hero"></code-example>
->>>>>>> f25ac4ae
 
 That's the only change you should make to the `HeroDetailComponent` class.
 There are no more properties. There's no presentation logic.
 This component only receives a hero object through its `hero` property and displays it.
 
-这就是你要对 `HeroDetailComponent` 类做的唯一一项修改。
-没有其它属性，也没有展示逻辑。这个组件所做的只是通过 `hero` 属性接收一个英雄对象，并显示它。
-
 ## Show the `HeroDetailComponent`
-
-## 显示 `HeroDetailComponent`
 
 The `HeroesComponent` used to display the hero details on its own, before you removed that portion of the template.
 This section guides you through delegating logic to the `HeroDetailComponent`.
-
-`HeroesComponent` 会自行显示英雄的详情，但后面我们要移除这部分。本节会指导你把这部分逻辑委派给 `HeroDetailComponent`。
 
 The two components will have a parent/child relationship.
 The parent `HeroesComponent` will control the child `HeroDetailComponent`
 by sending it a new hero to display whenever
 the user selects a hero from the list.
 
-<<<<<<< HEAD
-这两个组件将会具有父子关系。
-当用户从列表中选择了某个英雄时，父组件 `HeroesComponent` 将通过把要显示的新英雄发送给子组件 `HeroDetailComponent`，来控制子组件。
-
-You won't change the `HeroesComponent` _class_ but you will change its _template_.
-
-你不用修改 `HeroesComponent` *类*，但是要修改它的*模板*。
-
-=======
 You won't change the `HeroesComponent` *class* but you will change its *template*.
 
->>>>>>> f25ac4ae
 <a id="heroes-component-template"></a>
 
 ### Update the `HeroesComponent` template
 
-### 修改 `HeroesComponent` 的模板
-
 The `HeroDetailComponent` selector is `'app-hero-detail'`.
 Add an `<app-hero-detail>` element near the bottom of the `HeroesComponent` template, where the hero detail view used to be.
 
-`HeroDetailComponent` 的选择器是 `'app-hero-detail'`。
-把 `<app-hero-detail>` 添加到 `HeroesComponent` 模板的底部，以便把英雄详情的视图显示到那里。
-
 Bind the `HeroesComponent.selectedHero` to the element's `hero` property like this.
 
-<<<<<<< HEAD
-把 `HeroesComponent.selectedHero` 绑定到该元素的 `hero` 属性，就像这样：
-
-<code-example path="toh-pt3/src/app/heroes/heroes.component.html" region="hero-detail-binding" header="heroes.component.html (HeroDetail binding)">
-
-</code-example>
-
-`[hero]="selectedHero"` is an Angular [property binding](guide/property-binding).
-
-`[hero]="selectedHero"` 是 Angular 的[属性绑定](guide/property-binding)语法。
-
-It's a _one way_ data binding from
-=======
 <code-example header="heroes.component.html (HeroDetail binding)" path="toh-pt3/src/app/heroes/heroes.component.html" region="hero-detail-binding"></code-example>
 
 `[hero]="selectedHero"` is an Angular [property binding](guide/property-binding).
 
 It's a *one way* data binding from
->>>>>>> f25ac4ae
 the `selectedHero` property of the `HeroesComponent` to the `hero` property of the target element, which maps to the `hero` property of the `HeroDetailComponent`.
-
-这是一种*单向*数据绑定。从 `HeroesComponent` 的 `selectedHero` 属性绑定到目标元素的 `hero` 属性，并映射到了 `HeroDetailComponent` 的 `hero` 属性。
 
 Now when the user clicks a hero in the list, the `selectedHero` changes.
 When the `selectedHero` changes, the *property binding* updates `hero`
 and the `HeroDetailComponent` displays the new hero.
 
-现在，当用户在列表中点击某个英雄时，`selectedHero` 就改变了。
-当 `selectedHero` 改变时，*属性绑定*会修改 `HeroDetailComponent` 的 `hero` 属性，`HeroDetailComponent` 就会显示这个新的英雄。
-
 The revised `HeroesComponent` template should look like this:
-
-修改后的 `HeroesComponent` 的模板是这样的：
 
 <code-example path="toh-pt3/src/app/heroes/heroes.component.html"
   header="heroes.component.html"></code-example>
 
 The browser refreshes and the application starts working again as it did before.
 
-浏览器刷新，应用又像以前一样开始工作了。
-
 ## What changed?
-
-## 有哪些变化？
 
 As [before](tutorial/toh-pt2), whenever a user clicks on a hero name,
 the hero detail appears below the hero list.
 Now the `HeroDetailComponent` is presenting those details instead of the `HeroesComponent`.
 
-像[以前](tutorial/toh-pt2)一样，一旦用户点击了一个英雄的名字，该英雄的详情就显示在了英雄列表下方。
-现在，`HeroDetailComponent` 负责显示那些详情，而不再是 `HeroesComponent`。
-
 Refactoring the original `HeroesComponent` into two components yields benefits, both now and in the future:
-
-把原来的 `HeroesComponent` 重构成两个组件带来了一些优点，无论是现在还是未来：
 
 1. You reduced the `HeroesComponent` responsibilities.
 
-   你通过缩减 `HeroesComponent` 的职责缩小了该组件。
-
 1. You can evolve the `HeroDetailComponent` into a rich hero editor
    without touching the parent `HeroesComponent`.
-<<<<<<< HEAD
-
-      你可以把 `HeroDetailComponent` 改进成一个功能丰富的英雄编辑器，而不用改动父组件 `HeroesComponent`。
-=======
->>>>>>> f25ac4ae
 
 1. You can evolve the `HeroesComponent` without touching the hero detail view.
 
-   你可以改进 `HeroesComponent`，而不用改动英雄详情视图。
-
 1. You can re-use the `HeroDetailComponent` in the template of some future component.
-
-   将来你可以在其它组件的模板中重复使用 `HeroDetailComponent`。
 
 ## Final code review
 
-## 查看最终代码
-
 Here are the code files discussed on this page.
-
-本页讨论的代码文件如下。
 
 <code-tabs>
 
@@ -304,26 +154,10 @@
 
 ## Summary
 
-## 小结
-
 * You created a separate, reusable `HeroDetailComponent`.
 
-<<<<<<< HEAD
-   你创建了一个独立的、可复用的 `HeroDetailComponent` 组件。
-
-* You used a [property binding](guide/property-binding) to give the parent `HeroesComponent` control over the child `HeroDetailComponent`.
-
-   你用[属性绑定](guide/property-binding)语法来让父组件 `HeroesComponent` 可以控制子组件 `HeroDetailComponent`。
-
-* You used the [`@Input` decorator](guide/inputs-outputs)
-  to make the `hero` property available for binding
-  by the external `HeroesComponent`.
-
-     你用 [`@Input` 装饰器](guide/inputs-outputs)来让 `hero` 属性可以在外部的 `HeroesComponent` 中绑定。
-=======
 * You used a [property binding](guide/property-binding) to give the parent `HeroesComponent` control over the child `HeroDetailComponent`.
 
 * You used the [`@Input` decorator](guide/inputs-outputs)
   to make the `hero` property available for binding
-  by the external `HeroesComponent`.
->>>>>>> f25ac4ae
+  by the external `HeroesComponent`.