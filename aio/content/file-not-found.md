--- conflicted
+++ resolved
@@ -1,30 +1,13 @@
-<<<<<<< HEAD
-@description
-
-<div class="nf-container l-flex-wrap flex-center">
-
-=======
 <div class="center-layout-wide">
   <div class="nf-container l-flex-wrap flex-center">
->>>>>>> d7454a16
     <img src="assets/images/support/angular-404.svg" width="300" height="300"/>
 
     <div class="nf-response l-flex-wrap">
-<<<<<<< HEAD
 
         <h1 class="no-anchor no-toc">Page Not Found</h1>
         <p>We're sorry. The page you are looking for cannot be found.</p>
-
     </div>
 
 </div>
 
-<aio-file-not-found-search></aio-file-not-found-search>
-=======
-      <h1 class="no-anchor no-toc">Page Not Found</h1>
-      <p>We're sorry. The page you are looking for cannot be found.</p>
-    </div>
-  </div>
-  <aio-file-not-found-search></aio-file-not-found-search>
-</div>
->>>>>>> d7454a16
+<aio-file-not-found-search></aio-file-not-found-search></div>