# CLI Overview and Command Reference

# CLI 概览与命令参考手册

The Angular CLI is a command-line interface tool that you use to initialize, develop, scaffold, and maintain Angular applications directly from a command shell.

Angular CLI 是一个命令行界面工具，可用于初始化、开发、构建和维护 Angular 应用。
你可以在命令行窗口中直接使用此工具，也可以通过 [Angular Console](https://angularconsole.com) 这样的交互式界面来间接使用。

## Installing Angular CLI

## 安装 Angular CLI

Major versions of Angular CLI follow the supported major version of Angular, but minor versions can be released separately.

Angular CLI 的主版本会跟随它所支持的 Angular 主版本，不过其小版本可能会独立发布。

Install the CLI using the `npm` package manager:

<<<<<<< HEAD
使用 `npm` 包管理器来安装 CLI：

<code-example language="bash">
npm install -g @angular/cli
</code-example>

For details about changes between versions, and information about updating from previous releases,
see the Releases tab on GitHub: <https://github.com/angular/angular-cli/releases>

关于版本变更的详情，以及如何从以前版本升级的信息，参阅 GitHub 上的 Releases 页：<https://github.com/angular/angular-cli/releases>
=======
<code-example format="shell" language="shell">

npm install -g &commat;angular/cli<aio-angular-dist-tag class="pln"></aio-angular-dist-tag>

</code-example>

For details about changes between versions, and information about updating from previous releases, see the Releases tab on GitHub: <https://github.com/angular/angular-cli/releases>
>>>>>>> f25ac4ae

## Basic workflow

## 基本工作流

Invoke the tool on the command line through the `ng` executable.
Online help is available on the command line.
Enter the following to list commands or options for a given command (such as [generate](cli/generate)) with a short description.

<<<<<<< HEAD
通过 `ng` 可执行文件可以在命令行上调用此工具。
命令行中还提供了联机帮助。
输入下列命令列出命令或指定命令（如 [generate](cli/generate)）选项的简短说明。

<code-example language="bash">
=======
<code-example format="shell" language="shell">

>>>>>>> f25ac4ae
ng help
ng generate --help

</code-example>

To create, build, and serve a new, basic Angular project on a development server, go to the parent directory of your new workspace use the following commands:

<<<<<<< HEAD
要想创建、构建或在开发服务器上运行一个新的、基本的 Angular 项目，请到这个新工作区的上级目录中运行下列命令：

<code-example language="bash">
=======
<code-example format="shell" language="shell">

>>>>>>> f25ac4ae
ng new my-first-project
cd my-first-project
ng serve

</code-example>

In your browser, open <http://localhost:4200/> to see the new application run.
When you use the [ng serve](cli/serve) command to build an application and serve it locally, the server automatically rebuilds the application and reloads the page when you change any of the source files.

在浏览器中，打开 <http://localhost:4200/> 查看运行效果。
当你使用 [ng serve](cli/serve) 命令来构建应用并在本地启动开发服务器时，服务器会自动重新构建此应用，并在修改源码时重新加载此页面。

<div class="alert is-helpful">

<<<<<<< HEAD
When you run `ng new my-first-project` a new folder, named `my-first-project`, will be created in the current working directory. Since you want to be able to create files inside that folder, make sure you have sufficient rights in the current working directory before running the command.

当你运行 `ng new my-first-project` 时，将在当前工作目录中创建一个名为 `my-first-project` 的新文件夹。由于你希望在该文件夹中创建文件，因此在运行命令之前，请确保你在当前工作目录中具有足够的权限。

If the current working directory is not the right place for your project, you can change to a more appropriate directory by running `cd <path-to-other-directory>` first.

如果当前工作目录不适合放你的项目，可以先运行 `cd <path-to-other-directory>` 来切换到更合适的目录。
=======
When you run `ng new my-first-project` a new folder, named `my-first-project`, will be created in the current working directory.
Since you want to be able to create files inside that folder, make sure you have sufficient rights in the current working directory before running the command.

If the current working directory is not the right place for your project, you can change to a more appropriate directory by running `cd <path-to-other-directory>`.
>>>>>>> f25ac4ae

</div>

## Workspaces and project files

## 工作区与项目文件

The [ng new](cli/new) command creates an *Angular workspace* folder and generates a new application skeleton.
A workspace can contain multiple applications and libraries.
The initial application created by the [ng new](cli/new) command is at the top level of the workspace.
When you generate an additional application or library in a workspace, it goes into a `projects/` subfolder.

[ng new](cli/new) 命令会创建一个 *Angular 工作区*目录，并生成一个新的应用骨架。
每个工作区中可以包含多个应用和库。
由 [ng new](cli/new) 命令创建的初始应用位于工作区的顶层。
你在工作区中生成的其它应用或库，会放在 `projects/` 子目录下。

A newly generated application contains the source files for a root module, with a root component and template.
Each application has a `src` folder that contains the logic, data, and assets.

新生成的应用中包含根模块的源码，还有根组件和模板。
每个应用都有一个 `src` 目录，其中包含逻辑、数据和静态文件。

You can edit the generated files directly, or add to and modify them using CLI commands.
Use the [ng generate](cli/generate) command to add new files for additional components and services, and code for new pipes, directives, and so on.
Commands such as [add](cli/add) and [generate](cli/generate), which create or operate on applications and libraries, must be executed from within a workspace or project folder.

你可以直接编辑这些生成的文件，也可以使用 CLI 命令来添加或修改它们。
使用 [ng generate](cli/generate) 命令也可以添加其它组件和服务，以及管道、指令的源码等。
必须在工作区或项目目录下才能执行 [add](cli/add) 或 [generate](cli/generate) 之类的命令，因为这些命令需要在应用或库上进行创建或其它操作。

* See more about the [Workspace file structure](guide/file-structure).

  欲知详情，参阅[工作区的文件结构](guide/file-structure)。

### Workspace and project configuration

### 工作区与项目的配置

A single workspace configuration file, `angular.json`, is created at the top level of the workspace.
This is where you can set per-project defaults for CLI command options, and specify configurations to use when the CLI builds a project for different targets.

工作区的配置文件 `angular.json` 位于此工作区的顶层。
在这里，你可以设置全工作区范围的默认值，并指定当 CLI 为不同目标构建项目时要用到的配置。

The [ng config](cli/config) command lets you set and retrieve configuration values from the command line, or you can edit the `angular.json` file directly.

<div class="alert is-helpful">

**NOTE**: <br />
Option names in the configuration file must use [camelCase](guide/glossary#case-types), while option names supplied to commands must be dash-case.

</div>

[ng config](cli/config) 让你可以从命令行中设置和获取配置项的值。你也可以直接编辑 `angular.json` 文件。
注意，此配置文件中的选项名称必须使用[小驼峰(camelCase)形式](guide/glossary#case-types)，不过当在命令行中提供它是可以使用小驼峰和中线分隔(dash-case)两种形式。

* See more about [Workspace Configuration](guide/workspace-config).
<<<<<<< HEAD

  参阅 [工作区配置](guide/workspace-config)。

* See the [complete schema](https://github.com/angular/angular-cli/wiki/angular-workspace) for `angular.json`.
=======
>>>>>>> f25ac4ae

  参阅 `angular.json` 的[完整 schema](https://github.com/angular/angular-cli/wiki/angular-workspace)。

## CLI command-language syntax

## CLI 命令语法

Command syntax is shown as follows:

命令语法如下：

`ng` *commandNameOrAlias* *requiredArg* [*optionalArg*] `[options]`

* Most commands, and some options, have aliases.
  Aliases are shown in the syntax statement for each command.

* Option names are prefixed with a double dash (`--`) characters.
  Option aliases are prefixed with a single dash (`-`) character.
  Arguments are not prefixed.
  For example:

  <code-example format="shell" language="shell">

  ng build my-app -c production

<<<<<<< HEAD
  大多数命令以及少量选项，会有别名。别名会显示在每个命令的语法描述中。

* Option names are prefixed with a double dash (--).
    Option aliases are prefixed with a single dash (-).
    Arguments are not prefixed.
    For example:

  选项名带有双中线前缀（--）。
  选项别名带有单中线前缀（-）。
  参数没有前缀。
  比如：

  <code-example format="." language="bash">
      ng build my-app -c production
=======
>>>>>>> f25ac4ae
  </code-example>

* Typically, the name of a generated artifact can be given as an argument to the command or specified with the `--name` option.

<<<<<<< HEAD
  通常，生成的工件（artifact）名称可以作为命令的参数进行指定，也可以使用 --name 选项。

* Argument and option names can be given in either
  [camelCase or dash-case](guide/glossary#case-types).
  `--myOptionName` is equivalent to `--my-option-name`.

    参数和选项的名称可以用[小驼峰或中线分隔的格式](guide/glossary#case-types)给出。
    `--myOptionName` 等价于 `--my-option-name`。
=======
* Argument and option names can be given in either [camelCase or dash-case](guide/glossary#case-types).
  `--myOptionName` is equivalent to `--my-option-name`.
>>>>>>> f25ac4ae

### Boolean options

### 逻辑型选项

Boolean options have two forms: `--this-option` sets the flag to `true`, `--no-this-option` sets it to `false`.
If neither option is supplied, the flag remains in its default state, as listed in the reference documentation.

<<<<<<< HEAD
逻辑型选项有两种形式：`--this-option` 可以把标志设置为 `true`，而 `--no-this-option` 可以把它设置为 `false`。
如果没有提供选项，该标志就会留在文档中所列出的默认状态。

=======
>>>>>>> f25ac4ae
### Relative paths

### 相对路径

Options that specify files can be given as absolute paths, or as paths relative to the current working directory, which is generally either the workspace or project root.

用来指定文件的选项可以用绝对路径，也可以用相对于当前目录的相对路径，当前目录通常是工作区或项目的根目录。

### Schematics

<<<<<<< HEAD
### 原理图（schematics）

The [ng generate](cli/generate) and  [ng add](cli/add) commands take as an argument the artifact or library to be generated or added to the current project.
In addition to any general options, each artifact or library defines its own options in a *schematic*.
Schematic options are supplied to the command in the same format as immediate command options.

[ng generate](cli/generate) 和 [ng add](cli/add) 命令会把要生成或要添加到当前项目中的工件或库作为参数。
除了通用选项之外，每个工件或库还可以用*原理图*定义自己的选项。
原理图的选项和内置命令的选项使用同样的格式。
=======
The [ng generate](cli/generate) and [ng add](cli/add) commands take, as an argument, the artifact or library to be generated or added to the current project.
In addition to any general options, each artifact or library defines its own options in a *schematic*.
Schematic options are supplied to the command in the same format as immediate command options.

<!-- links -->

<!-- external links -->

<!-- end links -->

@reviewed 2022-02-28
>>>>>>> f25ac4ae
<|MERGE_RESOLUTION|>--- conflicted
+++ resolved
@@ -1,34 +1,13 @@
 # CLI Overview and Command Reference
-
-# CLI 概览与命令参考手册
 
 The Angular CLI is a command-line interface tool that you use to initialize, develop, scaffold, and maintain Angular applications directly from a command shell.
 
-Angular CLI 是一个命令行界面工具，可用于初始化、开发、构建和维护 Angular 应用。
-你可以在命令行窗口中直接使用此工具，也可以通过 [Angular Console](https://angularconsole.com) 这样的交互式界面来间接使用。
-
 ## Installing Angular CLI
-
-## 安装 Angular CLI
 
 Major versions of Angular CLI follow the supported major version of Angular, but minor versions can be released separately.
 
-Angular CLI 的主版本会跟随它所支持的 Angular 主版本，不过其小版本可能会独立发布。
-
 Install the CLI using the `npm` package manager:
 
-<<<<<<< HEAD
-使用 `npm` 包管理器来安装 CLI：
-
-<code-example language="bash">
-npm install -g @angular/cli
-</code-example>
-
-For details about changes between versions, and information about updating from previous releases,
-see the Releases tab on GitHub: <https://github.com/angular/angular-cli/releases>
-
-关于版本变更的详情，以及如何从以前版本升级的信息，参阅 GitHub 上的 Releases 页：<https://github.com/angular/angular-cli/releases>
-=======
 <code-example format="shell" language="shell">
 
 npm install -g &commat;angular/cli<aio-angular-dist-tag class="pln"></aio-angular-dist-tag>
@@ -36,26 +15,15 @@
 </code-example>
 
 For details about changes between versions, and information about updating from previous releases, see the Releases tab on GitHub: <https://github.com/angular/angular-cli/releases>
->>>>>>> f25ac4ae
 
 ## Basic workflow
-
-## 基本工作流
 
 Invoke the tool on the command line through the `ng` executable.
 Online help is available on the command line.
 Enter the following to list commands or options for a given command (such as [generate](cli/generate)) with a short description.
 
-<<<<<<< HEAD
-通过 `ng` 可执行文件可以在命令行上调用此工具。
-命令行中还提供了联机帮助。
-输入下列命令列出命令或指定命令（如 [generate](cli/generate)）选项的简短说明。
-
-<code-example language="bash">
-=======
 <code-example format="shell" language="shell">
 
->>>>>>> f25ac4ae
 ng help
 ng generate --help
 
@@ -63,14 +31,8 @@
 
 To create, build, and serve a new, basic Angular project on a development server, go to the parent directory of your new workspace use the following commands:
 
-<<<<<<< HEAD
-要想创建、构建或在开发服务器上运行一个新的、基本的 Angular 项目，请到这个新工作区的上级目录中运行下列命令：
-
-<code-example language="bash">
-=======
 <code-example format="shell" language="shell">
 
->>>>>>> f25ac4ae
 ng new my-first-project
 cd my-first-project
 ng serve
@@ -80,69 +42,35 @@
 In your browser, open <http://localhost:4200/> to see the new application run.
 When you use the [ng serve](cli/serve) command to build an application and serve it locally, the server automatically rebuilds the application and reloads the page when you change any of the source files.
 
-在浏览器中，打开 <http://localhost:4200/> 查看运行效果。
-当你使用 [ng serve](cli/serve) 命令来构建应用并在本地启动开发服务器时，服务器会自动重新构建此应用，并在修改源码时重新加载此页面。
-
 <div class="alert is-helpful">
 
-<<<<<<< HEAD
-When you run `ng new my-first-project` a new folder, named `my-first-project`, will be created in the current working directory. Since you want to be able to create files inside that folder, make sure you have sufficient rights in the current working directory before running the command.
-
-当你运行 `ng new my-first-project` 时，将在当前工作目录中创建一个名为 `my-first-project` 的新文件夹。由于你希望在该文件夹中创建文件，因此在运行命令之前，请确保你在当前工作目录中具有足够的权限。
-
-If the current working directory is not the right place for your project, you can change to a more appropriate directory by running `cd <path-to-other-directory>` first.
-
-如果当前工作目录不适合放你的项目，可以先运行 `cd <path-to-other-directory>` 来切换到更合适的目录。
-=======
 When you run `ng new my-first-project` a new folder, named `my-first-project`, will be created in the current working directory.
 Since you want to be able to create files inside that folder, make sure you have sufficient rights in the current working directory before running the command.
 
 If the current working directory is not the right place for your project, you can change to a more appropriate directory by running `cd <path-to-other-directory>`.
->>>>>>> f25ac4ae
 
 </div>
 
 ## Workspaces and project files
-
-## 工作区与项目文件
 
 The [ng new](cli/new) command creates an *Angular workspace* folder and generates a new application skeleton.
 A workspace can contain multiple applications and libraries.
 The initial application created by the [ng new](cli/new) command is at the top level of the workspace.
 When you generate an additional application or library in a workspace, it goes into a `projects/` subfolder.
 
-[ng new](cli/new) 命令会创建一个 *Angular 工作区*目录，并生成一个新的应用骨架。
-每个工作区中可以包含多个应用和库。
-由 [ng new](cli/new) 命令创建的初始应用位于工作区的顶层。
-你在工作区中生成的其它应用或库，会放在 `projects/` 子目录下。
-
 A newly generated application contains the source files for a root module, with a root component and template.
 Each application has a `src` folder that contains the logic, data, and assets.
-
-新生成的应用中包含根模块的源码，还有根组件和模板。
-每个应用都有一个 `src` 目录，其中包含逻辑、数据和静态文件。
 
 You can edit the generated files directly, or add to and modify them using CLI commands.
 Use the [ng generate](cli/generate) command to add new files for additional components and services, and code for new pipes, directives, and so on.
 Commands such as [add](cli/add) and [generate](cli/generate), which create or operate on applications and libraries, must be executed from within a workspace or project folder.
 
-你可以直接编辑这些生成的文件，也可以使用 CLI 命令来添加或修改它们。
-使用 [ng generate](cli/generate) 命令也可以添加其它组件和服务，以及管道、指令的源码等。
-必须在工作区或项目目录下才能执行 [add](cli/add) 或 [generate](cli/generate) 之类的命令，因为这些命令需要在应用或库上进行创建或其它操作。
-
 * See more about the [Workspace file structure](guide/file-structure).
-
-  欲知详情，参阅[工作区的文件结构](guide/file-structure)。
 
 ### Workspace and project configuration
 
-### 工作区与项目的配置
-
 A single workspace configuration file, `angular.json`, is created at the top level of the workspace.
 This is where you can set per-project defaults for CLI command options, and specify configurations to use when the CLI builds a project for different targets.
-
-工作区的配置文件 `angular.json` 位于此工作区的顶层。
-在这里，你可以设置全工作区范围的默认值，并指定当 CLI 为不同目标构建项目时要用到的配置。
 
 The [ng config](cli/config) command lets you set and retrieve configuration values from the command line, or you can edit the `angular.json` file directly.
 
@@ -153,27 +81,11 @@
 
 </div>
 
-[ng config](cli/config) 让你可以从命令行中设置和获取配置项的值。你也可以直接编辑 `angular.json` 文件。
-注意，此配置文件中的选项名称必须使用[小驼峰(camelCase)形式](guide/glossary#case-types)，不过当在命令行中提供它是可以使用小驼峰和中线分隔(dash-case)两种形式。
-
 * See more about [Workspace Configuration](guide/workspace-config).
-<<<<<<< HEAD
-
-  参阅 [工作区配置](guide/workspace-config)。
-
-* See the [complete schema](https://github.com/angular/angular-cli/wiki/angular-workspace) for `angular.json`.
-=======
->>>>>>> f25ac4ae
-
-  参阅 `angular.json` 的[完整 schema](https://github.com/angular/angular-cli/wiki/angular-workspace)。
 
 ## CLI command-language syntax
 
-## CLI 命令语法
-
 Command syntax is shown as follows:
-
-命令语法如下：
 
 `ng` *commandNameOrAlias* *requiredArg* [*optionalArg*] `[options]`
 
@@ -189,75 +101,24 @@
 
   ng build my-app -c production
 
-<<<<<<< HEAD
-  大多数命令以及少量选项，会有别名。别名会显示在每个命令的语法描述中。
-
-* Option names are prefixed with a double dash (--).
-    Option aliases are prefixed with a single dash (-).
-    Arguments are not prefixed.
-    For example:
-
-  选项名带有双中线前缀（--）。
-  选项别名带有单中线前缀（-）。
-  参数没有前缀。
-  比如：
-
-  <code-example format="." language="bash">
-      ng build my-app -c production
-=======
->>>>>>> f25ac4ae
   </code-example>
 
 * Typically, the name of a generated artifact can be given as an argument to the command or specified with the `--name` option.
 
-<<<<<<< HEAD
-  通常，生成的工件（artifact）名称可以作为命令的参数进行指定，也可以使用 --name 选项。
-
-* Argument and option names can be given in either
-  [camelCase or dash-case](guide/glossary#case-types).
+* Argument and option names can be given in either [camelCase or dash-case](guide/glossary#case-types).
   `--myOptionName` is equivalent to `--my-option-name`.
 
-    参数和选项的名称可以用[小驼峰或中线分隔的格式](guide/glossary#case-types)给出。
-    `--myOptionName` 等价于 `--my-option-name`。
-=======
-* Argument and option names can be given in either [camelCase or dash-case](guide/glossary#case-types).
-  `--myOptionName` is equivalent to `--my-option-name`.
->>>>>>> f25ac4ae
-
 ### Boolean options
-
-### 逻辑型选项
 
 Boolean options have two forms: `--this-option` sets the flag to `true`, `--no-this-option` sets it to `false`.
 If neither option is supplied, the flag remains in its default state, as listed in the reference documentation.
 
-<<<<<<< HEAD
-逻辑型选项有两种形式：`--this-option` 可以把标志设置为 `true`，而 `--no-this-option` 可以把它设置为 `false`。
-如果没有提供选项，该标志就会留在文档中所列出的默认状态。
-
-=======
->>>>>>> f25ac4ae
 ### Relative paths
-
-### 相对路径
 
 Options that specify files can be given as absolute paths, or as paths relative to the current working directory, which is generally either the workspace or project root.
 
-用来指定文件的选项可以用绝对路径，也可以用相对于当前目录的相对路径，当前目录通常是工作区或项目的根目录。
-
 ### Schematics
 
-<<<<<<< HEAD
-### 原理图（schematics）
-
-The [ng generate](cli/generate) and  [ng add](cli/add) commands take as an argument the artifact or library to be generated or added to the current project.
-In addition to any general options, each artifact or library defines its own options in a *schematic*.
-Schematic options are supplied to the command in the same format as immediate command options.
-
-[ng generate](cli/generate) 和 [ng add](cli/add) 命令会把要生成或要添加到当前项目中的工件或库作为参数。
-除了通用选项之外，每个工件或库还可以用*原理图*定义自己的选项。
-原理图的选项和内置命令的选项使用同样的格式。
-=======
 The [ng generate](cli/generate) and [ng add](cli/add) commands take, as an argument, the artifact or library to be generated or added to the current project.
 In addition to any general options, each artifact or library defines its own options in a *schematic*.
 Schematic options are supplied to the command in the same format as immediate command options.
@@ -268,5 +129,4 @@
 
 <!-- end links -->
 
-@reviewed 2022-02-28
->>>>>>> f25ac4ae
+@reviewed 2022-02-28