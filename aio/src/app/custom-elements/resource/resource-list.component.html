--- conflicted
+++ resolved
@@ -11,15 +11,10 @@
       <div *ngFor="let resource of subCategory.resources">
         <div class="resource-item">
           <a class="resource-row-link" rel="noopener" target="_blank" [href]="resource.url">
-<<<<<<< HEAD
-            <h4 translation-result="on">{{resource.titleCn || resource.title}}</h4>
-                <h4 translation-origin="off">{{resource.title}}</h4>
+            <h3 translation-result="on" class="resource-name">{{resource.titleCn || resource.title}}</h3>
+            <h3 translation-origin="off" class="resource-name">{{resource.title}}</h3>
             <p translation-result="on" class="resource-description">{{resource.descCn || resource.desc || '无描述'}}</p>
-                <p translation-origin="off" class="resource-description">{{resource.desc || 'No Description'}}</p>
-=======
-            <h3 class="resource-name">{{resource.title}}</h3>
-            <p class="resource-description">{{resource.desc || 'No Description'}}</p>
->>>>>>> f25ac4ae
+            <p translation-origin="off" class="resource-description">{{resource.desc || 'No Description'}}</p>
           </a>
         </div>
       </div>
