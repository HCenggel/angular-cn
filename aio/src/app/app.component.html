--- conflicted
+++ resolved
@@ -8,28 +8,14 @@
   <mat-progress-bar mode="indeterminate" color="warn"></mat-progress-bar>
 </div>
 
-<<<<<<< HEAD
-<mat-toolbar color="primary" class="app-toolbar no-print" [class.transitioning]="isTransitioning">
-  <mat-toolbar-row class="notification-container">
-    <aio-notification notificationId="survey-october-2021" expirationDate="2021-12-04" [dismissOnContentClick]="true" (dismissed)="notificationDismissed()">
-      <a href="https://goo.gle/angular-survey-2021" target="_blank">
-        <mat-icon class="icon" svgIcon="insert_comment" aria-label="Announcement"></mat-icon>
-        <span class="message"><b>填写这份《一分钟调查》</b>，帮我们（开发组）做得更好！</span>
-        <span class="action-button">去填写</span>
-=======
 <header>
   <mat-toolbar #appToolbar color="primary" class="app-toolbar no-print" [class.transitioning]="isTransitioning">
     <mat-toolbar-row class="notification-container">
-      <aio-notification notificationId="war-ukraine" expirationDate="null" [dismissOnContentClick]="false" (dismissed)="notificationDismissed()">
-        <a class="link" target="_blank" rel="noopener" href="https://www.google.org/ukraine-relief/">
-          <span class="title">Support Ukraine</span>
-        <mat-icon class="icon" aria-label="Ukraine flag">
-          <svg height="24" width="24" version="1.1" viewBox="0 0 240 240" xmlns="http://www.w3.org/2000/svg">
-            <rect fill="#0057b7" height="72" width="240" x="0" y="48"/>
-            <rect fill="#ffd700" height="72" width="240" x="0" y="120"/>
-          </svg>
-        </mat-icon>
-          <span class="message">Help Provide Humanitarian Aid to Ukraine.</span>
+      <aio-notification notificationId="survey-october-2021" expirationDate="2021-12-04" [dismissOnContentClick]="true" (dismissed)="notificationDismissed()">
+        <a href="https://goo.gle/angular-survey-2021" target="_blank">
+          <mat-icon class="icon" svgIcon="insert_comment" aria-label="Announcement"></mat-icon>
+          <span class="message"><b>填写这份《一分钟调查》</b>，帮我们（开发组）做得更好！</span>
+          <span class="action-button">去填写</span>
         </a>
       </aio-notification>
     </mat-toolbar-row>
@@ -40,7 +26,6 @@
       <a class="nav-link home" href="/" [ngSwitch]="showTopMenu">
         <img *ngSwitchCase="true" src="assets/images/logos/angular/logo-nav@2x.png" width="150" height="40" title="Home" alt="Home">
         <img *ngSwitchDefault src="assets/images/logos/angular/shield-large.svg" width="37" height="40" title="Home" alt="Home">
->>>>>>> f25ac4ae
       </a>
       <aio-top-menu *ngIf="showTopMenu" [nodes]="topMenuNodes" [currentNode]="currentNodes?.TopBar"></aio-top-menu>
       <aio-search-box class="search-container" #searchBox (onSearch)="doSearch($event)" (onFocus)="doSearch($event, true)"></aio-search-box>
