import { Component, ElementRef, EventEmitter, HostListener, Input, OnDestroy, Output } from '@angular/core';
import { Title } from '@angular/platform-browser';

import { asapScheduler, Observable, of, timer } from 'rxjs';
import { catchError, observeOn, switchMap, takeUntil, tap } from 'rxjs/operators';
import { EMPTY_HTML, unwrapHtmlForSink } from 'safevalues';

import { DocumentContents, FETCHING_ERROR_ID, FILE_NOT_FOUND_ID } from 'app/documents/document.service';
import { Logger } from 'app/shared/logger.service';
import { TocService } from 'app/shared/toc.service';
import { ElementsLoader } from 'app/custom-elements/elements-loader';
import { fromInnerHTML } from 'app/shared/security';


// Constants
export const NO_ANIMATIONS = 'no-animations';

// Initialization prevents flicker once pre-rendering is on
const initialDocViewerElement = document.querySelector('aio-doc-viewer');
const initialDocViewerContent = initialDocViewerElement ? fromInnerHTML(initialDocViewerElement) : EMPTY_HTML;

@Component({
  selector: 'aio-doc-viewer',
  template: '',
  // TODO(robwormald): shadow DOM and emulated don't work here (?!)
  // encapsulation: ViewEncapsulation.ShadowDom
})
export class DocViewerComponent implements OnDestroy {
  private hostElement: HTMLElement;

  private void$ = of<void>(undefined);
  private onDestroy$ = new EventEmitter<void>();
  private docContents$ = new EventEmitter<DocumentContents>();

  protected currViewContainer: HTMLElement = document.createElement('div');
  protected nextViewContainer: HTMLElement = document.createElement('div');

  @Input()
  set doc(newDoc: DocumentContents) {
    // Ignore `undefined` values that could happen if the host component
    // does not initially specify a value for the `doc` input.
    if (newDoc) {
      this.docContents$.emit(newDoc);
    }
  }

  // The new document is ready to be inserted into the viewer.
  // (Embedded components have been loaded and instantiated, if necessary.)
  @Output() docReady = new EventEmitter<void>();

  // The previous document has been removed from the viewer.
  // (The leaving animation (if any) has been completed and the node has been removed from the DOM.)
  @Output() docRemoved = new EventEmitter<void>();

  // The new document has been inserted into the viewer.
  // (The node has been inserted into the DOM, but the entering animation may still be in progress.)
  @Output() docInserted = new EventEmitter<void>();

  // The new document has been fully rendered into the viewer.
  // (The entering animation has been completed.)
  @Output() docRendered = new EventEmitter<void>();

  constructor(
    elementRef: ElementRef,
    private  logger: Logger,
    private titleService: Title,
    private tocService: TocService,
    private elementsLoader: ElementsLoader) {
    this.hostElement = elementRef.nativeElement;

    // Security: the initialDocViewerContent comes from the prerendered DOM and is considered to be secure
    this.hostElement.innerHTML = unwrapHtmlForSink(initialDocViewerContent);

    if (this.hostElement.firstElementChild) {
      this.currViewContainer = this.hostElement.firstElementChild as HTMLElement;
    }

    this.docContents$
      .pipe(observeOn(asapScheduler),switchMap(newDoc => this.render(newDoc)),
        takeUntil(this.onDestroy$),
      )
      .subscribe();
  }

  ngOnDestroy() {
    this.onDestroy$.emit();
  }

  /**
   * Prepare for setting the window title and ToC.
   * Return a function to actually set them.
   */
  protected prepareTitleAndToc(targetElem: HTMLElement, docId: string): () => void {
    const titleEl = targetElem.querySelector('h1');
    const needsToc = !!titleEl && !/no-?toc/i.test(titleEl.className);
    const embeddedToc = targetElem.querySelector('aio-toc.embedded');

    if (titleEl && titleEl.parentNode && needsToc && !embeddedToc) {
      // Add an embedded ToC if it's needed and there isn't one in the content already.
      const toc = document.createElement('aio-toc');
      toc.className = 'embedded';
      titleEl.parentNode.insertBefore(toc, titleEl.nextSibling);
    } else if (!needsToc && embeddedToc && embeddedToc.parentNode !== null) {
      // Remove the embedded Toc if it's there and not needed.
      // We cannot use ChildNode.remove() because of IE11
      embeddedToc.parentNode.removeChild(embeddedToc);
    }

    return () => {
      this.tocService.reset();
      let title: string | null = '';

      // Only create ToC for docs with an `<h1>` heading.
      // If you don't want a ToC, add "no-toc" class to `<h1>`.
      if (titleEl) {
        title = (typeof titleEl.innerText === 'string') ? titleEl.innerText : titleEl.textContent;

        if (needsToc) {
          this.tocService.genToc(targetElem, docId);
        }
      }

      this.titleService.setTitle(title ? `Angular - ${title}` : 'Angular');
    };
  }

  /**
   * Add doc content to host element and build it out with embedded components.
   */
  protected render(doc: DocumentContents): Observable<void> {
    let addTitleAndToc: () => void;

    this.setNoIndex(doc.id === FILE_NOT_FOUND_ID || doc.id === FETCHING_ERROR_ID);

    return this.void$.pipe(
      tap(() => {
          if (doc.contents === null) {
            this.nextViewContainer.textContent = '';
          } else {// Security: `doc.contents` is always authored by the documentation team
      //           and is considered to be safe.
       this.nextViewContainer.innerHTML = unwrapHtmlForSink(doc.contents);
      }
        }),tap(() => addTitleAndToc = this.prepareTitleAndToc(this.nextViewContainer, doc.id)),
      switchMap(() => this.elementsLoader.loadContainedCustomElements(this.nextViewContainer)),
      tap(() => this.docReady.emit())
      ,
      switchMap(() => this.swapViews(addTitleAndToc)),
      tap(() => this.docRendered.emit()),
      catchError(err => {
        const errorMessage = `${(err instanceof Error) ? err.stack : err}`;
        this.logger.error(new Error(`[DocViewer] Error preparing document '${doc.id}': ${errorMessage}`));
        this.nextViewContainer.textContent = '';
        this.setNoIndex(true);
// TODO(gkalpak): Remove this once gathering debug info is no longer needed.
          if (/loading chunk \S+ failed/i.test(errorMessage)) {
            // Print some info to help with debugging.
            // (There is no reason to wait for this async call to complete before continuing.)
            printSwDebugInfo();
          }        return this.void$;
      }),
    );
  }

  /**
   * Tell search engine crawlers whether to index this page
   */
  private setNoIndex(val: boolean) {
    console.log('no index: ', val);
  }

  /**
   * Swap the views, removing `currViewContainer` and inserting `nextViewContainer`.
   * (At this point all content should be ready, including having loaded and instantiated embedded
   *  components.)
   *
   * Optionally, run a callback as soon as `nextViewContainer` has been inserted, but before the
   * entering animation has been completed. This is useful for work that needs to be done as soon as
   * the element has been attached to the DOM.
   */
  protected swapViews(onInsertedCb = () => {
  }): Observable<void> {
    const raf$ = new Observable<void>(subscriber => {
      const rafId = requestAnimationFrame(() => {
        subscriber.next();
        subscriber.complete();
      });
      return () => cancelAnimationFrame(rafId);
    });

    // Get the actual transition duration (taking global styles into account).
    // According to the [CSSOM spec](https://drafts.csswg.org/cssom/#serializing-css-values),
    // `time` values should be returned in seconds.
    const getActualDuration = (elem: HTMLElement) => {
      const cssValue = getComputedStyle(elem).transitionDuration || '';
      const seconds = Number(cssValue.replace(/s$/, ''));
      return 1000 * seconds;
    };

    // Some properties are not assignable and thus cannot be animated.
    // Example methods, readonly and CSS properties:
    // "length", "parentRule", "getPropertyPriority", "getPropertyValue", "item", "removeProperty", "setProperty"
    type StringValueCSSStyleDeclaration = Exclude<
      {
        [K in keyof CSSStyleDeclaration]: CSSStyleDeclaration[K] extends string ? K : never;
      }[keyof CSSStyleDeclaration],
      number
    >;
    const animateProp =
<<<<<<< HEAD
      (elem: HTMLElement, prop: StringValueCSSStyleDeclaration, from: string, to: string, duration = 200) => {
        const animationsDisabled = !DocViewerComponent.animationsEnabled
          || this.hostElement.classList.contains(NO_ANIMATIONS);

        elem.style.transition = '';
        return animationsDisabled
          ? this.void$.pipe(tap(() => elem.style[prop] = to))
          : this.void$.pipe(
            // In order to ensure that the `from` value will be applied immediately (i.e.
            // without transition) and that the `to` value will be affected by the
            // `transition` style, we need to ensure an animation frame has passed between
            // setting each style.
            switchMap(() => raf$), tap(() => elem.style[prop] = from),
            switchMap(() => raf$), tap(() => elem.style.transition = `all ${duration}ms ease-in-out`),
            switchMap(() => raf$), tap(() => elem.style[prop] = to),
            switchMap(() => timer(getActualDuration(elem))), switchMap(() => this.void$),
          );
      };
=======
        (elem: HTMLElement, prop: StringValueCSSStyleDeclaration, from: string, to: string, duration = 200) => {
          const animationsDisabled = this.hostElement.classList.contains(NO_ANIMATIONS);
          elem.style.transition = '';
          return animationsDisabled
              ? this.void$.pipe(tap(() => elem.style[prop] = to))
              : this.void$.pipe(
                    // In order to ensure that the `from` value will be applied immediately (i.e.
                    // without transition) and that the `to` value will be affected by the
                    // `transition` style, we need to ensure an animation frame has passed between
                    // setting each style.
                    switchMap(() => raf$), tap(() => elem.style[prop] = from),
                    switchMap(() => raf$), tap(() => elem.style.transition = `all ${duration}ms ease-in-out`),
                    switchMap(() => raf$), tap(() => elem.style[prop] = to),
                    switchMap(() => timer(getActualDuration(elem))), switchMap(() => this.void$),
                );
        };
>>>>>>> 8ebc946c

    const animateLeave = (elem: HTMLElement) => animateProp(elem, 'opacity', '1', '0.1');
    const animateEnter = (elem: HTMLElement) => animateProp(elem, 'opacity', '0.1', '1');

    let done$ = this.void$;

    if (this.currViewContainer.parentElement) {
      done$ = done$.pipe(
        // Remove the current view from the viewer.
        switchMap(() => animateLeave(this.currViewContainer)),
        tap(() => (this.currViewContainer.parentElement as HTMLElement).removeChild(this.currViewContainer)),
        tap(() => this.docRemoved.emit()),
      );
    }

    return done$.pipe(
      // Insert the next view into the viewer.
      tap(() => this.hostElement.appendChild(this.nextViewContainer)),
      tap(() => onInsertedCb()),
      tap(() => this.docInserted.emit()),
      switchMap(() => animateEnter(this.nextViewContainer)),
      // Update the view references and clean up unused nodes.
      tap(() => {
        const prevViewContainer = this.currViewContainer;
        this.currViewContainer = this.nextViewContainer;
        this.nextViewContainer = prevViewContainer;
        this.nextViewContainer.textContent = '';  // Empty to release memory.
      }),
    );
  }

  @HostListener('click', ['$event'])
  toggleTranslationOrigin($event: MouseEvent): void {
    const element = findTranslationResult($event.target as Element);
    if (element && element.hasAttribute('translation-result')) {
      const origin = element.nextElementSibling;
      if (!origin || origin.hasAttribute('translation-result') || origin.tagName !== element.tagName) {
        return;
      }

      if (origin.getAttribute('translation-origin') === 'on') {
        origin.setAttribute('translation-origin', 'off');
      } else {
        origin.setAttribute('translation-origin', 'on');
      }
    }
  }

}

function findTranslationResult(element: Element | null): Element | null {
  while (element && !element.hasAttribute('translation-result')) {
    element = element.parentElement;
  }
  return element;
}

// Helpers
/**
 * Print some info regarding the ServiceWorker and the caches contents to help debugging potential
 * issues with failing to find resources in the cache.
 * (See https://github.com/angular/angular/issues/28114.)
 */
async function printSwDebugInfo(): Promise<void> {
  const sep = '\n----------';
  const swState = navigator.serviceWorker?.controller?.state ?? 'N/A';

  console.log(`\nServiceWorker: ${swState}`);

  if (typeof caches === 'undefined') {
    console.log(`${sep}\nCaches: N/A`);
  } else {
    const allCacheNames = await caches.keys();
    const swCacheNames = allCacheNames.filter(name => name.startsWith('ngsw:/:'));

    await findCachesAndPrintEntries(swCacheNames, 'db:control', true, ['manifests']);
    await findCachesAndPrintEntries(swCacheNames, 'assets:app-shell:cache', false);
    await findCachesAndPrintEntries(swCacheNames, 'assets:app-shell:meta', true);
  }

  if (swState === 'activated') {
    console.log(sep);
    await fetchAndPrintSwInternalDebugInfo();
  }

  console.warn(
      `${sep}\nIf you see this error, please report an issue at ` +
      'https://github.com/angular/angular/issues/new?template=3-docs-bug.md including the above logs.');

  // Internal helpers
  async function fetchAndPrintSwInternalDebugInfo() {
    try {
      const res = await fetch('/ngsw/state');
      if (!res.ok) {
        throw new Error(`Response ${res.status} ${res.statusText}`);
      }
      console.log(await res.text());
    } catch (err) {
      console.log(`Failed to retrieve debug info from '/ngsw/state': ${err.message || err}`);
    }
  }

  async function findCachesAndPrintEntries(
      swCacheNames: string[], nameSuffix: string, includeValues: boolean,
      ignoredKeys: string[] = []): Promise<void> {
    const cacheNames = swCacheNames.filter(name => name.endsWith(nameSuffix));

    for (const cacheName of cacheNames) {
      const cacheEntries = await getCacheEntries(cacheName, includeValues, ignoredKeys);
      await printCacheEntries(cacheName, cacheEntries);
    }
  }

  async function getCacheEntries(
      name: string, includeValues: boolean,
      ignoredKeys: string[] = []): Promise<{key: string, value?: unknown}[]> {
    const ignoredUrls = new Set(ignoredKeys.map(key => new Request(key).url));

    const cache = await caches.open(name);
    const keys = (await cache.keys()).map(req => req.url).filter(url => !ignoredUrls.has(url));
    const entries = await Promise.all(keys.map(async key => ({
      key,
      value: !includeValues ? undefined : await (await cache.match(key))?.json(),
    })));

    return entries;
  }

  function printCacheEntries(name: string, entries: {key: string, value?: unknown}[]): void {
    const entriesStr = entries
        .map(({key, value}) => `  - ${key}${!value ? '' : `: ${JSON.stringify(value)}`}`)
        .join('\n');

    console.log(`\nCache: ${name} (${entries.length} entries)\n${entriesStr}`);
  }
}<|MERGE_RESOLUTION|>--- conflicted
+++ resolved
@@ -206,10 +206,8 @@
       number
     >;
     const animateProp =
-<<<<<<< HEAD
       (elem: HTMLElement, prop: StringValueCSSStyleDeclaration, from: string, to: string, duration = 200) => {
-        const animationsDisabled = !DocViewerComponent.animationsEnabled
-          || this.hostElement.classList.contains(NO_ANIMATIONS);
+        const animationsDisabled =  this.hostElement.classList.contains(NO_ANIMATIONS);
 
         elem.style.transition = '';
         return animationsDisabled
@@ -225,24 +223,6 @@
             switchMap(() => timer(getActualDuration(elem))), switchMap(() => this.void$),
           );
       };
-=======
-        (elem: HTMLElement, prop: StringValueCSSStyleDeclaration, from: string, to: string, duration = 200) => {
-          const animationsDisabled = this.hostElement.classList.contains(NO_ANIMATIONS);
-          elem.style.transition = '';
-          return animationsDisabled
-              ? this.void$.pipe(tap(() => elem.style[prop] = to))
-              : this.void$.pipe(
-                    // In order to ensure that the `from` value will be applied immediately (i.e.
-                    // without transition) and that the `to` value will be affected by the
-                    // `transition` style, we need to ensure an animation frame has passed between
-                    // setting each style.
-                    switchMap(() => raf$), tap(() => elem.style[prop] = from),
-                    switchMap(() => raf$), tap(() => elem.style.transition = `all ${duration}ms ease-in-out`),
-                    switchMap(() => raf$), tap(() => elem.style[prop] = to),
-                    switchMap(() => timer(getActualDuration(elem))), switchMap(() => this.void$),
-                );
-        };
->>>>>>> 8ebc946c
 
     const animateLeave = (elem: HTMLElement) => animateProp(elem, 'opacity', '1', '0.1');
     const animateEnter = (elem: HTMLElement) => animateProp(elem, 'opacity', '0.1', '1');
