<<<<<<< HEAD
import { Component, ElementRef, EventEmitter, HostListener, Input, OnDestroy, Output } from '@angular/core';
import { Title } from '@angular/platform-browser';

import { asapScheduler, Observable, of, timer } from 'rxjs';
import { catchError, observeOn, switchMap, takeUntil, tap } from 'rxjs/operators';
import { EMPTY_HTML, unwrapHtmlForSink } from 'safevalues';

import { DocumentContents, FETCHING_ERROR_ID, FILE_NOT_FOUND_ID } from 'app/documents/document.service';
import { Logger } from 'app/shared/logger.service';
import { TocService } from 'app/shared/toc.service';
import { ElementsLoader } from 'app/custom-elements/elements-loader';
import { fromInnerHTML } from 'app/shared/security';
=======
import {Component, ElementRef, EventEmitter, Input, OnDestroy, Output} from '@angular/core';
import {Meta, Title} from '@angular/platform-browser';
import {ElementsLoader} from 'app/custom-elements/elements-loader';
import {DocumentContents, FETCHING_ERROR_ID, FILE_NOT_FOUND_ID} from 'app/documents/document.service';
import {Logger} from 'app/shared/logger.service';
import {fromInnerHTML} from 'app/shared/security';
import {TocService} from 'app/shared/toc.service';
import {asapScheduler, Observable, of, timer} from 'rxjs';
import {catchError, observeOn, switchMap, takeUntil, tap} from 'rxjs/operators';
import {EMPTY_HTML, unwrapHtmlForSink} from 'safevalues';
>>>>>>> f25ac4ae


// Constants
export const NO_ANIMATIONS = 'no-animations';

// Initialization prevents flicker once pre-rendering is on
const initialDocViewerElement = document.querySelector('aio-doc-viewer');
const initialDocViewerContent =
    initialDocViewerElement ? fromInnerHTML(initialDocViewerElement) : EMPTY_HTML;

@Component({
  selector: 'aio-doc-viewer',
  template: '',
  // TODO(robwormald): shadow DOM and emulated don't work here (?!)
  // encapsulation: ViewEncapsulation.ShadowDom
})
export class DocViewerComponent implements OnDestroy {
  private hostElement: HTMLElement;

  private void$ = of<void>(undefined);
  private onDestroy$ = new EventEmitter<void>();
  private docContents$ = new EventEmitter<DocumentContents>();

  protected currViewContainer: HTMLElement = document.createElement('div');
  protected nextViewContainer: HTMLElement = document.createElement('div');

  @Input()
  set doc(newDoc: DocumentContents) {
    // Ignore `undefined` values that could happen if the host component
    // does not initially specify a value for the `doc` input.
    if (newDoc) {
      this.docContents$.emit(newDoc);
    }
  }

  // The new document is ready to be inserted into the viewer.
  // (Embedded components have been loaded and instantiated, if necessary.)
  @Output() docReady = new EventEmitter<void>();

  // The previous document has been removed from the viewer.
  // (The leaving animation (if any) has been completed and the node has been removed from the DOM.)
  @Output() docRemoved = new EventEmitter<void>();

  // The new document has been inserted into the viewer.
  // (The node has been inserted into the DOM, but the entering animation may still be in progress.)
  @Output() docInserted = new EventEmitter<void>();

  // The new document has been fully rendered into the viewer.
  // (The entering animation has been completed.)
  @Output() docRendered = new EventEmitter<void>();

  constructor(
<<<<<<< HEAD
    elementRef: ElementRef,
    private  logger: Logger,
    private titleService: Title,
    private tocService: TocService,
    private elementsLoader: ElementsLoader) {
=======
      elementRef: ElementRef, private logger: Logger, private titleService: Title,
      private metaService: Meta, private tocService: TocService,
      private elementsLoader: ElementsLoader) {
>>>>>>> f25ac4ae
    this.hostElement = elementRef.nativeElement;

    // Security: the initialDocViewerContent comes from the prerendered DOM and is considered to be
    // secure
    this.hostElement.innerHTML = unwrapHtmlForSink(initialDocViewerContent);

    if (this.hostElement.firstElementChild) {
      this.currViewContainer = this.hostElement.firstElementChild as HTMLElement;
    }

    this.docContents$
<<<<<<< HEAD
      .pipe(observeOn(asapScheduler),switchMap(newDoc => this.render(newDoc)),
        takeUntil(this.onDestroy$),
      )
      .subscribe();
=======
        .pipe(
            observeOn(asapScheduler),
            switchMap(newDoc => this.render(newDoc)),
            takeUntil(this.onDestroy$),
            )
        .subscribe();
>>>>>>> f25ac4ae
  }

  ngOnDestroy() {
    this.onDestroy$.emit();
  }

  /**
   * Prepare for setting the window title and ToC.
   * Return a function to actually set them.
   */
  protected prepareTitleAndToc(targetElem: HTMLElement, docId: string): () => void {
    const titleEl = targetElem.querySelector('h1');
    const needsTitle = !!titleEl && !/no-?title/i.test(titleEl.className);
    const needsToc = !!titleEl && !/no-?toc/i.test(titleEl.className);
    const embeddedToc = targetElem.querySelector('aio-toc.embedded');

    if (titleEl && titleEl.parentNode && needsToc && !embeddedToc) {
      // Add an embedded ToC if it's needed and there isn't one in the content already.
      const toc = document.createElement('aio-toc');
      toc.className = 'embedded';
      titleEl.parentNode.insertBefore(toc, titleEl.nextSibling);
    } else if (!needsToc && embeddedToc) {
      // Remove the embedded Toc if it's there and not needed.
      embeddedToc.remove();
    }

    return () => {
      this.tocService.reset();
      let title: string | null = '';

      // Only create ToC for docs with an `<h1>` heading.
      // If you don't want a ToC, add "no-toc" class to `<h1>`.
      if (titleEl) {
        if (needsTitle) {
          title = (typeof titleEl.innerText === 'string') ? titleEl.innerText : titleEl.textContent;
        }

        if (needsToc) {
          this.tocService.genToc(targetElem, docId);
        }
      }

      this.titleService.setTitle(title ? `Angular - ${title}` : 'Angular');
    };
  }

  /**
   * Add doc content to host element and build it out with embedded components.
   */
  protected render(doc: DocumentContents): Observable<void> {
    let addTitleAndToc: () => void;

    this.setNoIndex(doc.id === FILE_NOT_FOUND_ID || doc.id === FETCHING_ERROR_ID);

    return this.void$.pipe(
      tap(() => {
          if (doc.contents === null) {
            this.nextViewContainer.textContent = '';
<<<<<<< HEAD
          } else {// Security: `doc.contents` is always authored by the documentation team
      //           and is considered to be safe.
       this.nextViewContainer.innerHTML = unwrapHtmlForSink(doc.contents);
      }
        }),tap(() => addTitleAndToc = this.prepareTitleAndToc(this.nextViewContainer, doc.id)),
      switchMap(() => this.elementsLoader.loadContainedCustomElements(this.nextViewContainer)),
      tap(() => this.docReady.emit())
      ,
      switchMap(() => this.swapViews(addTitleAndToc)),
      tap(() => this.docRendered.emit()),
      catchError(err => {
        const errorMessage = `${(err instanceof Error) ? err.stack : err}`;
        this.logger.error(new Error(`[DocViewer] Error preparing document '${doc.id}': ${errorMessage}`));
        this.nextViewContainer.textContent = '';
        this.setNoIndex(true);
// TODO(gkalpak): Remove this once gathering debug info is no longer needed.
=======
          } else {
            // Security: `doc.contents` is always authored by the documentation team
            //           and is considered to be safe.
            this.nextViewContainer.innerHTML = unwrapHtmlForSink(doc.contents);
          }
        }),
        tap(() => addTitleAndToc = this.prepareTitleAndToc(this.nextViewContainer, doc.id)),
        switchMap(() => this.elementsLoader.loadContainedCustomElements(this.nextViewContainer)),
        tap(() => this.docReady.emit()),
        switchMap(() => this.swapViews(addTitleAndToc)),
        tap(() => this.docRendered.emit()),
        catchError(err => {
          const errorMessage = `${(err instanceof Error) ? err.stack : err}`;
          this.logger.error(
              new Error(`[DocViewer] Error preparing document '${doc.id}': ${errorMessage}`));
          this.nextViewContainer.textContent = '';
          this.setNoIndex(true);

          // TODO(gkalpak): Remove this once gathering debug info is no longer needed.
>>>>>>> f25ac4ae
          if (/loading chunk \S+ failed/i.test(errorMessage)) {
            // Print some info to help with debugging.
            // (There is no reason to wait for this async call to complete before continuing.)
            printSwDebugInfo();
          }        return this.void$;
      }),
    );
  }

  /**
   * Tell search engine crawlers whether to index this page
   */
  private setNoIndex(val: boolean) {
<<<<<<< HEAD
    console.log('no index: ', val);
=======
    if (val) {
      this.metaService.addTag({name: 'robots', content: 'noindex'});
    } else {
      this.metaService.removeTag('name="robots"');
    }
>>>>>>> f25ac4ae
  }

  /**
   * Swap the views, removing `currViewContainer` and inserting `nextViewContainer`.
   * (At this point all content should be ready, including having loaded and instantiated embedded
   *  components.)
   *
   * Optionally, run a callback as soon as `nextViewContainer` has been inserted, but before the
   * entering animation has been completed. This is useful for work that needs to be done as soon as
   * the element has been attached to the DOM.
   */
  protected swapViews(onInsertedCb = () => {
  }): Observable<void> {
    const raf$ = new Observable<void>(subscriber => {
      const rafId = requestAnimationFrame(() => {
        subscriber.next();
        subscriber.complete();
      });
      return () => cancelAnimationFrame(rafId);
    });

    // Get the actual transition duration (taking global styles into account).
    // According to the [CSSOM spec](https://drafts.csswg.org/cssom/#serializing-css-values),
    // `time` values should be returned in seconds.
    const getActualDuration = (elem: HTMLElement) => {
      const cssValue = getComputedStyle(elem).transitionDuration || '';
      const seconds = Number(cssValue.replace(/s$/, ''));
      return 1000 * seconds;
    };

    // Some properties are not assignable and thus cannot be animated.
    // Example methods, readonly and CSS properties:
    // "length", "parentRule", "getPropertyPriority", "getPropertyValue", "item", "removeProperty",
    // "setProperty"
    type StringValueCSSStyleDeclaration = Exclude<
        {[K in keyof CSSStyleDeclaration]:
             CSSStyleDeclaration[K] extends string ? K : never;}[keyof CSSStyleDeclaration],
        number>;
    const animateProp =
<<<<<<< HEAD
      (elem: HTMLElement, prop: StringValueCSSStyleDeclaration, from: string, to: string, duration = 200) => {
        const animationsDisabled =  this.hostElement.classList.contains(NO_ANIMATIONS);

        elem.style.transition = '';
        return animationsDisabled
          ? this.void$.pipe(tap(() => elem.style[prop] = to))
          : this.void$.pipe(
            // In order to ensure that the `from` value will be applied immediately (i.e.
            // without transition) and that the `to` value will be affected by the
            // `transition` style, we need to ensure an animation frame has passed between
            // setting each style.
            switchMap(() => raf$), tap(() => elem.style[prop] = from),
            switchMap(() => raf$), tap(() => elem.style.transition = `all ${duration}ms ease-in-out`),
            switchMap(() => raf$), tap(() => elem.style[prop] = to),
            switchMap(() => timer(getActualDuration(elem))), switchMap(() => this.void$),
          );
      };
=======
        (elem: HTMLElement, prop: StringValueCSSStyleDeclaration, from: string, to: string,
         duration = 200) => {
          const animationsDisabled = this.hostElement.classList.contains(NO_ANIMATIONS);
          elem.style.transition = '';
          return animationsDisabled ?
              this.void$.pipe(tap(() => elem.style[prop] = to)) :
              this.void$.pipe(
                  // In order to ensure that the `from` value will be applied immediately (i.e.
                  // without transition) and that the `to` value will be affected by the
                  // `transition` style, we need to ensure an animation frame has passed between
                  // setting each style.
                  switchMap(() => raf$),
                  tap(() => elem.style[prop] = from),
                  switchMap(() => raf$),
                  tap(() => elem.style.transition = `all ${duration}ms ease-in-out`),
                  switchMap(() => raf$),
                  tap(() => elem.style[prop] = to),
                  switchMap(() => timer(getActualDuration(elem))),
                  switchMap(() => this.void$),
              );
        };
>>>>>>> f25ac4ae

    const animateLeave = (elem: HTMLElement) => animateProp(elem, 'opacity', '1', '0.1');
    const animateEnter = (elem: HTMLElement) => animateProp(elem, 'opacity', '0.1', '1');

    let done$ = this.void$;

    if (this.currViewContainer.parentElement) {
      done$ = done$.pipe(
<<<<<<< HEAD
        // Remove the current view from the viewer.
        switchMap(() => animateLeave(this.currViewContainer)),
        tap(() => (this.currViewContainer.parentElement as HTMLElement).removeChild(this.currViewContainer)),
        tap(() => this.docRemoved.emit()),
=======
          // Remove the current view from the viewer.
          switchMap(() => animateLeave(this.currViewContainer)),
          tap(() => (this.currViewContainer.parentElement as HTMLElement)
                        .removeChild(this.currViewContainer)),
          tap(() => this.docRemoved.emit()),
>>>>>>> f25ac4ae
      );
    }

    return done$.pipe(
      // Insert the next view into the viewer.
      tap(() => this.hostElement.appendChild(this.nextViewContainer)),
      tap(() => onInsertedCb()),
      tap(() => this.docInserted.emit()),
      switchMap(() => animateEnter(this.nextViewContainer)),
      // Update the view references and clean up unused nodes.
      tap(() => {
        const prevViewContainer = this.currViewContainer;
        this.currViewContainer = this.nextViewContainer;
        this.nextViewContainer = prevViewContainer;
        this.nextViewContainer.textContent = '';  // Empty to release memory.
      }),
    );
  }

  @HostListener('click', ['$event'])
  toggleTranslationOrigin($event: MouseEvent): void {
    const element = findTranslationResult($event.target as Element);
    if (element && element.hasAttribute('translation-result')) {
      const origin = element.nextElementSibling;
      if (!origin || origin.hasAttribute('translation-result') || origin.tagName !== element.tagName) {
        return;
      }

      if (origin.getAttribute('translation-origin') === 'on') {
        origin.setAttribute('translation-origin', 'off');
      } else {
        origin.setAttribute('translation-origin', 'on');
      }
    }
  }

}

function findTranslationResult(element: Element | null): Element | null {
  while (element && !element.hasAttribute('translation-result')) {
    element = element.parentElement;
  }
  return element;
}

// Helpers
/**
 * Print some info regarding the ServiceWorker and the caches contents to help debugging potential
 * issues with failing to find resources in the cache.
 * (See https://github.com/angular/angular/issues/28114.)
 */
async function printSwDebugInfo(): Promise<void> {
  const sep = '\n----------';
  const swState = navigator.serviceWorker?.controller?.state ?? 'N/A';

  console.log(`\nServiceWorker: ${swState}`);

  if (typeof caches === 'undefined') {
    console.log(`${sep}\nCaches: N/A`);
  } else {
    const allCacheNames = await caches.keys();
    const swCacheNames = allCacheNames.filter(name => name.startsWith('ngsw:/:'));

    await findCachesAndPrintEntries(swCacheNames, 'db:control', true, ['manifests']);
    await findCachesAndPrintEntries(swCacheNames, 'assets:app-shell:cache', false);
    await findCachesAndPrintEntries(swCacheNames, 'assets:app-shell:meta', true);
  }

  if (swState === 'activated') {
    console.log(sep);
    await fetchAndPrintSwInternalDebugInfo();
  }

  console.warn(
      `${sep}\nIf you see this error, please report an issue at ` +
      'https://github.com/angular/angular/issues/new?template=3-docs-bug.md including the above logs.');

  // Internal helpers
  async function fetchAndPrintSwInternalDebugInfo() {
    try {
      const res = await fetch('/ngsw/state');
      if (!res.ok) {
        throw new Error(`Response ${res.status} ${res.statusText}`);
      }
      console.log(await res.text());
    } catch (err) {
      console.log(
          `Failed to retrieve debug info from '/ngsw/state': ${(err as Error).message || err}`);
    }
  }

  async function findCachesAndPrintEntries(
      swCacheNames: string[], nameSuffix: string, includeValues: boolean,
      ignoredKeys: string[] = []): Promise<void> {
    const cacheNames = swCacheNames.filter(name => name.endsWith(nameSuffix));

    for (const cacheName of cacheNames) {
      const cacheEntries = await getCacheEntries(cacheName, includeValues, ignoredKeys);
      await printCacheEntries(cacheName, cacheEntries);
    }
  }

  async function getCacheEntries(name: string, includeValues: boolean, ignoredKeys: string[] = []):
      Promise<{key: string, value?: unknown}[]> {
    const ignoredUrls = new Set(ignoredKeys.map(key => new Request(key).url));

    const cache = await caches.open(name);
    const keys = (await cache.keys()).map(req => req.url).filter(url => !ignoredUrls.has(url));
    const entries = await Promise.all(
        keys.map(async key => ({
                   key,
                   value: !includeValues ? undefined : await (await cache.match(key))?.json(),
                 })));

    return entries;
  }

  function printCacheEntries(name: string, entries: {key: string, value?: unknown}[]): void {
    const entriesStr =
        entries.map(({key, value}) => `  - ${key}${!value ? '' : `: ${JSON.stringify(value)}`}`)
            .join('\n');

    console.log(`\nCache: ${name} (${entries.length} entries)\n${entriesStr}`);
  }
}<|MERGE_RESOLUTION|>--- conflicted
+++ resolved
@@ -1,17 +1,3 @@
-<<<<<<< HEAD
-import { Component, ElementRef, EventEmitter, HostListener, Input, OnDestroy, Output } from '@angular/core';
-import { Title } from '@angular/platform-browser';
-
-import { asapScheduler, Observable, of, timer } from 'rxjs';
-import { catchError, observeOn, switchMap, takeUntil, tap } from 'rxjs/operators';
-import { EMPTY_HTML, unwrapHtmlForSink } from 'safevalues';
-
-import { DocumentContents, FETCHING_ERROR_ID, FILE_NOT_FOUND_ID } from 'app/documents/document.service';
-import { Logger } from 'app/shared/logger.service';
-import { TocService } from 'app/shared/toc.service';
-import { ElementsLoader } from 'app/custom-elements/elements-loader';
-import { fromInnerHTML } from 'app/shared/security';
-=======
 import {Component, ElementRef, EventEmitter, Input, OnDestroy, Output} from '@angular/core';
 import {Meta, Title} from '@angular/platform-browser';
 import {ElementsLoader} from 'app/custom-elements/elements-loader';
@@ -22,7 +8,6 @@
 import {asapScheduler, Observable, of, timer} from 'rxjs';
 import {catchError, observeOn, switchMap, takeUntil, tap} from 'rxjs/operators';
 import {EMPTY_HTML, unwrapHtmlForSink} from 'safevalues';
->>>>>>> f25ac4ae
 
 
 // Constants
@@ -75,17 +60,11 @@
   @Output() docRendered = new EventEmitter<void>();
 
   constructor(
-<<<<<<< HEAD
     elementRef: ElementRef,
     private  logger: Logger,
     private titleService: Title,
     private tocService: TocService,
     private elementsLoader: ElementsLoader) {
-=======
-      elementRef: ElementRef, private logger: Logger, private titleService: Title,
-      private metaService: Meta, private tocService: TocService,
-      private elementsLoader: ElementsLoader) {
->>>>>>> f25ac4ae
     this.hostElement = elementRef.nativeElement;
 
     // Security: the initialDocViewerContent comes from the prerendered DOM and is considered to be
@@ -97,19 +76,10 @@
     }
 
     this.docContents$
-<<<<<<< HEAD
       .pipe(observeOn(asapScheduler),switchMap(newDoc => this.render(newDoc)),
         takeUntil(this.onDestroy$),
       )
       .subscribe();
-=======
-        .pipe(
-            observeOn(asapScheduler),
-            switchMap(newDoc => this.render(newDoc)),
-            takeUntil(this.onDestroy$),
-            )
-        .subscribe();
->>>>>>> f25ac4ae
   }
 
   ngOnDestroy() {
@@ -168,7 +138,6 @@
       tap(() => {
           if (doc.contents === null) {
             this.nextViewContainer.textContent = '';
-<<<<<<< HEAD
           } else {// Security: `doc.contents` is always authored by the documentation team
       //           and is considered to be safe.
        this.nextViewContainer.innerHTML = unwrapHtmlForSink(doc.contents);
@@ -181,31 +150,11 @@
       tap(() => this.docRendered.emit()),
       catchError(err => {
         const errorMessage = `${(err instanceof Error) ? err.stack : err}`;
-        this.logger.error(new Error(`[DocViewer] Error preparing document '${doc.id}': ${errorMessage}`));
+        this.logger.error(
+              new Error(`[DocViewer] Error preparing document '${doc.id}': ${errorMessage}`));
         this.nextViewContainer.textContent = '';
         this.setNoIndex(true);
 // TODO(gkalpak): Remove this once gathering debug info is no longer needed.
-=======
-          } else {
-            // Security: `doc.contents` is always authored by the documentation team
-            //           and is considered to be safe.
-            this.nextViewContainer.innerHTML = unwrapHtmlForSink(doc.contents);
-          }
-        }),
-        tap(() => addTitleAndToc = this.prepareTitleAndToc(this.nextViewContainer, doc.id)),
-        switchMap(() => this.elementsLoader.loadContainedCustomElements(this.nextViewContainer)),
-        tap(() => this.docReady.emit()),
-        switchMap(() => this.swapViews(addTitleAndToc)),
-        tap(() => this.docRendered.emit()),
-        catchError(err => {
-          const errorMessage = `${(err instanceof Error) ? err.stack : err}`;
-          this.logger.error(
-              new Error(`[DocViewer] Error preparing document '${doc.id}': ${errorMessage}`));
-          this.nextViewContainer.textContent = '';
-          this.setNoIndex(true);
-
-          // TODO(gkalpak): Remove this once gathering debug info is no longer needed.
->>>>>>> f25ac4ae
           if (/loading chunk \S+ failed/i.test(errorMessage)) {
             // Print some info to help with debugging.
             // (There is no reason to wait for this async call to complete before continuing.)
@@ -219,15 +168,7 @@
    * Tell search engine crawlers whether to index this page
    */
   private setNoIndex(val: boolean) {
-<<<<<<< HEAD
     console.log('no index: ', val);
-=======
-    if (val) {
-      this.metaService.addTag({name: 'robots', content: 'noindex'});
-    } else {
-      this.metaService.removeTag('name="robots"');
-    }
->>>>>>> f25ac4ae
   }
 
   /**
@@ -267,14 +208,13 @@
              CSSStyleDeclaration[K] extends string ? K : never;}[keyof CSSStyleDeclaration],
         number>;
     const animateProp =
-<<<<<<< HEAD
       (elem: HTMLElement, prop: StringValueCSSStyleDeclaration, from: string, to: string, duration = 200) => {
         const animationsDisabled =  this.hostElement.classList.contains(NO_ANIMATIONS);
 
         elem.style.transition = '';
-        return animationsDisabled
-          ? this.void$.pipe(tap(() => elem.style[prop] = to))
-          : this.void$.pipe(
+        return animationsDisabled?
+           this.void$.pipe(tap(() => elem.style[prop] = to)) :
+           this.void$.pipe(
             // In order to ensure that the `from` value will be applied immediately (i.e.
             // without transition) and that the `to` value will be affected by the
             // `transition` style, we need to ensure an animation frame has passed between
@@ -285,29 +225,6 @@
             switchMap(() => timer(getActualDuration(elem))), switchMap(() => this.void$),
           );
       };
-=======
-        (elem: HTMLElement, prop: StringValueCSSStyleDeclaration, from: string, to: string,
-         duration = 200) => {
-          const animationsDisabled = this.hostElement.classList.contains(NO_ANIMATIONS);
-          elem.style.transition = '';
-          return animationsDisabled ?
-              this.void$.pipe(tap(() => elem.style[prop] = to)) :
-              this.void$.pipe(
-                  // In order to ensure that the `from` value will be applied immediately (i.e.
-                  // without transition) and that the `to` value will be affected by the
-                  // `transition` style, we need to ensure an animation frame has passed between
-                  // setting each style.
-                  switchMap(() => raf$),
-                  tap(() => elem.style[prop] = from),
-                  switchMap(() => raf$),
-                  tap(() => elem.style.transition = `all ${duration}ms ease-in-out`),
-                  switchMap(() => raf$),
-                  tap(() => elem.style[prop] = to),
-                  switchMap(() => timer(getActualDuration(elem))),
-                  switchMap(() => this.void$),
-              );
-        };
->>>>>>> f25ac4ae
 
     const animateLeave = (elem: HTMLElement) => animateProp(elem, 'opacity', '1', '0.1');
     const animateEnter = (elem: HTMLElement) => animateProp(elem, 'opacity', '0.1', '1');
@@ -316,18 +233,11 @@
 
     if (this.currViewContainer.parentElement) {
       done$ = done$.pipe(
-<<<<<<< HEAD
         // Remove the current view from the viewer.
         switchMap(() => animateLeave(this.currViewContainer)),
-        tap(() => (this.currViewContainer.parentElement as HTMLElement).removeChild(this.currViewContainer)),
+        tap(() => (this.currViewContainer.parentElement as HTMLElement)
+                        .removeChild(this.currViewContainer)),
         tap(() => this.docRemoved.emit()),
-=======
-          // Remove the current view from the viewer.
-          switchMap(() => animateLeave(this.currViewContainer)),
-          tap(() => (this.currViewContainer.parentElement as HTMLElement)
-                        .removeChild(this.currViewContainer)),
-          tap(() => this.docRemoved.emit()),
->>>>>>> f25ac4ae
       );
     }
 
