--- conflicted
+++ resolved
@@ -21,12 +21,7 @@
     <div class="nf-response l-flex-wrap">
       <h1 class="no-toc">请求文档失败</h1>
       <p>
-<<<<<<< HEAD
-      抱歉，这次我们没能取到 "<current-location></current-location>" 页。请检查你的网络连接，稍后再试。
-=======
-        We are unable to retrieve the "${path}" page at this time.
-        Please check your connection and try again later.
->>>>>>> 13eb57a5
+      抱歉，这次我们没能取到 "${path}" 页。请检查你的网络连接，稍后再试。
       </p>
     </div>
   </div>
@@ -95,11 +90,7 @@
     this.cache.delete(id);
     return of({
       id: FETCHING_ERROR_ID,
-<<<<<<< HEAD
-      contents: FETCHING_ERROR_CONTENTS,
-=======
       contents: FETCHING_ERROR_CONTENTS(id),
->>>>>>> 13eb57a5
     });
   }
 }