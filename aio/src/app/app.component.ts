--- conflicted
+++ resolved
@@ -1,4 +1,3 @@
-<<<<<<< HEAD
 import {
   Component,
   ElementRef,
@@ -15,20 +14,13 @@
 import { DocumentContents, DocumentService } from 'app/documents/document.service';
 import { Deployment } from 'app/shared/deployment.service';
 import { LocationService } from 'app/shared/location.service';
-=======
-import { Component, ElementRef, HostBinding, HostListener, OnInit, QueryList, ViewChild, ViewChildren } from '@angular/core';
-import { MatSidenav } from '@angular/material/sidenav';
-import { DocumentContents, DocumentService } from 'app/documents/document.service';
->>>>>>> 4f3ac1d9
 import { NotificationComponent } from 'app/layout/notification/notification.component';
-import { CurrentNodes, NavigationNode, NavigationService, VersionInfo } from 'app/navigation/navigation.service';
+import { ScrollService } from 'app/shared/scroll.service';
+import { SearchBoxComponent } from 'app/search/search-box/search-box.component';
 import { SearchResults } from 'app/search/interfaces';
-import { SearchBoxComponent } from 'app/search/search-box/search-box.component';
 import { SearchService } from 'app/search/search.service';
-import { Deployment } from 'app/shared/deployment.service';
-import { LocationService } from 'app/shared/location.service';
-import { ScrollService } from 'app/shared/scroll.service';
 import { TocService } from 'app/shared/toc.service';
+
 import { BehaviorSubject, combineLatest, Observable } from 'rxjs';
 import { first, map } from 'rxjs/operators';
 
@@ -166,28 +158,10 @@
       this.navigationService.versionInfo,
       this.navigationService.navigationViews.pipe(map(views => views['docVersions'])),
     ]).subscribe(([versionInfo, versions]) => {
-<<<<<<< HEAD
-        // TODO(pbd): consider whether we can lookup the stable and next versions from the internet
-        const computedVersions: NavigationNode[] = [
-          { title: 'next', url: 'https://next.angular.io' },
-          { title: 'stable', url: 'https://angular.cn' },
-        ];
-        if (this.deployment.mode === 'archive') {
-          computedVersions.push({ title: `v${versionInfo.major}` });
-        }
-        this.docVersions = [...computedVersions, ...versions];
-
-        // Find the current version - eithers title matches the current deployment mode
-        // or its title matches the major version of the current version info
-        this.currentDocVersion = this.docVersions.find(version =>
-          version.title === this.deployment.mode || version.title === `v${versionInfo.major}`)!;
-        this.currentDocVersion.title += ` (v${versionInfo.raw})`;
-      });
-=======
       // TODO(pbd): consider whether we can lookup the stable and next versions from the internet
       const computedVersions: NavigationNode[] = [
         { title: 'next', url: 'https://next.angular.io/' },
-        { title: 'stable', url: 'https://angular.io/' },
+        { title: 'stable', url: 'https://angular.cn/' },
       ];
       if (this.deployment.mode === 'archive') {
         computedVersions.push({ title: `v${versionInfo.major}` });
@@ -200,7 +174,6 @@
         version.title === this.deployment.mode || version.title === `v${versionInfo.major}`)!;
       this.currentDocVersion.title += ` (v${versionInfo.raw})`;
     });
->>>>>>> 4f3ac1d9
 
     this.navigationService.navigationViews.subscribe(views => {
       this.footerNodes = views['Footer'] || [];
