{
  "name": "angular-srcs",
<<<<<<< HEAD
  "version": "9.0.0",
=======
  "version": "10.0.0-next.6",
>>>>>>> 4f3ac1d9
  "private": true,
  "description": "Angular - a web framework for modern web apps",
  "homepage": "https://github.com/angular/angular",
  "bugs": "https://github.com/angular/angular/issues",
  "license": "MIT",
  "//engines-comment": "Keep this in sync with /aio/package.json and /aio/tools/examples/shared/package.json",
  "engines": {
    "node": ">=10.9.0 <13.0.0",
    "yarn": ">=1.22.4 <2"
  },
  "repository": {
    "type": "git",
    "url": "https://github.com/angular/angular.git"
  },
  "scripts": {
    "bazel:format": "yarn -s ng-dev format deprecation-warning bazel:format",
    "bazel:lint": "yarn -s ng-dev format deprecation-warning bazel:lint",
    "bazel:lint-fix": "yarn -s ng-dev format deprecation-warning bazel:lint-fix",
    "preinstall": "node tools/yarn/check-yarn.js",
    "postinstall": "node scripts/webdriver-manager-update.js && node --preserve-symlinks --preserve-symlinks-main ./tools/postinstall-patches.js",
    "check-env": "gulp check-env",
    "test-ivy-aot": "bazelisk test --config=ivy --build_tag_filters=-no-ivy-aot,-fixme-ivy-aot --test_tag_filters=-no-ivy-aot,-fixme-ivy-aot",
    "test-non-ivy": "bazelisk test --build_tag_filters=-ivy-only --test_tag_filters=-ivy-only",
    "test-fixme-ivy-aot": "bazelisk test --config=ivy --build_tag_filters=-no-ivy-aot --test_tag_filters=-no-ivy-aot",
    "list-fixme-ivy-targets": "bazelisk query --output=label 'attr(\"tags\", \"\\[.*fixme-ivy.*\\]\", //...) except kind(\"sh_binary\", //...) except kind(\"devmode_js_sources\", //...)' | sort",
    "//circleci-win-comment": "See the test-win circleci job for why these are needed. If they are not needed anymore, remove them.",
    "circleci-win-ve": "bazelisk test --build_tag_filters=-ivy-only --test_tag_filters=-ivy-only,-browser:chromium-local //packages/compiler-cli/... //tools/ts-api-guardian/...",
    "circleci-win-ivy": "bazelisk test --config=ivy --build_tag_filters=-no-ivy-aot,-fixme-ivy-aot --test_tag_filters=-no-ivy-aot,-fixme-ivy-aot,-browser:chromium-local //packages/compiler-cli/... //tools/ts-api-guardian/...",
    "lint": "yarn -s tslint && yarn -s ng-dev format changed --check",
    "tslint": "tsc -p tools/tsconfig.json && tslint -c tslint.json \"+(packages|modules|scripts|tools)/**/*.+(js|ts)\"",
    "public-api:check": "node goldens/public-api/manage.js test",
    "public-api:update": "node goldens/public-api/manage.js accept",
    "ts-circular-deps": "ts-node --transpile-only -- dev-infra/ts-circular-dependencies/index.ts --config ./packages/circular-deps-test.conf.js",
    "ts-circular-deps:check": "yarn -s ts-circular-deps check",
    "ts-circular-deps:approve": "yarn -s ts-circular-deps approve",
    "ng-dev": "ts-node --transpile-only -- dev-infra/cli.ts"
  },
  "// 1": "dependencies are used locally and by bazel",
  "dependencies": {
    "@angular-devkit/architect": "0.901.0",
    "@angular-devkit/build-angular": "0.901.0",
    "@angular-devkit/build-optimizer": "0.901.0",
    "@angular-devkit/core": "9.1.0",
    "@angular-devkit/schematics": "9.1.0",
    "@babel/cli": "^7.8.4",
    "@babel/core": "^7.8.6",
    "@babel/generator": "^7.8.6",
    "@babel/template": "^7.8.6",
    "@babel/traverse": "^7.8.6",
    "@babel/types": "^7.8.6",
    "@bazel/jasmine": "1.6.0",
    "@bazel/karma": "1.6.0",
    "@bazel/protractor": "1.6.0",
    "@bazel/rollup": "1.6.0",
    "@bazel/terser": "1.6.0",
    "@bazel/typescript": "1.6.0",
    "@microsoft/api-extractor": "~7.6.0",
    "@schematics/angular": "9.1.0",
    "@types/angular": "^1.6.47",
    "@types/babel__core": "^7.1.6",
    "@types/babel__generator": "^7.6.1",
    "@types/babel__template": "^7.0.2",
    "@types/babel__traverse": "^7.0.9",
    "@types/base64-js": "1.2.5",
    "@types/bluebird": "^3.5.27",
    "@types/chai": "^4.1.2",
    "@types/convert-source-map": "^1.5.1",
    "@types/diff": "^3.5.1",
    "@types/fs-extra": "4.0.2",
    "@types/hammerjs": "2.0.35",
    "@types/inquirer": "^6.5.0",
    "@types/jasmine": "3.5.10",
    "@types/jasminewd2": "^2.0.8",
    "@types/minimist": "^1.2.0",
    "@types/node": "^12.11.1",
    "@types/selenium-webdriver": "3.0.7",
    "@types/semver": "^6.0.2",
    "@types/shelljs": "^0.8.6",
    "@types/systemjs": "0.19.32",
    "@types/yaml": "^1.2.0",
    "@types/yargs": "^11.1.1",
    "@webcomponents/custom-elements": "^1.1.0",
    "angular": "npm:angular@1.7",
    "angular-1.5": "npm:angular@1.5",
    "angular-1.6": "npm:angular@1.6",
    "angular-mocks": "npm:angular-mocks@1.7",
    "angular-mocks-1.5": "npm:angular-mocks@1.5",
    "angular-mocks-1.6": "npm:angular-mocks@1.6",
    "base64-js": "1.2.1",
    "bluebird": "^3.5.5",
    "brotli": "^1.3.2",
    "canonical-path": "1.0.0",
    "chai": "^4.1.2",
    "chalk": "^2.3.1",
    "chokidar": "^3.0.0",
    "convert-source-map": "^1.5.1",
    "core-js": "^2.4.1",
    "dependency-graph": "^0.7.2",
    "diff": "^3.5.0",
    "domino": "2.1.2",
    "fs-extra": "4.0.2",
    "hammerjs": "2.0.8",
    "http-server": "^0.11.1",
    "incremental-dom": "0.4.1",
    "jasmine": "^3.5.0",
    "jasmine-core": "^3.5.0",
    "jquery": "3.0.0",
    "js-levenshtein": "^1.1.6",
    "karma": "~4.1.0",
    "karma-chrome-launcher": "^2.2.0",
    "karma-firefox-launcher": "^1.2.0",
    "karma-jasmine": "^2.0.1",
    "karma-requirejs": "^1.1.0",
    "karma-sourcemap-loader": "^0.3.7",
    "magic-string": "0.25.4",
    "materialize-css": "1.0.0",
    "minimatch": "^3.0.4",
    "minimist": "1.2.0",
    "node-uuid": "1.4.8",
    "nodejs-websocket": "^1.7.2",
    "protractor": "^5.4.2",
    "puppeteer": "2.1.1",
    "reflect-metadata": "^0.1.3",
    "requirejs": "^2.3.6",
    "rollup": "~1.25.0",
    "rollup-plugin-commonjs": "^10.1.0",
    "rollup-plugin-node-resolve": "^5.2.0",
    "rollup-plugin-sourcemaps": "^0.4.2",
    "rxjs": "^6.5.3",
    "selenium-webdriver": "3.5.0",
    "shelljs": "^0.8.3",
    "source-map": "^0.6.1",
    "source-map-support": "0.5.9",
    "sourcemap-codec": "^1.4.8",
    "systemjs": "0.18.10",
    "terser": "^4.4.0",
    "tsickle": "0.38.1",
    "tslib": "^1.10.0",
    "tslint": "6.0.0",
    "typescript": "~3.8.3",
    "xhr2": "0.2.0",
    "yaml": "^1.7.2",
    "yargs": "15.3.0"
  },
  "// 2": "devDependencies are not used under Bazel. Many can be removed after test.sh is deleted.",
  "devDependencies": {
    "@angular/cli": "9.1.0",
    "@bazel/bazelisk": "^1.4.0",
    "@bazel/buildifier": "^0.29.0",
    "@bazel/ibazel": "^0.12.3",
    "@octokit/graphql": "^4.3.1",
    "@types/cli-progress": "^3.4.2",
    "@types/minimist": "^1.2.0",
    "@yarnpkg/lockfile": "^1.1.0",
    "browserstacktunnel-wrapper": "2.0.1",
    "check-side-effects": "0.0.21",
    "clang-format": "^1.4.0",
    "cldr": "4.10.0",
    "cldr-data": "36.0.0",
    "cldrjs": "0.5.0",
    "cli-progress": "^3.7.0",
    "conventional-changelog": "^2.0.3",
    "entities": "1.1.1",
    "firebase-tools": "^7.11.0",
    "firefox-profile": "1.0.3",
    "glob": "7.1.2",
    "gulp": "3.9.1",
    "gulp-conventional-changelog": "^2.0.3",
    "husky": "^4.2.3",
    "inquirer": "^7.1.0",
    "jpm": "1.3.1",
    "karma-browserstack-launcher": "^1.3.0",
    "karma-sauce-launcher": "^2.0.2",
    "madge": "^3.6.0",
    "multimatch": "^4.0.0",
    "mutation-observer": "^1.0.3",
    "rewire": "2.5.2",
    "sauce-connect": "https://saucelabs.com/downloads/sc-4.5.1-linux.tar.gz",
    "semver": "^6.3.0",
    "ts-node": "^8.6.2",
    "tslint-eslint-rules": "5.4.0",
    "tslint-no-toplevel-property-access": "0.0.2",
    "tsutils": "2.27.2",
    "typed-graphqlify": "^2.3.0",
    "universal-analytics": "0.4.15",
    "vlq": "0.2.2",
    "vrsource-tslint-rules": "5.1.1"
  },
  "// 4": "Overwrite graceful-fs to a version that does not rely on the 'natives' package. This fixes gulp for >= 10.13, more information: #28213",
  "// 5": "Ensure a single version of webdriver-manager so it is hoisted as the integration tests depend on it being found at ../../node_modules/webdriver-manager",
  "resolutions": {
    "**/graceful-fs": "4.2.2",
    "**/webdriver-manager": "12.1.7"
  },
  "cldr-data-coverage": "full",
  "husky": {
    "hooks": {
      "commit-msg": "yarn -s ng-dev commit-message pre-commit-validate --file-env-variable HUSKY_GIT_PARAMS"
    }
  }
}<|MERGE_RESOLUTION|>--- conflicted
+++ resolved
@@ -1,10 +1,6 @@
 {
   "name": "angular-srcs",
-<<<<<<< HEAD
-  "version": "9.0.0",
-=======
   "version": "10.0.0-next.6",
->>>>>>> 4f3ac1d9
   "private": true,
   "description": "Angular - a web framework for modern web apps",
   "homepage": "https://github.com/angular/angular",
@@ -199,10 +195,5 @@
     "**/graceful-fs": "4.2.2",
     "**/webdriver-manager": "12.1.7"
   },
-  "cldr-data-coverage": "full",
-  "husky": {
-    "hooks": {
-      "commit-msg": "yarn -s ng-dev commit-message pre-commit-validate --file-env-variable HUSKY_GIT_PARAMS"
-    }
-  }
+  "cldr-data-coverage": "full"
 }