/**
 * @license
 * Copyright Google LLC All Rights Reserved.
 *
 * Use of this source code is governed by an MIT-style license that can be
 * found in the LICENSE file at https://angular.io/license
 */

import {Reference} from '../../imports';
import {ClassDeclaration} from '../../reflection';

import {DirectiveMeta, MetadataReaderWithIndex, MetadataRegistry, NgModuleMeta, PipeMeta} from './api';

/**
 * A registry of directive, pipe, and module metadata for types defined in the current compilation
 * unit, which supports both reading and registering.
 *
 * 当前编译单元中定义的类型的指令、管道和模块元数据的注册表，支持读取和注册。
 *
 */
export class LocalMetadataRegistry implements MetadataRegistry, MetadataReaderWithIndex {
  private directives = new Map<ClassDeclaration, DirectiveMeta>();
  private ngModules = new Map<ClassDeclaration, NgModuleMeta>();
  private pipes = new Map<ClassDeclaration, PipeMeta>();

  getDirectiveMetadata(ref: Reference<ClassDeclaration>): DirectiveMeta|null {
    return this.directives.has(ref.node) ? this.directives.get(ref.node)! : null;
  }
  getNgModuleMetadata(ref: Reference<ClassDeclaration>): NgModuleMeta|null {
    return this.ngModules.has(ref.node) ? this.ngModules.get(ref.node)! : null;
  }
  getPipeMetadata(ref: Reference<ClassDeclaration>): PipeMeta|null {
    return this.pipes.has(ref.node) ? this.pipes.get(ref.node)! : null;
  }

  registerDirectiveMetadata(meta: DirectiveMeta): void {
    this.directives.set(meta.ref.node, meta);
  }
  registerNgModuleMetadata(meta: NgModuleMeta): void {
    this.ngModules.set(meta.ref.node, meta);
  }
  registerPipeMetadata(meta: PipeMeta): void {
    this.pipes.set(meta.ref.node, meta);
  }

  getKnownDirectives(): Iterable<ClassDeclaration> {
    return this.directives.keys();
  }
}

/**
<<<<<<< HEAD
 * A `MetadataRegistry` which registers metdata with multiple delegate `MetadataRegistry` instances.
 *
 * 一种 `MetadataRegistry` ，它向多个委托 `MetadataRegistry` 实例注册元数据。
 *
=======
 * A `MetadataRegistry` which registers metadata with multiple delegate `MetadataRegistry`
 * instances.
>>>>>>> cfd87027
 */
export class CompoundMetadataRegistry implements MetadataRegistry {
  constructor(private registries: MetadataRegistry[]) {}

  registerDirectiveMetadata(meta: DirectiveMeta): void {
    for (const registry of this.registries) {
      registry.registerDirectiveMetadata(meta);
    }
  }

  registerNgModuleMetadata(meta: NgModuleMeta): void {
    for (const registry of this.registries) {
      registry.registerNgModuleMetadata(meta);
    }
  }

  registerPipeMetadata(meta: PipeMeta): void {
    for (const registry of this.registries) {
      registry.registerPipeMetadata(meta);
    }
  }
<<<<<<< HEAD
}

/**
 * Registry that keeps track of classes that can be constructed via dependency injection (e.g.
 * injectables, directives, pipes).
 *
 * 跟踪可以通过依赖注入构建的类（例如注入器、指令、管道）的注册表。
 *
 */
export class InjectableClassRegistry {
  private classes = new Set<ClassDeclaration>();

  constructor(private host: ReflectionHost) {}

  registerInjectable(declaration: ClassDeclaration): void {
    this.classes.add(declaration);
  }

  isInjectable(declaration: ClassDeclaration): boolean {
    // Figure out whether the class is injectable based on the registered classes, otherwise
    // fall back to looking at its members since we might not have been able register the class
    // if it was compiled already.
    return this.classes.has(declaration) || hasInjectableFields(declaration, this.host);
  }
=======
>>>>>>> cfd87027
}<|MERGE_RESOLUTION|>--- conflicted
+++ resolved
@@ -49,15 +49,11 @@
 }
 
 /**
-<<<<<<< HEAD
- * A `MetadataRegistry` which registers metdata with multiple delegate `MetadataRegistry` instances.
+ * A `MetadataRegistry` which registers metadata with multiple delegate `MetadataRegistry`
+ * instances.
  *
  * 一种 `MetadataRegistry` ，它向多个委托 `MetadataRegistry` 实例注册元数据。
  *
-=======
- * A `MetadataRegistry` which registers metadata with multiple delegate `MetadataRegistry`
- * instances.
->>>>>>> cfd87027
  */
 export class CompoundMetadataRegistry implements MetadataRegistry {
   constructor(private registries: MetadataRegistry[]) {}
@@ -79,31 +75,4 @@
       registry.registerPipeMetadata(meta);
     }
   }
-<<<<<<< HEAD
-}
-
-/**
- * Registry that keeps track of classes that can be constructed via dependency injection (e.g.
- * injectables, directives, pipes).
- *
- * 跟踪可以通过依赖注入构建的类（例如注入器、指令、管道）的注册表。
- *
- */
-export class InjectableClassRegistry {
-  private classes = new Set<ClassDeclaration>();
-
-  constructor(private host: ReflectionHost) {}
-
-  registerInjectable(declaration: ClassDeclaration): void {
-    this.classes.add(declaration);
-  }
-
-  isInjectable(declaration: ClassDeclaration): boolean {
-    // Figure out whether the class is injectable based on the registered classes, otherwise
-    // fall back to looking at its members since we might not have been able register the class
-    // if it was compiled already.
-    return this.classes.has(declaration) || hasInjectableFields(declaration, this.host);
-  }
-=======
->>>>>>> cfd87027
 }