/**
 * @license
 * Copyright Google LLC All Rights Reserved.
 *
 * Use of this source code is governed by an MIT-style license that can be
 * found in the LICENSE file at https://angular.io/license
 */

import {ConstantPool} from '@angular/compiler';
import ts from 'typescript';

import {DefaultImportTracker, ImportRewriter} from '../../imports';
import {getDefaultImportDeclaration} from '../../imports/src/default';
import {PerfPhase, PerfRecorder} from '../../perf';
import {Decorator, ReflectionHost} from '../../reflection';
import {ImportManager, RecordWrappedNodeFn, translateExpression, translateStatement, TranslatorOptions} from '../../translator';
import {combineModifiers, createPropertyDeclaration, getDecorators, getModifiers, updateClassDeclaration, updateConstructorDeclaration, updateGetAccessorDeclaration, updateMethodDeclaration, updateParameterDeclaration, updatePropertyDeclaration, updateSetAccessorDeclaration} from '../../ts_compatibility';
import {visit, VisitListEntryResult, Visitor} from '../../util/src/visitor';

import {CompileResult} from './api';
import {TraitCompiler} from './compilation';
import {addImports} from './utils';

const NO_DECORATORS = new Set<ts.Decorator>();

const CLOSURE_FILE_OVERVIEW_REGEXP = /\s+@fileoverview\s+/i;

/**
 * Metadata to support @fileoverview blocks (Closure annotations) extracting/restoring.
 *
 * 支持 @fileoverview 块（闭包注解）提取/恢复的元数据。
 *
 */
interface FileOverviewMeta {
  comments: ts.SynthesizedComment[];
  host: ts.Statement;
  trailing: boolean;
}

export function ivyTransformFactory(
    compilation: TraitCompiler, reflector: ReflectionHost, importRewriter: ImportRewriter,
    defaultImportTracker: DefaultImportTracker, perf: PerfRecorder, isCore: boolean,
    isClosureCompilerEnabled: boolean): ts.TransformerFactory<ts.SourceFile> {
  const recordWrappedNode = createRecorderFn(defaultImportTracker);
  return (context: ts.TransformationContext): ts.Transformer<ts.SourceFile> => {
    return (file: ts.SourceFile): ts.SourceFile => {
      return perf.inPhase(
          PerfPhase.Compile,
          () => transformIvySourceFile(
              compilation, context, reflector, importRewriter, file, isCore,
              isClosureCompilerEnabled, recordWrappedNode));
    };
  };
}

/**
 * Visits all classes, performs Ivy compilation where Angular decorators are present and collects
 * result in a Map that associates a ts.ClassDeclaration with Ivy compilation results. This visitor
 * does NOT perform any TS transformations.
 *
 * 访问所有类，在存在 Angular 装饰器的地方执行 Ivy 编译，并在 Map 中收集结果，该 Map 将
 * ts.ClassDeclaration 与 Ivy 编译结果相关联。此访问者不执行任何 TS 转换。
 *
 */
class IvyCompilationVisitor extends Visitor {
  public classCompilationMap = new Map<ts.ClassDeclaration, CompileResult[]>();

  constructor(private compilation: TraitCompiler, private constantPool: ConstantPool) {
    super();
  }

  override visitClassDeclaration(node: ts.ClassDeclaration):
      VisitListEntryResult<ts.Statement, ts.ClassDeclaration> {
    // Determine if this class has an Ivy field that needs to be added, and compile the field
    // to an expression if so.
    const result = this.compilation.compile(node, this.constantPool);
    if (result !== null) {
      this.classCompilationMap.set(node, result);
    }
    return {node};
  }
}

/**
 * Visits all classes and performs transformation of corresponding TS nodes based on the Ivy
 * compilation results (provided as an argument).
 *
 * 访问所有类并根据 Ivy 编译结果（作为参数提供）对相应的 TS 节点执行转换。
 *
 */
class IvyTransformationVisitor extends Visitor {
  constructor(
      private compilation: TraitCompiler,
      private classCompilationMap: Map<ts.ClassDeclaration, CompileResult[]>,
      private reflector: ReflectionHost, private importManager: ImportManager,
      private recordWrappedNodeExpr: RecordWrappedNodeFn<ts.Expression>,
      private isClosureCompilerEnabled: boolean, private isCore: boolean) {
    super();
  }

  override visitClassDeclaration(node: ts.ClassDeclaration):
      VisitListEntryResult<ts.Statement, ts.ClassDeclaration> {
    // If this class is not registered in the map, it means that it doesn't have Angular decorators,
    // thus no further processing is required.
    if (!this.classCompilationMap.has(node)) {
      return {node};
    }

    const translateOptions: TranslatorOptions<ts.Expression> = {
      recordWrappedNode: this.recordWrappedNodeExpr,
      annotateForClosureCompiler: this.isClosureCompilerEnabled,
    };

    // There is at least one field to add.
    const statements: ts.Statement[] = [];
    const members = [...node.members];

    for (const field of this.classCompilationMap.get(node)!) {
      // Translate the initializer for the field into TS nodes.
      const exprNode = translateExpression(field.initializer, this.importManager, translateOptions);

      // Create a static property declaration for the new field.
      const property = createPropertyDeclaration(
          [ts.factory.createToken(ts.SyntaxKind.StaticKeyword)], field.name, undefined, undefined,
          exprNode);

      if (this.isClosureCompilerEnabled) {
        // Closure compiler transforms the form `Service.ɵprov = X` into `Service$ɵprov = X`. To
        // prevent this transformation, such assignments need to be annotated with @nocollapse.
        // Note that tsickle is typically responsible for adding such annotations, however it
        // doesn't yet handle synthetic fields added during other transformations.
        ts.addSyntheticLeadingComment(
            property, ts.SyntaxKind.MultiLineCommentTrivia, '* @nocollapse ',
            /* hasTrailingNewLine */ false);
      }

      field.statements.map(stmt => translateStatement(stmt, this.importManager, translateOptions))
          .forEach(stmt => statements.push(stmt));

      members.push(property);
    }

    const filteredDecorators =
        // Remove the decorator which triggered this compilation, leaving the others alone.
        maybeFilterDecorator(getDecorators(node), this.compilation.decoratorsFor(node));

    // Replace the class declaration with an updated version.
    node = updateClassDeclaration(
        node, combineModifiers(filteredDecorators, getModifiers(node)), node.name,
        node.typeParameters, node.heritageClauses || [],
        // Map over the class members and remove any Angular decorators from them.
        members.map(member => this._stripAngularDecorators(member)));
    return {node, after: statements};
  }

  /**
   * Return all decorators on a `Declaration` which are from @angular/core, or an empty set if none
   * are.
   *
   * 返回 `Declaration` 中来自 @angular/core 的所有装饰器，如果没有则返回空集。
   *
   */
  private _angularCoreDecorators(decl: ts.Declaration): Set<ts.Decorator> {
    const decorators = this.reflector.getDecoratorsOfDeclaration(decl);
    if (decorators === null) {
      return NO_DECORATORS;
    }
    const coreDecorators = decorators.filter(dec => this.isCore || isFromAngularCore(dec))
                               .map(dec => dec.node as ts.Decorator);
    if (coreDecorators.length > 0) {
      return new Set<ts.Decorator>(coreDecorators);
    } else {
      return NO_DECORATORS;
    }
  }

<<<<<<< HEAD
  /**
   * Given a `ts.Node`, filter the decorators array and return a version containing only non-Angular
   * decorators.
   *
   * 给定 `ts.Node` ，过滤装饰器数组并返回仅包含非 Angular 装饰器的版本。
   *
   * If all decorators are removed (or none existed in the first place), this method returns
   * `undefined`.
   *
   * 如果所有装饰器都被删除（或根本不存在），则此方法返回 `undefined` 。
   *
   */
=======
>>>>>>> cfd87027
  private _nonCoreDecoratorsOnly(node: ts.Declaration): ts.NodeArray<ts.Decorator>|undefined {
    const decorators = getDecorators(node);

    // Shortcut if the node has no decorators.
    if (decorators === undefined) {
      return undefined;
    }
    // Build a Set of the decorators on this node from @angular/core.
    const coreDecorators = this._angularCoreDecorators(node);

    if (coreDecorators.size === decorators.length) {
      // If all decorators are to be removed, return `undefined`.
      return undefined;
    } else if (coreDecorators.size === 0) {
      // If no decorators need to be removed, return the original decorators array.
      return nodeArrayFromDecoratorsArray(decorators);
    }

    // Filter out the core decorators.
    const filtered = decorators.filter(dec => !coreDecorators.has(dec));

    // If no decorators survive, return `undefined`. This can only happen if a core decorator is
    // repeated on the node.
    if (filtered.length === 0) {
      return undefined;
    }

    // Create a new `NodeArray` with the filtered decorators that sourcemaps back to the original.
    return nodeArrayFromDecoratorsArray(filtered);
  }

  /**
   * Remove Angular decorators from a `ts.Node` in a shallow manner.
   *
   * 以浅表的方式从 `ts.Node` 中删除 Angular 装饰器。
   *
   * This will remove decorators from class elements (getters, setters, properties, methods) as well
   * as parameters of constructors.
   *
   * 这将从类元素（getter、setter、属性、方法）以及构造函数的参数中删除装饰器。
   *
   */
  private _stripAngularDecorators<T extends ts.Node>(node: T): T {
    if (ts.isParameter(node)) {
      // Strip decorators from parameters (probably of the constructor).
      node = updateParameterDeclaration(
                 node, combineModifiers(this._nonCoreDecoratorsOnly(node), getModifiers(node)),
                 node.dotDotDotToken, node.name, node.questionToken, node.type, node.initializer) as
              T &
          ts.ParameterDeclaration;
    } else if (ts.isMethodDeclaration(node) && getDecorators(node) !== undefined) {
      // Strip decorators of methods.
      node = updateMethodDeclaration(
                 node, combineModifiers(this._nonCoreDecoratorsOnly(node), getModifiers(node)),
                 node.asteriskToken, node.name, node.questionToken, node.typeParameters,
                 node.parameters, node.type, node.body) as T &
          ts.MethodDeclaration;
    } else if (ts.isPropertyDeclaration(node) && getDecorators(node) !== undefined) {
      // Strip decorators of properties.
      node = updatePropertyDeclaration(
                 node, combineModifiers(this._nonCoreDecoratorsOnly(node), getModifiers(node)),
                 node.name, node.questionToken, node.type, node.initializer) as T &
          ts.PropertyDeclaration;
    } else if (ts.isGetAccessor(node)) {
      // Strip decorators of getters.
      node = updateGetAccessorDeclaration(
                 node, combineModifiers(this._nonCoreDecoratorsOnly(node), getModifiers(node)),
                 node.name, node.parameters, node.type, node.body) as T &
          ts.GetAccessorDeclaration;
    } else if (ts.isSetAccessor(node)) {
      // Strip decorators of setters.
      node = updateSetAccessorDeclaration(
                 node, combineModifiers(this._nonCoreDecoratorsOnly(node), getModifiers(node)),
                 node.name, node.parameters, node.body) as T &
          ts.SetAccessorDeclaration;
    } else if (ts.isConstructorDeclaration(node)) {
      // For constructors, strip decorators of the parameters.
      const parameters = node.parameters.map(param => this._stripAngularDecorators(param));
      node = updateConstructorDeclaration(node, getModifiers(node), parameters, node.body) as T &
          ts.ConstructorDeclaration;
    }
    return node;
  }
}

/**
 * A transformer which operates on ts.SourceFiles and applies changes from an `IvyCompilation`.
 *
 * 一个在 ts.SourceFiles 上运行并应用 `IvyCompilation` 中的更改的转换器。
 *
 */
function transformIvySourceFile(
    compilation: TraitCompiler, context: ts.TransformationContext, reflector: ReflectionHost,
    importRewriter: ImportRewriter, file: ts.SourceFile, isCore: boolean,
    isClosureCompilerEnabled: boolean,
    recordWrappedNode: RecordWrappedNodeFn<ts.Expression>): ts.SourceFile {
  const constantPool = new ConstantPool(isClosureCompilerEnabled);
  const importManager = new ImportManager(importRewriter);

  // The transformation process consists of 2 steps:
  //
  //  1. Visit all classes, perform compilation and collect the results.
  //  2. Perform actual transformation of required TS nodes using compilation results from the first
  //     step.
  //
  // This is needed to have all `o.Expression`s generated before any TS transforms happen. This
  // allows `ConstantPool` to properly identify expressions that can be shared across multiple
  // components declared in the same file.

  // Step 1. Go though all classes in AST, perform compilation and collect the results.
  const compilationVisitor = new IvyCompilationVisitor(compilation, constantPool);
  visit(file, compilationVisitor, context);

  // Step 2. Scan through the AST again and perform transformations based on Ivy compilation
  // results obtained at Step 1.
  const transformationVisitor = new IvyTransformationVisitor(
      compilation, compilationVisitor.classCompilationMap, reflector, importManager,
      recordWrappedNode, isClosureCompilerEnabled, isCore);
  let sf = visit(file, transformationVisitor, context);

  // Generate the constant statements first, as they may involve adding additional imports
  // to the ImportManager.
  const downlevelTranslatedCode = getLocalizeCompileTarget(context) < ts.ScriptTarget.ES2015;
  const constants =
      constantPool.statements.map(stmt => translateStatement(stmt, importManager, {
                                    recordWrappedNode,
                                    downlevelTaggedTemplates: downlevelTranslatedCode,
                                    downlevelVariableDeclarations: downlevelTranslatedCode,
                                    annotateForClosureCompiler: isClosureCompilerEnabled,
                                  }));

  // Preserve @fileoverview comments required by Closure, since the location might change as a
  // result of adding extra imports and constant pool statements.
  const fileOverviewMeta = isClosureCompilerEnabled ? getFileOverviewComment(sf.statements) : null;

  // Add new imports for this file.
  sf = addImports(importManager, sf, constants);

  if (fileOverviewMeta !== null) {
    setFileOverviewComment(sf, fileOverviewMeta);
  }

  return sf;
}

/**
 * Compute the correct target output for `$localize` messages generated by Angular
 *
 * 为 Angular 生成的 `$localize` 消息计算正确的目标输出
 *
 * In some versions of TypeScript, the transformation of synthetic `$localize` tagged template
 * literals is broken. See <https://github.com/microsoft/TypeScript/issues/38485>
 *
 * 在某些版本的 TypeScript 中，合成 `$localize`
 * 标记模板文字的转换被破坏了。请参阅<https://github.com/microsoft/TypeScript/issues/38485>
 *
 * Here we compute what the expected final output target of the compilation will
 * be so that we can generate ES5 compliant `$localize` calls instead of relying upon TS to do the
 * downleveling for us.
 *
 * 在这里，我们计算编译的预期最终输出目标是什么，以便我们可以生成符合 ES5 的 `$localize`
 * 调用，而不是依赖 TS 为我们进行降级。
 *
 */
function getLocalizeCompileTarget(context: ts.TransformationContext):
    Exclude<ts.ScriptTarget, ts.ScriptTarget.JSON> {
  const target = context.getCompilerOptions().target || ts.ScriptTarget.ES2015;
  return target !== ts.ScriptTarget.JSON ? target : ts.ScriptTarget.ES2015;
}

function getFileOverviewComment(statements: ts.NodeArray<ts.Statement>): FileOverviewMeta|null {
  if (statements.length > 0) {
    const host = statements[0];
    let trailing = false;
    let comments = ts.getSyntheticLeadingComments(host);
    // If @fileoverview tag is not found in source file, tsickle produces fake node with trailing
    // comment and inject it at the very beginning of the generated file. So we need to check for
    // leading as well as trailing comments.
    if (!comments || comments.length === 0) {
      trailing = true;
      comments = ts.getSyntheticTrailingComments(host);
    }
    if (comments && comments.length > 0 && CLOSURE_FILE_OVERVIEW_REGEXP.test(comments[0].text)) {
      return {comments, host, trailing};
    }
  }
  return null;
}

function setFileOverviewComment(sf: ts.SourceFile, fileoverview: FileOverviewMeta): void {
  const {comments, host, trailing} = fileoverview;
  // If host statement is no longer the first one, it means that extra statements were added at the
  // very beginning, so we need to relocate @fileoverview comment and cleanup the original statement
  // that hosted it.
  if (sf.statements.length > 0 && host !== sf.statements[0]) {
    if (trailing) {
      ts.setSyntheticTrailingComments(host, undefined);
    } else {
      ts.setSyntheticLeadingComments(host, undefined);
    }
    ts.setSyntheticLeadingComments(sf.statements[0], comments);
  }
}

function maybeFilterDecorator(
    decorators: readonly ts.Decorator[]|undefined,
    toRemove: ts.Decorator[]): ts.NodeArray<ts.Decorator>|undefined {
  if (decorators === undefined) {
    return undefined;
  }
  const filtered = decorators.filter(
      dec => toRemove.find(decToRemove => ts.getOriginalNode(dec) === decToRemove) === undefined);
  if (filtered.length === 0) {
    return undefined;
  }
  return ts.factory.createNodeArray(filtered);
}

function isFromAngularCore(decorator: Decorator): boolean {
  return decorator.import !== null && decorator.import.from === '@angular/core';
}

function createRecorderFn(defaultImportTracker: DefaultImportTracker):
    RecordWrappedNodeFn<ts.Expression> {
  return node => {
    const importDecl = getDefaultImportDeclaration(node);
    if (importDecl !== null) {
      defaultImportTracker.recordUsedImport(importDecl);
    }
  };
}

/** Creates a `NodeArray` with the correct offsets from an array of decorators. */
function nodeArrayFromDecoratorsArray(decorators: readonly ts.Decorator[]):
    ts.NodeArray<ts.Decorator> {
  const array = ts.factory.createNodeArray(decorators);

  if (array.length > 0) {
    (array.pos as number) = decorators[0].pos;
    (array.end as number) = decorators[decorators.length - 1].end;
  }

  return array;
}<|MERGE_RESOLUTION|>--- conflicted
+++ resolved
@@ -174,21 +174,6 @@
     }
   }
 
-<<<<<<< HEAD
-  /**
-   * Given a `ts.Node`, filter the decorators array and return a version containing only non-Angular
-   * decorators.
-   *
-   * 给定 `ts.Node` ，过滤装饰器数组并返回仅包含非 Angular 装饰器的版本。
-   *
-   * If all decorators are removed (or none existed in the first place), this method returns
-   * `undefined`.
-   *
-   * 如果所有装饰器都被删除（或根本不存在），则此方法返回 `undefined` 。
-   *
-   */
-=======
->>>>>>> cfd87027
   private _nonCoreDecoratorsOnly(node: ts.Declaration): ts.NodeArray<ts.Decorator>|undefined {
     const decorators = getDecorators(node);
 
