--- conflicted
+++ resolved
@@ -37,14 +37,10 @@
   private currentPhaseEntered = this.zeroTime;
 
   /**
-<<<<<<< HEAD
-   * Creates an `ActivePerfRecoder` with its zero point set to the current time.
+   * Creates an `ActivePerfRecorder` with its zero point set to the current time.
    *
    * 创建一个 `ActivePerfRecoder` ，其零点设置为当前时间。
    *
-=======
-   * Creates an `ActivePerfRecorder` with its zero point set to the current time.
->>>>>>> cfd87027
    */
   static zeroedToNow(): ActivePerfRecorder {
     return new ActivePerfRecorder(mark());
