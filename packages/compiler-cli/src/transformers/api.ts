--- conflicted
+++ resolved
@@ -133,29 +133,21 @@
    * E.g.
    * `some_file.ts` -> `some_file.d.ts`
    *
-<<<<<<< HEAD
    * 将文件名转换为应该存储在摘要文件中的表示。这还必须包括更改后缀。例如 `some_file.ts` ->
    * `some_file.d.ts`
    *
-   * @param referringSrcFileName the soure file that refers to fileName
+   * @param referringSrcFileName the source file that refers to fileName
    *
    * 引用 fileName 的源文件
    *
-=======
-   * @param referringSrcFileName the source file that refers to fileName
->>>>>>> cfd87027
    */
   toSummaryFileName?(fileName: string, referringSrcFileName: string): string;
   /**
    * Converts a fileName that was processed by `toSummaryFileName` back into a real fileName
-<<<<<<< HEAD
-   * given the fileName of the library that is referrig to it.
+   * given the fileName of the library that is referring to it.
    *
    * 给定引用它的库的文件名，将 `toSummaryFileName` 处理的文件名转换回真实的文件名。
    *
-=======
-   * given the fileName of the library that is referring to it.
->>>>>>> cfd87027
    */
   fromSummaryFileName?(fileName: string, referringLibFileName: string): string;
   /**
