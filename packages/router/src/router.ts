/**
 * @license
 * Copyright Google Inc. All Rights Reserved.
 *
 * Use of this source code is governed by an MIT-style license that can be
 * found in the LICENSE file at https://angular.io/license
 */

import {Location} from '@angular/common';
import {Compiler, Injector, NgModuleFactoryLoader, NgModuleRef, NgZone, Type, isDevMode, ɵConsole as Console} from '@angular/core';
import {BehaviorSubject, EMPTY, Observable, Subject, Subscription, defer, of } from 'rxjs';
import {catchError, filter, finalize, map, switchMap, tap} from 'rxjs/operators';

import {QueryParamsHandling, Route, Routes, standardizeConfig, validateConfig} from './config';
import {createRouterState} from './create_router_state';
import {createUrlTree} from './create_url_tree';
import {Event, GuardsCheckEnd, GuardsCheckStart, NavigationCancel, NavigationEnd, NavigationError, NavigationStart, NavigationTrigger, ResolveEnd, ResolveStart, RouteConfigLoadEnd, RouteConfigLoadStart, RoutesRecognized} from './events';
import {activateRoutes} from './operators/activate_routes';
import {applyRedirects} from './operators/apply_redirects';
import {checkGuards} from './operators/check_guards';
import {recognize} from './operators/recognize';
import {resolveData} from './operators/resolve_data';
import {switchTap} from './operators/switch_tap';
import {DefaultRouteReuseStrategy, RouteReuseStrategy} from './route_reuse_strategy';
import {RouterConfigLoader} from './router_config_loader';
import {ChildrenOutletContexts} from './router_outlet_context';
import {ActivatedRoute, RouterState, RouterStateSnapshot, createEmptyState} from './router_state';
import {Params, isNavigationCancelingError, navigationCancelingError} from './shared';
import {DefaultUrlHandlingStrategy, UrlHandlingStrategy} from './url_handling_strategy';
import {UrlSerializer, UrlTree, containsTree, createEmptyUrlTree} from './url_tree';
import {Checks, getAllRouteGuards} from './utils/preactivation';
import {isUrlTree} from './utils/type_guards';



/**
 * @description
 *
 * Options that modify the navigation strategy.
 *
 * 表示在导航时用到的额外选项。
 * @publicApi
 */
export interface NavigationExtras {
  /**
   * Enables relative navigation from the current ActivatedRoute.
   *
   * 允许从当前激活的路由进行相对导航。
   *
   * Configuration:
   *
   * 配置：
   *
   * ```
   * [{
  *   path: 'parent',
  *   component: ParentComponent,
  *   children: [{
  *     path: 'list',
  *     component: ListComponent
  *   },{
  *     path: 'child',
  *     component: ChildComponent
  *   }]
  * }]
   * ```
   *
   * Navigate to list route from child route:
   *
   * 从 `child` 路由导航到 `list` 路由：
   *
   * ```
   *  @Component({...})
   *  class ChildComponent {
  *    constructor(private router: Router, private route: ActivatedRoute) {}
  *
  *    go() {
  *      this.router.navigate(['../list'], { relativeTo: this.route });
  *    }
  *  }
   * ```
   */
  relativeTo?: ActivatedRoute|null;

  /**
   * Sets query parameters to the URL.
   *
   * 设置 URL 的查询参数。
   *
   * ```
   * // Navigate to /results?page=1
   * this.router.navigate(['/results'], { queryParams: { page: 1 } });
   * ```
   */
  queryParams?: Params|null;

  /**
   * Sets the hash fragment for the URL.
   *
   * 设置 URL 的哈希片段（`#`）。
   *
   * ```
   * // Navigate to /results#top
   * this.router.navigate(['/results'], { fragment: 'top' });
   * ```
   */
  fragment?: string;

  /**
<<<<<<< HEAD
   * Preserves the query parameters for the next navigation.
   *
   * 在后续导航时保留查询（`?`）参数。
   *
   * deprecated, use `queryParamsHandling` instead
=======
   * DEPRECATED: Use `queryParamsHandling` instead to preserve
   * query parameters for the next navigation.
>>>>>>> cb6dea47
   *
   * 已废弃，请用 `queryParamsHandling` 代替
   *
   * ```
   * // Preserve query params from /results?page=1 to /view?page=1
   * this.router.navigate(['/view'], { preserveQueryParams: true });
   * ```
   *
   * @deprecated since v4
   */
  preserveQueryParams?: boolean;

  /**
   * Configuration strategy for how to handle query parameters for the next navigation.
   *
   *  配置后续导航时对查询（`?`）参数的处理策略。
   *
   * ```
   * // from /results?page=1 to /view?page=1&page=2
   * this.router.navigate(['/view'], { queryParams: { page: 2 },  queryParamsHandling: "merge" });
   * ```
   */
  queryParamsHandling?: QueryParamsHandling|null;
  /**
   * Preserves the fragment for the next navigation
   *
   * 在后续导航时保留`#`片段
   *
   * ```
   * // Preserve fragment from /results#top to /view#top
   * this.router.navigate(['/view'], { preserveFragment: true });
   * ```
   */
  preserveFragment?: boolean;
  /**
   * Navigates without pushing a new state into history.
   *
   * 导航时不要把新状态记入历史
   *
   * ```
   * // Navigate silently to /view
   * this.router.navigate(['/view'], { skipLocationChange: true });
   * ```
   */
  skipLocationChange?: boolean;
  /**
   * Navigates while replacing the current state in history.
   *
   * 导航时不要把当前状态记入历史
   *
   * ```
   * // Navigate to /view
   * this.router.navigate(['/view'], { replaceUrl: true });
   * ```
   */
  replaceUrl?: boolean;
  /**
   * State passed to any navigation. This value will be accessible through the `extras` object
   * returned from `router.getCurrentNavigation()` while a navigation is executing. Once a
   * navigation completes, this value will be written to `history.state` when the `location.go`
   * or `location.replaceState` method is called before activating of this route. Note that
   * `history.state` will not pass an object equality test because the `navigationId` will be
   * added to the state before being written.
   *
   * While `history.state` can accept any type of value, because the router adds the `navigationId`
   * on each navigation, the `state` must always be an object.
   */
  state?: {[k: string]: any};
}

/**
 * @description
 *
 * Error handler that is invoked when a navigation errors.
 *
 * 错误处理器会在导航出错时调用。
 *
 * If the handler returns a value, the navigation promise will be resolved with this value.
 * If the handler throws an exception, the navigation promise will be rejected with
 * the exception.
 *
 * 如果该处理器返回一个值，那么本次导航返回的 Promise 就会使用这个值进行解析（resolve）。
 * 如果该处理器抛出异常，那么本次导航返回的 Promise 就会使用这个异常进行拒绝（reject）。
 *
 * @publicApi
 */
export type ErrorHandler = (error: any) => any;

function defaultErrorHandler(error: any): any {
  throw error;
}

function defaultMalformedUriErrorHandler(
    error: URIError, urlSerializer: UrlSerializer, url: string): UrlTree {
  return urlSerializer.parse('/');
}

export type RestoredState = {
  [k: string]: any; navigationId: number;
};

/**
 * @description
 *
 * Information about any given navigation. This information can be gotten from the router at
 * any time using the `router.getCurrentNavigation()` method.
 *
 * @publicApi
 */
export type Navigation = {
  /**
   * The ID of the current navigation.
   */
  id: number;
  /**
   * Target URL passed into the {@link Router#navigateByUrl} call before navigation. This is
   * the value before the router has parsed or applied redirects to it.
   */
  initialUrl: string | UrlTree;
  /**
   * The initial target URL after being parsed with {@link UrlSerializer.extract()}.
   */
  extractedUrl: UrlTree;
  /**
   * Extracted URL after redirects have been applied. This URL may not be available immediately,
   * therefore this property can be `undefined`. It is guaranteed to be set after the
   * {@link RoutesRecognized} event fires.
   */
  finalUrl?: UrlTree;
  /**
   * Identifies the trigger of the navigation.
   *
   * * 'imperative'--triggered by `router.navigateByUrl` or `router.navigate`.
   * * 'popstate'--triggered by a popstate event
   * * 'hashchange'--triggered by a hashchange event
   */
  trigger: 'imperative' | 'popstate' | 'hashchange';
  /**
   * The NavigationExtras used in this navigation. See {@link NavigationExtras} for more info.
   */
  extras: NavigationExtras;
  /**
   * Previously successful Navigation object. Only a single previous Navigation is available,
   * therefore this previous Navigation will always have a `null` value for `previousNavigation`.
   */
  previousNavigation: Navigation | null;
};

export type NavigationTransition = {
  id: number,
  currentUrlTree: UrlTree,
  currentRawUrl: UrlTree,
  extractedUrl: UrlTree,
  urlAfterRedirects: UrlTree,
  rawUrl: UrlTree,
  extras: NavigationExtras,
  resolve: any,
  reject: any,
  promise: Promise<boolean>,
  source: NavigationTrigger,
  restoredState: RestoredState | null,
  currentSnapshot: RouterStateSnapshot,
  targetSnapshot: RouterStateSnapshot | null,
  currentRouterState: RouterState,
  targetRouterState: RouterState | null,
  guards: Checks,
  guardsResult: boolean | UrlTree | null,
};

/**
 * @internal
 */
export type RouterHook = (snapshot: RouterStateSnapshot, runExtras: {
  appliedUrlTree: UrlTree,
  rawUrlTree: UrlTree,
  skipLocationChange: boolean,
  replaceUrl: boolean,
  navigationId: number
}) => Observable<void>;

/**
 * @internal
 */
function defaultRouterHook(snapshot: RouterStateSnapshot, runExtras: {
  appliedUrlTree: UrlTree,
  rawUrlTree: UrlTree,
  skipLocationChange: boolean,
  replaceUrl: boolean,
  navigationId: number
}): Observable<void> {
  return of (null) as any;
}

/**
 * @description
 *
 * An NgModule that provides navigation and URL manipulation capabilities.
 *
<<<<<<< HEAD
 * 提供导航和操纵 URL 的能力。
 *
 * See `Routes` for more details and examples.
=======
 * @see `Route`.
 * @see [Routing and Navigation Guide](guide/router).
>>>>>>> cb6dea47
 *
 * 查看 `Routes` 以了解详情和范例。
 *
 * @ngModule RouterModule
 *
 * @publicApi
 */
export class Router {
  private currentUrlTree: UrlTree;
  private rawUrlTree: UrlTree;
  private browserUrlTree: UrlTree;
  private readonly transitions: BehaviorSubject<NavigationTransition>;
  private navigations: Observable<NavigationTransition>;
  private lastSuccessfulNavigation: Navigation|null = null;
  private currentNavigation: Navigation|null = null;

  // TODO(issue/24571): remove '!'.
  private locationSubscription !: Subscription;
  private navigationId: number = 0;
  private configLoader: RouterConfigLoader;
  private ngModule: NgModuleRef<any>;
  private console: Console;
  private isNgZoneEnabled: boolean = false;

  /**
   * An event stream for routing events in this NgModule.
   */
  public readonly events: Observable<Event> = new Subject<Event>();
  /**
   * The current state of routing in this NgModule.
   */
  public readonly routerState: RouterState;

  /**
<<<<<<< HEAD
   * Error handler that is invoked when a navigation errors.
   *
   * 当导航发生错误时要调用的错误处理器。
   *
   * See `ErrorHandler` for more information.
   *
   * 欲知详情，参见 `ErrorHandler`。
=======
   * A handler for navigation errors in this NgModule.
>>>>>>> cb6dea47
   */
  errorHandler: ErrorHandler = defaultErrorHandler;

  /**
   * Malformed uri error handler is invoked when `Router.parseUrl(url)` throws an
   * error due to containing an invalid character. The most common case would be a `%` sign
   * that's not encoded and is not part of a percent encoded sequence.
   *
   * uri 格式无效错误的处理器，在 `Router.parseUrl(url)` 由于 `url` 包含无效字符而报错时调用。
   * 最常见的情况可能是 `%` 本身既没有被编码，又不是正常 `%` 编码序列的一部分。
   */
  malformedUriErrorHandler:
      (error: URIError, urlSerializer: UrlSerializer,
       url: string) => UrlTree = defaultMalformedUriErrorHandler;

  /**
<<<<<<< HEAD
   * Indicates if at least one navigation happened.
   *
   * 表示是否发生过至少一次导航。
=======
   * True if at least one navigation event has occurred,
   * false otherwise.
>>>>>>> cb6dea47
   */
  navigated: boolean = false;
  private lastSuccessfulId: number = -1;

  /**
   * Hooks that enable you to pause navigation,
   * either before or after the preactivation phase.
   * Used by `RouterModule`.
   *
   * @internal
   */
  hooks: {beforePreactivation: RouterHook, afterPreactivation: RouterHook} = {
    beforePreactivation: defaultRouterHook,
    afterPreactivation: defaultRouterHook
  };

  /**
   * Extracts and merges URLs. Used for AngularJS to Angular migrations.
   *
   * 提取并合并 URL。在 AngularJS 向 Angular 迁移时会用到。
   */
  urlHandlingStrategy: UrlHandlingStrategy = new DefaultUrlHandlingStrategy();

  /**
   * The strategy for re-using routes.
   */
  routeReuseStrategy: RouteReuseStrategy = new DefaultRouteReuseStrategy();

  /**
<<<<<<< HEAD
   * Define what the router should do if it receives a navigation request to the current URL.
   * By default, the router will ignore this navigation. However, this prevents features such
   * as a "refresh" button. Use this option to configure the behavior when navigating to the
   * current URL. Default is 'ignore'.
   *
   * 定义当路由器收到一个导航到当前 URL 的请求时应该怎么做。
   * 默认情况下，路由器将会忽略这次导航。但这样会阻止类似于 "刷新" 按钮的特性。
   * 使用该选项可以配置导航到当前 URL 时的行为。默认值为 'ignore'。
=======
   * How to handle a navigation request to the current URL. One of:
   * - `'ignore'` :  The router ignores the request.
   * - `'reload'` : The router reloads the URL. Use to implement a "refresh" feature.
>>>>>>> cb6dea47
   */
  onSameUrlNavigation: 'reload'|'ignore' = 'ignore';

  /**
   * How to merge parameters, data, and resolved data from parent to child
   * routes. One of:
   *
<<<<<<< HEAD
   * 定义路由器如何从父路由向子路由合并参数、数据。可用选项为：
   *
   * - `'emptyOnly'`, the default, only inherits parent params for path-less or component-less
   *   routes.
   *
   *   `'emptyOnly'`，默认值，只从无路径或无组件的路由继承父级参数。
   *
   * - `'always'`, enables unconditional inheritance of parent params.
   *
   *   `'always'`，允许无条件地继承父级参数。
   *
=======
   * - `'emptyOnly'` : Inherit parent parameters, data, and resolved data
   * for path-less or component-less routes.
   * - `'always'` : Inherit parent parameters, data, and resolved data
   * for all child routes.
>>>>>>> cb6dea47
   */
  paramsInheritanceStrategy: 'emptyOnly'|'always' = 'emptyOnly';

  /**
   * Defines when the router updates the browser URL. The default behavior is to update after
   * successful navigation. However, some applications may prefer a mode where the URL gets
   * updated at the beginning of navigation. The most common use case would be updating the
   * URL early so if navigation fails, you can show an error message with the URL that failed.
   * Available options are:
   *
   * 定义路由器要何时更新浏览器的 URL。默认行为是在每次成功的导航之后更新。
   * 不过，有些应用会更愿意在导航开始时就更新。最常见的情况是尽早更新 URL，这样当导航失败时，你就可以在出错的 URL 上显示一条错误信息了。
   * 可用的选项包括：
   *
   * - `'deferred'`, the default, updates the browser URL after navigation has finished.
   *
   *   `'deferred'`，默认值，在导航完毕后更新浏览器 URL。
   *
   * - `'eager'`, updates browser URL at the beginning of navigation.
   *
   *   `'eager'`，在导航开始时更新浏览器的 URL。
   */
  urlUpdateStrategy: 'deferred'|'eager' = 'deferred';

  /**
   * See {@link RouterModule} for more information.
   *
   * 欲知详情，参见 {@link RouterModule}。
   */
  relativeLinkResolution: 'legacy'|'corrected' = 'legacy';

  /**
   * Creates the router service.
   *
   * 创建路由器服务。
   */
  // TODO: vsavkin make internal after the final is out.
  constructor(
      private rootComponentType: Type<any>|null, private urlSerializer: UrlSerializer,
      private rootContexts: ChildrenOutletContexts, private location: Location, injector: Injector,
      loader: NgModuleFactoryLoader, compiler: Compiler, public config: Routes) {
    const onLoadStart = (r: Route) => this.triggerEvent(new RouteConfigLoadStart(r));
    const onLoadEnd = (r: Route) => this.triggerEvent(new RouteConfigLoadEnd(r));

    this.ngModule = injector.get(NgModuleRef);
    this.console = injector.get(Console);
    const ngZone = injector.get(NgZone);
    this.isNgZoneEnabled = ngZone instanceof NgZone;

    this.resetConfig(config);
    this.currentUrlTree = createEmptyUrlTree();
    this.rawUrlTree = this.currentUrlTree;
    this.browserUrlTree = this.currentUrlTree;

    this.configLoader = new RouterConfigLoader(loader, compiler, onLoadStart, onLoadEnd);
    this.routerState = createEmptyState(this.currentUrlTree, this.rootComponentType);

    this.transitions = new BehaviorSubject<NavigationTransition>({
      id: 0,
      currentUrlTree: this.currentUrlTree,
      currentRawUrl: this.currentUrlTree,
      extractedUrl: this.urlHandlingStrategy.extract(this.currentUrlTree),
      urlAfterRedirects: this.urlHandlingStrategy.extract(this.currentUrlTree),
      rawUrl: this.currentUrlTree,
      extras: {},
      resolve: null,
      reject: null,
      promise: Promise.resolve(true),
      source: 'imperative',
      restoredState: null,
      currentSnapshot: this.routerState.snapshot,
      targetSnapshot: null,
      currentRouterState: this.routerState,
      targetRouterState: null,
      guards: {canActivateChecks: [], canDeactivateChecks: []},
      guardsResult: null,
    });
    this.navigations = this.setupNavigations(this.transitions);

    this.processNavigations();
  }

  private setupNavigations(transitions: Observable<NavigationTransition>):
      Observable<NavigationTransition> {
    const eventsSubject = (this.events as Subject<Event>);
    return transitions.pipe(
        filter(t => t.id !== 0),

        // Extract URL
        map(t => ({
              ...t, extractedUrl: this.urlHandlingStrategy.extract(t.rawUrl)
            } as NavigationTransition)),

        // Using switchMap so we cancel executing navigations when a new one comes in
        switchMap(t => {
          let completed = false;
          let errored = false;
          return of (t).pipe(
              // Store the Navigation object
              tap(t => {
                this.currentNavigation = {
                  id: t.id,
                  initialUrl: t.currentRawUrl,
                  extractedUrl: t.extractedUrl,
                  trigger: t.source,
                  extras: t.extras,
                  previousNavigation: this.lastSuccessfulNavigation ?
                      {...this.lastSuccessfulNavigation, previousNavigation: null} :
                      null
                };
              }),
              switchMap(t => {
                const urlTransition =
                    !this.navigated || t.extractedUrl.toString() !== this.browserUrlTree.toString();
                const processCurrentUrl =
                    (this.onSameUrlNavigation === 'reload' ? true : urlTransition) &&
                    this.urlHandlingStrategy.shouldProcessUrl(t.rawUrl);

                if (processCurrentUrl) {
                  return of (t).pipe(
                      // Fire NavigationStart event
                      switchMap(t => {
                        const transition = this.transitions.getValue();
                        eventsSubject.next(new NavigationStart(
                            t.id, this.serializeUrl(t.extractedUrl), t.source, t.restoredState));
                        if (transition !== this.transitions.getValue()) {
                          return EMPTY;
                        }
                        return [t];
                      }),

                      // This delay is required to match old behavior that forced navigation to
                      // always be async
                      switchMap(t => Promise.resolve(t)),

                      // ApplyRedirects
                      applyRedirects(
                          this.ngModule.injector, this.configLoader, this.urlSerializer,
                          this.config),

                      // Update the currentNavigation
                      tap(t => {
                        this.currentNavigation = {
                          ...this.currentNavigation !,
                          finalUrl: t.urlAfterRedirects
                        };
                      }),

                      // Recognize
                      recognize(
                          this.rootComponentType, this.config, (url) => this.serializeUrl(url),
                          this.paramsInheritanceStrategy, this.relativeLinkResolution),

                      // Update URL if in `eager` update mode
                      tap(t => {
                        if (this.urlUpdateStrategy === 'eager') {
                          if (!t.extras.skipLocationChange) {
                            this.setBrowserUrl(
                                t.urlAfterRedirects, !!t.extras.replaceUrl, t.id, t.extras.state);
                          }
                          this.browserUrlTree = t.urlAfterRedirects;
                        }
                      }),

                      // Fire RoutesRecognized
                      tap(t => {
                        const routesRecognized = new RoutesRecognized(
                            t.id, this.serializeUrl(t.extractedUrl),
                            this.serializeUrl(t.urlAfterRedirects), t.targetSnapshot !);
                        eventsSubject.next(routesRecognized);
                      }));
                } else {
                  const processPreviousUrl = urlTransition && this.rawUrlTree &&
                      this.urlHandlingStrategy.shouldProcessUrl(this.rawUrlTree);
                  /* When the current URL shouldn't be processed, but the previous one was, we
                   * handle this "error condition" by navigating to the previously successful URL,
                   * but leaving the URL intact.*/
                  if (processPreviousUrl) {
                    const {id, extractedUrl, source, restoredState, extras} = t;
                    const navStart = new NavigationStart(
                        id, this.serializeUrl(extractedUrl), source, restoredState);
                    eventsSubject.next(navStart);
                    const targetSnapshot =
                        createEmptyState(extractedUrl, this.rootComponentType).snapshot;

                    return of ({
                      ...t,
                      targetSnapshot,
                      urlAfterRedirects: extractedUrl,
                      extras: {...extras, skipLocationChange: false, replaceUrl: false},
                    });
                  } else {
                    /* When neither the current or previous URL can be processed, do nothing other
                     * than update router's internal reference to the current "settled" URL. This
                     * way the next navigation will be coming from the current URL in the browser.
                     */
                    this.rawUrlTree = t.rawUrl;
                    t.resolve(null);
                    return EMPTY;
                  }
                }
              }),

              // Before Preactivation
              switchTap(t => {
                const {
                  targetSnapshot,
                  id: navigationId,
                  extractedUrl: appliedUrlTree,
                  rawUrl: rawUrlTree,
                  extras: {skipLocationChange, replaceUrl}
                } = t;
                return this.hooks.beforePreactivation(targetSnapshot !, {
                  navigationId,
                  appliedUrlTree,
                  rawUrlTree,
                  skipLocationChange: !!skipLocationChange,
                  replaceUrl: !!replaceUrl,
                });
              }),

              // --- GUARDS ---
              tap(t => {
                const guardsStart = new GuardsCheckStart(
                    t.id, this.serializeUrl(t.extractedUrl), this.serializeUrl(t.urlAfterRedirects),
                    t.targetSnapshot !);
                this.triggerEvent(guardsStart);
              }),

              map(t => ({
                    ...t,
                    guards:
                        getAllRouteGuards(t.targetSnapshot !, t.currentSnapshot, this.rootContexts)
                  })),

              checkGuards(this.ngModule.injector, (evt: Event) => this.triggerEvent(evt)),
              tap(t => {
                if (isUrlTree(t.guardsResult)) {
                  const error: Error&{url?: UrlTree} = navigationCancelingError(
                      `Redirecting to "${this.serializeUrl(t.guardsResult)}"`);
                  error.url = t.guardsResult;
                  throw error;
                }
              }),

              tap(t => {
                const guardsEnd = new GuardsCheckEnd(
                    t.id, this.serializeUrl(t.extractedUrl), this.serializeUrl(t.urlAfterRedirects),
                    t.targetSnapshot !, !!t.guardsResult);
                this.triggerEvent(guardsEnd);
              }),

              filter(t => {
                if (!t.guardsResult) {
                  this.resetUrlToCurrentUrlTree();
                  const navCancel =
                      new NavigationCancel(t.id, this.serializeUrl(t.extractedUrl), '');
                  eventsSubject.next(navCancel);
                  t.resolve(false);
                  return false;
                }
                return true;
              }),

              // --- RESOLVE ---
              switchTap(t => {
                if (t.guards.canActivateChecks.length) {
                  return of (t).pipe(
                      tap(t => {
                        const resolveStart = new ResolveStart(
                            t.id, this.serializeUrl(t.extractedUrl),
                            this.serializeUrl(t.urlAfterRedirects), t.targetSnapshot !);
                        this.triggerEvent(resolveStart);
                      }),
                      resolveData(
                          this.paramsInheritanceStrategy,
                          this.ngModule.injector),  //
                      tap(t => {
                        const resolveEnd = new ResolveEnd(
                            t.id, this.serializeUrl(t.extractedUrl),
                            this.serializeUrl(t.urlAfterRedirects), t.targetSnapshot !);
                        this.triggerEvent(resolveEnd);
                      }));
                }
                return undefined;
              }),

              // --- AFTER PREACTIVATION ---
              switchTap((t: NavigationTransition) => {
                const {
                  targetSnapshot,
                  id: navigationId,
                  extractedUrl: appliedUrlTree,
                  rawUrl: rawUrlTree,
                  extras: {skipLocationChange, replaceUrl}
                } = t;
                return this.hooks.afterPreactivation(targetSnapshot !, {
                  navigationId,
                  appliedUrlTree,
                  rawUrlTree,
                  skipLocationChange: !!skipLocationChange,
                  replaceUrl: !!replaceUrl,
                });
              }),

              map((t: NavigationTransition) => {
                const targetRouterState = createRouterState(
                    this.routeReuseStrategy, t.targetSnapshot !, t.currentRouterState);
                return ({...t, targetRouterState});
              }),

              /* Once here, we are about to activate syncronously. The assumption is this will
                 succeed, and user code may read from the Router service. Therefore before
                 activation, we need to update router properties storing the current URL and the
                 RouterState, as well as updated the browser URL. All this should happen *before*
                 activating. */
              tap((t: NavigationTransition) => {
                this.currentUrlTree = t.urlAfterRedirects;
                this.rawUrlTree = this.urlHandlingStrategy.merge(this.currentUrlTree, t.rawUrl);

                (this as{routerState: RouterState}).routerState = t.targetRouterState !;

                if (this.urlUpdateStrategy === 'deferred') {
                  if (!t.extras.skipLocationChange) {
                    this.setBrowserUrl(
                        this.rawUrlTree, !!t.extras.replaceUrl, t.id, t.extras.state);
                  }
                  this.browserUrlTree = t.urlAfterRedirects;
                }
              }),

              activateRoutes(
                  this.rootContexts, this.routeReuseStrategy,
                  (evt: Event) => this.triggerEvent(evt)),

              tap({next() { completed = true; }, complete() { completed = true; }}),
              finalize(() => {
                /* When the navigation stream finishes either through error or success, we set the
                 * `completed` or `errored` flag. However, there are some situations where we could
                 * get here without either of those being set. For instance, a redirect during
                 * NavigationStart. Therefore, this is a catch-all to make sure the NavigationCancel
                 * event is fired when a navigation gets cancelled but not caught by other means. */
                if (!completed && !errored) {
                  // Must reset to current URL tree here to ensure history.state is set. On a fresh
                  // page load, if a new navigation comes in before a successful navigation
                  // completes, there will be nothing in history.state.navigationId. This can cause
                  // sync problems with AngularJS sync code which looks for a value here in order
                  // to determine whether or not to handle a given popstate event or to leave it
                  // to the Angualr router.
                  this.resetUrlToCurrentUrlTree();
                  const navCancel = new NavigationCancel(
                      t.id, this.serializeUrl(t.extractedUrl),
                      `Navigation ID ${t.id} is not equal to the current navigation id ${this.navigationId}`);
                  eventsSubject.next(navCancel);
                  t.resolve(false);
                }
                // currentNavigation should always be reset to null here. If navigation was
                // successful, lastSuccessfulTransition will have already been set. Therefore we
                // can safely set currentNavigation to null here.
                this.currentNavigation = null;
              }),
              catchError((e) => {
                errored = true;
                /* This error type is issued during Redirect, and is handled as a cancellation
                 * rather than an error. */
                if (isNavigationCancelingError(e)) {
                  const redirecting = isUrlTree(e.url);
                  if (!redirecting) {
                    // Set property only if we're not redirecting. If we landed on a page and
                    // redirect to `/` route, the new navigation is going to see the `/` isn't
                    // a change from the default currentUrlTree and won't navigate. This is
                    // only applicable with initial navigation, so setting `navigated` only when
                    // not redirecting resolves this scenario.
                    this.navigated = true;
                    this.resetStateAndUrl(t.currentRouterState, t.currentUrlTree, t.rawUrl);
                  }
                  const navCancel =
                      new NavigationCancel(t.id, this.serializeUrl(t.extractedUrl), e.message);
                  eventsSubject.next(navCancel);
                  t.resolve(false);

                  if (redirecting) {
                    this.navigateByUrl(e.url);
                  }

                  /* All other errors should reset to the router's internal URL reference to the
                   * pre-error state. */
                } else {
                  this.resetStateAndUrl(t.currentRouterState, t.currentUrlTree, t.rawUrl);
                  const navError = new NavigationError(t.id, this.serializeUrl(t.extractedUrl), e);
                  eventsSubject.next(navError);
                  try {
                    t.resolve(this.errorHandler(e));
                  } catch (ee) {
                    t.reject(ee);
                  }
                }
                return EMPTY;
              }));
          // TODO(jasonaden): remove cast once g3 is on updated TypeScript
        })) as any as Observable<NavigationTransition>;
  }

  /**
   * @internal
   * TODO: this should be removed once the constructor of the router made internal
   */
  resetRootComponentType(rootComponentType: Type<any>): void {
    this.rootComponentType = rootComponentType;
    // TODO: vsavkin router 4.0 should make the root component set to null
    // this will simplify the lifecycle of the router.
    this.routerState.root.component = this.rootComponentType;
  }

  private getTransition(): NavigationTransition { return this.transitions.value; }

  private setTransition(t: Partial<NavigationTransition>): void {
    this.transitions.next({...this.getTransition(), ...t});
  }

  /**
   * Sets up the location change listener and performs the initial navigation.
   *
   * 设置位置变化监听器，并执行首次导航。
   */
  initialNavigation(): void {
    this.setUpLocationChangeListener();
    if (this.navigationId === 0) {
      this.navigateByUrl(this.location.path(true), {replaceUrl: true});
    }
  }

  /**
   * Sets up the location change listener.
   *
   * 设置位置变化监听器。
   */
  setUpLocationChangeListener(): void {
    // Don't need to use Zone.wrap any more, because zone.js
    // already patch onPopState, so location change callback will
    // run into ngZone
    if (!this.locationSubscription) {
      this.locationSubscription = <any>this.location.subscribe((change: any) => {
        let rawUrlTree = this.parseUrl(change['url']);
        const source: NavigationTrigger = change['type'] === 'popstate' ? 'popstate' : 'hashchange';
        // Navigations coming from Angular router have a navigationId state property. When this
        // exists, restore the state.
        const state = change.state && change.state.navigationId ? change.state : null;
        setTimeout(
            () => { this.scheduleNavigation(rawUrlTree, source, state, {replaceUrl: true}); }, 0);
      });
    }
  }

<<<<<<< HEAD
  /** The current url
   *
   * 当前 URL
   */
=======
  /** The current URL. */
>>>>>>> cb6dea47
  get url(): string { return this.serializeUrl(this.currentUrlTree); }

  /** The current Navigation object if one exists */
  getCurrentNavigation(): Navigation|null { return this.currentNavigation; }

  /** @internal */
  triggerEvent(event: Event): void { (this.events as Subject<Event>).next(event); }

  /**
   * Resets the configuration used for navigation and generating links.
   *
<<<<<<< HEAD
   * 重置供导航和生成链接使用的配置项。
   *
   * @usageNotes
=======
   * @param config The route array for the new configuration.
>>>>>>> cb6dea47
   *
   * @usageNotes
   *
   * ### 用法
   *
   * ```
   * router.resetConfig([
   *  { path: 'team/:id', component: TeamCmp, children: [
   *    { path: 'simple', component: SimpleCmp },
   *    { path: 'user/:name', component: UserCmp }
   *  ]}
   * ]);
   * ```
   */
  resetConfig(config: Routes): void {
    validateConfig(config);
    this.config = config.map(standardizeConfig);
    this.navigated = false;
    this.lastSuccessfulId = -1;
  }

  /** @docsNotRequired */
  ngOnDestroy(): void { this.dispose(); }

<<<<<<< HEAD
  /** Disposes of the router
   *
   * 销毁路由器
   */
=======
  /** Disposes of the router. */
>>>>>>> cb6dea47
  dispose(): void {
    if (this.locationSubscription) {
      this.locationSubscription.unsubscribe();
      this.locationSubscription = null !;
    }
  }

  /**
   * Applies an array of commands to the current URL tree and creates a new URL tree.
   *
   * 把一个命令数组应用于当前的 URL 树，并创建一个新的 URL 树。
   *
   * When given an activate route, applies the given commands starting from the route.
   * When not given a route, applies the given command starting from the root.
   *
<<<<<<< HEAD
   * 如果指定了激活路由，就以该路由为起点应用这些命令。
   * 如果没有指定激活路由，就以根路由为起点应用这些命令。
   *
   * @usageNotes
=======
   * @param commands An array of commands to apply.
   * @param navigationExtras
   * @returns The new URL tree.
>>>>>>> cb6dea47
   *
   * @usageNotes
   *
   * ### 用法
   *
   * ```
   * // create /team/33/user/11
   * router.createUrlTree(['/team', 33, 'user', 11]);
   *
   * // create /team/33;expand=true/user/11
   * router.createUrlTree(['/team', 33, {expand: true}, 'user', 11]);
   *
   * // you can collapse static segments like this (this works only with the first passed-in value):
   * router.createUrlTree(['/team/33/user', userId]);
   *
   * // If the first segment can contain slashes, and you do not want the router to split it, you
   * // can do the following:
   *
   * router.createUrlTree([{segmentPath: '/one/two'}]);
   *
   * // create /team/33/(user/11//right:chat)
   * router.createUrlTree(['/team', 33, {outlets: {primary: 'user/11', right: 'chat'}}]);
   *
   * // remove the right secondary node
   * router.createUrlTree(['/team', 33, {outlets: {primary: 'user/11', right: null}}]);
   *
   * // assuming the current url is `/team/33/user/11` and the route points to `user/11`
   *
   * // navigate to /team/33/user/11/details
   * router.createUrlTree(['details'], {relativeTo: route});
   *
   * // navigate to /team/33/user/22
   * router.createUrlTree(['../22'], {relativeTo: route});
   *
   * // navigate to /team/44/user/22
   * router.createUrlTree(['../../team/44/user/22'], {relativeTo: route});
   * ```
   */
  createUrlTree(commands: any[], navigationExtras: NavigationExtras = {}): UrlTree {
    const {relativeTo,          queryParams,         fragment,
           preserveQueryParams, queryParamsHandling, preserveFragment} = navigationExtras;
    if (isDevMode() && preserveQueryParams && <any>console && <any>console.warn) {
      console.warn('preserveQueryParams is deprecated, use queryParamsHandling instead.');
    }
    const a = relativeTo || this.routerState.root;
    const f = preserveFragment ? this.currentUrlTree.fragment : fragment;
    let q: Params|null = null;
    if (queryParamsHandling) {
      switch (queryParamsHandling) {
        case 'merge':
          q = {...this.currentUrlTree.queryParams, ...queryParams};
          break;
        case 'preserve':
          q = this.currentUrlTree.queryParams;
          break;
        default:
          q = queryParams || null;
      }
    } else {
      q = preserveQueryParams ? this.currentUrlTree.queryParams : queryParams || null;
    }
    if (q !== null) {
      q = this.removeEmptyProps(q);
    }
    return createUrlTree(a, this.currentUrlTree, commands, q !, f !);
  }

  /**
   * Navigate based on the provided URL, which must be absolute.
   *
<<<<<<< HEAD
   * 基于所提供的 url 进行导航。这种导航永远使用绝对路径。
   *
   * Returns a promise that:
   *
   * 返回一个 Promise：
   *
   * - resolves to 'true' when navigation succeeds,
   *
   *   当导航成功时解析为 `'true'`，
   *
   * - resolves to 'false' when navigation fails,
   *
   *   当导航失败时解析为 `'false'`，
   *
   * - is rejected when an error happens.
=======
   * @param url An absolute URL. The function does not apply any delta to the current URL.
   * @param extras An object containing properties that modify the navigation strategy.
   * The function ignores any properties in the `NavigationExtras` that would change the
   * provided URL.
   *
   * @returns A Promise that resolves to 'true' when navigation succeeds,
   * to 'false' when navigation fails, or is rejected on error.
>>>>>>> cb6dea47
   *
   *   当出错时拒绝（reject）。
   *
   * @usageNotes
   *
   * ### Example
   *
   * ### 用法
   *
   * ```
   * router.navigateByUrl("/team/33/user/11");
   *
   * // Navigate without updating the URL
   * router.navigateByUrl("/team/33/user/11", { skipLocationChange: true });
   * ```
   *
<<<<<<< HEAD
   * Since `navigateByUrl()` takes an absolute URL as the first parameter,
   * it will not apply any delta to the current URL and ignores any properties
   * in the second parameter (the `NavigationExtras`) that would change the
   * provided URL.
   *
   * 由于 `navigateByUrl()` 要求必须用绝对地址作为第一个参数，所以它不会在当前 URL 上做增量修改，
   * 并且会忽略第二个参数 `NavigationExtras` 中所有可能会更改 URL 的属性。
   *
=======
>>>>>>> cb6dea47
   */
  navigateByUrl(url: string|UrlTree, extras: NavigationExtras = {skipLocationChange: false}):
      Promise<boolean> {
    if (isDevMode() && this.isNgZoneEnabled && !NgZone.isInAngularZone()) {
      this.console.warn(
          `Navigation triggered outside Angular zone, did you forget to call 'ngZone.run()'?`);
    }

    const urlTree = isUrlTree(url) ? url : this.parseUrl(url);
    const mergedTree = this.urlHandlingStrategy.merge(urlTree, this.rawUrlTree);

    return this.scheduleNavigation(mergedTree, 'imperative', null, extras);
  }

  /**
   * Navigate based on the provided array of commands and a starting point.
   * If no starting route is provided, the navigation is absolute.
   *
   * 基于所提供的命令数组和起点路由进行导航。
   * 如果没有指定起点路由，则从根路由开始进行绝对导航。
   *
   * Returns a promise that:
   *
   * 返回一个 Promise：
   *
   * - resolves to 'true' when navigation succeeds,
   *
   *   当导航成功时解析为 `'true'`，
   *
   * - resolves to 'false' when navigation fails,
   *
   *   当导航失败时解析为 `'false'`，
   *
   * - is rejected when an error happens.
   *
   *   当出错时拒绝（reject）。
   *
   * @usageNotes
   *
   * ### Example
   *
   * ### 用法
   *
   * ```
   * router.navigate(['team', 33, 'user', 11], {relativeTo: route});
   *
   * // Navigate without updating the URL
   * router.navigate(['team', 33, 'user', 11], {relativeTo: route, skipLocationChange: true});
   * ```
   *
   * The first parameter of `navigate()` is a delta to be applied to the current URL
   * or the one provided in the `relativeTo` property of the second parameter (the
   * `NavigationExtras`).
   *
   * `navigate()` 的第一个参数是相对于当前 URL 或第二参数 `NavigationExtras` 中 `relativeTo` 属性所指定的 URL 的增量修改。
   *
   * In order to affect this browser's `history.state` entry, the `state`
   * parameter can be passed. This must be an object because the router
   * will add the `navigationId` property to this object before creating
   * the new history item.
   *
   * 要想影响到浏览器的 `history.state` 结构，还可以传入一个 `state` 参数。它必须是一个对象，因为路由器会在创建新的历史记录之前为该对象添加 `navigationId` 属性。
   *
   */
  navigate(commands: any[], extras: NavigationExtras = {skipLocationChange: false}):
      Promise<boolean> {
    validateCommands(commands);
    return this.navigateByUrl(this.createUrlTree(commands, extras), extras);
  }

  /** Serializes a `UrlTree` into a string
   *
   * 把 `UrlTree` 序列化为字符串
   */
  serializeUrl(url: UrlTree): string { return this.urlSerializer.serialize(url); }

  /** Parses a string into a `UrlTree`
   *
   * 把字符串解析为 `UrlTree`
   */
  parseUrl(url: string): UrlTree {
    let urlTree: UrlTree;
    try {
      urlTree = this.urlSerializer.parse(url);
    } catch (e) {
      urlTree = this.malformedUriErrorHandler(e, this.urlSerializer, url);
    }
    return urlTree;
  }

  /** Returns whether the url is activated
   *
   * 返回指定的 `url` 是否处于激活状态
   */
  isActive(url: string|UrlTree, exact: boolean): boolean {
    if (isUrlTree(url)) {
      return containsTree(this.currentUrlTree, url, exact);
    }

    const urlTree = this.parseUrl(url);
    return containsTree(this.currentUrlTree, urlTree, exact);
  }

  private removeEmptyProps(params: Params): Params {
    return Object.keys(params).reduce((result: Params, key: string) => {
      const value: any = params[key];
      if (value !== null && value !== undefined) {
        result[key] = value;
      }
      return result;
    }, {});
  }

  private processNavigations(): void {
    this.navigations.subscribe(
        t => {
          this.navigated = true;
          this.lastSuccessfulId = t.id;
          (this.events as Subject<Event>)
              .next(new NavigationEnd(
                  t.id, this.serializeUrl(t.extractedUrl), this.serializeUrl(this.currentUrlTree)));
          this.lastSuccessfulNavigation = this.currentNavigation;
          this.currentNavigation = null;
          t.resolve(true);
        },
        e => { this.console.warn(`Unhandled Navigation Error: `); });
  }

  private scheduleNavigation(
      rawUrl: UrlTree, source: NavigationTrigger, restoredState: RestoredState|null,
      extras: NavigationExtras): Promise<boolean> {
    const lastNavigation = this.getTransition();
    // If the user triggers a navigation imperatively (e.g., by using navigateByUrl),
    // and that navigation results in 'replaceState' that leads to the same URL,
    // we should skip those.
    if (lastNavigation && source !== 'imperative' && lastNavigation.source === 'imperative' &&
        lastNavigation.rawUrl.toString() === rawUrl.toString()) {
      return Promise.resolve(true);  // return value is not used
    }

    // Because of a bug in IE and Edge, the location class fires two events (popstate and
    // hashchange) every single time. The second one should be ignored. Otherwise, the URL will
    // flicker. Handles the case when a popstate was emitted first.
    if (lastNavigation && source == 'hashchange' && lastNavigation.source === 'popstate' &&
        lastNavigation.rawUrl.toString() === rawUrl.toString()) {
      return Promise.resolve(true);  // return value is not used
    }
    // Because of a bug in IE and Edge, the location class fires two events (popstate and
    // hashchange) every single time. The second one should be ignored. Otherwise, the URL will
    // flicker. Handles the case when a hashchange was emitted first.
    if (lastNavigation && source == 'popstate' && lastNavigation.source === 'hashchange' &&
        lastNavigation.rawUrl.toString() === rawUrl.toString()) {
      return Promise.resolve(true);  // return value is not used
    }

    let resolve: any = null;
    let reject: any = null;

    const promise = new Promise<boolean>((res, rej) => {
      resolve = res;
      reject = rej;
    });

    const id = ++this.navigationId;
    this.setTransition({
      id,
      source,
      restoredState,
      currentUrlTree: this.currentUrlTree,
      currentRawUrl: this.rawUrlTree, rawUrl, extras, resolve, reject, promise,
      currentSnapshot: this.routerState.snapshot,
      currentRouterState: this.routerState
    });

    // Make sure that the error is propagated even though `processNavigations` catch
    // handler does not rethrow
    return promise.catch((e: any) => { return Promise.reject(e); });
  }

  private setBrowserUrl(
      url: UrlTree, replaceUrl: boolean, id: number, state?: {[key: string]: any}) {
    const path = this.urlSerializer.serialize(url);
    state = state || {};
    if (this.location.isCurrentPathEqualTo(path) || replaceUrl) {
      // TODO(jasonaden): Remove first `navigationId` and rely on `ng` namespace.
      this.location.replaceState(path, '', {...state, navigationId: id});
    } else {
      this.location.go(path, '', {...state, navigationId: id});
    }
  }

  private resetStateAndUrl(storedState: RouterState, storedUrl: UrlTree, rawUrl: UrlTree): void {
    (this as{routerState: RouterState}).routerState = storedState;
    this.currentUrlTree = storedUrl;
    this.rawUrlTree = this.urlHandlingStrategy.merge(this.currentUrlTree, rawUrl);
    this.resetUrlToCurrentUrlTree();
  }

  private resetUrlToCurrentUrlTree(): void {
    this.location.replaceState(
        this.urlSerializer.serialize(this.rawUrlTree), '', {navigationId: this.lastSuccessfulId});
  }
}

function validateCommands(commands: string[]): void {
  for (let i = 0; i < commands.length; i++) {
    const cmd = commands[i];
    if (cmd == null) {
      throw new Error(`The requested path contains ${cmd} segment at index ${i}`);
    }
  }
}<|MERGE_RESOLUTION|>--- conflicted
+++ resolved
@@ -107,18 +107,10 @@
   fragment?: string;
 
   /**
-<<<<<<< HEAD
-   * Preserves the query parameters for the next navigation.
-   *
-   * 在后续导航时保留查询（`?`）参数。
-   *
-   * deprecated, use `queryParamsHandling` instead
-=======
    * DEPRECATED: Use `queryParamsHandling` instead to preserve
    * query parameters for the next navigation.
->>>>>>> cb6dea47
-   *
-   * 已废弃，请用 `queryParamsHandling` 代替
+   *
+   * 已废弃，请改用 `queryParamsHandling` 来为后续导航保留查询参数。
    *
    * ```
    * // Preserve query params from /results?page=1 to /view?page=1
@@ -315,16 +307,12 @@
  *
  * An NgModule that provides navigation and URL manipulation capabilities.
  *
-<<<<<<< HEAD
  * 提供导航和操纵 URL 的能力。
  *
- * See `Routes` for more details and examples.
-=======
  * @see `Route`.
  * @see [Routing and Navigation Guide](guide/router).
->>>>>>> cb6dea47
- *
- * 查看 `Routes` 以了解详情和范例。
+ *
+ * [路由与导航](guide/router)。
  *
  * @ngModule RouterModule
  *
@@ -357,17 +345,10 @@
   public readonly routerState: RouterState;
 
   /**
-<<<<<<< HEAD
-   * Error handler that is invoked when a navigation errors.
-   *
-   * 当导航发生错误时要调用的错误处理器。
-   *
-   * See `ErrorHandler` for more information.
-   *
-   * 欲知详情，参见 `ErrorHandler`。
-=======
    * A handler for navigation errors in this NgModule.
->>>>>>> cb6dea47
+   *
+   * 本模块中的导航错误处理器。
+   *
    */
   errorHandler: ErrorHandler = defaultErrorHandler;
 
@@ -384,14 +365,10 @@
        url: string) => UrlTree = defaultMalformedUriErrorHandler;
 
   /**
-<<<<<<< HEAD
-   * Indicates if at least one navigation happened.
-   *
-   * 表示是否发生过至少一次导航。
-=======
    * True if at least one navigation event has occurred,
    * false otherwise.
->>>>>>> cb6dea47
+   *
+   * 表示是否发生过至少一次导航。
    */
   navigated: boolean = false;
   private lastSuccessfulId: number = -1;
@@ -421,20 +398,13 @@
   routeReuseStrategy: RouteReuseStrategy = new DefaultRouteReuseStrategy();
 
   /**
-<<<<<<< HEAD
-   * Define what the router should do if it receives a navigation request to the current URL.
-   * By default, the router will ignore this navigation. However, this prevents features such
-   * as a "refresh" button. Use this option to configure the behavior when navigating to the
-   * current URL. Default is 'ignore'.
+   * How to handle a navigation request to the current URL. One of:
+   * - `'ignore'` :  The router ignores the request.
+   * - `'reload'` : The router reloads the URL. Use to implement a "refresh" feature.
    *
    * 定义当路由器收到一个导航到当前 URL 的请求时应该怎么做。
    * 默认情况下，路由器将会忽略这次导航。但这样会阻止类似于 "刷新" 按钮的特性。
    * 使用该选项可以配置导航到当前 URL 时的行为。默认值为 'ignore'。
-=======
-   * How to handle a navigation request to the current URL. One of:
-   * - `'ignore'` :  The router ignores the request.
-   * - `'reload'` : The router reloads the URL. Use to implement a "refresh" feature.
->>>>>>> cb6dea47
    */
   onSameUrlNavigation: 'reload'|'ignore' = 'ignore';
 
@@ -442,24 +412,18 @@
    * How to merge parameters, data, and resolved data from parent to child
    * routes. One of:
    *
-<<<<<<< HEAD
    * 定义路由器如何从父路由向子路由合并参数、数据。可用选项为：
    *
-   * - `'emptyOnly'`, the default, only inherits parent params for path-less or component-less
-   *   routes.
-   *
-   *   `'emptyOnly'`，默认值，只从无路径或无组件的路由继承父级参数。
-   *
-   * - `'always'`, enables unconditional inheritance of parent params.
-   *
-   *   `'always'`，允许无条件地继承父级参数。
-   *
-=======
    * - `'emptyOnly'` : Inherit parent parameters, data, and resolved data
    * for path-less or component-less routes.
+   *
+   *   `'emptyOnly'`，默认值，只从无路径或无组件的路由继承父级参数。
+   *
    * - `'always'` : Inherit parent parameters, data, and resolved data
    * for all child routes.
->>>>>>> cb6dea47
+   *
+   *   `'always'`，允许无条件地继承父级参数。
+   *
    */
   paramsInheritanceStrategy: 'emptyOnly'|'always' = 'emptyOnly';
 
@@ -914,14 +878,10 @@
     }
   }
 
-<<<<<<< HEAD
-  /** The current url
+  /** The current URL.
    *
    * 当前 URL
    */
-=======
-  /** The current URL. */
->>>>>>> cb6dea47
   get url(): string { return this.serializeUrl(this.currentUrlTree); }
 
   /** The current Navigation object if one exists */
@@ -933,17 +893,13 @@
   /**
    * Resets the configuration used for navigation and generating links.
    *
-<<<<<<< HEAD
    * 重置供导航和生成链接使用的配置项。
    *
+   * @param config The route array for the new configuration.
+   *
+   * 新配置中的路由定义数组。
+   *
    * @usageNotes
-=======
-   * @param config The route array for the new configuration.
->>>>>>> cb6dea47
-   *
-   * @usageNotes
-   *
-   * ### 用法
    *
    * ```
    * router.resetConfig([
@@ -964,14 +920,11 @@
   /** @docsNotRequired */
   ngOnDestroy(): void { this.dispose(); }
 
-<<<<<<< HEAD
-  /** Disposes of the router
+  /** Disposes of the router.
    *
    * 销毁路由器
-   */
-=======
-  /** Disposes of the router. */
->>>>>>> cb6dea47
+   *
+   */
   dispose(): void {
     if (this.locationSubscription) {
       this.locationSubscription.unsubscribe();
@@ -987,20 +940,19 @@
    * When given an activate route, applies the given commands starting from the route.
    * When not given a route, applies the given command starting from the root.
    *
-<<<<<<< HEAD
    * 如果指定了激活路由，就以该路由为起点应用这些命令。
    * 如果没有指定激活路由，就以根路由为起点应用这些命令。
    *
-   * @usageNotes
-=======
    * @param commands An array of commands to apply.
+   *
+   * 要应用的命令数组。
+   *
    * @param navigationExtras
    * @returns The new URL tree.
->>>>>>> cb6dea47
+   *
+   * 新的 URL Tree。
    *
    * @usageNotes
-   *
-   * ### 用法
    *
    * ```
    * // create /team/33/user/11
@@ -1067,33 +1019,23 @@
   /**
    * Navigate based on the provided URL, which must be absolute.
    *
-<<<<<<< HEAD
    * 基于所提供的 url 进行导航。这种导航永远使用绝对路径。
    *
-   * Returns a promise that:
-   *
-   * 返回一个 Promise：
-   *
-   * - resolves to 'true' when navigation succeeds,
-   *
-   *   当导航成功时解析为 `'true'`，
-   *
-   * - resolves to 'false' when navigation fails,
-   *
-   *   当导航失败时解析为 `'false'`，
-   *
-   * - is rejected when an error happens.
-=======
    * @param url An absolute URL. The function does not apply any delta to the current URL.
+   *
+   * 一个绝对 URL。该函数不会对当前 URL 做任何修改。
+   *
    * @param extras An object containing properties that modify the navigation strategy.
    * The function ignores any properties in the `NavigationExtras` that would change the
    * provided URL.
    *
+   * 一个包含一组属性的对象，它会修改导航策略。
+   * 该函数会忽略 `NavigationExtras` 中任何可能会改变所提供的 URL 的属性
+   *
    * @returns A Promise that resolves to 'true' when navigation succeeds,
    * to 'false' when navigation fails, or is rejected on error.
->>>>>>> cb6dea47
-   *
-   *   当出错时拒绝（reject）。
+   *
+   *   一个 Promise，当导航成功时，它会解析成 `true`；导航失败或出错时，它会解析成 `false`。
    *
    * @usageNotes
    *
@@ -1108,17 +1050,6 @@
    * router.navigateByUrl("/team/33/user/11", { skipLocationChange: true });
    * ```
    *
-<<<<<<< HEAD
-   * Since `navigateByUrl()` takes an absolute URL as the first parameter,
-   * it will not apply any delta to the current URL and ignores any properties
-   * in the second parameter (the `NavigationExtras`) that would change the
-   * provided URL.
-   *
-   * 由于 `navigateByUrl()` 要求必须用绝对地址作为第一个参数，所以它不会在当前 URL 上做增量修改，
-   * 并且会忽略第二个参数 `NavigationExtras` 中所有可能会更改 URL 的属性。
-   *
-=======
->>>>>>> cb6dea47
    */
   navigateByUrl(url: string|UrlTree, extras: NavigationExtras = {skipLocationChange: false}):
       Promise<boolean> {
