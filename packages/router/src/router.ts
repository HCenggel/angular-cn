/**
 * @license
 * Copyright Google LLC All Rights Reserved.
 *
 * Use of this source code is governed by an MIT-style license that can be
 * found in the LICENSE file at https://angular.io/license
 */

import {Location, PopStateEvent} from '@angular/common';
import {Compiler, Injectable, Injector, NgModuleRef, NgZone, Type, ɵConsole as Console} from '@angular/core';
import {BehaviorSubject, EMPTY, Observable, of, Subject, SubscriptionLike} from 'rxjs';
import {catchError, filter, finalize, map, switchMap, tap} from 'rxjs/operators';

import {QueryParamsHandling, Route, Routes} from './config';
import {createRouterState} from './create_router_state';
import {createUrlTree} from './create_url_tree';
import {Event, GuardsCheckEnd, GuardsCheckStart, NavigationCancel, NavigationEnd, NavigationError, NavigationStart, NavigationTrigger, ResolveEnd, ResolveStart, RouteConfigLoadEnd, RouteConfigLoadStart, RoutesRecognized} from './events';
import {activateRoutes} from './operators/activate_routes';
import {applyRedirects} from './operators/apply_redirects';
import {checkGuards} from './operators/check_guards';
import {recognize} from './operators/recognize';
import {resolveData} from './operators/resolve_data';
import {switchTap} from './operators/switch_tap';
import {DefaultRouteReuseStrategy, RouteReuseStrategy} from './route_reuse_strategy';
import {RouterConfigLoader} from './router_config_loader';
import {ChildrenOutletContexts} from './router_outlet_context';
import {ActivatedRoute, createEmptyState, RouterState, RouterStateSnapshot} from './router_state';
import {isNavigationCancelingError, navigationCancelingError, Params} from './shared';
import {DefaultUrlHandlingStrategy, UrlHandlingStrategy} from './url_handling_strategy';
import {containsTree, createEmptyUrlTree, IsActiveMatchOptions, UrlSerializer, UrlTree} from './url_tree';
import {standardizeConfig, validateConfig} from './utils/config';
import {Checks, getAllRouteGuards} from './utils/preactivation';
import {isUrlTree} from './utils/type_guards';


/**
 * @description
 *
 * Options that modify the `Router` URL.
 * Supply an object containing any of these properties to a `Router` navigation function to
 * control how the target URL should be constructed.
 *
 * 本选项用来修改 `Router` 的 URL。向 `Router` 导航功能提供包含任何这些属性的对象，以控制应如何构造目标 URL。
 *
 * @see [Router.navigate() method](api/router/Router#navigate)
 *
 * [Router.navigate() 方法](api/router/Router#navigate)
 *
 * @see [Router.createUrlTree() method](api/router/Router#createurltree)
 *
 * [Router.createUrlTree() 方法](api/router/Router#createurltree)
 *
 * @see [Routing and Navigation guide](guide/router)
 *
 * 用于修订导航策略的额外选项。
 *
 * @publicApi
 */
export interface UrlCreationOptions {
  /**
   * Specifies a root URI to use for relative navigation.
   *
   * 允许从当前激活的路由进行相对导航。
   *
   * For example, consider the following route configuration where the parent route
   * has two children.
   *
   * 比如，考虑下列路由器配置，parent 路由拥有两个子路由。
   *
   * ```
   * [{
   *   path: 'parent',
   *   component: ParentComponent,
   *   children: [{
   *     path: 'list',
   *     component: ListComponent
   *   },{
   *     path: 'child',
   *     component: ChildComponent
   *   }]
   * }]
   * ```
   *
   * The following `go()` function navigates to the `list` route by
   * interpreting the destination URI as relative to the activated `child`  route
   *
   * 下面的 `go()` 函数会把目标 URI 解释为相对于已激活路由 `child` 的，从而导航到 `list` 路由。
   *
   * ```
   *  @Component({...})
   *  class ChildComponent {
   *    constructor(private router: Router, private route: ActivatedRoute) {}
   *
   *    go() {
   *      this.router.navigate(['../list'], { relativeTo: this.route });
   *    }
   *  }
   * ```
   *
   * A value of `null` or `undefined` indicates that the navigation commands should be applied
   * relative to the root.
   */
  relativeTo?: ActivatedRoute|null;

  /**
   * Sets query parameters to the URL.
   *
   * 设置 URL 的查询参数。
   *
   * ```
   * // Navigate to /results?page=1
   * this.router.navigate(['/results'], { queryParams: { page: 1 } });
   * ```
   */
  queryParams?: Params|null;

  /**
   * Sets the hash fragment for the URL.
   *
   * 设置 URL 的哈希片段（`#`）。
   *
   * ```
   * // Navigate to /results#top
   * this.router.navigate(['/results'], { fragment: 'top' });
   * ```
   */
  fragment?: string;

  /**
   * How to handle query parameters in the router link for the next navigation.
   * One of:
   *
   * 如何在路由器链接中处理查询参数以进行下一个导航。为下列值之一：
   *
   * * `preserve` : Preserve current parameters.
   *
   *   `preserve` ：保留当前参数。
   *
   * * `merge` : Merge new with current parameters.
   *
   *   `merge` ：合并新的当前参数。
   *
   * The "preserve" option discards any new query params:
   *
   * “preserve” 选项将放弃所有新的查询参数：
   *
   * ```
   * // from /view1?page=1 to/view2?page=1
   * this.router.navigate(['/view2'], { queryParams: { page: 2 },  queryParamsHandling: "preserve"
   * });
   * ```
   *
   * The "merge" option appends new query params to the params from the current URL:
   *
   * “merge” 选项会将新的查询参数附加到当前 URL 的参数中：
   *
   * ```
   * // from /view1?page=1 to/view2?page=1&otherKey=2
   * this.router.navigate(['/view2'], { queryParams: { otherKey: 2 },  queryParamsHandling: "merge"
   * });
   * ```
   *
   * In case of a key collision between current parameters and those in the `queryParams` object,
   * the new value is used.
   *
   * `queryParams` 对象中的参数之间发生键名冲突，则使用新值。
   */
  queryParamsHandling?: QueryParamsHandling|null;

  /**
   * When true, preserves the URL fragment for the next navigation
   *
   * 在后续导航时保留 `#` 片段
   *
   * ```
   * // Preserve fragment from /results#top to /view#top
   * this.router.navigate(['/view'], { preserveFragment: true });
   * ```
   */
  preserveFragment?: boolean;
}

/**
 * @description
 *
 * Options that modify the `Router` navigation strategy.
 * Supply an object containing any of these properties to a `Router` navigation function to
 * control how the navigation should be handled.
 *
 * 修改 `Router` 导航策略的选项。为 `Router` 导航功能提供包含任何这些属性的对象，以控制导航的处理方式。
 *
 * @see [Router.navigate() method](api/router/Router#navigate)
 *
 * [Router.navigate() 方法](api/router/Router#navigate)
 *
 * @see [Router.navigateByUrl() method](api/router/Router#navigatebyurl)
 *
 * [Router.navigateByUrl() 方法](api/router/Router#navigatebyurl)
 *
 * @see [Routing and Navigation guide](guide/router)
 *
 * [路由和导航指南](guide/router)
 *
 * @publicApi
 */
export interface NavigationBehaviorOptions {
  /**
   * When true, navigates without pushing a new state into history.
   *
   * 导航时不要把新状态记入历史
   *
   * ```
   * // Navigate silently to /view
   * this.router.navigate(['/view'], { skipLocationChange: true });
   * ```
   */
  skipLocationChange?: boolean;

  /**
   * When true, navigates while replacing the current state in history.
   *
   * 导航时不要把当前状态记入历史
   *
   * ```
   * // Navigate to /view
   * this.router.navigate(['/view'], { replaceUrl: true });
   * ```
   */
  replaceUrl?: boolean;

  /**
   * Developer-defined state that can be passed to any navigation.
   * Access this value through the `Navigation.extras` object
   * returned from the [Router.getCurrentNavigation()
   * method](api/router/Router#getcurrentnavigation) while a navigation is executing.
   *
   * 由开发人员定义的状态，可以传递给任何导航。当执行导航时会通过由 [Router.getCurrentNavigation() 方法](api/router/Router#getcurrentnavigation)返回的 `Navigation.extras` 对象来访问此值。
   *
   * After a navigation completes, the router writes an object containing this
   * value together with a `navigationId` to `history.state`.
   * The value is written when `location.go()` or `location.replaceState()`
   * is called before activating this route.
   *
   * 导航完成后，路由器会将包含该值和 `navigationId` 的对象写入 `history.state`。在激活此路由之前，会在调用 `location.go()` 或 `location.replaceState()` 时写入该值。
   *
   * Note that `history.state` does not pass an object equality test because
   * the router adds the `navigationId` on each navigation.
   *
   * 需要注意的是 `history.state` 不应该用于对象相等测试，因为每次导航时路由器都会添加 `navigationId`。
   *
   */
  state?: {[k: string]: any};
}

/**
 * @description
 *
 * Options that modify the `Router` navigation strategy.
 * Supply an object containing any of these properties to a `Router` navigation function to
 * control how the target URL should be constructed or interpreted.
 *
 * 修改 `Router` 导航策略的选项。为 `Router` 导航功能提供包含任何这些属性的对象，以控制应如何构造或解释目标 URL。
 *
 * @see [Router.navigate() method](api/router/Router#navigate)
 *
 * [Router.navigate() 方法](api/router/Router#navigate)
 *
 * @see [Router.navigateByUrl() method](api/router/Router#navigatebyurl)
 *
 * [Router.navigateByUrl() 方法](api/router/Router#navigatebyurl)
 *
 * @see [Router.createUrlTree() method](api/router/Router#createurltree)
 *
 * [Router.createUrlTree() 方法](api/router/Router#createurltree)
 *
 * @see [Routing and Navigation guide](guide/router)
 *
 * [路由和导航指南](guide/router)
 *
 * @see UrlCreationOptions
 * @see NavigationBehaviorOptions
 *
 * @publicApi
 */
export interface NavigationExtras extends UrlCreationOptions, NavigationBehaviorOptions {}

/**
 * Error handler that is invoked when a navigation error occurs.
 *
 * 错误处理器会在导航出错时调用。
 *
 * If the handler returns a value, the navigation Promise is resolved with this value.
 * If the handler throws an exception, the navigation Promise is rejected with
 * the exception.
 *
 * 如果该处理器返回一个值，那么本次导航返回的 Promise 就会使用这个值进行解析（resolve）。
 * 如果该处理器抛出异常，那么本次导航返回的 Promise 就会使用这个异常进行拒绝（reject）。
 *
 * @publicApi
 */
export type ErrorHandler = (error: any) => any;

function defaultErrorHandler(error: any): any {
  throw error;
}

function defaultMalformedUriErrorHandler(
    error: URIError, urlSerializer: UrlSerializer, url: string): UrlTree {
  return urlSerializer.parse('/');
}

export type RestoredState = {
  [k: string]: any,
  // TODO(#27607): Remove `navigationId` and `ɵrouterPageId` and move to `ng` or `ɵ` namespace.
  navigationId: number,
  // The `ɵ` prefix is there to reduce the chance of colliding with any existing user properties on
  // the history state.
  ɵrouterPageId?: number,
};

/**
 * Information about a navigation operation.
 * Retrieve the most recent navigation object with the
 * [Router.getCurrentNavigation() method](api/router/Router#getcurrentnavigation) .
 *
 * 有关导航操作的信息。使用 [Router.getCurrentNavigation() 方法](api/router/Router#getcurrentnavigation)检索最新的导航对象。
 *
 * * *id* : The unique identifier of the current navigation.
 *
 *   *id* ：当前导航的唯一标识符。
 *
 * * *initialUrl* : The target URL passed into the `Router#navigateByUrl()` call before navigation.
 * This is the value before the router has parsed or applied redirects to it.
 *
 *     *initialUrl*：在导航前传给 `Router#navigateByUrl()` 调用的目标 URL。这是路由器解析或对其应用重定向之前的值。
 *
 * * *extractedUrl* : The initial target URL after being parsed with `UrlSerializer.extract()`.
 *
 *   *extractedUrl*：使用 `UrlSerializer.extract()` 解析后的初始目标 URL。
 *
 * * *finalUrl* : The extracted URL after redirects have been applied.
 * This URL may not be available immediately, therefore this property can be `undefined`.
 * It is guaranteed to be set after the `RoutesRecognized` event fires.
 *
 *     *finalUrl*：应用重定向之后提取的 URL。该 URL 可能不会立即可用，因此该属性也可以是 `undefined`。在 `RoutesRecognized` 事件触发后进行设置。
 *
 * * *trigger* : Identifies how this navigation was triggered.
 * -- 'imperative'--Triggered by `router.navigateByUrl` or `router.navigate`.
 * -- 'popstate'--Triggered by a popstate event.
 * -- 'hashchange'--Triggered by a hashchange event.
 *
 *   *trigger*：表明这次导航是如何触发的。
 *   \-- 'imperative'-- 由 `router.navigateByUrl` 或 `router.navigate` 触发。
 *   \-- 'popstate'-- 由 popstate 事件触发。
 *   \-- 'hashchange'-- 由 hashchange 事件触发。
 *
 * * *extras* : A `NavigationExtras` options object that controlled the strategy used for this
 * navigation.
 *
 *     *extras*：一个 `NavigationExtras` 选项对象，它控制用于此导航的策略。
 *
 * * *previousNavigation* : The previously successful `Navigation` object. Only one previous
 * navigation is available, therefore this previous `Navigation` object has a `null` value for its
 * own `previousNavigation`.
 *
 *     *previousNavigation*：先前成功的 `Navigation` 对象。只有一个先前的导航可用，因此该先前的 `Navigation` 对象自己的 `previousNavigation` 值为 `null`。
 * @publicApi
 */
export interface Navigation {
  /**
   * The unique identifier of the current navigation.
   *
   * 当前导航的唯一标识符。
   *
   */
  id: number;
  /**
   * The target URL passed into the `Router#navigateByUrl()` call before navigation. This is
   * the value before the router has parsed or applied redirects to it.
   *
   * 导航之前，将目标 URL 传递到 `Router#navigateByUrl()` 调用中。这是路由器解析或对其应用重定向之前的值。
   *
   */
  initialUrl: string|UrlTree;
  /**
   * The initial target URL after being parsed with `UrlSerializer.extract()`.
   *
   * `UrlSerializer.extract()` 解析后的初始目标 URL。
   *
   */
  extractedUrl: UrlTree;
  /**
   * The extracted URL after redirects have been applied.
   * This URL may not be available immediately, therefore this property can be `undefined`.
   * It is guaranteed to be set after the `RoutesRecognized` event fires.
   *
   * 应用重定向后的已提取 URL。该 URL 可能不会立即可用，因此该属性也可能是 `undefined`。这会在 `RoutesRecognized` 事件触发后进行设置。
   *
   */
  finalUrl?: UrlTree;
  /**
   * Identifies how this navigation was triggered.
   *
   * 标识此导航是如何触发的。
   *
   * * 'imperative'--Triggered by `router.navigateByUrl` or `router.navigate`.
   *
   *   'imperative' - 由 `router.navigateByUrl` 或 `router.navigate` 触发。
   *
   * * 'popstate'--Triggered by a popstate event.
   *
   *   'popstate'-由 popstate 事件触发。
   *
   * * 'hashchange'--Triggered by a hashchange event.
   *
   *   'hashchange' - 由 hashchange 事件触发。
   */
  trigger: 'imperative'|'popstate'|'hashchange';
  /**
   * Options that controlled the strategy used for this navigation.
   * See `NavigationExtras`.
   *
   * 本选项控制用于此导航的策略。请参阅 `NavigationExtras` 。
   *
   */
  extras: NavigationExtras;
  /**
   * The previously successful `Navigation` object. Only one previous navigation
   * is available, therefore this previous `Navigation` object has a `null` value
   * for its own `previousNavigation`.
   *
   * 先前成功的 `Navigation` 对象。只有一个先前的导航可用，因此该先前 `Navigation` 对象自己的 `previousNavigation` 值为 `null`。
   *
   */
  previousNavigation: Navigation|null;
}

export interface NavigationTransition {
  id: number;
  targetPageId: number;
  currentUrlTree: UrlTree;
  currentRawUrl: UrlTree;
  extractedUrl: UrlTree;
  urlAfterRedirects?: UrlTree;
  rawUrl: UrlTree;
  extras: NavigationExtras;
  resolve: any;
  reject: any;
  promise: Promise<boolean>;
  source: NavigationTrigger;
  restoredState: RestoredState|null;
  currentSnapshot: RouterStateSnapshot;
  targetSnapshot: RouterStateSnapshot|null;
  currentRouterState: RouterState;
  targetRouterState: RouterState|null;
  guards: Checks;
  guardsResult: boolean|UrlTree|null;
}

/**
 * @internal
 */
export type RouterHook = (snapshot: RouterStateSnapshot, runExtras: {
  appliedUrlTree: UrlTree,
  rawUrlTree: UrlTree,
  skipLocationChange: boolean,
  replaceUrl: boolean,
  navigationId: number
}) => Observable<void>;

/**
 * @internal
 */
function defaultRouterHook(snapshot: RouterStateSnapshot, runExtras: {
  appliedUrlTree: UrlTree,
  rawUrlTree: UrlTree,
  skipLocationChange: boolean,
  replaceUrl: boolean,
  navigationId: number
}): Observable<void> {
  return of(null) as any;
}

/**
 * The equivalent `IsActiveMatchOptions` options for `Router.isActive` is called with `true`
 * (exact = true).
 */
export const exactMatchOptions: IsActiveMatchOptions = {
  paths: 'exact',
  fragment: 'ignored',
  matrixParams: 'ignored',
  queryParams: 'exact'
};

/**
 * The equivalent `IsActiveMatchOptions` options for `Router.isActive` is called with `false`
 * (exact = false).
 */
export const subsetMatchOptions: IsActiveMatchOptions = {
  paths: 'subset',
  fragment: 'ignored',
  matrixParams: 'ignored',
  queryParams: 'subset'
};

/**
 * @description
 *
 * A service that provides navigation among views and URL manipulation capabilities.
 *
 * 一个提供导航和操纵 URL 能力的 NgModule。
 *
 * @see `Route`.
 * @see [Routing and Navigation Guide](guide/router).
 *
 * [路由与导航](guide/router)。
 *
 * @ngModule RouterModule
 *
 * @publicApi
 */
@Injectable()
export class Router {
  /**
   * Represents the activated `UrlTree` that the `Router` is configured to handle (through
   * `UrlHandlingStrategy`). That is, after we find the route config tree that we're going to
   * activate, run guards, and are just about to activate the route, we set the currentUrlTree.
   *
   * This should match the `browserUrlTree` when a navigation succeeds. If the
   * `UrlHandlingStrategy.shouldProcessUrl` is `false`, only the `browserUrlTree` is updated.
   */
  private currentUrlTree: UrlTree;
  /**
   * Meant to represent the entire browser url after a successful navigation. In the life of a
   * navigation transition:
   * 1. The rawUrl represents the full URL that's being navigated to
   * 2. We apply redirects, which might only apply to _part_ of the URL (due to
   * `UrlHandlingStrategy`).
   * 3. Right before activation (because we assume activation will succeed), we update the
   * rawUrlTree to be a combination of the urlAfterRedirects (again, this might only apply to part
   * of the initial url) and the rawUrl of the transition (which was the original navigation url in
   * its full form).
   */
  private rawUrlTree: UrlTree;
  /**
   * Meant to represent the part of the browser url that the `Router` is set up to handle (via the
   * `UrlHandlingStrategy`). This value is updated immediately after the browser url is updated (or
   * the browser url update is skipped via `skipLocationChange`). With that, note that
   * `browserUrlTree` _may not_ reflect the actual browser URL for two reasons:
   *
   * 1. `UrlHandlingStrategy` only handles part of the URL
   * 2. `skipLocationChange` does not update the browser url.
   *
   * So to reiterate, `browserUrlTree` only represents the Router's internal understanding of the
   * current route, either before guards with `urlUpdateStrategy === 'eager'` or right before
   * activation with `'deferred'`.
   *
   * This should match the `currentUrlTree` when the navigation succeeds.
   */
  private browserUrlTree: UrlTree;
  private readonly transitions: BehaviorSubject<NavigationTransition>;
  private navigations: Observable<NavigationTransition>;
  private lastSuccessfulNavigation: Navigation|null = null;
  private currentNavigation: Navigation|null = null;
  private disposed = false;

  private locationSubscription?: SubscriptionLike;
  private navigationId: number = 0;

  /**
<<<<<<< HEAD
   * Tracks the previously seen location change from the location subscription so we can compare
   * the two latest to see if they are duplicates. See setUpLocationChangeListener.
   *
   * 跟踪 location 订阅中以前看到的 location 更改，因此我们可以比较两个最新的位置更改是否重复。请参阅 setUpLocationChangeListener。
   *
=======
   * The id of the currently active page in the router.
   * Updated to the transition's target id on a successful navigation.
   *
   * This is used to track what page the router last activated. When an attempted navigation fails,
   * the router can then use this to compute how to restore the state back to the previously active
   * page.
>>>>>>> 08caeadd
   */
  private currentPageId: number = 0;
  /**
   * The ɵrouterPageId of whatever page is currently active in the browser history. This is
   * important for computing the target page id for new navigations because we need to ensure each
   * page id in the browser history is 1 more than the previous entry.
   */
  private get browserPageId(): number|undefined {
    return (this.location.getState() as RestoredState | null)?.ɵrouterPageId;
  }
  private configLoader: RouterConfigLoader;
  private ngModule: NgModuleRef<any>;
  private console: Console;
  private isNgZoneEnabled: boolean = false;

  /**
   * An event stream for routing events in this NgModule.
   *
   * 用于表示此 NgModule 中路由事件的事件流。
   *
   */
  public readonly events: Observable<Event> = new Subject<Event>();
  /**
   * The current state of routing in this NgModule.
   *
   * 此 NgModule 中路由的当前状态。
   *
   */
  public readonly routerState: RouterState;

  /**
   * A handler for navigation errors in this NgModule.
   *
   * 本模块中的导航错误处理器。
   *
   */
  errorHandler: ErrorHandler = defaultErrorHandler;

  /**
   * A handler for errors thrown by `Router.parseUrl(url)`
   * when `url` contains an invalid character.
   * The most common case is a `%` sign
   * that's not encoded and is not part of a percent encoded sequence.
   *
   * uri 格式无效错误的处理器，在 `Router.parseUrl(url)` 由于 `url` 包含无效字符而报错时调用。
   * 最常见的情况可能是 `%` 本身既没有被编码，又不是正常 `%` 编码序列的一部分。
   */
  malformedUriErrorHandler:
      (error: URIError, urlSerializer: UrlSerializer,
       url: string) => UrlTree = defaultMalformedUriErrorHandler;

  /**
   * True if at least one navigation event has occurred,
   * false otherwise.
   *
   * 如果为 True 则表示是否发生过至少一次导航，反之为 False。
   */
  navigated: boolean = false;
  private lastSuccessfulId: number = -1;

  /**
   * Hooks that enable you to pause navigation,
   * either before or after the preactivation phase.
   * Used by `RouterModule`.
   *
   * 让你可以在预激活阶段之前或之后暂停导航的钩子。由 `RouterModule` 使用。
   *
   * @internal
   */
  hooks: {
    beforePreactivation: RouterHook,
    afterPreactivation: RouterHook
  } = {beforePreactivation: defaultRouterHook, afterPreactivation: defaultRouterHook};

  /**
   * A strategy for extracting and merging URLs.
   * Used for AngularJS to Angular migrations.
   *
   * 提取并合并 URL。在 AngularJS 向 Angular 迁移时会用到。
   */
  urlHandlingStrategy: UrlHandlingStrategy = new DefaultUrlHandlingStrategy();

  /**
   * A strategy for re-using routes.
   *
   * 复用路由的策略。
   *
   */
  routeReuseStrategy: RouteReuseStrategy = new DefaultRouteReuseStrategy();

  /**
   * How to handle a navigation request to the current URL. One of:
   *
<<<<<<< HEAD
   * 定义当路由器收到一个导航到当前 URL 的请求时应该怎么做。可取下列值之一：
   *
=======
>>>>>>> 08caeadd
   * - `'ignore'` :  The router ignores the request.
   *
   *   `'ignore'`：路由器会忽略此请求。
   *
   * - `'reload'` : The router reloads the URL. Use to implement a "refresh" feature.
   *
<<<<<<< HEAD
   *   `'reload'`：路由器会重新加载当前 URL。用来实现"刷新"功能。
   *
=======
   * Note that this only configures whether the Route reprocesses the URL and triggers related
   * action and events like redirects, guards, and resolvers. By default, the router re-uses a
   * component instance when it re-navigates to the same component type without visiting a different
   * component first. This behavior is configured by the `RouteReuseStrategy`. In order to reload
   * routed components on same url navigation, you need to set `onSameUrlNavigation` to `'reload'`
   * _and_ provide a `RouteReuseStrategy` which returns `false` for `shouldReuseRoute`.
>>>>>>> 08caeadd
   */
  onSameUrlNavigation: 'reload'|'ignore' = 'ignore';

  /**
   * How to merge parameters, data, and resolved data from parent to child
   * routes. One of:
   *
   * 如何从父路由向子路由合并参数、数据和解析到的数据。可取下列值之一：
   *
   * - `'emptyOnly'` : Inherit parent parameters, data, and resolved data
   * for path-less or component-less routes.
   *
   *   `'emptyOnly'`：让无路径或无组件的路由继承父级的参数、数据和解析到的数据。
   *
   * - `'always'` : Inherit parent parameters, data, and resolved data
   * for all child routes.
   *
   *   `'always'`：让所有子路由都继承父级的参数、数据和解析到的数据。
   *
   */
  paramsInheritanceStrategy: 'emptyOnly'|'always' = 'emptyOnly';

  /**
   * Determines when the router updates the browser URL.
   * By default (`"deferred"`), updates the browser URL after navigation has finished.
   * Set to `'eager'` to update the browser URL at the beginning of navigation.
   * You can choose to update early so that, if navigation fails,
   * you can show an error message with the URL that failed.
   *
   * 确定路由器何时更新浏览器 URL。默认情况下（`"deferred"`）在导航完成后更新浏览器 URL。设置为 `'eager'` 可以在浏览开始时更新浏览器 URL。你可以选择早期更新，这样，如果导航失败，则可以显示带有失败 URL 的错误消息。
   *
   */
  urlUpdateStrategy: 'deferred'|'eager' = 'deferred';

  /**
   * Enables a bug fix that corrects relative link resolution in components with empty paths.
   *
   * 启用错误修复功能，以更正带空路径的组件中的相对链接。
   *
   * @see `RouterModule`
   */
  relativeLinkResolution: 'legacy'|'corrected' = 'corrected';

  /**
   * Configures how the Router attempts to restore state when a navigation is cancelled.
   *
   * 'replace' - Always uses `location.replaceState` to set the browser state to the state of the
   * router before the navigation started. This means that if the URL of the browser is updated
   * _before_ the navigation is canceled, the Router will simply replace the item in history rather
   * than trying to restore to the previous location in the session history. This happens most
   * frequently with `urlUpdateStrategy: 'eager'` and navigations with the browser back/forward
   * buttons.
   *
   * 'computed' - Will attempt to return to the same index in the session history that corresponds
   * to the Angular route when the navigation gets cancelled. For example, if the browser back
   * button is clicked and the navigation is cancelled, the Router will trigger a forward navigation
   * and vice versa.
   *
   * Note: the 'computed' option is incompatible with any `UrlHandlingStrategy` which only
   * handles a portion of the URL because the history restoration navigates to the previous place in
   * the browser history rather than simply resetting a portion of the URL.
   *
   * The default value is `replace`.
   *
   */
  canceledNavigationResolution: 'replace'|'computed' = 'replace';

  /**
   * Creates the router service.
   *
   * 创建路由器服务。
   */
  // TODO: vsavkin make internal after the final is out.
  constructor(
      private rootComponentType: Type<any>|null, private urlSerializer: UrlSerializer,
      private rootContexts: ChildrenOutletContexts, private location: Location, injector: Injector,
      compiler: Compiler, public config: Routes) {
    const onLoadStart = (r: Route) => this.triggerEvent(new RouteConfigLoadStart(r));
    const onLoadEnd = (r: Route) => this.triggerEvent(new RouteConfigLoadEnd(r));

    this.ngModule = injector.get(NgModuleRef);
    this.console = injector.get(Console);
    const ngZone = injector.get(NgZone);
    this.isNgZoneEnabled = ngZone instanceof NgZone && NgZone.isInAngularZone();

    this.resetConfig(config);
    this.currentUrlTree = createEmptyUrlTree();
    this.rawUrlTree = this.currentUrlTree;
    this.browserUrlTree = this.currentUrlTree;

    this.configLoader = new RouterConfigLoader(injector, compiler, onLoadStart, onLoadEnd);
    this.routerState = createEmptyState(this.currentUrlTree, this.rootComponentType);

    this.transitions = new BehaviorSubject<NavigationTransition>({
      id: 0,
      targetPageId: 0,
      currentUrlTree: this.currentUrlTree,
      currentRawUrl: this.currentUrlTree,
      extractedUrl: this.urlHandlingStrategy.extract(this.currentUrlTree),
      urlAfterRedirects: this.urlHandlingStrategy.extract(this.currentUrlTree),
      rawUrl: this.currentUrlTree,
      extras: {},
      resolve: null,
      reject: null,
      promise: Promise.resolve(true),
      source: 'imperative',
      restoredState: null,
      currentSnapshot: this.routerState.snapshot,
      targetSnapshot: null,
      currentRouterState: this.routerState,
      targetRouterState: null,
      guards: {canActivateChecks: [], canDeactivateChecks: []},
      guardsResult: null,
    });
    this.navigations = this.setupNavigations(this.transitions);

    this.processNavigations();
  }

  private setupNavigations(transitions: Observable<NavigationTransition>):
      Observable<NavigationTransition> {
    const eventsSubject = (this.events as Subject<Event>);
    return transitions.pipe(
               filter(t => t.id !== 0),

               // Extract URL
               map(t =>
                       ({...t, extractedUrl: this.urlHandlingStrategy.extract(t.rawUrl)} as
                        NavigationTransition)),

               // Using switchMap so we cancel executing navigations when a new one comes in
               switchMap(t => {
                 let completed = false;
                 let errored = false;
                 return of(t).pipe(
                     // Store the Navigation object
                     tap(t => {
                       this.currentNavigation = {
                         id: t.id,
                         initialUrl: t.currentRawUrl,
                         extractedUrl: t.extractedUrl,
                         trigger: t.source,
                         extras: t.extras,
                         previousNavigation: this.lastSuccessfulNavigation ?
                             {...this.lastSuccessfulNavigation, previousNavigation: null} :
                             null
                       };
                     }),
                     switchMap(t => {
                       const browserUrlTree = this.browserUrlTree.toString();
                       const urlTransition = !this.navigated ||
                           t.extractedUrl.toString() !== browserUrlTree ||
                           // Navigations which succeed or ones which fail and are cleaned up
                           // correctly should result in `browserUrlTree` and `currentUrlTree`
                           // matching. If this is not the case, assume something went wrong and try
                           // processing the URL again.
                           browserUrlTree !== this.currentUrlTree.toString();
                       const processCurrentUrl =
                           (this.onSameUrlNavigation === 'reload' ? true : urlTransition) &&
                           this.urlHandlingStrategy.shouldProcessUrl(t.rawUrl);


                       if (processCurrentUrl) {
                         // If the source of the navigation is from a browser event, the URL is
                         // already updated. We already need to sync the internal state.
                         if (isBrowserTriggeredNavigation(t.source)) {
                           this.browserUrlTree = t.extractedUrl;
                         }
                         return of(t).pipe(
                             // Fire NavigationStart event
                             switchMap(t => {
                               const transition = this.transitions.getValue();
                               eventsSubject.next(new NavigationStart(
                                   t.id, this.serializeUrl(t.extractedUrl), t.source,
                                   t.restoredState));
                               if (transition !== this.transitions.getValue()) {
                                 return EMPTY;
                               }

                               // This delay is required to match old behavior that forced
                               // navigation to always be async
                               return Promise.resolve(t);
                             }),

                             // ApplyRedirects
                             applyRedirects(
                                 this.ngModule.injector, this.configLoader, this.urlSerializer,
                                 this.config),

                             // Update the currentNavigation
                             // `urlAfterRedirects` is guaranteed to be set after this point
                             tap(t => {
                               this.currentNavigation = {
                                 ...this.currentNavigation!,
                                 finalUrl: t.urlAfterRedirects
                               };
                             }),

                             // Recognize
                             recognize(
                                 this.rootComponentType, this.config,
                                 (url) => this.serializeUrl(url), this.paramsInheritanceStrategy,
                                 this.relativeLinkResolution),

                             // Update URL if in `eager` update mode
                             tap(t => {
                               if (this.urlUpdateStrategy === 'eager') {
                                 if (!t.extras.skipLocationChange) {
                                   const rawUrl = this.urlHandlingStrategy.merge(
                                       t.urlAfterRedirects!, t.rawUrl);
                                   this.setBrowserUrl(rawUrl, t);
                                 }
                                 this.browserUrlTree = t.urlAfterRedirects!;
                               }

                               // Fire RoutesRecognized
                               const routesRecognized = new RoutesRecognized(
                                   t.id, this.serializeUrl(t.extractedUrl),
                                   this.serializeUrl(t.urlAfterRedirects!), t.targetSnapshot!);
                               eventsSubject.next(routesRecognized);
                             }));
                       } else {
                         const processPreviousUrl = urlTransition && this.rawUrlTree &&
                             this.urlHandlingStrategy.shouldProcessUrl(this.rawUrlTree);
                         /* When the current URL shouldn't be processed, but the previous one was,
                          * we handle this "error condition" by navigating to the previously
                          * successful URL, but leaving the URL intact.*/
                         if (processPreviousUrl) {
                           const {id, extractedUrl, source, restoredState, extras} = t;
                           const navStart = new NavigationStart(
                               id, this.serializeUrl(extractedUrl), source, restoredState);
                           eventsSubject.next(navStart);
                           const targetSnapshot =
                               createEmptyState(extractedUrl, this.rootComponentType).snapshot;

                           return of({
                             ...t,
                             targetSnapshot,
                             urlAfterRedirects: extractedUrl,
                             extras: {...extras, skipLocationChange: false, replaceUrl: false},
                           });
                         } else {
                           /* When neither the current or previous URL can be processed, do nothing
                            * other than update router's internal reference to the current "settled"
                            * URL. This way the next navigation will be coming from the current URL
                            * in the browser.
                            */
                           this.rawUrlTree = t.rawUrl;
                           t.resolve(null);
                           return EMPTY;
                         }
                       }
                     }),

                     // Before Preactivation
                     switchTap(t => {
                       const {
                         targetSnapshot,
                         id: navigationId,
                         extractedUrl: appliedUrlTree,
                         rawUrl: rawUrlTree,
                         extras: {skipLocationChange, replaceUrl}
                       } = t;
                       return this.hooks.beforePreactivation(targetSnapshot!, {
                         navigationId,
                         appliedUrlTree,
                         rawUrlTree,
                         skipLocationChange: !!skipLocationChange,
                         replaceUrl: !!replaceUrl,
                       });
                     }),

                     // --- GUARDS ---
                     tap(t => {
                       const guardsStart = new GuardsCheckStart(
                           t.id, this.serializeUrl(t.extractedUrl),
                           this.serializeUrl(t.urlAfterRedirects!), t.targetSnapshot!);
                       this.triggerEvent(guardsStart);
                     }),

                     map(t => ({
                           ...t,
                           guards: getAllRouteGuards(
                               t.targetSnapshot!, t.currentSnapshot, this.rootContexts)
                         })),

                     checkGuards(this.ngModule.injector, (evt: Event) => this.triggerEvent(evt)),
                     tap(t => {
                       if (isUrlTree(t.guardsResult)) {
                         const error: Error&{url?: UrlTree} = navigationCancelingError(
                             `Redirecting to "${this.serializeUrl(t.guardsResult)}"`);
                         error.url = t.guardsResult;
                         throw error;
                       }

                       const guardsEnd = new GuardsCheckEnd(
                           t.id, this.serializeUrl(t.extractedUrl),
                           this.serializeUrl(t.urlAfterRedirects!), t.targetSnapshot!,
                           !!t.guardsResult);
                       this.triggerEvent(guardsEnd);
                     }),

                     filter(t => {
                       if (!t.guardsResult) {
                         this.restoreHistory(t);
                         this.cancelNavigationTransition(t, '');
                         return false;
                       }
                       return true;
                     }),

                     // --- RESOLVE ---
                     switchTap(t => {
                       if (t.guards.canActivateChecks.length) {
                         return of(t).pipe(
                             tap(t => {
                               const resolveStart = new ResolveStart(
                                   t.id, this.serializeUrl(t.extractedUrl),
                                   this.serializeUrl(t.urlAfterRedirects!), t.targetSnapshot!);
                               this.triggerEvent(resolveStart);
                             }),
                             switchMap(t => {
                               let dataResolved = false;
                               return of(t).pipe(
                                   resolveData(
                                       this.paramsInheritanceStrategy, this.ngModule.injector),
                                   tap({
                                     next: () => dataResolved = true,
                                     complete: () => {
                                       if (!dataResolved) {
                                         this.restoreHistory(t);
                                         this.cancelNavigationTransition(
                                             t,
                                             `At least one route resolver didn't emit any value.`);
                                       }
                                     }
                                   }),
                               );
                             }),
                             tap(t => {
                               const resolveEnd = new ResolveEnd(
                                   t.id, this.serializeUrl(t.extractedUrl),
                                   this.serializeUrl(t.urlAfterRedirects!), t.targetSnapshot!);
                               this.triggerEvent(resolveEnd);
                             }));
                       }
                       return undefined;
                     }),

                     // --- AFTER PREACTIVATION ---
                     switchTap((t: NavigationTransition) => {
                       const {
                         targetSnapshot,
                         id: navigationId,
                         extractedUrl: appliedUrlTree,
                         rawUrl: rawUrlTree,
                         extras: {skipLocationChange, replaceUrl}
                       } = t;
                       return this.hooks.afterPreactivation(targetSnapshot!, {
                         navigationId,
                         appliedUrlTree,
                         rawUrlTree,
                         skipLocationChange: !!skipLocationChange,
                         replaceUrl: !!replaceUrl,
                       });
                     }),

                     map((t: NavigationTransition) => {
                       const targetRouterState = createRouterState(
                           this.routeReuseStrategy, t.targetSnapshot!, t.currentRouterState);
                       return ({...t, targetRouterState});
                     }),

                     /* Once here, we are about to activate syncronously. The assumption is this
                        will succeed, and user code may read from the Router service. Therefore
                        before activation, we need to update router properties storing the current
                        URL and the RouterState, as well as updated the browser URL. All this should
                        happen *before* activating. */
                     tap((t: NavigationTransition) => {
                       this.currentUrlTree = t.urlAfterRedirects!;
                       this.rawUrlTree =
                           this.urlHandlingStrategy.merge(t.urlAfterRedirects!, t.rawUrl);

                       (this as {routerState: RouterState}).routerState = t.targetRouterState!;

                       if (this.urlUpdateStrategy === 'deferred') {
                         if (!t.extras.skipLocationChange) {
                           this.setBrowserUrl(this.rawUrlTree, t);
                         }
                         this.browserUrlTree = t.urlAfterRedirects!;
                       }
                     }),

                     activateRoutes(
                         this.rootContexts, this.routeReuseStrategy,
                         (evt: Event) => this.triggerEvent(evt)),

                     tap({
                       next() {
                         completed = true;
                       },
                       complete() {
                         completed = true;
                       }
                     }),
                     finalize(() => {
                       /* When the navigation stream finishes either through error or success, we
                        * set the `completed` or `errored` flag. However, there are some situations
                        * where we could get here without either of those being set. For instance, a
                        * redirect during NavigationStart. Therefore, this is a catch-all to make
                        * sure the NavigationCancel
                        * event is fired when a navigation gets cancelled but not caught by other
                        * means. */
                       if (!completed && !errored) {
                         const cancelationReason = `Navigation ID ${
                             t.id} is not equal to the current navigation id ${this.navigationId}`;
                         this.cancelNavigationTransition(t, cancelationReason);
                       }
                       // currentNavigation should always be reset to null here. If navigation was
                       // successful, lastSuccessfulTransition will have already been set. Therefore
                       // we can safely set currentNavigation to null here.
                       this.currentNavigation = null;
                     }),
                     catchError((e) => {
                       // TODO(atscott): The NavigationTransition `t` used here does not accurately
                       // reflect the current state of the whole transition because some operations
                       // return a new object rather than modifying the one in the outermost
                       // `switchMap`.
                       //  The fix can likely be to:
                       //  1. Rename the outer `t` variable so it's not shadowed all the time and
                       //  confusing
                       //  2. Keep reassigning to the outer variable after each stage to ensure it
                       //  gets updated. Or change the implementations to not return a copy.
                       // Not changed yet because it affects existing code and would need to be
                       // tested more thoroughly.
                       errored = true;
                       /* This error type is issued during Redirect, and is handled as a
                        * cancellation rather than an error. */
                       if (isNavigationCancelingError(e)) {
                         const redirecting = isUrlTree(e.url);
                         if (!redirecting) {
                           // Set property only if we're not redirecting. If we landed on a page and
                           // redirect to `/` route, the new navigation is going to see the `/`
                           // isn't a change from the default currentUrlTree and won't navigate.
                           // This is only applicable with initial navigation, so setting
                           // `navigated` only when not redirecting resolves this scenario.
                           this.navigated = true;
                           this.restoreHistory(t);
                         }
                         const navCancel = new NavigationCancel(
                             t.id, this.serializeUrl(t.extractedUrl), e.message);
                         eventsSubject.next(navCancel);

                         // When redirecting, we need to delay resolving the navigation
                         // promise and push it to the redirect navigation
                         if (!redirecting) {
                           t.resolve(false);
                         } else {
                           // setTimeout is required so this navigation finishes with
                           // the return EMPTY below. If it isn't allowed to finish
                           // processing, there can be multiple navigations to the same
                           // URL.
                           setTimeout(() => {
                             const mergedTree =
                                 this.urlHandlingStrategy.merge(e.url, this.rawUrlTree);
                             const extras = {
                               skipLocationChange: t.extras.skipLocationChange,
                               // The URL is already updated at this point if we have 'eager' URL
                               // updates or if the navigation was triggered by the browser (back
                               // button, URL bar, etc). We want to replace that item in history if
                               // the navigation is rejected.
                               replaceUrl: this.urlUpdateStrategy === 'eager' ||
                                   isBrowserTriggeredNavigation(t.source)
                             };

                             this.scheduleNavigation(
                                 mergedTree, 'imperative', null, extras,
                                 {resolve: t.resolve, reject: t.reject, promise: t.promise});
                           }, 0);
                         }

                         /* All other errors should reset to the router's internal URL reference to
                          * the pre-error state. */
                       } else {
                         this.restoreHistory(t);
                         const navError =
                             new NavigationError(t.id, this.serializeUrl(t.extractedUrl), e);
                         eventsSubject.next(navError);
                         try {
                           t.resolve(this.errorHandler(e));
                         } catch (ee) {
                           t.reject(ee);
                         }
                       }
                       return EMPTY;
                     }));
                 // TODO(jasonaden): remove cast once g3 is on updated TypeScript
               })) as any as Observable<NavigationTransition>;
  }

  /**
   * @internal
   * TODO: this should be removed once the constructor of the router made internal
   */
  resetRootComponentType(rootComponentType: Type<any>): void {
    this.rootComponentType = rootComponentType;
    // TODO: vsavkin router 4.0 should make the root component set to null
    // this will simplify the lifecycle of the router.
    this.routerState.root.component = this.rootComponentType;
  }

  private setTransition(t: Partial<NavigationTransition>): void {
    this.transitions.next({...this.transitions.value, ...t});
  }

  /**
   * Sets up the location change listener and performs the initial navigation.
   *
   * 设置位置变化监听器，并执行首次导航。
   */
  initialNavigation(): void {
    this.setUpLocationChangeListener();
    if (this.navigationId === 0) {
      this.navigateByUrl(this.location.path(true), {replaceUrl: true});
    }
  }

  /**
   * Sets up the location change listener. This listener detects navigations triggered from outside
   * the Router (the browser back/forward buttons, for example) and schedules a corresponding Router
   * navigation so that the correct events, guards, etc. are triggered.
   *
   * 设置 location 更改监听器。该监听器检测从路由器外部触发的导航（例如，浏览器的后退/前进按钮），并安排相应的路由器导航，以便触发正确的事件、守卫等。
   *
   */
  setUpLocationChangeListener(): void {
    // Don't need to use Zone.wrap any more, because zone.js
    // already patch onPopState, so location change callback will
    // run into ngZone
    if (!this.locationSubscription) {
      this.locationSubscription = this.location.subscribe(event => {
        const source = event['type'] === 'popstate' ? 'popstate' : 'hashchange';
        if (source === 'popstate') {
          // The `setTimeout` was added in #12160 and is likely to support Angular/AngularJS
          // hybrid apps.
          setTimeout(() => {
            const extras: NavigationExtras = {replaceUrl: true};
            // Navigations coming from Angular router have a navigationId state
            // property. When this exists, restore the state.
            const state = event.state?.navigationId ? event.state : null;
            if (state) {
              const stateCopy = {...state} as Partial<RestoredState>;
              delete stateCopy.navigationId;
              delete stateCopy.ɵrouterPageId;
              if (Object.keys(stateCopy).length !== 0) {
                extras.state = stateCopy;
              }
            }
            const urlTree = this.parseUrl(event['url']!);
            this.scheduleNavigation(urlTree, source, state, extras);
          }, 0);
        }
      });
    }
  }

<<<<<<< HEAD
  /**
   * Extracts router-related information from a `PopStateEvent`.
   *
   * 从 `PopStateEvent` 提取与路由器相关的信息。
   *
   */
  private extractLocationChangeInfoFromEvent(change: PopStateEvent): LocationChangeInfo {
    return {
      source: change['type'] === 'popstate' ? 'popstate' : 'hashchange',
      urlTree: this.parseUrl(change['url']!),
      // Navigations coming from Angular router have a navigationId state
      // property. When this exists, restore the state.
      state: change.state?.navigationId ? change.state : null,
      transitionId: this.getTransition().id
    } as const;
  }

  /**
   * Determines whether two events triggered by the Location subscription are due to the same
   * navigation. The location subscription can fire two events (popstate and hashchange) for a
   * single navigation. The second one should be ignored, that is, we should not schedule another
   * navigation in the Router.
   *
   * 确定由 location 订阅触发的两个事件是否是由相同的导航引起的。location 订阅可以为单次导航触发两个事件（popstate 和 hashchange）。第二个应该被忽略，也就是说，我们不应该在路由器中安排另一个导航。
   *
   */
  private shouldScheduleNavigation(previous: LocationChangeInfo|null, current: LocationChangeInfo):
      boolean {
    if (!previous) return true;

    const sameDestination = current.urlTree.toString() === previous.urlTree.toString();
    const eventsOccurredAtSameTime = current.transitionId === previous.transitionId;
    if (!eventsOccurredAtSameTime || !sameDestination) {
      return true;
    }

    if ((current.source === 'hashchange' && previous.source === 'popstate') ||
        (current.source === 'popstate' && previous.source === 'hashchange')) {
      return false;
    }

    return true;
  }

  /** The current URL.
   *
   * 当前 URL
   */
=======
  /** The current URL. */
>>>>>>> 08caeadd
  get url(): string {
    return this.serializeUrl(this.currentUrlTree);
  }

  /**
   * Returns the current `Navigation` object when the router is navigating,
   * and `null` when idle.
   */
  getCurrentNavigation(): Navigation|null {
    return this.currentNavigation;
  }

  /** @internal */
  triggerEvent(event: Event): void {
    (this.events as Subject<Event>).next(event);
  }

  /**
   * Resets the route configuration used for navigation and generating links.
   *
   * 重置供导航和生成链接使用的配置项。
   *
   * @param config The route array for the new configuration.
   *
   * 新配置中的路由定义数组。
   *
   * @usageNotes
   *
   * ```
   * router.resetConfig([
   *  { path: 'team/:id', component: TeamCmp, children: [
   *    { path: 'simple', component: SimpleCmp },
   *    { path: 'user/:name', component: UserCmp }
   *  ]}
   * ]);
   * ```
   */
  resetConfig(config: Routes): void {
    validateConfig(config);
    this.config = config.map(standardizeConfig);
    this.navigated = false;
    this.lastSuccessfulId = -1;
  }

  /** @nodoc */
  ngOnDestroy(): void {
    this.dispose();
  }

  /** Disposes of the router.
   *
   * 销毁路由器
   *
   */
  dispose(): void {
    this.transitions.complete();
    if (this.locationSubscription) {
      this.locationSubscription.unsubscribe();
      this.locationSubscription = undefined;
    }
    this.disposed = true;
  }

  /**
   * Appends URL segments to the current URL tree to create a new URL tree.
   *
   * 将 URL 段添加到当前 URL 树中以创建新的 URL 树。
   *
   * @param commands An array of URL fragments with which to construct the new URL tree.
   * If the path is static, can be the literal URL string. For a dynamic path, pass an array of path
   * segments, followed by the parameters for each segment.
   * The fragments are applied to the current URL tree or the one provided  in the `relativeTo`
   * property of the options object, if supplied.
   *
   * 一个 URL 段的数组，用于构造新的 URL 树。如果此路径是静态的，则可能是 URL 字符串字面量。对于动态路径，可以传入一个路径段的数组，后跟每个段的参数。这些段会应用到当前 URL 树上，或者在选项对象中的 `relativeTo` 属性上（如果有）。
   *
   * @param navigationExtras Options that control the navigation strategy.
   *
   * 控制导航策略的选项。
   *
   * @returns The new URL tree.
   *
   * 新的 URL Tree。
   *
   * @usageNotes
   *
   * ```
   * // create /team/33/user/11
   * router.createUrlTree(['/team', 33, 'user', 11]);
   *
   * // create /team/33;expand=true/user/11
   * router.createUrlTree(['/team', 33, {expand: true}, 'user', 11]);
   *
   * // you can collapse static segments like this (this works only with the first passed-in value):
   * router.createUrlTree(['/team/33/user', userId]);
   *
   * // If the first segment can contain slashes, and you do not want the router to split it,
   * // you can do the following:
   * router.createUrlTree([{segmentPath: '/one/two'}]);
   *
   * // create /team/33/(user/11//right:chat)
   * router.createUrlTree(['/team', 33, {outlets: {primary: 'user/11', right: 'chat'}}]);
   *
   * // remove the right secondary node
   * router.createUrlTree(['/team', 33, {outlets: {primary: 'user/11', right: null}}]);
   *
   * // assuming the current url is `/team/33/user/11` and the route points to `user/11`
   *
   * // navigate to /team/33/user/11/details
   * router.createUrlTree(['details'], {relativeTo: route});
   *
   * // navigate to /team/33/user/22
   * router.createUrlTree(['../22'], {relativeTo: route});
   *
   * // navigate to /team/44/user/22
   * router.createUrlTree(['../../team/44/user/22'], {relativeTo: route});
   *
   * Note that a value of `null` or `undefined` for `relativeTo` indicates that the
   * tree should be created relative to the root.
   * ```
   */
  createUrlTree(commands: any[], navigationExtras: UrlCreationOptions = {}): UrlTree {
    const {relativeTo, queryParams, fragment, queryParamsHandling, preserveFragment} =
        navigationExtras;
    const a = relativeTo || this.routerState.root;
    const f = preserveFragment ? this.currentUrlTree.fragment : fragment;
    let q: Params|null = null;
    switch (queryParamsHandling) {
      case 'merge':
        q = {...this.currentUrlTree.queryParams, ...queryParams};
        break;
      case 'preserve':
        q = this.currentUrlTree.queryParams;
        break;
      default:
        q = queryParams || null;
    }
    if (q !== null) {
      q = this.removeEmptyProps(q);
    }
    return createUrlTree(a, this.currentUrlTree, commands, q, f ?? null);
  }

  /**
   * Navigates to a view using an absolute route path.
   *
   * 基于所提供的 URL 进行导航，必须使用绝对路径。
   *
   * @param url An absolute path for a defined route. The function does not apply any delta to the
   *     current URL.
   *
   * 一个绝对 URL。该函数不会对当前 URL 做任何修改。
   *
   * @param extras An object containing properties that modify the navigation strategy.
   *
   * 一个包含一组属性的对象，它会修改导航策略。
   * 该函数会忽略 `NavigationExtras` 中任何可能会改变所提供的 URL 的属性
   *
   * @returns A Promise that resolves to 'true' when navigation succeeds,
   * to 'false' when navigation fails, or is rejected on error.
   *
   *   一个 Promise，当导航成功时，它会解析成 `true`；导航失败或出错时，它会解析成 `false`。
   *
   * @usageNotes
   *
   * The following calls request navigation to an absolute path.
   *
   * 以下调用要求导航到绝对路径。
   *
   * ```
   * router.navigateByUrl("/team/33/user/11");
   *
   * // Navigate without updating the URL
   * router.navigateByUrl("/team/33/user/11", { skipLocationChange: true });
   * ```
   *
   * @see [Routing and Navigation guide](guide/router)
   *
   * [路由和导航指南](guide/router)
   *
   */
  navigateByUrl(url: string|UrlTree, extras: NavigationBehaviorOptions = {
    skipLocationChange: false
  }): Promise<boolean> {
    if (typeof ngDevMode === 'undefined' ||
        ngDevMode && this.isNgZoneEnabled && !NgZone.isInAngularZone()) {
      this.console.warn(
          `Navigation triggered outside Angular zone, did you forget to call 'ngZone.run()'?`);
    }

    const urlTree = isUrlTree(url) ? url : this.parseUrl(url);
    const mergedTree = this.urlHandlingStrategy.merge(urlTree, this.rawUrlTree);

    return this.scheduleNavigation(mergedTree, 'imperative', null, extras);
  }

  /**
   * Navigate based on the provided array of commands and a starting point.
   * If no starting route is provided, the navigation is absolute.
   *
   * 基于所提供的命令数组和起点路由进行导航。
   * 如果没有指定起点路由，则从根路由开始进行绝对导航。
   *
   * @param commands An array of URL fragments with which to construct the target URL.
   * If the path is static, can be the literal URL string. For a dynamic path, pass an array of path
   * segments, followed by the parameters for each segment.
   * The fragments are applied to the current URL or the one provided  in the `relativeTo` property
   * of the options object, if supplied.
   *
   * 一个 URL 段的数组，用于构造目标 URL 树。如果此路径是静态的，则可能是 URL 字符串字面量。对于动态路径，可以传入一个路径段的数组，后跟每个段的参数。这些段会应用到当前 URL，或者在选项对象中的 `relativeTo` 属性上（如果有）。
   *
   * @param extras An options object that determines how the URL should be constructed or
   *     interpreted.
   *
   * 一个选项对象，用于确定应如何构造或解释 URL。
   *
   * @returns A Promise that resolves to `true` when navigation succeeds, to `false` when navigation
   *     fails,
   * or is rejected on error.
   *
   * 一个 Promise，在导航成功时解析为 `true`，导航失败时解析为 `false`，或者在出错时被拒绝。
   *
   * @usageNotes
   *
   * The following calls request navigation to a dynamic route path relative to the current URL.
   *
   * 以下调用请求导航到相对于当前 URL 的动态路由路径。
   *
   * ```
   * router.navigate(['team', 33, 'user', 11], {relativeTo: route});
   *
   * // Navigate without updating the URL, overriding the default behavior
   * router.navigate(['team', 33, 'user', 11], {relativeTo: route, skipLocationChange: true});
   * ```
   *
   * @see [Routing and Navigation guide](guide/router)
   *
   * [路由和导航指南](guide/router)
   *
   */
  navigate(commands: any[], extras: NavigationExtras = {skipLocationChange: false}):
      Promise<boolean> {
    validateCommands(commands);
    return this.navigateByUrl(this.createUrlTree(commands, extras), extras);
  }

  /** Serializes a `UrlTree` into a string
   *
   * 把 `UrlTree` 序列化为字符串
   */
  serializeUrl(url: UrlTree): string {
    return this.urlSerializer.serialize(url);
  }

  /** Parses a string into a `UrlTree`
   *
   * 把字符串解析为 `UrlTree`
   */
  parseUrl(url: string): UrlTree {
    let urlTree: UrlTree;
    try {
      urlTree = this.urlSerializer.parse(url);
    } catch (e) {
      urlTree = this.malformedUriErrorHandler(e, this.urlSerializer, url);
    }
    return urlTree;
  }

  /**
   * Returns whether the url is activated.
   *
   * @deprecated
   * Use `IsActiveMatchOptions` instead.
   *
   * - The equivalent `IsActiveMatchOptions` for `true` is
   * `{paths: 'exact', queryParams: 'exact', fragment: 'ignored', matrixParams: 'ignored'}`.
   * - The equivalent for `false` is
   * `{paths: 'subset', queryParams: 'subset', fragment: 'ignored', matrixParams: 'ignored'}`.
   */
  isActive(url: string|UrlTree, exact: boolean): boolean;
  /**
   * Returns whether the url is activated.
   */
  isActive(url: string|UrlTree, matchOptions: IsActiveMatchOptions): boolean;
  /** @internal */
  isActive(url: string|UrlTree, matchOptions: boolean|IsActiveMatchOptions): boolean;
  isActive(url: string|UrlTree, matchOptions: boolean|IsActiveMatchOptions): boolean {
    let options: IsActiveMatchOptions;
    if (matchOptions === true) {
      options = {...exactMatchOptions};
    } else if (matchOptions === false) {
      options = {...subsetMatchOptions};
    } else {
      options = matchOptions;
    }
    if (isUrlTree(url)) {
      return containsTree(this.currentUrlTree, url, options);
    }

    const urlTree = this.parseUrl(url);
    return containsTree(this.currentUrlTree, urlTree, options);
  }

  private removeEmptyProps(params: Params): Params {
    return Object.keys(params).reduce((result: Params, key: string) => {
      const value: any = params[key];
      if (value !== null && value !== undefined) {
        result[key] = value;
      }
      return result;
    }, {});
  }

  private processNavigations(): void {
    this.navigations.subscribe(
        t => {
          this.navigated = true;
          this.lastSuccessfulId = t.id;
          this.currentPageId = t.targetPageId;
          (this.events as Subject<Event>)
              .next(new NavigationEnd(
                  t.id, this.serializeUrl(t.extractedUrl), this.serializeUrl(this.currentUrlTree)));
          this.lastSuccessfulNavigation = this.currentNavigation;
          t.resolve(true);
        },
        e => {
          this.console.warn(`Unhandled Navigation Error: ${e}`);
        });
  }

  private scheduleNavigation(
      rawUrl: UrlTree, source: NavigationTrigger, restoredState: RestoredState|null,
      extras: NavigationExtras,
      priorPromise?: {resolve: any, reject: any, promise: Promise<boolean>}): Promise<boolean> {
    if (this.disposed) {
      return Promise.resolve(false);
    }

    // * Duplicate navigations may also be triggered by attempts to sync AngularJS and Angular
    // router states.
    // * Imperative navigations can be cancelled by router guards, meaning the URL won't change. If
    //   the user follows that with a navigation using the back/forward button or manual URL change,
    //   the destination may be the same as the previous imperative attempt. We should not skip
    //   these navigations because it's a separate case from the one above -- it's not a duplicate
    //   navigation.
    const lastNavigation = this.transitions.value;
    // We don't want to skip duplicate successful navs if they're imperative because
    // onSameUrlNavigation could be 'reload' (so the duplicate is intended).
    const browserNavPrecededByRouterNav = isBrowserTriggeredNavigation(source) && lastNavigation &&
        !isBrowserTriggeredNavigation(lastNavigation.source);
    const lastNavigationSucceeded = this.lastSuccessfulId === lastNavigation.id;
    // If the last navigation succeeded or is in flight, we can use the rawUrl as the comparison.
    // However, if it failed, we should compare to the final result (urlAfterRedirects).
    const lastNavigationUrl = (lastNavigationSucceeded || this.currentNavigation) ?
        lastNavigation.rawUrl :
        (lastNavigation.urlAfterRedirects ?? this.browserUrlTree);
    const duplicateNav = lastNavigationUrl.toString() === rawUrl.toString();
    if (browserNavPrecededByRouterNav && duplicateNav) {
      return Promise.resolve(true);  // return value is not used
    }

    let resolve: any;
    let reject: any;
    let promise: Promise<boolean>;
    if (priorPromise) {
      resolve = priorPromise.resolve;
      reject = priorPromise.reject;
      promise = priorPromise.promise;

    } else {
      promise = new Promise<boolean>((res, rej) => {
        resolve = res;
        reject = rej;
      });
    }

    const id = ++this.navigationId;
    let targetPageId: number;
    if (this.canceledNavigationResolution === 'computed') {
      const isInitialPage = this.currentPageId === 0;
      if (isInitialPage) {
        restoredState = this.location.getState() as RestoredState | null;
      }
      // If the `ɵrouterPageId` exist in the state then `targetpageId` should have the value of
      // `ɵrouterPageId`. This is the case for something like a page refresh where we assign the
      // target id to the previously set value for that page.
      if (restoredState && restoredState.ɵrouterPageId) {
        targetPageId = restoredState.ɵrouterPageId;
      } else {
        // If we're replacing the URL or doing a silent navigation, we do not want to increment the
        // page id because we aren't pushing a new entry to history.
        if (extras.replaceUrl || extras.skipLocationChange) {
          targetPageId = this.browserPageId ?? 0;
        } else {
          targetPageId = (this.browserPageId ?? 0) + 1;
        }
      }
    } else {
      // This is unused when `canceledNavigationResolution` is not computed.
      targetPageId = 0;
    }

    this.setTransition({
      id,
      targetPageId,
      source,
      restoredState,
      currentUrlTree: this.currentUrlTree,
      currentRawUrl: this.rawUrlTree,
      rawUrl,
      extras,
      resolve,
      reject,
      promise,
      currentSnapshot: this.routerState.snapshot,
      currentRouterState: this.routerState
    });

    // Make sure that the error is propagated even though `processNavigations` catch
    // handler does not rethrow
    return promise.catch((e: any) => {
      return Promise.reject(e);
    });
  }

  private setBrowserUrl(url: UrlTree, t: NavigationTransition) {
    const path = this.urlSerializer.serialize(url);
    const state = {...t.extras.state, ...this.generateNgRouterState(t.id, t.targetPageId)};
    if (this.location.isCurrentPathEqualTo(path) || !!t.extras.replaceUrl) {
      this.location.replaceState(path, '', state);
    } else {
      this.location.go(path, '', state);
    }
  }

  /**
   * Performs the necessary rollback action to restore the browser URL to the
   * state before the transition.
   */
  private restoreHistory(t: NavigationTransition) {
    if (this.canceledNavigationResolution === 'computed') {
      const targetPagePosition = this.currentPageId - t.targetPageId;
      // The navigator change the location before triggered the browser event,
      // so we need to go back to the current url if the navigation is canceled.
      // Also, when navigation gets cancelled while using url update strategy eager, then we need to
      // go back. Because, when `urlUpdateSrategy` is `eager`; `setBrowserUrl` method is called
      // before any verification.
      const browserUrlUpdateOccurred =
          (t.source === 'popstate' || this.urlUpdateStrategy === 'eager' ||
           this.currentUrlTree === this.currentNavigation?.finalUrl);
      if (browserUrlUpdateOccurred && targetPagePosition !== 0) {
        this.location.historyGo(targetPagePosition);
      } else if (
          this.currentUrlTree === this.currentNavigation?.finalUrl && targetPagePosition === 0) {
        // We got to the activation stage (where currentUrlTree is set to the navigation's
        // finalUrl), but we weren't moving anywhere in history (skipLocationChange or replaceUrl).
        // We still need to reset the router state back to what it was when the navigation started.
        this.resetState(t);
        // TODO(atscott): resetting the `browserUrlTree` should really be done in `resetState`.
        // Investigate if this can be done by running TGP.
        this.browserUrlTree = t.currentUrlTree;
      } else {
        // The browser URL and router state was not updated before the navigation cancelled so
        // there's no restoration needed.
      }
    } else if (this.canceledNavigationResolution === 'replace') {
      this.resetState(t);
    }
  }

  private resetState(t: NavigationTransition): void {
    (this as {routerState: RouterState}).routerState = t.currentRouterState;
    this.currentUrlTree = t.currentUrlTree;
    // Note here that we use the urlHandlingStrategy to get the reset `rawUrlTree` because it may be
    // configured to handle only part of the navigation URL. This means we would only want to reset
    // the part of the navigation handled by the Angular router rather than the whole URL. In
    // addition, the URLHandlingStrategy may be configured to specifically preserve parts of the URL
    // when merging, such as the query params so they are not lost on a refresh.
    this.rawUrlTree = this.urlHandlingStrategy.merge(this.currentUrlTree, t.rawUrl);
    this.resetUrlToCurrentUrlTree();
  }

  private resetUrlToCurrentUrlTree(): void {
    this.location.replaceState(
        this.urlSerializer.serialize(this.rawUrlTree), '',
        this.generateNgRouterState(this.lastSuccessfulId, this.currentPageId));
  }

  private cancelNavigationTransition(t: NavigationTransition, reason: string) {
    const navCancel = new NavigationCancel(t.id, this.serializeUrl(t.extractedUrl), reason);
    this.triggerEvent(navCancel);
    t.resolve(false);
  }

  private generateNgRouterState(navigationId: number, routerPageId?: number) {
    if (this.canceledNavigationResolution === 'computed') {
      return {navigationId, ɵrouterPageId: routerPageId};
    }
    return {navigationId};
  }
}

function validateCommands(commands: string[]): void {
  for (let i = 0; i < commands.length; i++) {
    const cmd = commands[i];
    if (cmd == null) {
      throw new Error(`The requested path contains ${cmd} segment at index ${i}`);
    }
  }
}

function isBrowserTriggeredNavigation(source: 'imperative'|'popstate'|'hashchange') {
  return source !== 'imperative';
}<|MERGE_RESOLUTION|>--- conflicted
+++ resolved
@@ -568,20 +568,12 @@
   private navigationId: number = 0;
 
   /**
-<<<<<<< HEAD
-   * Tracks the previously seen location change from the location subscription so we can compare
-   * the two latest to see if they are duplicates. See setUpLocationChangeListener.
-   *
-   * 跟踪 location 订阅中以前看到的 location 更改，因此我们可以比较两个最新的位置更改是否重复。请参阅 setUpLocationChangeListener。
-   *
-=======
    * The id of the currently active page in the router.
    * Updated to the transition's target id on a successful navigation.
    *
    * This is used to track what page the router last activated. When an attempted navigation fails,
    * the router can then use this to compute how to restore the state back to the previously active
    * page.
->>>>>>> 08caeadd
    */
   private currentPageId: number = 0;
   /**
@@ -675,28 +667,23 @@
   /**
    * How to handle a navigation request to the current URL. One of:
    *
-<<<<<<< HEAD
    * 定义当路由器收到一个导航到当前 URL 的请求时应该怎么做。可取下列值之一：
    *
-=======
->>>>>>> 08caeadd
    * - `'ignore'` :  The router ignores the request.
    *
    *   `'ignore'`：路由器会忽略此请求。
    *
    * - `'reload'` : The router reloads the URL. Use to implement a "refresh" feature.
    *
-<<<<<<< HEAD
    *   `'reload'`：路由器会重新加载当前 URL。用来实现"刷新"功能。
    *
-=======
+   *
    * Note that this only configures whether the Route reprocesses the URL and triggers related
    * action and events like redirects, guards, and resolvers. By default, the router re-uses a
    * component instance when it re-navigates to the same component type without visiting a different
    * component first. This behavior is configured by the `RouteReuseStrategy`. In order to reload
    * routed components on same url navigation, you need to set `onSameUrlNavigation` to `'reload'`
    * _and_ provide a `RouteReuseStrategy` which returns `false` for `shouldReuseRoute`.
->>>>>>> 08caeadd
    */
   onSameUrlNavigation: 'reload'|'ignore' = 'ignore';
 
@@ -1263,58 +1250,10 @@
     }
   }
 
-<<<<<<< HEAD
-  /**
-   * Extracts router-related information from a `PopStateEvent`.
-   *
-   * 从 `PopStateEvent` 提取与路由器相关的信息。
-   *
-   */
-  private extractLocationChangeInfoFromEvent(change: PopStateEvent): LocationChangeInfo {
-    return {
-      source: change['type'] === 'popstate' ? 'popstate' : 'hashchange',
-      urlTree: this.parseUrl(change['url']!),
-      // Navigations coming from Angular router have a navigationId state
-      // property. When this exists, restore the state.
-      state: change.state?.navigationId ? change.state : null,
-      transitionId: this.getTransition().id
-    } as const;
-  }
-
-  /**
-   * Determines whether two events triggered by the Location subscription are due to the same
-   * navigation. The location subscription can fire two events (popstate and hashchange) for a
-   * single navigation. The second one should be ignored, that is, we should not schedule another
-   * navigation in the Router.
-   *
-   * 确定由 location 订阅触发的两个事件是否是由相同的导航引起的。location 订阅可以为单次导航触发两个事件（popstate 和 hashchange）。第二个应该被忽略，也就是说，我们不应该在路由器中安排另一个导航。
-   *
-   */
-  private shouldScheduleNavigation(previous: LocationChangeInfo|null, current: LocationChangeInfo):
-      boolean {
-    if (!previous) return true;
-
-    const sameDestination = current.urlTree.toString() === previous.urlTree.toString();
-    const eventsOccurredAtSameTime = current.transitionId === previous.transitionId;
-    if (!eventsOccurredAtSameTime || !sameDestination) {
-      return true;
-    }
-
-    if ((current.source === 'hashchange' && previous.source === 'popstate') ||
-        (current.source === 'popstate' && previous.source === 'hashchange')) {
-      return false;
-    }
-
-    return true;
-  }
-
   /** The current URL.
    *
    * 当前 URL
    */
-=======
-  /** The current URL. */
->>>>>>> 08caeadd
   get url(): string {
     return this.serializeUrl(this.currentUrlTree);
   }
