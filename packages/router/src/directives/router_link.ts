--- conflicted
+++ resolved
@@ -223,44 +223,6 @@
    */
   @Input() queryParamsHandling?: QueryParamsHandling|null;
   /**
-<<<<<<< HEAD
-   * Passed to {@link Router#createUrlTree Router#createUrlTree} as part of the
-   * `UrlCreationOptions`.
-   *
-   * 作为 `UrlCreationOptions` 的一部分传递给 {@link Router#createUrlTree Router#createUrlTree}。
-   *
-   * @see {@link UrlCreationOptions#preserveFragment UrlCreationOptions#preserveFragment}
-   * @see {@link Router#createUrlTree Router#createUrlTree}
-   */
-  // TODO(issue/24571): remove '!'.
-  @Input() preserveFragment!: boolean;
-  /**
-   * Passed to {@link Router#navigateByUrl Router#navigateByUrl} as part of the
-   * `NavigationBehaviorOptions`.
-   *
-   * 作为 `NavigationBehaviorOptions` 的一部分传递给 {@link Router#navigateByUrl
-   * Router#navigateByUrl}。
-   *
-   * @see {@link NavigationBehaviorOptions#skipLocationChange NavigationBehaviorOptions#skipLocationChange}
-   * @see {@link Router#navigateByUrl Router#navigateByUrl}
-   */
-  // TODO(issue/24571): remove '!'.
-  @Input() skipLocationChange!: boolean;
-  /**
-   * Passed to {@link Router#navigateByUrl Router#navigateByUrl} as part of the
-   * `NavigationBehaviorOptions`.
-   *
-   * 作为 `NavigationBehaviorOptions` 的一部分传递给 {@link Router#navigateByUrl
-   * Router#navigateByUrl}。
-   *
-   * @see {@link NavigationBehaviorOptions#replaceUrl NavigationBehaviorOptions#replaceUrl}
-   * @see {@link Router#navigateByUrl Router#navigateByUrl}
-   */
-  // TODO(issue/24571): remove '!'.
-  @Input() replaceUrl!: boolean;
-  /**
-=======
->>>>>>> cfd87027
    * Passed to {@link Router#navigateByUrl Router#navigateByUrl} as part of the
    * `NavigationBehaviorOptions`.
    *
@@ -305,58 +267,24 @@
     const tagName = el.nativeElement.tagName;
     this.isAnchorElement = tagName === 'A' || tagName === 'AREA';
 
-<<<<<<< HEAD
-  /**
-   * Modifies the tab index if there was not a tabindex attribute on the element during
-   * instantiation.
-   *
-   * 如果实例化期间元素上没有 tabindex 属性，则修改选项卡索引。
-   *
-   */
-  private setTabIndexIfNotOnNativeEl(newTabIndex: string|null) {
-    if (this.tabIndexAttribute != null /* both `null` and `undefined` */) {
-      return;
-    }
-    const renderer = this.renderer;
-    const nativeElement = this.el.nativeElement;
-    if (newTabIndex !== null) {
-      renderer.setAttribute(nativeElement, 'tabindex', newTabIndex);
-=======
     if (this.isAnchorElement) {
       this.subscription = router.events.subscribe((s: Event) => {
         if (s instanceof NavigationEnd) {
           this.updateHref();
         }
       });
->>>>>>> cfd87027
     } else {
       this.setTabIndexIfNotOnNativeEl('0');
     }
   }
 
   /**
-<<<<<<< HEAD
-   * Commands to pass to {@link Router#createUrlTree Router#createUrlTree}.
-   *
-   * 传递给 {@link Router#createUrlTree Router#createUrlTree} 的命令。
-   *
-   * - **array**: commands to pass to {@link Router#createUrlTree Router#createUrlTree}.
-   *
-   *   **array** ：传递给 @link Router#createUrlTree Router#createUrlTree} 的命令。
-   *
-   * - **string**: shorthand for array of commands with just the string, i.e. `['/route']`
-   *
-   *   **string** ：仅包含字符串的命令数组的简写，即 `['/route']`
-   *
-   * - **null|undefined**: effectively disables the `routerLink`
-   *
-   *   **null | undefined** ：空命令数组的简写，即 `[]`
-   *
-=======
    * Passed to {@link Router#createUrlTree Router#createUrlTree} as part of the
    * `UrlCreationOptions`.
+   *
+   * 作为 `UrlCreationOptions` 的一部分传递给 {@link Router#createUrlTree Router#createUrlTree}。
+   *
    * @see {@link UrlCreationOptions#preserveFragment UrlCreationOptions#preserveFragment}
->>>>>>> cfd87027
    * @see {@link Router#createUrlTree Router#createUrlTree}
    */
   @Input()
@@ -368,69 +296,6 @@
     return this._preserveFragment;
   }
 
-<<<<<<< HEAD
-/**
- * @description
- *
- * Lets you link to specific routes in your app.
- *
- * 允许你在应用中链接到特定的路由。
- *
- * See `RouterLink` for more information.
- *
- * 欲知详情，参见 `RouterLink`。
- *
- * @ngModule RouterModule
- *
- * @publicApi
- */
-@Directive({selector: 'a[routerLink],area[routerLink]'})
-export class RouterLinkWithHref implements OnChanges, OnDestroy {
-  // TODO(issue/24571): remove '!'.
-  @HostBinding('attr.target') @Input() target!: string;
-  /**
-   * Passed to {@link Router#createUrlTree Router#createUrlTree} as part of the
-   * `UrlCreationOptions`.
-   *
-   * 作为 `UrlCreationOptions` 的一部分传递给 {@link Router#createUrlTree Router#createUrlTree}。
-   *
-   * @see {@link UrlCreationOptions#queryParams UrlCreationOptions#queryParams}
-   * @see {@link Router#createUrlTree Router#createUrlTree}
-   */
-  @Input() queryParams?: Params|null;
-  /**
-   * Passed to {@link Router#createUrlTree Router#createUrlTree} as part of the
-   * `UrlCreationOptions`.
-   *
-   * 作为 `UrlCreationOptions` 的一部分传递给 {@link Router#createUrlTree Router#createUrlTree}。
-   *
-   * @see {@link UrlCreationOptions#fragment UrlCreationOptions#fragment}
-   * @see {@link Router#createUrlTree Router#createUrlTree}
-   */
-  @Input() fragment?: string;
-  /**
-   * Passed to {@link Router#createUrlTree Router#createUrlTree} as part of the
-   * `UrlCreationOptions`.
-   *
-   * 作为 `UrlCreationOptions` 的一部分传递给 {@link Router#createUrlTree Router#createUrlTree}。
-   *
-   * @see {@link UrlCreationOptions#queryParamsHandling UrlCreationOptions#queryParamsHandling}
-   * @see {@link Router#createUrlTree Router#createUrlTree}
-   */
-  @Input() queryParamsHandling?: QueryParamsHandling|null;
-  /**
-   * Passed to {@link Router#createUrlTree Router#createUrlTree} as part of the
-   * `UrlCreationOptions`.
-   *
-   * 作为 `UrlCreationOptions` 的一部分传递给 {@link Router#createUrlTree Router#createUrlTree}。
-   *
-   * @see {@link UrlCreationOptions#preserveFragment UrlCreationOptions#preserveFragment}
-   * @see {@link Router#createUrlTree Router#createUrlTree}
-   */
-  // TODO(issue/24571): remove '!'.
-  @Input() preserveFragment!: boolean;
-=======
->>>>>>> cfd87027
   /**
    * Passed to {@link Router#navigateByUrl Router#navigateByUrl} as part of the
    * `NavigationBehaviorOptions`.
@@ -460,44 +325,10 @@
    * @see {@link NavigationBehaviorOptions#replaceUrl NavigationBehaviorOptions#replaceUrl}
    * @see {@link Router#navigateByUrl Router#navigateByUrl}
    */
-<<<<<<< HEAD
-  // TODO(issue/24571): remove '!'.
-  @Input() replaceUrl!: boolean;
-  /**
-   * Passed to {@link Router#navigateByUrl Router#navigateByUrl} as part of the
-   * `NavigationBehaviorOptions`.
-   *
-   * 作为 `NavigationBehaviorOptions` 的一部分传递给 {@link Router#navigateByUrl
-   * Router#navigateByUrl}。
-   *
-   * @see {@link NavigationBehaviorOptions#state NavigationBehaviorOptions#state}
-   * @see {@link Router#navigateByUrl Router#navigateByUrl}
-   */
-  @Input() state?: {[k: string]: any};
-  /**
-   * Passed to {@link Router#createUrlTree Router#createUrlTree} as part of the
-   * `UrlCreationOptions`.
-   * Specify a value here when you do not want to use the default value
-   * for `routerLink`, which is the current activated route.
-   * Note that a value of `undefined` here will use the `routerLink` default.
-   *
-   * 作为 UrlCreationOptions 的一部分传递给 {@link Router#createUrlTree Router# `UrlCreationOptions`
-   * } 。当你不想使用 `routerLink` 的默认值（当前激活的路由）时，在此指定一个值。请注意，此处的
-   * `undefined` 值将使用 `routerLink` 默认值。
-   *
-   * @see {@link UrlCreationOptions#relativeTo UrlCreationOptions#relativeTo}
-   * @see {@link Router#createUrlTree Router#createUrlTree}
-   */
-  @Input() relativeTo?: ActivatedRoute|null;
-
-  private commands: any[]|null = null;
-  private subscription: Subscription;
-=======
   @Input()
   set replaceUrl(replaceUrl: boolean|string|null|undefined) {
     this._replaceUrl = coerceToBoolean(replaceUrl);
   }
->>>>>>> cfd87027
 
   get replaceUrl(): boolean {
     return this._replaceUrl;
@@ -526,7 +357,6 @@
 
   /**
    * Commands to pass to {@link Router#createUrlTree Router#createUrlTree}.
-<<<<<<< HEAD
    *
    * 传递给 {@link Router#createUrlTree Router#createUrlTree} 的命令。
    *
@@ -538,15 +368,10 @@
    *
    *   **string**：仅包含字符串的命令数组的简写，即 `['/route']`
    *
-   * - **null|undefined**: Disables the link by removing the `href`
+   * - **null|undefined**: effectively disables the `routerLink`
    *
    *   **null | undefined** ：空命令数组的简写，即 `[]`
    *
-=======
-   *   - **array**: commands to pass to {@link Router#createUrlTree Router#createUrlTree}.
-   *   - **string**: shorthand for array of commands with just the string, i.e. `['/route']`
-   *   - **null|undefined**: effectively disables the `routerLink`
->>>>>>> cfd87027
    * @see {@link Router#createUrlTree Router#createUrlTree}
    */
   @Input()
