/**
 * @license
 * Copyright Google LLC All Rights Reserved.
 *
 * Use of this source code is governed by an MIT-style license that can be
 * found in the LICENSE file at https://angular.io/license
 */

import {NgModuleFactory, NgModuleRef, Type} from '@angular/core';
import {Observable} from 'rxjs';

import {ActivatedRouteSnapshot} from './router_state';
import {UrlSegment, UrlSegmentGroup} from './url_tree';


/**
 * Represents a route configuration for the Router service.
 * An array of `Route` objects, used in `Router.config` and for nested route configurations
 * in `Route.children`.
 *
 * 表示路由器服务的路由配置。是一个 `Route` 对象的数组，用作 `Router.config` 和 `Route.children` 中的嵌套路由配置。
 *
 * @see `Route`
 * @see `Router`
<<<<<<< HEAD
 * @see [Router configuration guide](guide/router#configuration)
 *
 * [路由器配置指南](guide/router#configuration)
 *
=======
 * @see [Router configuration guide](guide/router-reference#configuration)
>>>>>>> 2dd95642
 * @publicApi
 */
export type Routes = Route[];

/**
 * Represents the result of matching URLs with a custom matching function.
 *
 * 表示使用自定义匹配函数时的 URL 匹配结果。
 *
 * * `consumed` is an array of the consumed URL segments.
 *
 *    `consumed` 是一个表示已消费的 URL 片段的数组。
 *
 * * `posParams` is a map of positional parameters.
 *
 *   `posParams` 是一个位置型参数的映射表。
 *
 * @see `UrlMatcher()`
 * @publicApi
 */
export type UrlMatchResult = {
  consumed: UrlSegment[];
  posParams?: {[name: string]: UrlSegment};
};

/**
 * A function for matching a route against URLs. Implement a custom URL matcher
 * for `Route.matcher` when a combination of `path` and `pathMatch`
 * is not expressive enough. Cannot be used together with `path` and `pathMatch`.
 *
 * 一个用于匹配路由和 URL 的函数。
 * 当 `path` 和 `pathMatch` 的组合不足以表达时，可以为 `Route.matcher` 实现一个自定义的 URL 匹配器。
 *
 * The function takes the following arguments and returns a `UrlMatchResult` object.
 *
 * 该函数采用以下参数，并返回一个 `UrlMatchResult` 对象。
 *
 * * *segments* : An array of URL segments.
 *
 *   *segment* ：URL 段的数组。
 *
 * * *group* : A segment group.
 *
 *   *group* ：段组。
 *
 * * *route* : The route to match against.
 *
 *   *route* ：要匹配的路由。
 *
 * The following example implementation matches HTML files.
 *
 * 下列例子中实现的匹配器会匹配 HTML 文件。
 *
 * ```
 * export function htmlFiles(url: UrlSegment[]) {
 *   return url.length === 1 && url[0].path.endsWith('.html') ? ({consumed: url}) : null;
 * }
 *
 * export const routes = [{ matcher: htmlFiles, component: AnyComponent }];
 * ```
 *
 * @publicApi
 */
export type UrlMatcher = (segments: UrlSegment[], group: UrlSegmentGroup, route: Route) =>
    UrlMatchResult|null;

/**
 *
 * Represents static data associated with a particular route.
 *
 * 表示与特定路由关联的静态数据。
 *
 * @see `Route#data`
 *
 * @publicApi
 */
export type Data = {
  [name: string]: any
};

/**
 *
 * Represents the resolved data associated with a particular route.
 *
 * 表示与特定路由关联的已解析数据。
 *
 * @see `Route#resolve`.
 *
 * @publicApi
 */
export type ResolveData = {
  [name: string]: any
};

/**
 *
 * A function that is called to resolve a collection of lazy-loaded routes.
 * Must be an arrow function of the following form:
 * `() => import('...').then(mod => mod.MODULE)`
 *
 * 调用此函数以解析惰性加载的路由集合。必须是以下形式的箭头函数： `() => import('...').then(mod => mod.MODULE)`
 *
 * For example:
 *
 * 例如：
 *
 * ```
 * [{
 *   path: 'lazy',
 *   loadChildren: () => import('./lazy-route/lazy.module').then(mod => mod.LazyModule),
 * }];
 * ```
 *
 * @see [Route.loadChildren](api/router/Route#loadChildren)
 * @publicApi
 */
export type LoadChildrenCallback = () => Type<any>|NgModuleFactory<any>|Observable<Type<any>>|
    Promise<NgModuleFactory<any>|Type<any>|any>;

/**
 *
 * A function that returns a set of routes to load.
 *
 * 本函数返回一组要加载的路由。
 *
 * The string form of `LoadChildren` is deprecated (see `DeprecatedLoadChildren`). The function
 * form (`LoadChildrenCallback`) should be used instead.
 *
 * 不推荐使用 `LoadChildren` 的字符串形式（参见 `DeprecatedLoadChildren`）。应该改用函数形式（`LoadChildrenCallback`）。
 *
 * @see `loadChildrenCallback`
 * @publicApi
 */
export type LoadChildren = LoadChildrenCallback|DeprecatedLoadChildren;

/**
 * A string of the form `path/to/file#exportName` that acts as a URL for a set of routes to load.
 *
 * 格式为 `path/to/file#exportName` ，用作要加载的一组路由的 URL。
 *
 * @see `loadChildrenCallback`
 * @publicApi
 * @deprecated The `string` form of `loadChildren` is deprecated in favor of the
 * `LoadChildrenCallback` function which uses the ES dynamic `import()` expression.
 * This offers a more natural and standards-based mechanism to dynamically
 * load an ES module at runtime.
 *
 * 不推荐使用 `loadChildren` 的 `string` 形式，而推荐使用使用 ES 的动态 `import()` 表达式 `LoadChildrenCallback`。这提供了一种更自然且基于标准的机制，可在运行时动态加载 ES 模块。
 *
 */
export type DeprecatedLoadChildren = string;

/**
 *
 * How to handle query parameters in a router link.
 * One of:
 *
 * 如何处理路由器链接中的查询参数。为下列值之一：
 *
 * - `merge` : Merge new with current parameters.
 *
 *   `merge` ：合并新的当前参数。
 *
 * - `preserve` : Preserve current parameters.
 *
 *   `preserve` ：保留当前参数。
 *
 * @see `UrlCreationOptions#queryParamsHandling`
 * @see `RouterLink`
 * @publicApi
 */
export type QueryParamsHandling = 'merge'|'preserve'|'';

/**
 *
 * A policy for when to run guards and resolvers on a route.
 *
 * 何时在路由上运行守卫（guard）和解析器（resolver）的策略。
 *
 * @see [Route.runGuardsAndResolvers](api/router/Route#runGuardsAndResolvers)
 * @publicApi
 */
export type RunGuardsAndResolvers =
    'pathParamsChange'|'pathParamsOrQueryParamsChange'|'paramsChange'|'paramsOrQueryParamsChange'|
    'always'|((from: ActivatedRouteSnapshot, to: ActivatedRouteSnapshot) => boolean);

/**
 * A configuration object that defines a single route.
 * A set of routes are collected in a `Routes` array to define a `Router` configuration.
 * The router attempts to match segments of a given URL against each route,
 * using the configuration options defined in this object.
 *
 * 定义单个路由的配置对象。在 `Routes` 数组中收集了一组路由定义，以用作 `Router` 的配置。路由器会尝试使用此对象中定义的配置选项，将给定 URL 段与每个路由进行匹配。
 *
 * Supports static, parameterized, redirect, and wildcard routes, as well as
 * custom route data and resolve methods.
 *
 * 支持静态、参数化、重定向和通配符路由，以及自定义路由数据和解析方法。
 *
 * For detailed usage information, see the [Routing Guide](guide/router).
 *
 * 欲知详情，请参阅[《路由指南》](guide/router) 。
 *
 * @usageNotes
 *
 * ### Simple Configuration
 *
 * ### 简单配置
 *
 * The following route specifies that when navigating to, for example,
 * `/team/11/user/bob`, the router creates the 'Team' component
 * with the 'User' child component in it.
 *
 * 以下路由指定在导航到 `/team/11/user/bob` 时，路由器会在其中创建带有 'User' 子组件的 'Team' 组件。
 *
 * ```
 * [{
 *   path: 'team/:id',
  *  component: Team,
 *   children: [{
 *     path: 'user/:name',
 *     component: User
 *   }]
 * }]
 * ```
 *
 * ### Multiple Outlets
 *
 * ### 多重出口
 *
 * The following route creates sibling components with multiple outlets.
 * When navigating to `/team/11(aux:chat/jim)`, the router creates the 'Team' component next to
 * the 'Chat' component. The 'Chat' component is placed into the 'aux' outlet.
 *
 * 以下路由创建具有多个出口的兄弟组件。当导航到 `/team/11(aux:chat/jim)` 时，路由器会在 'Chat' 组件旁边创建 'Team' 组件。 'Chat' 组件放置在 'aux' 出口中。
 *
 * ```
 * [{
 *   path: 'team/:id',
 *   component: Team
 * }, {
 *   path: 'chat/:user',
 *   component: Chat
 *   outlet: 'aux'
 * }]
 * ```
 *
 * ### Wild Cards
 *
 * ### 通配符
 *
 * The following route uses wild-card notation to specify a component
 * that is always instantiated regardless of where you navigate to.
 *
 * 以下路由使用通配符表示法来指定始终实例化的组件，无论你导航到何处。
 *
 * ```
 * [{
 *   path: '**',
 *   component: WildcardComponent
 * }]
 * ```
 *
 * ### Redirects
 *
 * ### 重定向
 *
 * The following route uses the `redirectTo` property to ignore a segment of
 * a given URL when looking for a child path.
 *
 * 当寻找子路径时，以下路由使用 `redirectTo` 属性忽略给定 URL 的一部分。
 *
 * When navigating to '/team/11/legacy/user/jim', the router changes the URL segment
 * '/team/11/legacy/user/jim' to '/team/11/user/jim', and then instantiates
 * the Team component with the User child component in it.
 *
 * 导航到 '/team/11/legacy/user/jim' 时，路由器将 URL 段 '/team/11/legacy/user/jim' 更改为 '/team/11/user/jim'，然后实例化 Team 组件以及其中的 User 子组件。
 *
 * ```
 * [{
 *   path: 'team/:id',
 *   component: Team,
 *   children: [{
 *     path: 'legacy/user/:name',
 *     redirectTo: 'user/:name'
 *   }, {
 *     path: 'user/:name',
 *     component: User
 *   }]
 * }]
 * ```
 *
 * The redirect path can be relative, as shown in this example, or absolute.
 * If we change the `redirectTo` value in the example to the absolute URL segment '/user/:name',
 * the result URL is also absolute, '/user/jim'.
 *
 * 重定向路径可以是相对的（如本示例所示），也可以是绝对的。 `redirectTo` 值更改为绝对 URL 段 '/user/:name'，则结果 URL 也是绝对 URL，'/user/jim'。
 *

 * ### Empty Path
 *
 * ### 空路径
 *
 * Empty-path route configurations can be used to instantiate components that do not 'consume'
 * any URL segments.
 *
 * 空路径路由可用来实例化一些不"消费"任何 url 区段的组件。
 *
 * In the following configuration, when navigating to
 * `/team/11`, the router instantiates the 'AllUsers' component.
 *
 * 在下列配置中，当导航到 `/team/11` 时，路由器会实例化 'AllUsers' 组件。
 *
 * ```
 * [{
 *   path: 'team/:id',
 *   component: Team,
 *   children: [{
 *     path: '',
 *     component: AllUsers
 *   }, {
 *     path: 'user/:name',
 *     component: User
 *   }]
 * }]
 * ```
 *
 * Empty-path routes can have children. In the following example, when navigating
 * to `/team/11/user/jim`, the router instantiates the wrapper component with
 * the user component in it.
 *
 * 空路径路由可以有子路由。在以下示例中，当导航到 `/team/11/user/jim` 时，路由器会实例化带有用户组件的包装器组件。
 *
 * Note that an empty path route inherits its parent's parameters and data.
 *
 * 请注意，空路径路由会继承其父级的参数和数据。
 *
 * ```
 * [{
 *   path: 'team/:id',
 *   component: Team,
 *   children: [{
 *     path: '',
 *     component: WrapperCmp,
 *     children: [{
 *       path: 'user/:name',
 *       component: User
 *     }]
 *   }]
 * }]
 * ```
 *
 * ### Matching Strategy
 *
 * ### 匹配策略
 *
 * The default path-match strategy is 'prefix', which means that the router
 * checks URL elements from the left to see if the URL matches a specified path.
 * For example, '/team/11/user' matches 'team/:id'.
 *
 * 默认的路径匹配策略是 'prefix'，这意味着路由器从左开始检查 URL 元素以查看 URL 是否与指定的路径匹配。例如，'/team/11/user' 与 'team/:id' 匹配。
 *
 * ```
 * [{
 *   path: '',
 *   pathMatch: 'prefix', //default
 *   redirectTo: 'main'
 * }, {
 *   path: 'main',
 *   component: Main
 * }]
 * ```
 *
 * You can specify the path-match strategy 'full' to make sure that the path
 * covers the whole unconsumed URL. It is important to do this when redirecting
 * empty-path routes. Otherwise, because an empty path is a prefix of any URL,
 * the router would apply the redirect even when navigating to the redirect destination,
 * creating an endless loop.
 *
 * 你可以将路径匹配策略指定为 'full'，以确保路径覆盖整个未使用的 URL。重定向到空路径路由时，这样做很重要。否则，因为空路径是任何 URL 的前缀，所以路由器即使在导航到重定向目标时又会被再次重定向，从而造成无限循环。
 *
 * In the following example, supplying the 'full' `pathMatch` strategy ensures
 * that the router applies the redirect if and only if navigating to '/'.
 *
 * 在以下示例中，提供 'full' `pathMatch` 策略可确保路由器仅在导航到 '/' 时才应用重定向。
 *
 * ```
 * [{
 *   path: '',
 *   pathMatch: 'full',
 *   redirectTo: 'main'
 * }, {
 *   path: 'main',
 *   component: Main
 * }]
 * ```
 *
 * ### Componentless Routes
 *
 * ### 无组件路由
 *
 * You can share parameters between sibling components.
 * For example, suppose that two sibling components should go next to each other,
 * and both of them require an ID parameter. You can accomplish this using a route
 * that does not specify a component at the top level.
 *
 * 你可以在同级组件之间共享参数。例如，假设两个同级组件应该彼此相邻，并且它们两个都需要 ID 参数。你可以使用不在顶层指定组件的路由来完成此操作。
 *
 * In the following example, 'MainChild' and 'AuxChild' are siblings.
 * When navigating to 'parent/10/(a//aux:b)', the route instantiates
 * the main child and aux child components next to each other.
 * For this to work, the application component must have the primary and aux outlets defined.
 *
 * 在以下示例中，'MainChild' 和 'AuxChild' 是同级。当导航到 'parent/10/(a//aux:b)' 时，该路由会实例化彼此相邻的主要子组件和 aux 子组件。为此，应用程序组件必须定义主要和辅助出口。
 *
 * ```
 * [{
 *    path: 'parent/:id',
 *    children: [
 *      { path: 'a', component: MainChild },
 *      { path: 'b', component: AuxChild, outlet: 'aux' }
 *    ]
 * }]
 * ```
 *
 * The router merges the parameters, data, and resolve of the componentless
 * parent into the parameters, data, and resolve of the children.
 *
 * 路由器将无组件父级的参数、数据和解析结果合并为子级的参数、数据和解析结果。
 *
 * This is especially useful when child components are defined
 * with an empty path string, as in the following example.
 * With this configuration, navigating to '/parent/10' creates
 * the main child and aux components.
 *
 * 当用空路径字符串定义子组件时，这特别有用，如以下示例所示。使用此配置，导航到 '/parent/10' 将创建主要子组件和 aux 组件。
 *
 * ```
 * [{
 *    path: 'parent/:id',
 *    children: [
 *      { path: '', component: MainChild },
 *      { path: '', component: AuxChild, outlet: 'aux' }
 *    ]
 * }]
 * ```
 *
 * ### Lazy Loading
 *
 * ### 惰性加载
 *
 * Lazy loading speeds up application load time by splitting the application
 * into multiple bundles and loading them on demand.
 * To use lazy loading, provide the `loadChildren` property in the `Route` object,
 * instead of the `children` property.
 *
 * 惰性加载通过将应用程序拆分为多个包并按需加载它们来加快应用程序加载时间。要使用惰性加载，请在 `Route` 中提供 `loadChildren` 属性，而不是 `children` 属性。
 *
 * Given the following example route, the router will lazy load
 * the associated module on demand using the browser native import system.
 *
 * 给定以下示例路由，路由器将使用浏览器原生导入体系按需惰性加载相关模块。
 *
 * ```
 * [{
 *   path: 'lazy',
 *   loadChildren: () => import('./lazy-route/lazy.module').then(mod => mod.LazyModule),
 * }];
 * ```
 *
 * @publicApi
 */
export interface Route {
  /**
   * The path to match against. Cannot be used together with a custom `matcher` function.
   * A URL string that uses router matching notation.
   * Can be a wild card (`**`) that matches any URL (see Usage Notes below).
   * Default is "/" (the root path).
   *
   * 匹配的路径。不能与自定义 `matcher` 功能一起使用。使用路由器匹配表示法的 URL 字符串。可以是与任何 URL 匹配的通配符（`**`）（请参阅下面的使用说明）。默认值为 “/”（根路径）。
   *
   */
  path?: string;
  /**
   * The path-matching strategy, one of 'prefix' or 'full'.
   * Default is 'prefix'.
   *
   * 路径匹配策略，为 “prefix” 或 “full” 之一。默认为“prefix”。
   *
   * By default, the router checks URL elements from the left to see if the URL
   * matches a given  path, and stops when there is a match. For example,
   * '/team/11/user' matches 'team/:id'.
   *
   * 默认情况下，路由器会从左边开始检查 URL 中的各个元素，以查看此 URL 是否匹配给定的路径，遇到任何一个匹配的，就停止。比如，'/team/11/user' 能匹配 'team/:id'。
   *
   * The path-match strategy 'full' matches against the entire URL.
   * It is important to do this when redirecting empty-path routes.
   * Otherwise, because an empty path is a prefix of any URL,
   * the router would apply the redirect even when navigating
   * to the redirect destination, creating an endless loop.
   *
   * 路径匹配策略 “full” 表示与整个 URL 匹配。重定向空路径路由时，执行此操作很重要。否则，因为空路径是任何 URL 的前缀，所以路由器即使在导航到重定向目标时也会进行重定向，从而造成无限循环。
   *
   */
  pathMatch?: string;
  /**
   * A custom URL-matching function. Cannot be used together with `path`.
   *
   * 自定义 URL 匹配功能。不能与 `path` 一起使用。
   *
   */
  matcher?: UrlMatcher;
  /**
   * The component to instantiate when the path matches.
   * Can be empty if child routes specify components.
   *
   * 路径匹配时实例化的组件。如果要由其子路由指定组件，则可以为空。
   *
   */
  component?: Type<any>;
  /**
   * A URL to redirect to when the path matches.
   * Absolute if the URL begins with a slash (/), otherwise relative to the path URL.
   * When not present, router does not redirect.
   *
   * 路径匹配时重定向到的 URL。如果 URL 以斜杠（/）开头，则为绝对值，否则相对于当前路径 URL。如果不存在，则路由器不会重定向。
   *
   */
  redirectTo?: string;
  /**
   * Name of a `RouterOutlet` object where the component can be placed
   * when the path matches.
   *
   * `RouterOutlet` 对象的名字，当路径匹配时会把组件放置在其中。
   */
  outlet?: string;
  /**
   * An array of dependency-injection tokens used to look up `CanActivate()`
   * handlers, in order to determine if the current user is allowed to
   * activate the component. By default, any user can activate.
   *
   * 一组依赖项注入令牌，用于查找 `CanActivate()` 处理器，以确定是否允许当前用户激活该组件。默认情况下，任何用户都可以激活。
   *
   */
  canActivate?: any[];
  /**
   * An array of DI tokens used to look up `CanActivateChild()` handlers,
   * in order to determine if the current user is allowed to activate
   * a child of the component. By default, any user can activate a child.
   *
   * DI 令牌数组，用于查找 `CanActivateChild()` 处理器，以确定是否允许当前用户激活组件的子级。默认情况下，任何用户都可以激活子路由。
   *
   */
  canActivateChild?: any[];
  /**
   * An array of DI tokens used to look up `CanDeactivate()`
   * handlers, in order to determine if the current user is allowed to
   * deactivate the component. By default, any user can deactivate.
   *
   * DI 令牌数组，用于查找 `CanDeactivate()` 处理器，以确定是否允许当前用户停用该组件。默认情况下，任何用户都可以停用。
   *
   */
  canDeactivate?: any[];
  /**
   * An array of DI tokens used to look up `CanLoad()`
   * handlers, in order to determine if the current user is allowed to
   * load the component. By default, any user can load.
   *
   * DI 令牌数组，用于查找 `CanLoad()` 处理器，以确定是否允许当前用户加载组件。默认情况下，任何用户都可以加载。
   *
   */
  canLoad?: any[];
  /**
   * Additional developer-defined data provided to the component via
   * `ActivatedRoute`. By default, no additional data is passed.
   *
   * `ActivatedRoute` 提供给组件的由开发人员定义的额外数据。默认情况下，不传递任何额外数据。
   *
   */
  data?: Data;
  /**
   * A map of DI tokens used to look up data resolvers. See `Resolve`.
   *
   * DI 令牌的映射，用于查找数据解析器。请参阅 `Resolve` 。
   *
   */
  resolve?: ResolveData;
  /**
   * An array of child `Route` objects that specifies a nested route
   * configuration.
   *
   * 一个子 `Route` 对象数组，用于指定嵌套路由配置。
   *
   */
  children?: Routes;
  /**
   * An object specifying lazy-loaded child routes.
   *
   * 一个对象，指定要惰性加载的子路由。
   *
   */
  loadChildren?: LoadChildren;
  /**
   * Defines when guards and resolvers will be run. One of
   *
   * 定义何时运行守卫（guard）和解析器（resolver）。为下列值之一
   *
   * - `paramsOrQueryParamsChange` : Run when query parameters change.
   *
   *   `paramsOrQueryParamsChange` ：当查询参数发生变化时运行。
   *
   * - `always` : Run on every execution.
   * By default, guards and resolvers run only when the matrix
   * parameters of the route change.
   *
   *     `always` ：在每次执行时运行。默认情况下，仅当路由的矩阵参数发生更改时，守卫和解析器才会运行。
   */
  runGuardsAndResolvers?: RunGuardsAndResolvers;
  /**
   * Filled for routes with `loadChildren` once the module has been loaded
   *
   * 模块加载后，使用 `loadChildren` 填充进来的路由
   *
   * @internal
   */
  _loadedConfig?: LoadedRouterConfig;
  /**
   * Filled for routes with `loadChildren` during load
   * @internal
   */
  _loader$?: Observable<LoadedRouterConfig>;
}

export class LoadedRouterConfig {
  constructor(public routes: Route[], public module: NgModuleRef<any>) {}
}<|MERGE_RESOLUTION|>--- conflicted
+++ resolved
@@ -22,14 +22,10 @@
  *
  * @see `Route`
  * @see `Router`
-<<<<<<< HEAD
- * @see [Router configuration guide](guide/router#configuration)
+ * @see [Router configuration guide](guide/router-reference#configuration)
  *
  * [路由器配置指南](guide/router#configuration)
  *
-=======
- * @see [Router configuration guide](guide/router-reference#configuration)
->>>>>>> 2dd95642
  * @publicApi
  */
 export type Routes = Route[];
