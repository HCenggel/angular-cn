/**
 * @license
 * Copyright Google LLC All Rights Reserved.
 *
 * Use of this source code is governed by an MIT-style license that can be
 * found in the LICENSE file at https://angular.io/license
 */

import {DOCUMENT} from '@angular/common';
import {APP_ID, inject, Injectable, NgModule} from '@angular/core';

export function escapeHtml(text: string): string {
  const escapedText: {[k: string]: string} = {
    '&': '&a;',
    '"': '&q;',
    '\'': '&s;',
    '<': '&l;',
    '>': '&g;',
  };
  return text.replace(/[&"'<>]/g, s => escapedText[s]);
}

export function unescapeHtml(text: string): string {
  const unescapedText: {[k: string]: string} = {
    '&a;': '&',
    '&q;': '"',
    '&s;': '\'',
    '&l;': '<',
    '&g;': '>',
  };
  return text.replace(/&[^;]+;/g, s => unescapedText[s]);
}

/**
 * A type-safe key to use with `TransferState`.
 *
 * 与 `TransferState` 一起使用的类型安全的键名。
 *
 * Example:
 *
 * 比如：
 *
 * ```
 * const COUNTER_KEY = makeStateKey<number>('counter');
 * let value = 10;
 *
 * transferState.set(COUNTER_KEY, value);
 * ```
 *
 * @publicApi
 */
export type StateKey<T> = string&{
  __not_a_string: never,
  __value_type?: T,
};

/**
 * Create a `StateKey<T>` that can be used to store value of type T with `TransferState`.
 *
 * 创建一个 `StateKey<T>`，可用于把 T 类型的值存储在 `TransferState` 中。
 *
 * Example:
 *
 * 比如：
 *
 * ```
 * const COUNTER_KEY = makeStateKey<number>('counter');
 * let value = 10;
 *
 * transferState.set(COUNTER_KEY, value);
 * ```
 *
 * @publicApi
 */
export function makeStateKey<T = void>(key: string): StateKey<T> {
  return key as StateKey<T>;
}

/**
 * A key value store that is transferred from the application on the server side to the application
 * on the client side.
 *
<<<<<<< HEAD
 * 从服务器端的应用程序传到客户端的应用程序的键值存储。
 *
 * `TransferState` will be available as an injectable token. To use it import
 * `ServerTransferStateModule` on the server and `BrowserTransferStateModule` on the client.
=======
 * The `TransferState` is available as an injectable token.
 * On the client, just inject this token using DI and use it, it will be lazily initialized.
 * On the server it's already included if `renderApplication` function is used. Otherwise, import
 * the `ServerTransferStateModule` module to make the `TransferState` available.
>>>>>>> cfd87027
 *
 * `TransferState` 将作为可注入令牌提供。要使用它，请在服务器上导入
 * `ServerTransferStateModule`，并在客户端上导入 `BrowserTransferStateModule`。
 *
 * The values in the store are serialized/deserialized using JSON.stringify/JSON.parse. So only
 * boolean, number, string, null and non-class objects will be serialized and deserialized in a
 * non-lossy manner.
 *
 * 这里会使用 JSON.stringify/JSON.parse
 * 对存储中的值进行序列化/反序列化。因此，仅布尔、数字、字符串、null
 * 和非类对象能以无损的方式进行序列化和反序列化。
 *
 * @publicApi
 */
@Injectable({
  providedIn: 'root',
  useFactory: () => {
    const doc = inject(DOCUMENT);
    const appId = inject(APP_ID);
    const state = new TransferState();
    state.store = retrieveTransferredState(doc, appId);
    return state;
  }
})
export class TransferState {
  private store: {[k: string]: unknown|undefined} = {};
  private onSerializeCallbacks: {[k: string]: () => unknown | undefined} = {};

  /**
   * Get the value corresponding to a key. Return `defaultValue` if key is not found.
   *
   * 获取与键名对应的值。如果找不到键名，则返回 `defaultValue`。
   *
   */
  get<T>(key: StateKey<T>, defaultValue: T): T {
    return this.store[key] !== undefined ? this.store[key] as T : defaultValue;
  }

  /**
   * Set the value corresponding to a key.
   *
   * 设置与键名对应的值。
   *
   */
  set<T>(key: StateKey<T>, value: T): void {
    this.store[key] = value;
  }

  /**
   * Remove a key from the store.
   *
   * 从商店中取出键名。
   *
   */
  remove<T>(key: StateKey<T>): void {
    delete this.store[key];
  }

  /**
   * Test whether a key exists in the store.
   *
   * 测试存储中是否存在键名。
   *
   */
  hasKey<T>(key: StateKey<T>) {
    return this.store.hasOwnProperty(key);
  }

  /**
   * Indicates whether the state is empty.
   */
  get isEmpty(): boolean {
    return Object.keys(this.store).length === 0;
  }

  /**
   * Register a callback to provide the value for a key when `toJson` is called.
   *
   * 注册一个回调，以在调用 `toJson` 时为指定的键名提供一个值。
   *
   */
  onSerialize<T>(key: StateKey<T>, callback: () => T): void {
    this.onSerializeCallbacks[key] = callback;
  }

  /**
   * Serialize the current state of the store to JSON.
   *
   * 将存储的当前状态序列化为 JSON。
   *
   */
  toJson(): string {
    // Call the onSerialize callbacks and put those values into the store.
    for (const key in this.onSerializeCallbacks) {
      if (this.onSerializeCallbacks.hasOwnProperty(key)) {
        try {
          this.store[key] = this.onSerializeCallbacks[key]();
        } catch (e) {
          console.warn('Exception in onSerialize callback: ', e);
        }
      }
    }
    return JSON.stringify(this.store);
  }
}

export function retrieveTransferredState(doc: Document, appId: string) {
  // Locate the script tag with the JSON data transferred from the server.
  // The id of the script tag is set to the Angular appId + 'state'.
  const script = doc.getElementById(appId + '-state');
  let initialState = {};
  if (script && script.textContent) {
    try {
      // Avoid using any here as it triggers lint errors in google3 (any is not allowed).
      initialState = JSON.parse(unescapeHtml(script.textContent)) as {};
    } catch (e) {
      console.warn('Exception while restoring TransferState for app ' + appId, e);
    }
  }
  return initialState;
}

/**
 * NgModule to install on the client side while using the `TransferState` to transfer state from
 * server to client.
 *
 * 要安装在客户端的 NgModule，它同时会使用 `TransferState` 将状态从服务器传输到客户端。
 *
 * @publicApi
 * @deprecated no longer needed, you can inject the `TransferState` in an app without providing
 *     this module.
 */
@NgModule({})
export class BrowserTransferStateModule {
}<|MERGE_RESOLUTION|>--- conflicted
+++ resolved
@@ -80,20 +80,10 @@
  * A key value store that is transferred from the application on the server side to the application
  * on the client side.
  *
-<<<<<<< HEAD
- * 从服务器端的应用程序传到客户端的应用程序的键值存储。
- *
- * `TransferState` will be available as an injectable token. To use it import
- * `ServerTransferStateModule` on the server and `BrowserTransferStateModule` on the client.
-=======
  * The `TransferState` is available as an injectable token.
  * On the client, just inject this token using DI and use it, it will be lazily initialized.
  * On the server it's already included if `renderApplication` function is used. Otherwise, import
  * the `ServerTransferStateModule` module to make the `TransferState` available.
->>>>>>> cfd87027
- *
- * `TransferState` 将作为可注入令牌提供。要使用它，请在服务器上导入
- * `ServerTransferStateModule`，并在客户端上导入 `BrowserTransferStateModule`。
  *
  * The values in the store are serialized/deserialized using JSON.stringify/JSON.parse. So only
  * boolean, number, string, null and non-class objects will be serialized and deserialized in a
