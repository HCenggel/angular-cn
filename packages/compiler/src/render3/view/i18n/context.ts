/**
 * @license
 * Copyright Google LLC All Rights Reserved.
 *
 * Use of this source code is governed by an MIT-style license that can be
 * found in the LICENSE file at https://angular.io/license
 */

import {AST} from '../../../expression_parser/ast';
import * as i18n from '../../../i18n/i18n_ast';
import * as o from '../../../output/output_ast';

import {assembleBoundTextPlaceholders, getSeqNumberGenerator, updatePlaceholderMap, wrapI18nPlaceholder} from './util';

enum TagType {
  ELEMENT,
  TEMPLATE,
}

/**
 * Generates an object that is used as a shared state between parent and all child contexts.
 *
 * 生成一个对象，用作父上下文和所有子上下文之间的共享状态。
 *
 */
function setupRegistry() {
  return {getUniqueId: getSeqNumberGenerator(), icus: new Map<string, any[]>()};
}

/**
 * I18nContext is a helper class which keeps track of all i18n-related aspects
 * (accumulates placeholders, bindings, etc) between i18nStart and i18nEnd instructions.
 *
 * I18nContext 是一个帮助器类，它会跟踪 i18nStart 和 i18nEnd 指令之间的所有 i18n
 * 相关切面（累积占位符、绑定等）。
 *
 * When we enter a nested template, the top-level context is being passed down
 * to the nested component, which uses this context to generate a child instance
 * of I18nContext class (to handle nested template) and at the end, reconciles it back
 * with the parent context.
 *
 * 当我们输入嵌套模板时，顶级上下文正在被传递给嵌套组件，它使用此上下文生成 I18nContext
 * 类的子实例（以处理嵌套模板），并最后将其与父级协调上下文。
 *
 * @param index Instruction index of i18nStart, which initiates this context
 *
 * i18nStart 的指令索引，用于启动此上下文
 *
 * @param ref Reference to a translation const that represents the content if thus context
<<<<<<< HEAD
 *
 * 对表示内容的翻译 const 的引用，如果是上下文
 *
 * @param level Nestng level defined for child contexts
 *
 * 为子上下文定义的嵌套级别
 *
=======
 * @param level Nesting level defined for child contexts
>>>>>>> cfd87027
 * @param templateIndex Instruction index of a template which this context belongs to
 *
 * 此上下文所属的模板的指令索引
 *
 * @param meta Meta information (id, meaning, description, etc) associated with this context
 *
 * 与此上下文相关的元信息（id、含义、描述等）
 *
 */
export class I18nContext {
  public readonly id: number;
  public bindings = new Set<AST>();
  public placeholders = new Map<string, any[]>();
  public isEmitted: boolean = false;

  private _registry!: any;
  private _unresolvedCtxCount: number = 0;

  constructor(
      readonly index: number, readonly ref: o.ReadVarExpr, readonly level: number = 0,
      readonly templateIndex: number|null = null, readonly meta: i18n.I18nMeta,
      private registry?: any) {
    this._registry = registry || setupRegistry();
    this.id = this._registry.getUniqueId();
  }

  private appendTag(type: TagType, node: i18n.TagPlaceholder, index: number, closed?: boolean) {
    if (node.isVoid && closed) {
      return;  // ignore "close" for void tags
    }
    const ph = node.isVoid || !closed ? node.startName : node.closeName;
    const content = {type, index, ctx: this.id, isVoid: node.isVoid, closed};
    updatePlaceholderMap(this.placeholders, ph, content);
  }

  get icus() {
    return this._registry.icus;
  }
  get isRoot() {
    return this.level === 0;
  }
  get isResolved() {
    return this._unresolvedCtxCount === 0;
  }

  getSerializedPlaceholders() {
    const result = new Map<string, any[]>();
    this.placeholders.forEach(
        (values, key) => result.set(key, values.map(serializePlaceholderValue)));
    return result;
  }

  // public API to accumulate i18n-related content
  appendBinding(binding: AST) {
    this.bindings.add(binding);
  }
  appendIcu(name: string, ref: o.Expression) {
    updatePlaceholderMap(this._registry.icus, name, ref);
  }
  appendBoundText(node: i18n.I18nMeta) {
    const phs = assembleBoundTextPlaceholders(node, this.bindings.size, this.id);
    phs.forEach((values, key) => updatePlaceholderMap(this.placeholders, key, ...values));
  }
  appendTemplate(node: i18n.I18nMeta, index: number) {
    // add open and close tags at the same time,
    // since we process nested templates separately
    this.appendTag(TagType.TEMPLATE, node as i18n.TagPlaceholder, index, false);
    this.appendTag(TagType.TEMPLATE, node as i18n.TagPlaceholder, index, true);
    this._unresolvedCtxCount++;
  }
  appendElement(node: i18n.I18nMeta, index: number, closed?: boolean) {
    this.appendTag(TagType.ELEMENT, node as i18n.TagPlaceholder, index, closed);
  }
  appendProjection(node: i18n.I18nMeta, index: number) {
    // Add open and close tags at the same time, since `<ng-content>` has no content,
    // so when we come across `<ng-content>` we can register both open and close tags.
    // Note: runtime i18n logic doesn't distinguish `<ng-content>` tag placeholders and
    // regular element tag placeholders, so we generate element placeholders for both types.
    this.appendTag(TagType.ELEMENT, node as i18n.TagPlaceholder, index, false);
    this.appendTag(TagType.ELEMENT, node as i18n.TagPlaceholder, index, true);
  }

  /**
   * Generates an instance of a child context based on the root one,
   * when we enter a nested template within I18n section.
   *
   * 当我们在 I18n 部分中输入嵌套模板时，会根据根上下文生成子上下文的实例。
   *
   * @param index Instruction index of corresponding i18nStart, which initiates this context
   *
   * 启动此上下文的相应 i18nStart 的指令索引
   *
   * @param templateIndex Instruction index of a template which this context belongs to
   *
   * 此上下文所属的模板的指令索引
   *
   * @param meta Meta information (id, meaning, description, etc) associated with this context
   *
   * 与此上下文相关的元信息（id、含义、描述等）
   *
   * @returns
   *
   * I18nContext instance
   *
   * I18nContext 实例
   *
   */
  forkChildContext(index: number, templateIndex: number, meta: i18n.I18nMeta) {
    return new I18nContext(index, this.ref, this.level + 1, templateIndex, meta, this._registry);
  }

  /**
   * Reconciles child context into parent one once the end of the i18n block is reached (i18nEnd).
   *
   * 到达 i18n 块的末尾 (i18nEnd) 后，将子上下文协调为父上下文。
   *
   * @param context Child I18nContext instance to be reconciled with parent context.
   *
   * 要与父上下文协调的子 I18nContext 实例。
   *
   */
  reconcileChildContext(context: I18nContext) {
    // set the right context id for open and close
    // template tags, so we can use it as sub-block ids
    ['start', 'close'].forEach((op: string) => {
      const key = (context.meta as any)[`${op}Name`];
      const phs = this.placeholders.get(key) || [];
      const tag = phs.find(findTemplateFn(this.id, context.templateIndex));
      if (tag) {
        tag.ctx = context.id;
      }
    });

    // reconcile placeholders
    const childPhs = context.placeholders;
    childPhs.forEach((values: any[], key: string) => {
      const phs = this.placeholders.get(key);
      if (!phs) {
        this.placeholders.set(key, values);
        return;
      }
      // try to find matching template...
      const tmplIdx = phs.findIndex(findTemplateFn(context.id, context.templateIndex));
      if (tmplIdx >= 0) {
        // ... if found - replace it with nested template content
        const isCloseTag = key.startsWith('CLOSE');
        const isTemplateTag = key.endsWith('NG-TEMPLATE');
        if (isTemplateTag) {
          // current template's content is placed before or after
          // parent template tag, depending on the open/close attribute
          phs.splice(tmplIdx + (isCloseTag ? 0 : 1), 0, ...values);
        } else {
          const idx = isCloseTag ? values.length - 1 : 0;
          values[idx].tmpl = phs[tmplIdx];
          phs.splice(tmplIdx, 1, ...values);
        }
      } else {
        // ... otherwise just append content to placeholder value
        phs.push(...values);
      }
      this.placeholders.set(key, phs);
    });
    this._unresolvedCtxCount--;
  }
}

//
// Helper methods
//

function wrap(symbol: string, index: number, contextId: number, closed?: boolean): string {
  const state = closed ? '/' : '';
  return wrapI18nPlaceholder(`${state}${symbol}${index}`, contextId);
}

function wrapTag(symbol: string, {index, ctx, isVoid}: any, closed?: boolean): string {
  return isVoid ? wrap(symbol, index, ctx) + wrap(symbol, index, ctx, true) :
                  wrap(symbol, index, ctx, closed);
}

function findTemplateFn(ctx: number, templateIndex: number|null) {
  return (token: any) => typeof token === 'object' && token.type === TagType.TEMPLATE &&
      token.index === templateIndex && token.ctx === ctx;
}

function serializePlaceholderValue(value: any): string {
  const element = (data: any, closed?: boolean) => wrapTag('#', data, closed);
  const template = (data: any, closed?: boolean) => wrapTag('*', data, closed);
  const projection = (data: any, closed?: boolean) => wrapTag('!', data, closed);

  switch (value.type) {
    case TagType.ELEMENT:
      // close element tag
      if (value.closed) {
        return element(value, true) + (value.tmpl ? template(value.tmpl, true) : '');
      }
      // open element tag that also initiates a template
      if (value.tmpl) {
        return template(value.tmpl) + element(value) +
            (value.isVoid ? template(value.tmpl, true) : '');
      }
      return element(value);

    case TagType.TEMPLATE:
      return template(value, value.closed);

    default:
      return value;
  }
}<|MERGE_RESOLUTION|>--- conflicted
+++ resolved
@@ -47,17 +47,13 @@
  * i18nStart 的指令索引，用于启动此上下文
  *
  * @param ref Reference to a translation const that represents the content if thus context
-<<<<<<< HEAD
  *
  * 对表示内容的翻译 const 的引用，如果是上下文
  *
- * @param level Nestng level defined for child contexts
+ * @param level Nesting level defined for child contexts
  *
  * 为子上下文定义的嵌套级别
  *
-=======
- * @param level Nesting level defined for child contexts
->>>>>>> cfd87027
  * @param templateIndex Instruction index of a template which this context belongs to
  *
  * 此上下文所属的模板的指令索引
