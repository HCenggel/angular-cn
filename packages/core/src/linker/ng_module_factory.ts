/**
 * @license
 * Copyright Google LLC All Rights Reserved.
 *
 * Use of this source code is governed by an MIT-style license that can be
 * found in the LICENSE file at https://angular.io/license
 */

import {Injector} from '../di/injector';
import {Type} from '../interface/type';

import {ComponentFactoryResolver} from './component_factory_resolver';


/**
 * Represents an instance of an `NgModule` created by an `NgModuleFactory`.
 * Provides access to the `NgModule` instance and related objects.
 *
 * `NgModule` 创建的 `NgModuleFactory` 的实例。提供对 `NgModule` 实例和相关对象的访问。
 *
 * @publicApi
 */
export abstract class NgModuleRef<T> {
  /**
   * The injector that contains all of the providers of the `NgModule`.
   *
   * 包含 `NgModule` 所有提供者的注入器。
   *
   */
  abstract get injector(): Injector;

  /**
<<<<<<< HEAD
   * The resolver that can retrieve the component factories
   * declared in the `entryComponents` property of the module.
   *
   * 此解析器可以检索本模块的 `entryComponents` 属性中声明的组件工厂。
   *
=======
   * The resolver that can retrieve component factories in a context of this module.
   *
   * Note: since v13, dynamic component creation via
   * [`ViewContainerRef.createComponent`](api/core/ViewContainerRef#createComponent)
   * does **not** require resolving component factory: component class can be used directly.
>>>>>>> 8ebc946c
   */
  abstract get componentFactoryResolver(): ComponentFactoryResolver;

  /**
   * The `NgModule` instance.
   *
   * `NgModule` 实例。
   *
   */
  abstract get instance(): T;

  /**
   * Destroys the module instance and all of the data structures associated with it.
   *
   * 销毁模块实例以及与其关联的所有数据结构。
   *
   */
  abstract destroy(): void;

  /**
   * Registers a callback to be executed when the module is destroyed.
   *
   * 注册一个销毁模块时要执行的回调。
   *
   */
  abstract onDestroy(callback: () => void): void;
}

export interface InternalNgModuleRef<T> extends NgModuleRef<T> {
  // Note: we are using the prefix _ as NgModuleData is an NgModuleRef and therefore directly
  // exposed to the user.
  _bootstrapComponents: Type<any>[];
}

/**
 * @publicApi
 *
 * @deprecated
 * This class was mostly used as a part of ViewEngine-based JIT API and is no longer needed in Ivy
 * JIT mode. See [JIT API changes due to ViewEngine deprecation](guide/deprecations#jit-api-changes)
 * for additional context. Angular provides APIs that accept NgModule classes directly (such as
 * [PlatformRef.bootstrapModule](api/core/PlatformRef#bootstrapModule) and
 * [createNgModuleRef](api/core/createNgModuleRef)), consider switching to those APIs instead of
 * using factory-based ones.
 */
export abstract class NgModuleFactory<T> {
  abstract get moduleType(): Type<T>;
  abstract create(parentInjector: Injector|null): NgModuleRef<T>;
}<|MERGE_RESOLUTION|>--- conflicted
+++ resolved
@@ -30,19 +30,11 @@
   abstract get injector(): Injector;
 
   /**
-<<<<<<< HEAD
-   * The resolver that can retrieve the component factories
-   * declared in the `entryComponents` property of the module.
-   *
-   * 此解析器可以检索本模块的 `entryComponents` 属性中声明的组件工厂。
-   *
-=======
    * The resolver that can retrieve component factories in a context of this module.
    *
    * Note: since v13, dynamic component creation via
    * [`ViewContainerRef.createComponent`](api/core/ViewContainerRef#createComponent)
    * does **not** require resolving component factory: component class can be used directly.
->>>>>>> 8ebc946c
    */
   abstract get componentFactoryResolver(): ComponentFactoryResolver;
 
