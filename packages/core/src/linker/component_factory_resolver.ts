/**
 * @license
 * Copyright Google LLC All Rights Reserved.
 *
 * Use of this source code is governed by an MIT-style license that can be
 * found in the LICENSE file at https://angular.io/license
 */

import {Injector} from '../di/injector';
import {Type} from '../interface/type';
import {stringify} from '../util/stringify';

import {ComponentFactory, ComponentRef} from './component_factory';
import {NgModuleRef} from './ng_module_factory';

export function noComponentFactoryError(component: Function) {
  const error = Error(`No component factory found for ${
      stringify(component)}. Did you add it to @NgModule.entryComponents?`);
  (error as any)[ERROR_COMPONENT] = component;
  return error;
}

const ERROR_COMPONENT = 'ngComponent';

export function getComponent(error: Error): Type<any> {
  return (error as any)[ERROR_COMPONENT];
}


class _NullComponentFactoryResolver implements ComponentFactoryResolver {
  resolveComponentFactory<T>(component: {new(...args: any[]): T}): ComponentFactory<T> {
    throw noComponentFactoryError(component);
  }
}

/**
 * A simple registry that maps `Components` to generated `ComponentFactory` classes
 * that can be used to create instances of components.
 * Use to obtain the factory for a given component type,
 * then use the factory's `create()` method to create a component of that type.
 *
 * 一个简单的注册表，它将 `Components` 映射到生成的 `ComponentFactory` 类，该类可用于创建组件的实例。用于获取给定组件类型的工厂，然后使用工厂的 `create()` 方法创建该类型的组件。
 *
 * @see [Dynamic Components](guide/dynamic-component-loader)
<<<<<<< HEAD
 *
 * [动态组件](guide/dynamic-component-loader)
 *
=======
 * @see [Usage Example](guide/dynamic-component-loader#resolving-components)
 * @see <live-example name="dynamic-component-loader" noDownload></live-example>
of the code in this cookbook
>>>>>>> 08caeadd
 * @publicApi
 */
export abstract class ComponentFactoryResolver {
  static NULL: ComponentFactoryResolver = (/* @__PURE__ */ new _NullComponentFactoryResolver());
  /**
   * Retrieves the factory object that creates a component of the given type.
   *
   * 检索能创建给定类型的组件的工厂对象。
   *
   * @param component The component type.
   *
   * 组件类型。
   *
   */
  abstract resolveComponentFactory<T>(component: Type<T>): ComponentFactory<T>;
}

export class CodegenComponentFactoryResolver implements ComponentFactoryResolver {
  private _factories = new Map<any, ComponentFactory<any>>();

  constructor(
      factories: ComponentFactory<any>[], private _parent: ComponentFactoryResolver,
      private _ngModule: NgModuleRef<any>) {
    for (let i = 0; i < factories.length; i++) {
      const factory = factories[i];
      this._factories.set(factory.componentType, factory);
    }
  }

  resolveComponentFactory<T>(component: {new(...args: any[]): T}): ComponentFactory<T> {
    let factory = this._factories.get(component);
    if (!factory && this._parent) {
      factory = this._parent.resolveComponentFactory(component);
    }
    if (!factory) {
      throw noComponentFactoryError(component);
    }
    return new ComponentFactoryBoundToModule(factory, this._ngModule);
  }
}

export class ComponentFactoryBoundToModule<C> extends ComponentFactory<C> {
  override readonly selector: string;
  override readonly componentType: Type<any>;
  override readonly ngContentSelectors: string[];
  override readonly inputs: {propName: string, templateName: string}[];
  override readonly outputs: {propName: string, templateName: string}[];

  constructor(private factory: ComponentFactory<C>, private ngModule: NgModuleRef<any>) {
    super();
    this.selector = factory.selector;
    this.componentType = factory.componentType;
    this.ngContentSelectors = factory.ngContentSelectors;
    this.inputs = factory.inputs;
    this.outputs = factory.outputs;
  }

  override create(
      injector: Injector, projectableNodes?: any[][], rootSelectorOrNode?: string|any,
      ngModule?: NgModuleRef<any>): ComponentRef<C> {
    return this.factory.create(
        injector, projectableNodes, rootSelectorOrNode, ngModule || this.ngModule);
  }
}<|MERGE_RESOLUTION|>--- conflicted
+++ resolved
@@ -42,15 +42,12 @@
  * 一个简单的注册表，它将 `Components` 映射到生成的 `ComponentFactory` 类，该类可用于创建组件的实例。用于获取给定组件类型的工厂，然后使用工厂的 `create()` 方法创建该类型的组件。
  *
  * @see [Dynamic Components](guide/dynamic-component-loader)
-<<<<<<< HEAD
  *
  * [动态组件](guide/dynamic-component-loader)
  *
-=======
  * @see [Usage Example](guide/dynamic-component-loader#resolving-components)
  * @see <live-example name="dynamic-component-loader" noDownload></live-example>
 of the code in this cookbook
->>>>>>> 08caeadd
  * @publicApi
  */
 export abstract class ComponentFactoryResolver {
