--- conflicted
+++ resolved
@@ -17,58 +17,41 @@
  * To instantiate embedded views based on a template, use the `ViewContainerRef`
  * method `createEmbeddedView()`.
  *
+ * 表示一个内嵌模板，它可用于实例化内嵌的视图。
+ * 要想根据模板实例化内嵌的视图，请使用 `ViewContainerRef` 的 `createEmbeddedView()` 方法。
+ *
  * Access a `TemplateRef` instance by placing a directive on an `<ng-template>`
  * element (or directive prefixed with `*`). The `TemplateRef` for the embedded view
  * is injected into the constructor of the directive,
  * using the `TemplateRef` token.
  *
-<<<<<<< HEAD
- * 代表一个可用来实例化内嵌视图的内嵌模板。
+ * 通过把一个指令放在 `<ng-template>` 元素（或一个带 `*` 前缀的指令）上，可以访问 `TemplateRef` 的实例。
+ * 内嵌视图的 `TemplateRef` 实例会以 `TemplateRef` 作为令牌，注入到该指令的构造函数中。
  *
- * You can access a `TemplateRef`, in two ways. Via a directive placed on a `<ng-template>` element
- * (or directive prefixed with `*`) and have the `TemplateRef` for this Embedded View injected into
- * the constructor of the directive using the `TemplateRef` Token. Alternatively you can query for
- * the `TemplateRef` from a Component or a Directive via {@link Query}.
- *
- * 你可以用两种方式访问 `TemplateRef`。通过一个放在 `<ng-template>` 元素上的指令（或带有 `*` 前缀的指令），
- * 可以用 `TemplateRef` 作为令牌把它的内嵌视图注入到该指令的构造函数中。
- * 你还可以在组件或指令中通过 {@link Query} 来查询 `TemplateRef`。
- *
- * To instantiate Embedded Views based on a Template, use {@link ViewContainerRef#
- * createEmbeddedView}, which will create the View and attach it to the View Container.
-=======
  * You can also use a `Query` to find a `TemplateRef` associated with
  * a component or a directive.
  *
+ * 你还可以使用 `Query` 来找出与某个组件或指令相关的 `TemplateRef`。
+ *
  * @see `ViewContainerRef`
  * @see [Navigate the Component Tree with DI](guide/dependency-injection-navtree)
->>>>>>> 331989ce
  *
- * 要想实例化一个基于模板的内嵌视图，可使用 {@link ViewContainerRef# createEmbeddedView}，该方法会创建一个视图，
- * 并把它挂到所属的视图容器中。
+ * [使用 DI 在组件树中导航](guide/dependency-injection-navtree)
  *
  */
 export abstract class TemplateRef<C> {
   /**
    * The anchor element in the parent view for this embedded view.
    *
-<<<<<<< HEAD
    * 内嵌视图在其所属视图中的位置。
    *
-   * The data-binding and injection contexts of Embedded Views created from this `TemplateRef`
+   * The data-binding and injection contexts of embedded views created from this `TemplateRef`
    * inherit from the contexts of this location.
    *
    * 对于从这个 `TemplateRef` 创建的内嵌视图，其数据绑定和依赖注入的上下文是从当前位置的上下文中继承而来的。
    *
-   * Typically new Embedded Views are attached to the View Container of this location, but in
-   * advanced use-cases, the View can be attached to a different container while keeping the
-=======
-   * The data-binding and injection contexts of embedded views created from this `TemplateRef`
-   * inherit from the contexts of this location.
-   *
    * Typically new embedded views are attached to the view container of this location, but in
    * advanced use-cases, the view can be attached to a different container while keeping the
->>>>>>> 331989ce
    * data-binding and injection context from the original location.
    *
    * 通常，新的内嵌视图会被附加到当前位置的视图容器中，但是在一些高级用例中，该视图可能被附加到别的容器中，
