--- conflicted
+++ resolved
@@ -142,15 +142,11 @@
  * A lifecycle hook that is called when a directive, pipe, or service is destroyed.
  * Use for any custom cleanup that needs to occur when the
  * instance is destroyed.
-<<<<<<< HEAD
  *
  * 一个生命周期钩子，它会在指令、管道或服务被销毁时调用。
  * 用于在实例被销毁时，执行一些自定义清理代码。
  *
- * @see [Lifecycle Hooks](guide/lifecycle-hooks#onchanges) guide
-=======
- * @see [Lifecycle hooks guide](guide/lifecycle-hooks)
->>>>>>> eee2fd22
+ * @see [Lifecycle hooks guide](guide/lifecycle-hooks)
  *
  * [生命周期钩子](guide/lifecycle-hooks#onchanges)
  *
