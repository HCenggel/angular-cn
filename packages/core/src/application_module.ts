--- conflicted
+++ resolved
@@ -10,15 +10,6 @@
 import {NgModule} from './metadata';
 
 /**
-<<<<<<< HEAD
- * Configures the root injector for an app with
- * providers of `@angular/core` dependencies that `ApplicationRef` needs
- * to bootstrap components.
- *
- * 为应用配置根注入器，它带有 `ApplicationRef` 在引导组件时所需的来自 `@angular/core` 的提供者。
- *
-=======
->>>>>>> f25ac4ae
  * Re-exported by `BrowserModule`, which is included automatically in the root
  * `AppModule` when you create a new app with the CLI `new` command. Eagerly injects
  * `ApplicationRef` to instantiate it.
