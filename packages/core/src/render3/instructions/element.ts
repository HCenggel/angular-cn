--- conflicted
+++ resolved
@@ -24,33 +24,6 @@
 import {setDirectiveInputsWhichShadowsStyling} from './property';
 import {createDirectivesInstances, executeContentQueries, getOrCreateTNode, resolveDirectives, saveResolvedLocalsInData} from './shared';
 
-<<<<<<< HEAD
-let shouldThrowErrorOnUnknownElement = false;
-
-/**
- * Sets a strict mode for JIT-compiled components to throw an error on unknown elements,
- * instead of just logging the error.
- * (for AOT-compiled ones this check happens at build time).
- *
- * 为 JIT 编译的组件设置严格模式，以在未知元素上抛出错误，而不仅仅是记录错误。（对于 AOT
- * 编译的，此检查发生在构建时）。
- *
- */
-export function ɵsetUnknownElementStrictMode(shouldThrow: boolean) {
-  shouldThrowErrorOnUnknownElement = shouldThrow;
-}
-
-/**
- * Gets the current value of the strict mode.
- *
- * 获取严格模式的当前值。
- *
- */
-export function ɵgetUnknownElementStrictMode() {
-  return shouldThrowErrorOnUnknownElement;
-}
-=======
->>>>>>> cfd87027
 
 function elementStartFirstCreatePass(
     index: number, tView: TView, lView: LView, native: RElement, name: string,
@@ -250,105 +223,4 @@
   ɵɵelementStart(index, name, attrsIndex, localRefsIndex);
   ɵɵelementEnd();
   return ɵɵelement;
-<<<<<<< HEAD
-}
-
-/**
- * Validates that the element is known at runtime and produces
- * an error if it's not the case.
- * This check is relevant for JIT-compiled components (for AOT-compiled
- * ones this check happens at build time).
- *
- * 验证元素在运行时已知，如果不是这种情况，则生成错误。此检查与 JIT 编译的组件相关（对于 AOT
- * 编译的组件，此检查发生在构建时）。
- *
- * The element is considered known if either:
- *
- * 在以下任一情况下，该元素被认为是已知的：
- *
- * - it's a known HTML element
- *
- *   这是一个已知的 HTML 元素
- *
- * - it's a known custom element
- *
- *   这是一个已知的自定义元素
- *
- * - the element matches any directive
- *
- *   该元素与任何指令匹配
- *
- * - the element is allowed by one of the schemas
- *
- *   模式之一允许该元素
- *
- * @param element Element to validate
- *
- * 要验证的元素
- *
- * @param lView An `LView` that represents a current component that is being rendered.
- *
- * 一个 `LView` ，表示正在呈现的当前组件。
- *
- * @param tagName Name of the tag to check
- *
- * 要检查的标签名称
- *
- * @param schemas Array of schemas
- *
- * 模式数组
- *
- * @param hasDirectives Boolean indicating that the element matches any directive
- *
- * 指示元素与任何指令匹配的布尔值
- *
- */
-function validateElementIsKnown(
-    element: RElement, lView: LView, tagName: string|null, schemas: SchemaMetadata[]|null,
-    hasDirectives: boolean): void {
-  // If `schemas` is set to `null`, that's an indication that this Component was compiled in AOT
-  // mode where this check happens at compile time. In JIT mode, `schemas` is always present and
-  // defined as an array (as an empty array in case `schemas` field is not defined) and we should
-  // execute the check below.
-  if (schemas === null) return;
-
-  // If the element matches any directive, it's considered as valid.
-  if (!hasDirectives && tagName !== null) {
-    // The element is unknown if it's an instance of HTMLUnknownElement, or it isn't registered
-    // as a custom element. Note that unknown elements with a dash in their name won't be instances
-    // of HTMLUnknownElement in browsers that support web components.
-    const isUnknown =
-        // Note that we can't check for `typeof HTMLUnknownElement === 'function'`,
-        // because while most browsers return 'function', IE returns 'object'.
-        (typeof HTMLUnknownElement !== 'undefined' && HTMLUnknownElement &&
-         element instanceof HTMLUnknownElement) ||
-        (typeof customElements !== 'undefined' && tagName.indexOf('-') > -1 &&
-         !customElements.get(tagName));
-
-    if (isUnknown && !matchingSchemas(schemas, tagName)) {
-      const isHostStandalone = isHostComponentStandalone(lView);
-      const templateLocation = getTemplateLocationDetails(lView);
-      const schemas = `'${isHostStandalone ? '@Component' : '@NgModule'}.schemas'`;
-
-      let message = `'${tagName}' is not a known element${templateLocation}:\n`;
-      message += `1. If '${tagName}' is an Angular component, then verify that it is ${
-          isHostStandalone ? 'included in the \'@Component.imports\' of this component' :
-                             'a part of an @NgModule where this component is declared'}.\n`;
-      if (tagName && tagName.indexOf('-') > -1) {
-        message +=
-            `2. If '${tagName}' is a Web Component then add 'CUSTOM_ELEMENTS_SCHEMA' to the ${
-                schemas} of this component to suppress this message.`;
-      } else {
-        message +=
-            `2. To allow any element add 'NO_ERRORS_SCHEMA' to the ${schemas} of this component.`;
-      }
-      if (shouldThrowErrorOnUnknownElement) {
-        throw new RuntimeError(RuntimeErrorCode.UNKNOWN_ELEMENT, message);
-      } else {
-        console.error(formatRuntimeError(RuntimeErrorCode.UNKNOWN_ELEMENT, message));
-      }
-    }
-  }
-=======
->>>>>>> cfd87027
 }