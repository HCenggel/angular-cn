--- conflicted
+++ resolved
@@ -274,20 +274,17 @@
    * 该选项用于添加那些需要写代码来创建的组件，比如 `ViewContainerRef.createComponent()`。
    *
    * @see [Entry Components](guide/entry-components)
-<<<<<<< HEAD
    *
    * [入口组件](guide/entry-components)
    *
-   * @deprecated Since 9.0.0. With Ivy, this property is no longer necessary.
-   *
-   * 从 9.0.0 开始。使用 Ivy，不再需要此属性。
-   *
-=======
    * @deprecated
    * Since 9.0.0. With Ivy, this property is no longer necessary.
    * (You may need to keep these if building a library that will be consumed by a View Engine
    * application.)
->>>>>>> 08caeadd
+   *
+   * 从 9.0.0 开始。使用 Ivy，不再需要此属性。
+   * （如果你在构建库，可能需要保留这些，因为它可能被 View Engine 应用所消费。）
+   *
    */
   entryComponents?: Array<Type<any>|any[]>;
 
@@ -320,17 +317,11 @@
   schemas?: Array<SchemaMetadata|any[]>;
 
   /**
-<<<<<<< HEAD
-   * A name or path that uniquely identifies this NgModule in `getModuleFactory`.
-   * If left `undefined`, the NgModule is not registered with
-   * `getModuleFactory`.
+   * A name or path that uniquely identifies this NgModule in `getNgModuleById`.
+   * If left `undefined`, the NgModule is not registered with `getNgModuleById`.
    *
    * 当前 NgModule 在 `getModuleFactory` 中的名字或唯一标识符。
    * 如果为 `undefined`，则该模块不会被注册进 `getModuleFactory` 中。
-=======
-   * A name or path that uniquely identifies this NgModule in `getNgModuleById`.
-   * If left `undefined`, the NgModule is not registered with `getNgModuleById`.
->>>>>>> 08caeadd
    */
   id?: string;
 
