/**
 * @license
 * Copyright Google LLC All Rights Reserved.
 *
 * Use of this source code is governed by an MIT-style license that can be
 * found in the LICENSE file at https://angular.io/license
 */


/**
 * A schema definition associated with an NgModule.
 *
 * 与 NgModule 关联的架构定义。
 *
 * @see `@NgModule`, `CUSTOM_ELEMENTS_SCHEMA`, `NO_ERRORS_SCHEMA`
 *
 * @param name The name of a defined schema.
 *
 * 定义的架构的名称。
 *
 * @publicApi
 */
export interface SchemaMetadata {
  name: string;
}

/**
 * Defines a schema that allows an NgModule to contain the following:
 *
 * 定义一个架构，该架构允许 NgModule 包含以下内容：
 *
 * - Non-Angular elements named with dash case (`-`).
 *
 *   使用（`-`）命名法的非 Angular 元素。
 *
 * - Element properties named with dash case (`-`).
 * Dash case is the naming convention for custom elements.
 *
 *     使用（`-`）命名的元素属性。中线命名法是自定义元素的命名约定。
 *
 * @publicApi
 */
export const CUSTOM_ELEMENTS_SCHEMA: SchemaMetadata = {
  name: 'custom-elements'
};

/**
 * Defines a schema that allows any property on any element.
 *
<<<<<<< HEAD
 * 定义一个架构，该架构允许任何元素上的任何属性。
=======
 * This schema allows you to ignore the errors related to any unknown elements or properties in a
 * template. The usage of this schema is generally discouraged because it prevents useful validation
 * and may hide real errors in your template. Consider using the `CUSTOM_ELEMENTS_SCHEMA` instead.
>>>>>>> 08caeadd
 *
 * @publicApi
 */
export const NO_ERRORS_SCHEMA: SchemaMetadata = {
  name: 'no-errors-schema'
};<|MERGE_RESOLUTION|>--- conflicted
+++ resolved
@@ -47,13 +47,11 @@
 /**
  * Defines a schema that allows any property on any element.
  *
-<<<<<<< HEAD
  * 定义一个架构，该架构允许任何元素上的任何属性。
-=======
+ *
  * This schema allows you to ignore the errors related to any unknown elements or properties in a
  * template. The usage of this schema is generally discouraged because it prevents useful validation
  * and may hide real errors in your template. Consider using the `CUSTOM_ELEMENTS_SCHEMA` instead.
->>>>>>> 08caeadd
  *
  * @publicApi
  */
