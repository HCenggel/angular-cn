--- conflicted
+++ resolved
@@ -149,7 +149,8 @@
    * For the following template HTML, a directive with an `input[type=text]` selector,
    * would be instantiated only on the `<input type="text">` element.
    *
-   * 对于下列模板 HTML，带有 `input[type=text]` 选择器的指令只会在 `<input type="text">` 元素上实例化。
+   * 对于下列模板 HTML，带有 `input[type=text]` 选择器的指令只会在 `<input type="text">`
+   * 元素上实例化。
    *
    * ```html
    * <form>
@@ -379,8 +380,8 @@
    * statement evaluates to `false`, then `preventDefault` is applied on the DOM
    * event. A handler method can refer to the `$event` local variable.
    *
-   *   它的 value 就是当该事件发生时要执行的语句。如果该语句返回 `false`，那么就会调用这个 DOM 事件的 `preventDefault` 函数。
-   *   这个语句中可以引用局部变量 `$event` 来获取事件数据。
+   *   它的 value 就是当该事件发生时要执行的语句。如果该语句返回 `false`，那么就会调用这个 DOM
+   * 事件的 `preventDefault` 函数。 这个语句中可以引用局部变量 `$event` 来获取事件数据。
    *
    */
   host?: {[key: string]: string};
@@ -391,7 +392,9 @@
    * at run time, in the browser.
    * To ensure the correct behavior, the app must import `@angular/compiler`.
    *
-   * 如果存在，则该指令/组件将被 AOT 编译器忽略。它会保留在发布代码中，并且 JIT 编译器会尝试在运行时在浏览器中对其进行编译。为了确保其行为正确，该应用程序必须导入 `@angular/compiler` 。
+   * 如果存在，则该指令/组件将被 AOT 编译器忽略。它会保留在发布代码中，并且 JIT
+   * 编译器会尝试在运行时在浏览器中对其进行编译。为了确保其行为正确，该应用程序必须导入
+   * `@angular/compiler` 。
    *
    */
   jit?: true;
@@ -420,7 +423,8 @@
    * metadata that determines how the component should be processed,
    * instantiated, and used at runtime.
    *
-   * 一个装饰器，用于把某个类标记为 Angular 组件，并为它配置一些元数据，以决定该组件在运行期间该如何处理、实例化和使用。
+   * 一个装饰器，用于把某个类标记为 Angular
+   * 组件，并为它配置一些元数据，以决定该组件在运行期间该如何处理、实例化和使用。
    *
    * Components are the most basic UI building block of an Angular app.
    * An Angular app contains a tree of Angular components.
@@ -679,49 +683,36 @@
   animations?: any[];
 
   /**
-<<<<<<< HEAD
-   * An encapsulation policy for the template and CSS styles. One of:
-   *
-   * 供模板和 CSS 样式使用的样式封装策略。取值为：
-   *
-   * - `ViewEncapsulation.Emulated`: Use shimmed CSS that
-   * emulates the native behavior.
-   *
-   *   `ViewEncapsulation.Emulated`：使用垫片（shimmed) CSS 来模拟原生行为。
-   *
-   * - `ViewEncapsulation.None`: Use global CSS without any
-   * encapsulation.
-   *
-   *     `ViewEncapsulation.None` ：使用不带任何封装的全局 CSS。
-   *
-   * - `ViewEncapsulation.ShadowDom`: Use Shadow DOM v1 to encapsulate styles.
-   *
-   *   `ViewEncapsulation.ShadowDom`：使用Shadow DOM v1，封装样式。
-   *
-   * If not supplied, the value is taken from `CompilerOptions`. The default compiler option is
-   * `ViewEncapsulation.Emulated`.
-   *
-   * 如果没有提供，该值就会从 `CompilerOptions` 中获取它。默认的编译器选项是 `ViewEncapsulation.Emulated`。
-   *
-   * If the policy is set to `ViewEncapsulation.Emulated` and the component has no `styles`
-   * or `styleUrls` specified, the policy is automatically switched to `ViewEncapsulation.None`.
-   *
-   * 如果该策略设置为 `ViewEncapsulation.Emulated`，并且该组件没有指定 `styles` 或 `styleUrls`，就会自动切换到 `ViewEncapsulation.None`。
-=======
    * An encapsulation policy for the component's styling.
    * Possible values:
+   *
+   * 供模板和 CSS 样式使用的样式封装策略。取值为：
+   *
    * - `ViewEncapsulation.Emulated`: Apply modified component styles in order to emulate
    *                                 a native Shadow DOM CSS encapsulation behavior.
+   *
+   *   `ViewEncapsulation.Emulated`：使用垫片（shimmed) CSS 来模拟原生行为。
+   *
    * - `ViewEncapsulation.None`: Apply component styles globally without any sort of encapsulation.
+   *
+   *     `ViewEncapsulation.None` ：使用不带任何封装的全局 CSS。
+   *
    * - `ViewEncapsulation.ShadowDom`: Use the browser's native Shadow DOM API to encapsulate styles.
+   *
+   *   `ViewEncapsulation.ShadowDom`：使用Shadow DOM v1，封装样式。
    *
    * If not supplied, the value is taken from the `CompilerOptions`
    * which defaults to `ViewEncapsulation.Emulated`.
+   *
+   * 如果没有提供，该值就会从 `CompilerOptions` 中获取它。默认的编译器选项是
+   * `ViewEncapsulation.Emulated`。
    *
    * If the policy is `ViewEncapsulation.Emulated` and the component has no
    * {@link Component#styles styles} nor {@link Component#styleUrls styleUrls},
    * the policy is automatically switched to `ViewEncapsulation.None`.
->>>>>>> 8ebc946c
+   *
+   * 如果该策略设置为 `ViewEncapsulation.Emulated`，并且该组件没有指定 `styles` 或
+   * `styleUrls`，就会自动切换到 `ViewEncapsulation.None`。
    */
   encapsulation?: ViewEncapsulation;
 
@@ -738,7 +729,8 @@
    * Angular creates a {@link ComponentFactory} and stores it in the
    * {@link ComponentFactoryResolver}.
    *
-   * 一个组件的集合，它应该和当前组件一起编译。对于这里列出的每个组件，Angular 都会创建一个 {@link ComponentFactory} 并保存进 {@link ComponentFactoryResolver} 中。
+   * 一个组件的集合，它应该和当前组件一起编译。对于这里列出的每个组件，Angular 都会创建一个 {@link
+   * ComponentFactory} 并保存进 {@link ComponentFactoryResolver} 中。
    *
    * @deprecated Since 9.0.0. With Ivy, this property is no longer necessary.
    *
@@ -754,7 +746,8 @@
    * overridden in compiler options.
    *
    * 为 `true` 则保留，为 `false` 则从编译后的模板中移除可能多余的空白字符。
-   * 空白字符就是指那些能在 JavaScript 正则表达式中匹配 `\s` 的字符。默认为 `false`，除非通过编译器选项改写了它。
+   * 空白字符就是指那些能在 JavaScript 正则表达式中匹配 `\s` 的字符。默认为
+   * `false`，除非通过编译器选项改写了它。
    */
   preserveWhitespaces?: boolean;
 }
@@ -803,7 +796,8 @@
    * to a template. To make it a member of an NgModule,
    * list it in the `declarations` field of the `NgModule` metadata.
    *
-   * 管道必须属于某个 NgModule，才能用于模板。要使其成为 NgModule 的成员，请把它加入 `NgModule` 元数据的 `declarations` 中。
+   * 管道必须属于某个 NgModule，才能用于模板。要使其成为 NgModule 的成员，请把它加入 `NgModule`
+   * 元数据的 `declarations` 中。
    *
    * @see [Style Guide: Pipe Names](guide/styleguide#02-09)
    *
@@ -843,15 +837,17 @@
    * `transform()` method is invoked only when its input arguments
    * change. Pipes are pure by default.
    *
-   * 为 `true` 时，该管道是纯管道，也就是说 `transform()` 方法只有在其输入参数变化时才会被调用。管道默认都是纯管道。
+   * 为 `true` 时，该管道是纯管道，也就是说 `transform()`
+   * 方法只有在其输入参数变化时才会被调用。管道默认都是纯管道。
    *
    * If the pipe has internal state (that is, the result
    * depends on state other than its arguments), set `pure` to false.
    * In this case, the pipe is invoked on each change-detection cycle,
    * even if the arguments have not changed.
    *
-   * 如果该管道具有内部状态（也就是说，其结果会依赖内部状态，而不仅仅依赖参数），就要把 `pure` 设置为 `false`。
-   * 这种情况下，该管道会在每个变更检测周期中都被调用一次 —— 即使其参数没有发生任何变化。
+   * 如果该管道具有内部状态（也就是说，其结果会依赖内部状态，而不仅仅依赖参数），就要把 `pure`
+   * 设置为 `false`。 这种情况下，该管道会在每个变更检测周期中都被调用一次 ——
+   * 即使其参数没有发生任何变化。
    */
   pure?: boolean;
 }
@@ -875,22 +871,23 @@
    * Angular automatically updates the data property with the DOM property's value.
    *
    * 一个装饰器，用来把某个类字段标记为输入属性，并提供配置元数据。
-   * 该输入属性会绑定到模板中的某个 DOM 属性。当变更检测时，Angular 会自动使用这个 DOM 属性的值来更新此数据属性。
-   *
-  * @usageNotes
+   * 该输入属性会绑定到模板中的某个 DOM 属性。当变更检测时，Angular 会自动使用这个 DOM
+   * 属性的值来更新此数据属性。
+   *
+   * @usageNotes
    *
    * You can supply an optional name to use in templates when the
    * component is instantiated, that maps to the
    * name of the bound property. By default, the original
    * name of the bound property is used for input binding.
-  *
-  * 你可以提供一个可选的仅供模板中使用的名字，在组件实例化时，会把这个名字映射到可绑定属性上。
-  * 默认情况下，输入绑定的名字就是这个可绑定属性的原始名称。
+   *
+   * 你可以提供一个可选的仅供模板中使用的名字，在组件实例化时，会把这个名字映射到可绑定属性上。
+   * 默认情况下，输入绑定的名字就是这个可绑定属性的原始名称。
    *
    * The following example creates a component with two input properties,
    * one of which is given a special binding name.
-  *
-  * 下面的例子创建了一个带有两个输入属性的组件，其中一个还指定了绑定名。
+   *
+   * 下面的例子创建了一个带有两个输入属性的组件，其中一个还指定了绑定名。
    *
    * ```typescript
    * @Component({
@@ -965,9 +962,9 @@
    * The DOM property bound to the output property is automatically updated during change detection.
    *
    * 一个装饰器，用于把一个类字段标记为输出属性，并提供配置元数据。
-  * 凡是绑定到输出属性上的 DOM 属性，Angular 在变更检测期间都会自动进行更新。
-  *
-  * @usageNotes
+   * 凡是绑定到输出属性上的 DOM 属性，Angular 在变更检测期间都会自动进行更新。
+   *
+   * @usageNotes
    *
    * You can supply an optional name to use in templates when the
    * component is instantiated, that maps to the
@@ -975,11 +972,11 @@
    * name of the bound property is used for output binding.
    *
    * 你可以提供一个可选的仅供模板中使用的名字，在组件实例化时，会把这个名字映射到可绑定属性上。
-  * 默认情况下，输出绑定的名字就是这个可绑定属性的原始名称。
-  *
-  * See `Input` decorator for an example of providing a binding name.
-  *
-  * 参见 `@Input` 的例子了解如何指定一个绑定名。
+   * 默认情况下，输出绑定的名字就是这个可绑定属性的原始名称。
+   *
+   * See `Input` decorator for an example of providing a binding name.
+   *
+   * 参见 `@Input` 的例子了解如何指定一个绑定名。
    *
    * @see [Input and Output properties](guide/inputs-outputs)
    *
@@ -1032,7 +1029,8 @@
    * if a binding changes it updates the host element of the directive.
    *
    * 一个装饰器，用于把一个 DOM 属性标记为绑定到宿主的属性，并提供配置元数据。
-   * Angular 在变更检测期间会自动检查宿主属性绑定，如果这个绑定变化了，它就会更新该指令所在的宿主元素。
+   * Angular
+   * 在变更检测期间会自动检查宿主属性绑定，如果这个绑定变化了，它就会更新该指令所在的宿主元素。
    *
    * @usageNotes
    *
@@ -1123,13 +1121,13 @@
   /**
    * The DOM event to listen for.
    *
- * 要监听的事件。
+   * 要监听的事件。
    */
   eventName?: string;
   /**
    * A set of arguments to pass to the handler method when the event occurs.
    *
- * 当该事件发生时传给处理器方法的一组参数。
+   * 当该事件发生时传给处理器方法的一组参数。
    */
   args?: string[];
 }
@@ -1139,7 +1137,8 @@
  * Angular invokes the supplied handler method when the host element emits the specified event,
  * and updates the bound element with the result.
  *
- * 将 DOM 事件绑定到宿主监听器并提供配置元数据的装饰器。当宿主元素发出指定事件时，Angular 就会调用所提供的处理器方法，并使用其结果更新绑定的元素。
+ * 将 DOM 事件绑定到宿主监听器并提供配置元数据的装饰器。当宿主元素发出指定事件时，Angular
+ * 就会调用所提供的处理器方法，并使用其结果更新绑定的元素。
  *
  * If the handler method returns false, applies `preventDefault` on the bound element.
  *
