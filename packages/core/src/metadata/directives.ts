--- conflicted
+++ resolved
@@ -180,7 +180,7 @@
    * When `bindingProperty` is not provided, it is assumed to be equal to `directiveProperty`.
    *
    * 当没有提供 `bindingProperty` 时，就假设它和 `directiveProperty` 一样。
-   * 
+   *
    * @usageNotes
    *
    * The following example creates a component with two data-bound properties.
@@ -239,7 +239,7 @@
    * class ChildDir {
    *  bankNameChange: EventEmitter<string> = new EventEmitter<string>();
    * }
-   * 
+   *
    * @Component({
    *   selector: 'main',
    *   template: `
@@ -721,7 +721,7 @@
    * {@link ComponentFactoryResolver}.
    *
    * 一个组件的集合，它应该和当前组件一起编译。对于这里列出的每个组件，Angular 都会创建一个 {@link ComponentFactory} 并保存进 {@link ComponentFactoryResolver} 中。
-   * 
+   *
    * @deprecated Since 9.0.0. With Ivy, this property is no longer necessary.
    */
   entryComponents?: Array<Type<any>|any[]>;
@@ -840,73 +840,27 @@
  */
 export interface InputDecorator {
   /**
-<<<<<<< HEAD
-  * Decorator that marks a class field as an input property and supplies configuration metadata.
-  * The input property is bound to a DOM property in the template. During change detection,
-  * Angular automatically updates the data property with the DOM property's value.
-  *
-   * 一个装饰器，用来把某个类字段标记为输入属性，并提供配置元数据。
-   * 该输入属性会绑定到模板中的某个 DOM 属性。当变更检测时，Angular 会自动使用这个 DOM 属性的值来更新此数据属性。
-   *
-  * @usageNotes
-  *
-  * You can supply an optional name to use in templates when the
-  * component is instantiated, that maps to the
-  * name of the bound property. By default, the original
-  * name of the bound property is used for input binding.
-  *
-  * 你可以提供一个可选的仅供模板中使用的名字，在组件实例化时，会把这个名字映射到可绑定属性上。
-  * 默认情况下，输入绑定的名字就是这个可绑定属性的原始名称。
-  *
-  * The following example creates a component with two input properties,
-  * one of which is given a special binding name.
-  *
-  * 下面的例子创建了一个带有两个输入属性的组件，其中一个还指定了绑定名。
-  *
-  * ```typescript
-  * @Component({
-  *   selector: 'bank-account',
-  *   template: `
-  *     Bank Name: {{bankName}}
-  *     Account Id: {{id}}
-  *   `
-  * })
-  * class BankAccount {
-  *   // This property is bound using its original name.
-  *   @Input() bankName: string;
-  *   // this property value is bound to a different property name
-  *   // when this component is instantiated in a template.
-  *   @Input('account-id') id: string;
-  *
-  *   // this property is not bound, and is not automatically updated by Angular
-  *   normalizedBankName: string;
-  * }
-  *
-  * @Component({
-  *   selector: 'app',
-  *   template: `
-  *     <bank-account bankName="RBC" account-id="4747"></bank-account>
-  *   `
-  * })
-  * class App {}
-  * ```
-  *
-  * @see [Input and Output properties](guide/template-syntax#input-and-output-properties)
-  */
-=======
    * Decorator that marks a class field as an input property and supplies configuration metadata.
    * The input property is bound to a DOM property in the template. During change detection,
    * Angular automatically updates the data property with the DOM property's value.
    *
-   * @usageNotes
+   * 一个装饰器，用来把某个类字段标记为输入属性，并提供配置元数据。
+   * 该输入属性会绑定到模板中的某个 DOM 属性。当变更检测时，Angular 会自动使用这个 DOM 属性的值来更新此数据属性。
+   *
+  * @usageNotes
    *
    * You can supply an optional name to use in templates when the
    * component is instantiated, that maps to the
    * name of the bound property. By default, the original
    * name of the bound property is used for input binding.
+  *
+  * 你可以提供一个可选的仅供模板中使用的名字，在组件实例化时，会把这个名字映射到可绑定属性上。
+  * 默认情况下，输入绑定的名字就是这个可绑定属性的原始名称。
    *
    * The following example creates a component with two input properties,
    * one of which is given a special binding name.
+  *
+  * 下面的例子创建了一个带有两个输入属性的组件，其中一个还指定了绑定名。
    *
    * ```typescript
    * @Component({
@@ -938,7 +892,6 @@
    *
    * @see [Input and Output properties](guide/template-syntax#input-and-output-properties)
    */
->>>>>>> 4f3ac1d9
   (bindingPropertyName?: string): any;
   new(bindingPropertyName?: string): any;
 }
@@ -976,47 +929,29 @@
  */
 export interface OutputDecorator {
   /**
-<<<<<<< HEAD
-  * Decorator that marks a class field as an output property and supplies configuration metadata.
-  * The DOM property bound to the output property is automatically updated during change detection.
-  *
-  * 一个装饰器，用于把一个类字段标记为输出属性，并提供配置元数据。
+   * Decorator that marks a class field as an output property and supplies configuration metadata.
+   * The DOM property bound to the output property is automatically updated during change detection.
+   *
+   * 一个装饰器，用于把一个类字段标记为输出属性，并提供配置元数据。
   * 凡是绑定到输出属性上的 DOM 属性，Angular 在变更检测期间都会自动进行更新。
   *
   * @usageNotes
-  *
-  * You can supply an optional name to use in templates when the
-  * component is instantiated, that maps to the
-  * name of the bound property. By default, the original
-  * name of the bound property is used for output binding.
-  *
-  * 你可以提供一个可选的仅供模板中使用的名字，在组件实例化时，会把这个名字映射到可绑定属性上。
+   *
+   * You can supply an optional name to use in templates when the
+   * component is instantiated, that maps to the
+   * name of the bound property. By default, the original
+   * name of the bound property is used for output binding.
+   *
+   * 你可以提供一个可选的仅供模板中使用的名字，在组件实例化时，会把这个名字映射到可绑定属性上。
   * 默认情况下，输出绑定的名字就是这个可绑定属性的原始名称。
   *
   * See `Input` decorator for an example of providing a binding name.
   *
   * 参见 `@Input` 的例子了解如何指定一个绑定名。
-  *  
-  * @see [Input and Output properties](guide/template-syntax#input-and-output-properties)
-  *
-  */
-=======
-   * Decorator that marks a class field as an output property and supplies configuration metadata.
-   * The DOM property bound to the output property is automatically updated during change detection.
-   *
-   * @usageNotes
-   *
-   * You can supply an optional name to use in templates when the
-   * component is instantiated, that maps to the
-   * name of the bound property. By default, the original
-   * name of the bound property is used for output binding.
-   *
-   * See `Input` decorator for an example of providing a binding name.
    *
    * @see [Input and Output properties](guide/template-syntax#input-and-output-properties)
    *
    */
->>>>>>> 4f3ac1d9
   (bindingPropertyName?: string): any;
   new(bindingPropertyName?: string): any;
 }
