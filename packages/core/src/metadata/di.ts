--- conflicted
+++ resolved
@@ -334,20 +334,36 @@
    *
    * * **read** - read a different token from the queried elements.
    *
-<<<<<<< HEAD
    *   **read** - 从查询到的元素中读取另一个令牌。
-=======
+   *
    * Supported selectors include:
+   *
+   * 所支持的选择器包括：
+   *
    *   * any class with the `@Component` or `@Directive` decorator
+   *
+   *     任何带有 `@Component` 或 `@Directive` 装饰器的类
+   *
    *   * a template reference variable as a string (e.g. query `<my-component #cmp></my-component>
    * with `@ViewChild('cmp')`)
+   *
+   *     字符串形式的模板引用变量（比如可以使用 `@ViewChild('cmp')` 来查询 `<my-component #cmp></my-component>`
+   *
    *   * any provider defined in the child component tree of the current component (e.g.
    * `@ViewChild(SomeService) someService: SomeService`)
+   *
+   *     组件树中任何当前组件的子组件所定义的提供商（比如 `@ViewChild(SomeService) someService: SomeService` ）
+   *
    *   * any provider defined through a string token (e.g. `@ViewChild('someToken') someTokenVal:
    * any`)
+   *
+   *     任何通过字符串令牌定义的提供商（比如 `@ViewChild('someToken') someTokenVal:
+   * any` ）
+   *
    *   * a `TemplateRef` (e.g. query `<ng-template></ng-template>` with `@ViewChild(TemplateRef)
    * template;`)
->>>>>>> 331989ce
+   *
+   *     `TemplateRef`（比如可以用 `@ViewChild(TemplateRef) template;` 来查询 `<ng-template></ng-template>`）
    *
    * @usageNotes
    *
