/**
 * @license
 * Copyright Google LLC All Rights Reserved.
 *
 * Use of this source code is governed by an MIT-style license that can be
 * found in the LICENSE file at https://angular.io/license
 */

import './util/ng_jit_mode';

import {merge, Observable, Observer, Subscription} from 'rxjs';
import {share} from 'rxjs/operators';

import {ApplicationInitStatus} from './application_init';
import {APP_BOOTSTRAP_LISTENER, PLATFORM_INITIALIZER} from './application_tokens';
import {getCompilerFacade, JitCompilerUsage} from './compiler/compiler_facade';
import {Console} from './console';
import {Injectable} from './di/injectable';
import {InjectionToken} from './di/injection_token';
import {Injector} from './di/injector';
import {EnvironmentProviders, Provider, StaticProvider} from './di/interface/provider';
import {EnvironmentInjector} from './di/r3_injector';
import {INJECTOR_SCOPE} from './di/scope';
import {ErrorHandler} from './error_handler';
import {formatRuntimeError, RuntimeError, RuntimeErrorCode} from './errors';
import {DEFAULT_LOCALE_ID} from './i18n/localization';
import {LOCALE_ID} from './i18n/tokens';
import {Type} from './interface/type';
import {COMPILER_OPTIONS, CompilerOptions} from './linker/compiler';
import {ComponentFactory, ComponentRef} from './linker/component_factory';
import {ComponentFactoryResolver} from './linker/component_factory_resolver';
import {InternalNgModuleRef, NgModuleFactory, NgModuleRef} from './linker/ng_module_factory';
import {InternalViewRef, ViewRef} from './linker/view_ref';
import {isComponentResourceResolutionQueueEmpty, resolveComponentResources} from './metadata/resource_loading';
import {assertNgModuleType} from './render3/assert';
import {ComponentFactory as R3ComponentFactory} from './render3/component_ref';
import {isStandalone} from './render3/definition';
import {assertStandaloneComponentType} from './render3/errors';
import {setLocaleId} from './render3/i18n/i18n_locale_id';
import {setJitOptions} from './render3/jit/jit_options';
import {createEnvironmentInjector, NgModuleFactory as R3NgModuleFactory} from './render3/ng_module_ref';
import {publishDefaultGlobalUtils as _publishDefaultGlobalUtils} from './render3/util/global_utils';
import {TESTABILITY} from './testability/testability';
import {isPromise} from './util/lang';
import {scheduleMicroTask} from './util/microtask';
import {stringify} from './util/stringify';
import {NgZone, NoopNgZone} from './zone/ng_zone';

let _platformInjector: Injector|null = null;

/**
 * Internal token to indicate whether having multiple bootstrapped platform should be allowed (only
 * one bootstrapped platform is allowed by default). This token helps to support SSR scenarios.
 *
 * 用于表明是否允许有多个引导平台的内部标记（默认仅允许一个引导平台）。此令牌有助于支持 SSR 场景。
 *
 */
export const ALLOW_MULTIPLE_PLATFORMS = new InjectionToken<boolean>('AllowMultipleToken');

/**
 * Internal token that allows to register extra callbacks that should be invoked during the
 * `PlatformRef.destroy` operation. This token is needed to avoid a direct reference to the
 * `PlatformRef` class (i.e. register the callback via `PlatformRef.onDestroy`), thus making the
 * entire class tree-shakeable.
 *
 * 允许注册应该在 `PlatformRef.destroy` 操作期间调用的额外回调的内部标记。需要此标记来避免对
 * `PlatformRef` 类的直接引用（即通过 `PlatformRef.onDestroy` 注册回调），从而使整个类可树形抖动。
 *
 */
const PLATFORM_DESTROY_LISTENERS =
    new InjectionToken<Set<VoidFunction>>('PlatformDestroyListeners');

const NG_DEV_MODE = typeof ngDevMode === 'undefined' || ngDevMode;

export function compileNgModuleFactory<M>(
    injector: Injector, options: CompilerOptions,
    moduleType: Type<M>): Promise<NgModuleFactory<M>> {
  ngDevMode && assertNgModuleType(moduleType);

  const moduleFactory = new R3NgModuleFactory(moduleType);

  // All of the logic below is irrelevant for AOT-compiled code.
  if (typeof ngJitMode !== 'undefined' && !ngJitMode) {
    return Promise.resolve(moduleFactory);
  }

  const compilerOptions = injector.get(COMPILER_OPTIONS, []).concat(options);

  // Configure the compiler to use the provided options. This call may fail when multiple modules
  // are bootstrapped with incompatible options, as a component can only be compiled according to
  // a single set of options.
  setJitOptions({
    defaultEncapsulation: _lastDefined(compilerOptions.map(opts => opts.defaultEncapsulation)),
    preserveWhitespaces: _lastDefined(compilerOptions.map(opts => opts.preserveWhitespaces)),
  });

  if (isComponentResourceResolutionQueueEmpty()) {
    return Promise.resolve(moduleFactory);
  }

  const compilerProviders = _mergeArrays(compilerOptions.map(o => o.providers!));

  // In case there are no compiler providers, we just return the module factory as
  // there won't be any resource loader. This can happen with Ivy, because AOT compiled
  // modules can be still passed through "bootstrapModule". In that case we shouldn't
  // unnecessarily require the JIT compiler.
  if (compilerProviders.length === 0) {
    return Promise.resolve(moduleFactory);
  }

  const compiler = getCompilerFacade({
    usage: JitCompilerUsage.Decorator,
    kind: 'NgModule',
    type: moduleType,
  });
  const compilerInjector = Injector.create({providers: compilerProviders});
  const resourceLoader = compilerInjector.get(compiler.ResourceLoader);
  // The resource loader can also return a string while the "resolveComponentResources"
  // always expects a promise. Therefore we need to wrap the returned value in a promise.
  return resolveComponentResources(url => Promise.resolve(resourceLoader.get(url)))
      .then(() => moduleFactory);
}

export function publishDefaultGlobalUtils() {
  ngDevMode && _publishDefaultGlobalUtils();
}

export function isBoundToModule<C>(cf: ComponentFactory<C>): boolean {
  return (cf as R3ComponentFactory<C>).isBoundToModule;
}

/**
 * A token for third-party components that can register themselves with NgProbe.
 *
 * 本令牌可以在 NgProbe 中注册自己的第三方组件。
 *
 * @publicApi
 */
export class NgProbeToken {
  constructor(public name: string, public token: any) {}
}

/**
 * Creates a platform.
 * Platforms must be created on launch using this function.
 *
 * 创建一个平台。必须使用此函数在启动时创建平台。
 *
 * @publicApi
 */
export function createPlatform(injector: Injector): PlatformRef {
  if (_platformInjector && !_platformInjector.get(ALLOW_MULTIPLE_PLATFORMS, false)) {
    throw new RuntimeError(
        RuntimeErrorCode.MULTIPLE_PLATFORMS,
        ngDevMode &&
            'There can be only one platform. Destroy the previous one to create a new one.');
  }
  publishDefaultGlobalUtils();
  _platformInjector = injector;
  const platform = injector.get(PlatformRef);
  runPlatformInitializers(injector);
  return platform;
}

/**
 * The goal of this function is to bootstrap a platform injector,
 * but avoid referencing `PlatformRef` class.
 * This function is needed for bootstrapping a Standalone Component.
 *
 * 此函数的目标是引导平台注入器，但避免引用 `PlatformRef` 类。引导独立组件需要此函数。
 *
 */
export function createOrReusePlatformInjector(providers: StaticProvider[] = []): Injector {
  // If a platform injector already exists, it means that the platform
  // is already bootstrapped and no additional actions are required.
  if (_platformInjector) return _platformInjector;

  // Otherwise, setup a new platform injector and run platform initializers.
  const injector = createPlatformInjector(providers);
  _platformInjector = injector;
  publishDefaultGlobalUtils();
  runPlatformInitializers(injector);
  return injector;
}

export function runPlatformInitializers(injector: Injector): void {
  const inits = injector.get(PLATFORM_INITIALIZER, null);
  if (inits) {
    inits.forEach((init: any) => init());
  }
}

/**
 * Internal create application API that implements the core application creation logic and optional
 * bootstrap logic.
 *
 * 实现核心引导逻辑的内部引导应用程序 API。
 *
 * Platforms (such as `platform-browser`) may require different set of application and platform
 * providers for an application to function correctly. As a result, platforms may use this function
 * internally and supply the necessary providers during the bootstrap, while exposing
 * platform-specific APIs as a part of their public API.
 *
 * 平台（例如
 * `platform-browser`）可能需要不同的应用程序集和平台提供程序才能使应用程序正常运行。因此，平台可以在内部使用此函数，并在引导期间提供必要的提供者，同时将特定于平台的
 * API 作为其公共 API 的一部分进行公开。
 *
 * @returns
 *
 * A promise that returns an `ApplicationRef` instance once resolved.
 *
 * 解析后返回 `ApplicationRef` 实例的 Promise。
 *
 */
export function internalCreateApplication(config: {
  rootComponent?: Type<unknown>,
  appProviders?: Array<Provider|EnvironmentProviders>,
  platformProviders?: Provider[],
}): Promise<ApplicationRef> {
  const {rootComponent, appProviders, platformProviders} = config;

  if (NG_DEV_MODE && rootComponent !== undefined) {
    assertStandaloneComponentType(rootComponent);
  }

  const platformInjector = createOrReusePlatformInjector(platformProviders as StaticProvider[]);

  const ngZone = getNgZone('zone.js', getNgZoneOptions());

  return ngZone.run(() => {
    // Create root application injector based on a set of providers configured at the platform
    // bootstrap level as well as providers passed to the bootstrap call by a user.
    const allAppProviders = [
      {provide: NgZone, useValue: ngZone},  //
      ...(appProviders || []),              //
    ];

    const envInjector = createEnvironmentInjector(
        allAppProviders, platformInjector as EnvironmentInjector, 'Environment Injector');

    const exceptionHandler: ErrorHandler|null = envInjector.get(ErrorHandler, null);
    if (NG_DEV_MODE && !exceptionHandler) {
      throw new RuntimeError(
          RuntimeErrorCode.ERROR_HANDLER_NOT_FOUND,
          'No `ErrorHandler` found in the Dependency Injection tree.');
    }

    let onErrorSubscription: Subscription;
    ngZone.runOutsideAngular(() => {
      onErrorSubscription = ngZone.onError.subscribe({
        next: (error: any) => {
          exceptionHandler!.handleError(error);
        }
      });
    });

    // If the whole platform is destroyed, invoke the `destroy` method
    // for all bootstrapped applications as well.
    const destroyListener = () => envInjector.destroy();
    const onPlatformDestroyListeners = platformInjector.get(PLATFORM_DESTROY_LISTENERS);
    onPlatformDestroyListeners.add(destroyListener);

    envInjector.onDestroy(() => {
      onErrorSubscription.unsubscribe();
      onPlatformDestroyListeners.delete(destroyListener);
    });

    return _callAndReportToErrorHandler(exceptionHandler!, ngZone, () => {
      const initStatus = envInjector.get(ApplicationInitStatus);
      initStatus.runInitializers();

      return initStatus.donePromise.then(() => {
        const localeId = envInjector.get(LOCALE_ID, DEFAULT_LOCALE_ID);
        setLocaleId(localeId || DEFAULT_LOCALE_ID);

        const appRef = envInjector.get(ApplicationRef);
        if (rootComponent !== undefined) {
          appRef.bootstrap(rootComponent);
        }
        return appRef;
      });
    });
  });
}

/**
 * Creates a factory for a platform. Can be used to provide or override `Providers` specific to
 * your application's runtime needs, such as `PLATFORM_INITIALIZER` and `PLATFORM_ID`.
 *
 * 为平台创建工厂。可用于提供或覆盖针对你的应用程序的运行时需求的 `Providers`，比如
 * `PLATFORM_INITIALIZER` 和 `PLATFORM_ID` 。
 *
 * @param parentPlatformFactory Another platform factory to modify. Allows you to compose factories
 * to build up configurations that might be required by different libraries or parts of the
 * application.
 *
 * 要修改的另一个平台工厂。允许你组合多个工厂来构建一些配置，其它库或应用程序的其它部分可能需要的它们。
 *
 * @param name Identifies the new platform factory.
 *
 * 标识新的平台工厂。
 *
 * @param providers A set of dependency providers for platforms created with the new factory.
 *
 * 使用新工厂创建的平台的一组依赖项提供者。
 *
 * @publicApi
 */
export function createPlatformFactory(
    parentPlatformFactory: ((extraProviders?: StaticProvider[]) => PlatformRef)|null, name: string,
    providers: StaticProvider[] = []): (extraProviders?: StaticProvider[]) => PlatformRef {
  const desc = `Platform: ${name}`;
  const marker = new InjectionToken(desc);
  return (extraProviders: StaticProvider[] = []) => {
    let platform = getPlatform();
    if (!platform || platform.injector.get(ALLOW_MULTIPLE_PLATFORMS, false)) {
      const platformProviders: StaticProvider[] = [
        ...providers,       //
        ...extraProviders,  //
        {provide: marker, useValue: true}
      ];
      if (parentPlatformFactory) {
        parentPlatformFactory(platformProviders);
      } else {
        createPlatform(createPlatformInjector(platformProviders, desc));
      }
    }
    return assertPlatform(marker);
  };
}

/**
 * Checks that there is currently a platform that contains the given token as a provider.
 *
 * 检查当前是否存在以给定令牌为提供者的平台。
 *
 * @publicApi
 */
export function assertPlatform(requiredToken: any): PlatformRef {
  const platform = getPlatform();

  if (!platform) {
    throw new RuntimeError(RuntimeErrorCode.PLATFORM_NOT_FOUND, ngDevMode && 'No platform exists!');
  }

  if ((typeof ngDevMode === 'undefined' || ngDevMode) &&
      !platform.injector.get(requiredToken, null)) {
    throw new RuntimeError(
        RuntimeErrorCode.MULTIPLE_PLATFORMS,
        'A platform with a different configuration has been created. Please destroy it first.');
  }

  return platform;
}

/**
 * Helper function to create an instance of a platform injector (that maintains the 'platform'
 * scope).
 *
 * 用于创建平台注入器实例（维护 'platform' 范围）的帮助器函数。
 *
 */
export function createPlatformInjector(providers: StaticProvider[] = [], name?: string): Injector {
  return Injector.create({
    name,
    providers: [
      {provide: INJECTOR_SCOPE, useValue: 'platform'},
      {provide: PLATFORM_DESTROY_LISTENERS, useValue: new Set([() => _platformInjector = null])},
      ...providers
    ],
  });
}

/**
 * Destroys the current Angular platform and all Angular applications on the page.
 * Destroys all modules and listeners registered with the platform.
 *
 * 销毁页面上的当前 Angular 平台和所有 Angular 应用程序。销毁在平台上注册的所有模块和监听器。
 *
 * @publicApi
 */
export function destroyPlatform(): void {
  getPlatform()?.destroy();
}

/**
 * Returns the current platform.
 *
 * 返回当前平台。
 *
 * @publicApi
 */
export function getPlatform(): PlatformRef|null {
  return _platformInjector?.get(PlatformRef) ?? null;
}

/**
<<<<<<< HEAD
 * Provides additional options to the bootstraping process.
 *
 * 为引导过程提供其他选项。
 *
=======
 * Provides additional options to the bootstrapping process.
 *
 * @publicApi
>>>>>>> cfd87027
 */
export interface BootstrapOptions {
  /**
   * Optionally specify which `NgZone` should be used.
   *
   *（可选）指定应该使用哪个 `NgZone` 。
   *
   * - Provide your own `NgZone` instance.
   *
   *   提供你自己的 `NgZone` 实例。
   *
   * - `zone.js` - Use default `NgZone` which requires `Zone.js`.
   *
   *   `zone.js` - 使用需要 `Zone.js` `NgZone`
   *
   * - `noop` - Use `NoopNgZone` which does nothing.
   *
   *   `noop` - 使用什么都不做的 `NoopNgZone` 。
   *
   */
  ngZone?: NgZone|'zone.js'|'noop';

  /**
   * Optionally specify coalescing event change detections or not.
   * Consider the following case.
   *
   *（可选）指定或不指定合并事件变更检测。考虑以下情况。
   *
   * <div (click)="doSomething()">
   *   <button (click)="doSomethingElse()"></button>
   * </div>
   *
   * When button is clicked, because of the event bubbling, both
   * event handlers will be called and 2 change detections will be
   * triggered. We can coalesce such kind of events to only trigger
   * change detection only once.
   *
   * 单击按钮时，由于事件冒泡，将调用两个事件处理程序，并触发 2
   * 次变更检测。我们可以合并此类事件以仅触发变更检测一次。
   *
   * By default, this option will be false. So the events will not be
   * coalesced and the change detection will be triggered multiple times.
   * And if this option be set to true, the change detection will be
   * triggered async by scheduling a animation frame. So in the case above,
   * the change detection will only be triggered once.
   *
   * 默认情况下，此选项将是 false
   * 。因此，事件将不会被合并，并且变更检测将被触发多次。如果此选项设置为
   * true，则变更检测将通过调度动画帧来异步触发。因此在上面的情况下，变更检测将只会触发一次。
   *
   */
  ngZoneEventCoalescing?: boolean;

  /**
   * Optionally specify if `NgZone#run()` method invocations should be coalesced
   * into a single change detection.
   *
   *（可选）指定 `NgZone#run()` 方法调用是否应合并为单个变更检测。
   *
   * Consider the following case.
   *
   * 考虑以下情况。
   *
   * for (let i = 0; i < 10; i ++) {
   *   ngZone.run(() => {
   *     // do something
   *   });
   * }
   *
   * for (let i = 0; i &lt; 10; i ++) { ngZone.run(() => { // 做点什么 }); }
   *
   * This case triggers the change detection multiple times.
   * With ngZoneRunCoalescing options, all change detections in an event loop trigger only once.
   * In addition, the change detection executes in requestAnimation.
   *
   * 这种情况会多次触发变更检测。使用 ngZoneRunCoalescing
   * 选项，事件循环中的所有变更检测只会触发一次。此外，变更检测是在 requestAnimation 中执行的。
   *
   */
  ngZoneRunCoalescing?: boolean;
}

/**
 * The Angular platform is the entry point for Angular on a web page.
 * Each page has exactly one platform. Services (such as reflection) which are common
 * to every Angular application running on the page are bound in its scope.
 * A page's platform is initialized implicitly when a platform is created using a platform
 * factory such as `PlatformBrowser`, or explicitly by calling the `createPlatform()` function.
 *
 * Angular 平台是 Angular 在网页上的入口点。每个页面只有一个平台。页面上运行的每个 Angular
 * 应用程序所共有的服务（比如反射）都在其范围内绑定。当使用 `PlatformBrowser`
 * 这样的平台工厂创建平台时，将隐式初始化此页面的平台；也可以通过调用 `createPlatform()`
 * 函数来显式初始化此页面的平台。
 *
 * @publicApi
 */
@Injectable({providedIn: 'platform'})
export class PlatformRef {
  private _modules: NgModuleRef<any>[] = [];
  private _destroyListeners: Array<() => void> = [];
  private _destroyed: boolean = false;

  /** @internal */
  constructor(private _injector: Injector) {}

  /**
   * Creates an instance of an `@NgModule` for the given platform.
   *
   * 为给定的平台创建 `@NgModule` 的实例。
   *
   * @deprecated
   *
   * Passing NgModule factories as the `PlatformRef.bootstrapModuleFactory` function
   *     argument is deprecated. Use the `PlatformRef.bootstrapModule` API instead.
   *
   * 不推荐将 NgModule 工厂作为 `PlatformRef.bootstrapModuleFactory` 函数参数传递。改用
   * `PlatformRef.bootstrapModule` API。
   *
   */
  bootstrapModuleFactory<M>(moduleFactory: NgModuleFactory<M>, options?: BootstrapOptions):
      Promise<NgModuleRef<M>> {
    // Note: We need to create the NgZone _before_ we instantiate the module,
    // as instantiating the module creates some providers eagerly.
    // So we create a mini parent injector that just contains the new NgZone and
    // pass that as parent to the NgModuleFactory.
    const ngZone = getNgZone(options?.ngZone, getNgZoneOptions(options));
    const providers: StaticProvider[] = [{provide: NgZone, useValue: ngZone}];
    // Note: Create ngZoneInjector within ngZone.run so that all of the instantiated services are
    // created within the Angular zone
    // Do not try to replace ngZone.run with ApplicationRef#run because ApplicationRef would then be
    // created outside of the Angular zone.
    return ngZone.run(() => {
      const ngZoneInjector = Injector.create(
          {providers: providers, parent: this.injector, name: moduleFactory.moduleType.name});
      const moduleRef = <InternalNgModuleRef<M>>moduleFactory.create(ngZoneInjector);
      const exceptionHandler: ErrorHandler|null = moduleRef.injector.get(ErrorHandler, null);
      if (!exceptionHandler) {
        throw new RuntimeError(
            RuntimeErrorCode.ERROR_HANDLER_NOT_FOUND,
            ngDevMode && 'No ErrorHandler. Is platform module (BrowserModule) included?');
      }
      ngZone!.runOutsideAngular(() => {
        const subscription = ngZone!.onError.subscribe({
          next: (error: any) => {
            exceptionHandler.handleError(error);
          }
        });
        moduleRef.onDestroy(() => {
          remove(this._modules, moduleRef);
          subscription.unsubscribe();
        });
      });
      return _callAndReportToErrorHandler(exceptionHandler, ngZone!, () => {
        const initStatus: ApplicationInitStatus = moduleRef.injector.get(ApplicationInitStatus);
        initStatus.runInitializers();
        return initStatus.donePromise.then(() => {
          // If the `LOCALE_ID` provider is defined at bootstrap then we set the value for ivy
          const localeId = moduleRef.injector.get(LOCALE_ID, DEFAULT_LOCALE_ID);
          setLocaleId(localeId || DEFAULT_LOCALE_ID);
          this._moduleDoBootstrap(moduleRef);
          return moduleRef;
        });
      });
    });
  }

  /**
   * Creates an instance of an `@NgModule` for a given platform.
   *
   * 使用给定的运行时编译器为给定的平台创建 `@NgModule` 的实例。
   *
   * @usageNotes
   *
   * ### Simple Example
   *
   * ### 简单的例子
   *
   * ```typescript
   * @NgModule ({
   *   imports: [BrowserModule]
   * })
   * class MyModule {}
   *
   * let moduleRef = platformBrowser().bootstrapModule(MyModule);
   * ```
   *
   */
  bootstrapModule<M>(
      moduleType: Type<M>,
      compilerOptions: (CompilerOptions&BootstrapOptions)|
      Array<CompilerOptions&BootstrapOptions> = []): Promise<NgModuleRef<M>> {
    const options = optionsReducer({}, compilerOptions);
    return compileNgModuleFactory(this.injector, options, moduleType)
        .then(moduleFactory => this.bootstrapModuleFactory(moduleFactory, options));
  }

  private _moduleDoBootstrap(moduleRef: InternalNgModuleRef<any>): void {
    const appRef = moduleRef.injector.get(ApplicationRef);
    if (moduleRef._bootstrapComponents.length > 0) {
      moduleRef._bootstrapComponents.forEach(f => appRef.bootstrap(f));
    } else if (moduleRef.instance.ngDoBootstrap) {
      moduleRef.instance.ngDoBootstrap(appRef);
    } else {
      throw new RuntimeError(
          RuntimeErrorCode.BOOTSTRAP_COMPONENTS_NOT_FOUND,
          ngDevMode &&
              `The module ${stringify(moduleRef.instance.constructor)} was bootstrapped, ` +
                  `but it does not declare "@NgModule.bootstrap" components nor a "ngDoBootstrap" method. ` +
                  `Please define one of these.`);
    }
    this._modules.push(moduleRef);
  }

  /**
   * Registers a listener to be called when the platform is destroyed.
   *
   * 注册销毁平台时要调用的监听器。
   *
   */
  onDestroy(callback: () => void): void {
    this._destroyListeners.push(callback);
  }

  /**
   * Retrieves the platform {@link Injector}, which is the parent injector for
   * every Angular application on the page and provides singleton providers.
   *
   * 检索平台 {@link Injector}，该平台是页面上每个 Angular 应用程序的父注入器，并提供单例提供者。
   *
   */
  get injector(): Injector {
    return this._injector;
  }

  /**
   * Destroys the current Angular platform and all Angular applications on the page.
   * Destroys all modules and listeners registered with the platform.
   *
   * 销毁页面上的当前 Angular 平台和所有 Angular 应用程序。销毁在平台上注册的所有模块和监听器。
   *
   */
  destroy() {
    if (this._destroyed) {
      throw new RuntimeError(
          RuntimeErrorCode.PLATFORM_ALREADY_DESTROYED,
          ngDevMode && 'The platform has already been destroyed!');
    }
    this._modules.slice().forEach(module => module.destroy());
    this._destroyListeners.forEach(listener => listener());

    const destroyListeners = this._injector.get(PLATFORM_DESTROY_LISTENERS, null);
    if (destroyListeners) {
      destroyListeners.forEach(listener => listener());
      destroyListeners.clear();
    }

    this._destroyed = true;
  }

  /**
   * Indicates whether this instance was destroyed.
   *
   * 表明此实例是否已销毁。
   *
   */
  get destroyed() {
    return this._destroyed;
  }
}

// Set of options recognized by the NgZone.
interface NgZoneOptions {
  enableLongStackTrace: boolean;
  shouldCoalesceEventChangeDetection: boolean;
  shouldCoalesceRunChangeDetection: boolean;
}

// Transforms a set of `BootstrapOptions` (supported by the NgModule-based bootstrap APIs) ->
// `NgZoneOptions` that are recognized by the NgZone constructor. Passing no options will result in
// a set of default options returned.
function getNgZoneOptions(options?: BootstrapOptions): NgZoneOptions {
  return {
    enableLongStackTrace: typeof ngDevMode === 'undefined' ? false : !!ngDevMode,
    shouldCoalesceEventChangeDetection: !!(options && options.ngZoneEventCoalescing) || false,
    shouldCoalesceRunChangeDetection: !!(options && options.ngZoneRunCoalescing) || false,
  };
}

function getNgZone(ngZoneToUse: NgZone|'zone.js'|'noop'|undefined, options: NgZoneOptions): NgZone {
  let ngZone: NgZone;

  if (ngZoneToUse === 'noop') {
    ngZone = new NoopNgZone();
  } else {
    ngZone = (ngZoneToUse === 'zone.js' ? undefined : ngZoneToUse) || new NgZone(options);
  }
  return ngZone;
}

function _callAndReportToErrorHandler(
    errorHandler: ErrorHandler, ngZone: NgZone, callback: () => any): any {
  try {
    const result = callback();
    if (isPromise(result)) {
      return result.catch((e: any) => {
        ngZone.runOutsideAngular(() => errorHandler.handleError(e));
        // rethrow as the exception handler might not do it
        throw e;
      });
    }

    return result;
  } catch (e) {
    ngZone.runOutsideAngular(() => errorHandler.handleError(e));
    // rethrow as the exception handler might not do it
    throw e;
  }
}

function optionsReducer<T extends Object>(dst: any, objs: T|T[]): T {
  if (Array.isArray(objs)) {
    dst = objs.reduce(optionsReducer, dst);
  } else {
    dst = {...dst, ...(objs as any)};
  }
  return dst;
}

/**
 * A reference to an Angular application running on a page.
 *
 * 对页面上运行的 Angular 应用程序的引用。
 *
 * @usageNotes
 *
 * {@a is-stable-examples}
 * ### isStable examples and caveats
 *
 * Note two important points about `isStable`, demonstrated in the examples below:
 * - the application will never be stable if you start any kind
 * of recurrent asynchronous task when the application starts
 * (for example for a polling process, started with a `setInterval`, a `setTimeout`
 * or using RxJS operators like `interval`);
 * - the `isStable` Observable runs outside of the Angular zone.
 *
 * Let's imagine that you start a recurrent task
 * (here incrementing a counter, using RxJS `interval`),
 * and at the same time subscribe to `isStable`.
 *
 * ```
 * constructor(appRef: ApplicationRef) {
 *   appRef.isStable.pipe(
 *      filter(stable => stable)
 *   ).subscribe(() => console.log('App is stable now');
 *   interval(1000).subscribe(counter => console.log(counter));
 * }
 * ```
 * In this example, `isStable` will never emit `true`,
 * and the trace "App is stable now" will never get logged.
 *
 * If you want to execute something when the app is stable,
 * you have to wait for the application to be stable
 * before starting your polling process.
 *
 * ```
 * constructor(appRef: ApplicationRef) {
 *   appRef.isStable.pipe(
 *     first(stable => stable),
 *     tap(stable => console.log('App is stable now')),
 *     switchMap(() => interval(1000))
 *   ).subscribe(counter => console.log(counter));
 * }
 * ```
 * In this example, the trace "App is stable now" will be logged
 * and then the counter starts incrementing every second.
 *
 * Note also that this Observable runs outside of the Angular zone,
 * which means that the code in the subscription
 * to this Observable will not trigger the change detection.
 *
 * Let's imagine that instead of logging the counter value,
 * you update a field of your component
 * and display it in its template.
 *
 * ```
 * constructor(appRef: ApplicationRef) {
 *   appRef.isStable.pipe(
 *     first(stable => stable),
 *     switchMap(() => interval(1000))
 *   ).subscribe(counter => this.value = counter);
 * }
 * ```
 * As the `isStable` Observable runs outside the zone,
 * the `value` field will be updated properly,
 * but the template will not be refreshed!
 *
 * You'll have to manually trigger the change detection to update the template.
 *
 * ```
 * constructor(appRef: ApplicationRef, cd: ChangeDetectorRef) {
 *   appRef.isStable.pipe(
 *     first(stable => stable),
 *     switchMap(() => interval(1000))
 *   ).subscribe(counter => {
 *     this.value = counter;
 *     cd.detectChanges();
 *   });
 * }
 * ```
 *
 * Or make the subscription callback run inside the zone.
 *
 * ```
 * constructor(appRef: ApplicationRef, zone: NgZone) {
 *   appRef.isStable.pipe(
 *     first(stable => stable),
 *     switchMap(() => interval(1000))
 *   ).subscribe(counter => zone.run(() => this.value = counter));
 * }
 * ```
 *
 * @publicApi
 */
@Injectable({providedIn: 'root'})
export class ApplicationRef {
  /** @internal */
  private _bootstrapListeners: ((compRef: ComponentRef<any>) => void)[] = [];
  private _views: InternalViewRef[] = [];
  private _runningTick: boolean = false;
  private _stable = true;
  private _onMicrotaskEmptySubscription: Subscription;
  private _destroyed = false;
  private _destroyListeners: Array<() => void> = [];

  /**
   * Indicates whether this instance was destroyed.
   *
   * 表明此实例是否已销毁。
   *
   */
  get destroyed() {
    return this._destroyed;
  }

  /**
   * Get a list of component types registered to this application.
   * This list is populated even before the component is created.
   *
   * 获取注册到该应用程序的组件类型的列表。在创建组件之前，会填充此列表。
   *
   */
  public readonly componentTypes: Type<any>[] = [];

  /**
   * Get a list of components registered to this application.
   *
   * 获取已注册到该应用中的组件的列表。
   *
   */
  public readonly components: ComponentRef<any>[] = [];

  /**
   * Returns an Observable that indicates when the application is stable or unstable.
   *
   * 返回一个 Observable，指示应用程序何时变得稳定或不稳定。
   *
   * @see  [Usage notes](#is-stable-examples) for examples and caveats when using this API.
   *
   * [用法说明](#is-stable-examples)的例子和使用此 API 时的注意事项。
   *
   */
  // TODO(issue/24571): remove '!'.
  public readonly isStable!: Observable<boolean>;

  /**
   * The `EnvironmentInjector` used to create this application.
   */
  get injector(): EnvironmentInjector {
    return this._injector;
  }

  /** @internal */
  constructor(
      private _zone: NgZone,
      private _injector: EnvironmentInjector,
      private _exceptionHandler: ErrorHandler,
  ) {
    this._onMicrotaskEmptySubscription = this._zone.onMicrotaskEmpty.subscribe({
      next: () => {
        this._zone.run(() => {
          this.tick();
        });
      }
    });

    const isCurrentlyStable = new Observable<boolean>((observer: Observer<boolean>) => {
      this._stable = this._zone.isStable && !this._zone.hasPendingMacrotasks &&
          !this._zone.hasPendingMicrotasks;
      this._zone.runOutsideAngular(() => {
        observer.next(this._stable);
        observer.complete();
      });
    });

    const isStable = new Observable<boolean>((observer: Observer<boolean>) => {
      // Create the subscription to onStable outside the Angular Zone so that
      // the callback is run outside the Angular Zone.
      let stableSub: Subscription;
      this._zone.runOutsideAngular(() => {
        stableSub = this._zone.onStable.subscribe(() => {
          NgZone.assertNotInAngularZone();

          // Check whether there are no pending macro/micro tasks in the next tick
          // to allow for NgZone to update the state.
          scheduleMicroTask(() => {
            if (!this._stable && !this._zone.hasPendingMacrotasks &&
                !this._zone.hasPendingMicrotasks) {
              this._stable = true;
              observer.next(true);
            }
          });
        });
      });

      const unstableSub: Subscription = this._zone.onUnstable.subscribe(() => {
        NgZone.assertInAngularZone();
        if (this._stable) {
          this._stable = false;
          this._zone.runOutsideAngular(() => {
            observer.next(false);
          });
        }
      });

      return () => {
        stableSub.unsubscribe();
        unstableSub.unsubscribe();
      };
    });

    (this as {isStable: Observable<boolean>}).isStable =
        merge(isCurrentlyStable, isStable.pipe(share()));
  }

  /**
   * Bootstrap a component onto the element identified by its selector or, optionally, to a
   * specified element.
   *
   * 将组件引导到其选择器标识的元素上，或者（可选）引导到指定的元素。
   *
   * @usageNotes
   *
   * ### Bootstrap process
   *
   * ### 引导过程
   *
   * When bootstrapping a component, Angular mounts it onto a target DOM element
   * and kicks off automatic change detection. The target DOM element can be
   * provided using the `rootSelectorOrNode` argument.
   *
   * 引导组件时，Angular 会将其挂载到目标 DOM 元素上并启动自动变更检测。可以用 `rootSelectorOrNode`
   * 参数提供目标 DOM 元素。
   *
   * If the target DOM element is not provided, Angular tries to find one on a page
   * using the `selector` of the component that is being bootstrapped
   * (first matched element is used).
   *
   * 如果未提供目标 DOM 元素，Angular 会尝试使用被引导组件的 `selector`
   * 在页面上查找一个（使用第一个匹配的元素）。
   *
   * ### Example
   *
   * ### 例子
   *
   * Generally, we define the component to bootstrap in the `bootstrap` array of `NgModule`,
   * but it requires us to know the component while writing the application code.
   *
   * 一般来说，我们在 `NgModule` 的 `bootstrap`
   * 数组中定义要引导的组件，但它需要我们在编写应用程序代码时了解组件。
   *
   * Imagine a situation where we have to wait for an API call to decide about the component to
   * bootstrap. We can use the `ngDoBootstrap` hook of the `NgModule` and call this method to
   * dynamically bootstrap a component.
   *
   * 想象这样一种情况，我们必须等待 API 调用来决定要引导的组件。我们可以用 `NgModule` 的
   * `ngDoBootstrap` 钩子并调用此方法来动态引导组件。
   *
   * {@example core/ts/platform/platform.ts region='componentSelector'}
   *
   * Optionally, a component can be mounted onto a DOM element that does not match the
   * selector of the bootstrapped component.
   *
   * In the following example, we are providing a CSS selector to match the target element.
   *
   * {@example core/ts/platform/platform.ts region='cssSelector'}
   *
   * While in this example, we are providing reference to a DOM node.
   *
   * {@example core/ts/platform/platform.ts region='domNode'}
   */
  bootstrap<C>(component: Type<C>, rootSelectorOrNode?: string|any): ComponentRef<C>;

  /**
   * Bootstrap a component onto the element identified by its selector or, optionally, to a
   * specified element.
   *
   * 在应用程序的根级引导新组件。
   *
   * @usageNotes
   *
   * ### Bootstrap process
   *
   * ### 引导过程
   *
   * When bootstrapping a component, Angular mounts it onto a target DOM element
   * and kicks off automatic change detection. The target DOM element can be
   * provided using the `rootSelectorOrNode` argument.
   *
   * 引导组件时，Angular 会将其挂载到目标 DOM 元素上并启动自动变更检测。可以用 `rootSelectorOrNode`
   * 参数提供目标 DOM 元素。
   *
   * If the target DOM element is not provided, Angular tries to find one on a page
   * using the `selector` of the component that is being bootstrapped
   * (first matched element is used).
   *
   * 如果未提供目标 DOM 元素，Angular 会尝试使用被引导组件的 `selector`
   * 在页面上查找一个（使用第一个匹配的元素）。
   *
   * ### Example
   *
   * ### 例子
   *
   * Generally, we define the component to bootstrap in the `bootstrap` array of `NgModule`,
   * but it requires us to know the component while writing the application code.
   *
   * 一般来说，我们在 `NgModule` 的 `bootstrap`
   * 数组中定义要引导的组件，但它需要我们在编写应用程序代码时了解组件。
   *
   * Imagine a situation where we have to wait for an API call to decide about the component to
   * bootstrap. We can use the `ngDoBootstrap` hook of the `NgModule` and call this method to
   * dynamically bootstrap a component.
   *
   * 想象这样一种情况，我们必须等待 API 调用来决定要引导的组件。我们可以用 `NgModule` 的
   * `ngDoBootstrap` 钩子并调用此方法来动态引导组件。
   *
   * {@example core/ts/platform/platform.ts region='componentSelector'}
   *
   * 将新的根组件引导到应用程序时，Angular 将指定的应用程序组件安装到由 componentType 的选择器标识的
   * DOM 元素上，并启动自动变更检测以完成组件的初始化。
   *
   * Optionally, a component can be mounted onto a DOM element that does not match the
   * selector of the bootstrapped component.
   *
   * In the following example, we are providing a CSS selector to match the target element.
   *
   * {@example core/ts/platform/platform.ts region='cssSelector'}
   *
   * While in this example, we are providing reference to a DOM node.
   *
   * {@example core/ts/platform/platform.ts region='domNode'}
   * @deprecated
   *
   * Passing Component factories as the `Application.bootstrap` function argument is
   *     deprecated. Pass Component Types instead.
   *
   * 不推荐将组件工厂作为 `Application.bootstrap` 函数参数传递。而是传递组件类型。
   *
   */
  bootstrap<C>(componentFactory: ComponentFactory<C>, rootSelectorOrNode?: string|any):
      ComponentRef<C>;

  /**
   * Bootstrap a component onto the element identified by its selector or, optionally, to a
   * specified element.
   *
   * 将组件引导到其选择器标识的元素上，或者（可选）引导到指定的元素。
   *
   * @usageNotes
   *
   * ### Bootstrap process
   *
   * ### 引导过程
   *
   * When bootstrapping a component, Angular mounts it onto a target DOM element
   * and kicks off automatic change detection. The target DOM element can be
   * provided using the `rootSelectorOrNode` argument.
   *
   * 引导组件时，Angular 会将其挂载到目标 DOM 元素上并启动自动变更检测。可以用 `rootSelectorOrNode`
   * 参数提供目标 DOM 元素。
   *
   * If the target DOM element is not provided, Angular tries to find one on a page
   * using the `selector` of the component that is being bootstrapped
   * (first matched element is used).
   *
   *（可选）可以将组件安装到与 componentType 的选择器不匹配的 DOM 元素上。
   *
   * ### Example
   *
   * ### 例子
   *
   * Generally, we define the component to bootstrap in the `bootstrap` array of `NgModule`,
   * but it requires us to know the component while writing the application code.
   *
   * 一般来说，我们在 `NgModule` 的 `bootstrap`
   * 数组中定义要引导的组件，但它需要我们在编写应用程序代码时了解组件。
   *
   * Imagine a situation where we have to wait for an API call to decide about the component to
   * bootstrap. We can use the `ngDoBootstrap` hook of the `NgModule` and call this method to
   * dynamically bootstrap a component.
   *
   * 想象这样一种情况，我们必须等待 API 调用来决定要引导的组件。我们可以用 `NgModule` 的
   * `ngDoBootstrap` 钩子并调用此方法来动态引导组件。
   *
   * {@example core/ts/platform/platform.ts region='componentSelector'}
   *
   * Optionally, a component can be mounted onto a DOM element that does not match the
   * selector of the bootstrapped component.
   *
   * In the following example, we are providing a CSS selector to match the target element.
   *
   * {@example core/ts/platform/platform.ts region='cssSelector'}
   *
   * While in this example, we are providing reference to a DOM node.
   *
   * {@example core/ts/platform/platform.ts region='domNode'}
   */
  bootstrap<C>(componentOrFactory: ComponentFactory<C>|Type<C>, rootSelectorOrNode?: string|any):
      ComponentRef<C> {
    NG_DEV_MODE && this.warnIfDestroyed();
    const isComponentFactory = componentOrFactory instanceof ComponentFactory;
    const initStatus = this._injector.get(ApplicationInitStatus);

    if (!initStatus.done) {
      const standalone = !isComponentFactory && isStandalone(componentOrFactory);
      const errorMessage =
          'Cannot bootstrap as there are still asynchronous initializers running.' +
          (standalone ? '' :
                        ' Bootstrap components in the `ngDoBootstrap` method of the root module.');
      throw new RuntimeError(
          RuntimeErrorCode.ASYNC_INITIALIZERS_STILL_RUNNING, NG_DEV_MODE && errorMessage);
    }

    let componentFactory: ComponentFactory<C>;
    if (isComponentFactory) {
      componentFactory = componentOrFactory;
    } else {
      const resolver = this._injector.get(ComponentFactoryResolver);
      componentFactory = resolver.resolveComponentFactory(componentOrFactory)!;
    }
    this.componentTypes.push(componentFactory.componentType);

    // Create a factory associated with the current module if it's not bound to some other
    const ngModule =
        isBoundToModule(componentFactory) ? undefined : this._injector.get(NgModuleRef);
    const selectorOrNode = rootSelectorOrNode || componentFactory.selector;
    const compRef = componentFactory.create(Injector.NULL, [], selectorOrNode, ngModule);
    const nativeElement = compRef.location.nativeElement;
    const testability = compRef.injector.get(TESTABILITY, null);
    testability?.registerApplication(nativeElement);

    compRef.onDestroy(() => {
      this.detachView(compRef.hostView);
      remove(this.components, compRef);
      testability?.unregisterApplication(nativeElement);
    });

    this._loadComponent(compRef);
    if (typeof ngDevMode === 'undefined' || ngDevMode) {
      const _console = this._injector.get(Console);
      _console.log(
          `Angular is running in development mode. Call enableProdMode() to enable production mode.`);
    }
    return compRef;
  }

  /**
   * Invoke this method to explicitly process change detection and its side-effects.
   *
   * 调用此方法可以显式处理变更检测及其副作用。
   *
   * In development mode, `tick()` also performs a second change detection cycle to ensure that no
   * further changes are detected. If additional changes are picked up during this second cycle,
   * bindings in the app have side-effects that cannot be resolved in a single change detection
   * pass.
   * In this case, Angular throws an error, since an Angular application can only have one change
   * detection pass during which all change detection must complete.
   *
   * 在开发模式下，`tick()`
   * 还会执行第二个变更检测周期，以确保没有检测到其他更改。如果在第二个周期内获取了其他更改，则应用程序中的绑定就会产生副作用，这些副作用无法通过一次变更检测过程解决。在这种情况下，Angular
   * 就会引发错误，因为 Angular 应用程序只能进行一次变更检测遍历，在此过程中必须完成所有变更检测。
   *
   */
  tick(): void {
    NG_DEV_MODE && this.warnIfDestroyed();
    if (this._runningTick) {
      throw new RuntimeError(
          RuntimeErrorCode.RECURSIVE_APPLICATION_REF_TICK,
          ngDevMode && 'ApplicationRef.tick is called recursively');
    }

    try {
      this._runningTick = true;
      for (let view of this._views) {
        view.detectChanges();
      }
      if (typeof ngDevMode === 'undefined' || ngDevMode) {
        for (let view of this._views) {
          view.checkNoChanges();
        }
      }
    } catch (e) {
      // Attention: Don't rethrow as it could cancel subscriptions to Observables!
      this._zone.runOutsideAngular(() => this._exceptionHandler.handleError(e));
    } finally {
      this._runningTick = false;
    }
  }

  /**
   * Attaches a view so that it will be dirty checked.
   * The view will be automatically detached when it is destroyed.
   * This will throw if the view is already attached to a ViewContainer.
   *
   * 附加视图，以便对其进行脏检查。视图销毁后将自动分离。如果视图已附加到
   * ViewContainer，则会抛出此错误。
   *
   */
  attachView(viewRef: ViewRef): void {
    NG_DEV_MODE && this.warnIfDestroyed();
    const view = (viewRef as InternalViewRef);
    this._views.push(view);
    view.attachToAppRef(this);
  }

  /**
   * Detaches a view from dirty checking again.
   *
   * 再次从脏检查中分离视图。
   *
   */
  detachView(viewRef: ViewRef): void {
    NG_DEV_MODE && this.warnIfDestroyed();
    const view = (viewRef as InternalViewRef);
    remove(this._views, view);
    view.detachFromAppRef();
  }

  private _loadComponent(componentRef: ComponentRef<any>): void {
    this.attachView(componentRef.hostView);
    this.tick();
    this.components.push(componentRef);
    // Get the listeners lazily to prevent DI cycles.
    const listeners =
        this._injector.get(APP_BOOTSTRAP_LISTENER, []).concat(this._bootstrapListeners);
    listeners.forEach((listener) => listener(componentRef));
  }

  /** @internal */
  ngOnDestroy() {
    if (this._destroyed) return;

    try {
      // Call all the lifecycle hooks.
      this._destroyListeners.forEach(listener => listener());

      // Destroy all registered views.
      this._views.slice().forEach((view) => view.destroy());
      this._onMicrotaskEmptySubscription.unsubscribe();
    } finally {
      // Indicate that this instance is destroyed.
      this._destroyed = true;

      // Release all references.
      this._views = [];
      this._bootstrapListeners = [];
      this._destroyListeners = [];
    }
  }

  /**
   * Registers a listener to be called when an instance is destroyed.
   *
   * 注册一个要在实例被销毁时调用的侦听器。
   *
   * @param callback A callback function to add as a listener.
   *
   * 要添加为侦听器的回调函数。
   *
   * @returns
   *
   * A function which unregisters a listener.
   *
   * 注销侦听器的函数。
   *
   * @internal
   */
  onDestroy(callback: () => void): VoidFunction {
    NG_DEV_MODE && this.warnIfDestroyed();
    this._destroyListeners.push(callback);
    return () => remove(this._destroyListeners, callback);
  }

  /**
   * Destroys an Angular application represented by this `ApplicationRef`. Calling this function
   * will destroy the associated environment injectors as well as all the bootstrapped components
   * with their views.
   *
   * 销毁此 `ApplicationRef` 表示的 Angular
   * 应用程序。调用此函数将破坏关联的环境注入器以及所有带有视图的引导组件。
   *
   */
  destroy(): void {
    if (this._destroyed) {
      throw new RuntimeError(
          RuntimeErrorCode.APPLICATION_REF_ALREADY_DESTROYED,
          ngDevMode && 'This instance of the `ApplicationRef` has already been destroyed.');
    }

    // This is a temporary type to represent an instance of an R3Injector, which can be destroyed.
    // The type will be replaced with a different one once destroyable injector type is available.
    type DestroyableInjector = Injector&{destroy?: Function, destroyed?: boolean};

    const injector = this._injector as DestroyableInjector;

    // Check that this injector instance supports destroy operation.
    if (injector.destroy && !injector.destroyed) {
      // Destroying an underlying injector will trigger the `ngOnDestroy` lifecycle
      // hook, which invokes the remaining cleanup actions.
      injector.destroy();
    }
  }

  /**
   * Returns the number of attached views.
   *
   * 返回已附加视图的数量。
   *
   */
  get viewCount() {
    return this._views.length;
  }

  private warnIfDestroyed() {
    if (NG_DEV_MODE && this._destroyed) {
      console.warn(formatRuntimeError(
          RuntimeErrorCode.APPLICATION_REF_ALREADY_DESTROYED,
          'This instance of the `ApplicationRef` has already been destroyed.'));
    }
  }
}

function remove<T>(list: T[], el: T): void {
  const index = list.indexOf(el);
  if (index > -1) {
    list.splice(index, 1);
  }
}

function _lastDefined<T>(args: T[]): T|undefined {
  for (let i = args.length - 1; i >= 0; i--) {
    if (args[i] !== undefined) {
      return args[i];
    }
  }
  return undefined;
}

function _mergeArrays(parts: any[][]): any[] {
  const result: any[] = [];
  parts.forEach((part) => part && result.push(...part));
  return result;
}<|MERGE_RESOLUTION|>--- conflicted
+++ resolved
@@ -395,16 +395,9 @@
 }
 
 /**
-<<<<<<< HEAD
- * Provides additional options to the bootstraping process.
- *
- * 为引导过程提供其他选项。
- *
-=======
  * Provides additional options to the bootstrapping process.
  *
  * @publicApi
->>>>>>> cfd87027
  */
 export interface BootstrapOptions {
   /**
