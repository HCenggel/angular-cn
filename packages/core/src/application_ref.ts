--- conflicted
+++ resolved
@@ -746,19 +746,9 @@
    * Bootstrap a component onto the element identified by its selector or, optionally, to a
    * specified element.
    *
-   * 在应用程序的根级引导新组件。
-   *
    * @usageNotes
-   *
    * ### Bootstrap process
    *
-<<<<<<< HEAD
-   * ### 引导过程
-   *
-   * When bootstrapping a new root component into an application, Angular mounts the
-   * specified application component onto DOM elements identified by the componentType's
-   * selector and kicks off automatic change detection to finish initializing the component.
-=======
    * When bootstrapping a component, Angular mounts it onto a target DOM element
    * and kicks off automatic change detection. The target DOM element can be
    * provided using the `rootSelectorOrNode` argument.
@@ -777,9 +767,6 @@
    * dynamically bootstrap a component.
    *
    * {@example core/ts/platform/platform.ts region='componentSelector'}
->>>>>>> 08caeadd
-   *
-   * 将新的根组件引导到应用程序时，Angular 将指定的应用程序组件安装到由 componentType 的选择器标识的 DOM 元素上，并启动自动变更检测以完成组件的初始化。
    *
    * Optionally, a component can be mounted onto a DOM element that does not match the
    * selector of the bootstrapped component.
@@ -798,8 +785,13 @@
    * Bootstrap a component onto the element identified by its selector or, optionally, to a
    * specified element.
    *
+   * 在应用程序的根级引导新组件。
+   *
    * @usageNotes
+   *
    * ### Bootstrap process
+   *
+   * ### 引导过程
    *
    * When bootstrapping a component, Angular mounts it onto a target DOM element
    * and kicks off automatic change detection. The target DOM element can be
@@ -809,15 +801,8 @@
    * using the `selector` of the component that is being bootstrapped
    * (first matched element is used).
    *
-   * （可选）可以将组件安装到与 componentType 的选择器不匹配的 DOM 元素上。
-   *
    * ### Example
    *
-<<<<<<< HEAD
-   * ### 例子
-   *
-   * {@example core/ts/platform/platform.ts region='longform'}
-=======
    * Generally, we define the component to bootstrap in the `bootstrap` array of `NgModule`,
    * but it requires us to know the component while writing the application code.
    *
@@ -827,6 +812,8 @@
    *
    * {@example core/ts/platform/platform.ts region='componentSelector'}
    *
+   * 将新的根组件引导到应用程序时，Angular 将指定的应用程序组件安装到由 componentType 的选择器标识的 DOM 元素上，并启动自动变更检测以完成组件的初始化。
+   *
    * Optionally, a component can be mounted onto a DOM element that does not match the
    * selector of the bootstrapped component.
    *
@@ -859,7 +846,11 @@
    * using the `selector` of the component that is being bootstrapped
    * (first matched element is used).
    *
+   * （可选）可以将组件安装到与 componentType 的选择器不匹配的 DOM 元素上。
+   *
    * ### Example
+   *
+   * ### 例子
    *
    * Generally, we define the component to bootstrap in the `bootstrap` array of `NgModule`,
    * but it requires us to know the component while writing the application code.
@@ -880,7 +871,6 @@
    * While in this example, we are providing reference to a DOM node.
    *
    * {@example core/ts/platform/platform.ts region='domNode'}
->>>>>>> 08caeadd
    */
   bootstrap<C>(componentOrFactory: ComponentFactory<C>|Type<C>, rootSelectorOrNode?: string|any):
       ComponentRef<C> {
