--- conflicted
+++ resolved
@@ -161,14 +161,10 @@
 
 /**
  * Creates a factory for a platform. Can be used to provide or override `Providers` specific to
-<<<<<<< HEAD
- * your applciation's runtime needs, such as `PLATFORM_INITIALIZER` and `PLATFORM_ID`.
+ * your application's runtime needs, such as `PLATFORM_INITIALIZER` and `PLATFORM_ID`.
  *
  * 为平台创建工厂。可用于提供或覆盖针对你的应用程序的运行时需求的 `Providers`，比如 `PLATFORM_INITIALIZER` 和 `PLATFORM_ID` 。
  *
-=======
- * your application's runtime needs, such as `PLATFORM_INITIALIZER` and `PLATFORM_ID`.
->>>>>>> a371646a
  * @param parentPlatformFactory Another platform factory to modify. Allows you to compose factories
  * to build up configurations that might be required by different libraries or parts of the
  * application.
