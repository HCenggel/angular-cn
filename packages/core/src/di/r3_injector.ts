/**
 * @license
 * Copyright Google LLC All Rights Reserved.
 *
 * Use of this source code is governed by an MIT-style license that can be
 * found in the LICENSE file at https://angular.io/license
 */

import '../util/ng_dev_mode';

import {RuntimeError, RuntimeErrorCode} from '../errors';
import {OnDestroy} from '../interface/lifecycle_hooks';
import {Type} from '../interface/type';
import {getComponentDef} from '../render3/definition';
import {FactoryFn, getFactoryDef} from '../render3/definition_factory';
import {throwCyclicDependencyError, throwInvalidProviderError, throwMixedMultiProviderError} from '../render3/errors_di';
import {newArray} from '../util/array_utils';
import {EMPTY_ARRAY} from '../util/empty';
import {stringify} from '../util/stringify';

import {resolveForwardRef} from './forward_ref';
import {ENVIRONMENT_INITIALIZER} from './initializer_token';
import {setInjectImplementation} from './inject_switch';
import {InjectionToken} from './injection_token';
import {Injector} from './injector';
import {catchInjectorError, convertToBitFlags, injectArgs, NG_TEMP_TOKEN_PATH, setCurrentInjector, THROW_IF_NOT_FOUND, ɵɵinject} from './injector_compatibility';
import {INJECTOR} from './injector_token';
import {getInheritedInjectableDef, getInjectableDef, InjectorType, ɵɵInjectableDeclaration} from './interface/defs';
import {InjectFlags, InjectOptions} from './interface/injector';
import {ClassProvider, ConstructorProvider, EnvironmentProviders, InternalEnvironmentProviders, isEnvironmentProviders, Provider, StaticClassProvider} from './interface/provider';
import {INJECTOR_DEF_TYPES} from './internal_tokens';
import {NullInjector} from './null_injector';
import {isExistingProvider, isFactoryProvider, isTypeProvider, isValueProvider, SingleProvider} from './provider_collection';
import {ProviderToken} from './provider_token';
import {INJECTOR_SCOPE, InjectorScope} from './scope';

/**
 * Marker which indicates that a value has not yet been created from the factory function.
 *
 * 表明尚未从工厂函数创建值的标记。
 *
 */
const NOT_YET = {};

/**
 * Marker which indicates that the factory function for a token is in the process of being called.
 *
 * 指示标记的工厂函数正在被调用的过程中的标记。
 *
 * If the injector is asked to inject a token with its value set to CIRCULAR, that indicates
 * injection of a dependency has recursively attempted to inject the original token, and there is
 * a circular dependency among the providers.
 *
 * 如果要求注入器注入值设置为 CIRCULAR
 * 的标记，则表明依赖注入已递归尝试注入原始标记，并且提供者之间存在循环依赖。
 *
 */
const CIRCULAR = {};

/**
 * A lazily initialized NullInjector.
 *
 * 延迟初始化的 NullInjector 。
 *
 */
let NULL_INJECTOR: Injector|undefined = undefined;

export function getNullInjector(): Injector {
  if (NULL_INJECTOR === undefined) {
    NULL_INJECTOR = new NullInjector();
  }
  return NULL_INJECTOR;
}

/**
 * An entry in the injector which tracks information about the given token, including a possible
 * current value.
 *
 * 注入器中的条目，用于跟踪有关给定标记的信息，包括可能的当前值。
 *
 */
interface Record<T> {
  factory: (() => T)|undefined;
  value: T|{};
  multi: any[]|undefined;
}

/**
 * An `Injector` that's part of the environment injector hierarchy, which exists outside of the
 * component tree.
<<<<<<< HEAD
 *
 * 创建一个新的 `Injector`，它是使用 `InjectorType<any>` 的 `defType` 配置的。
 *
 * @developerPreview
=======
>>>>>>> cfd87027
 */
export abstract class EnvironmentInjector implements Injector {
  /**
   * Retrieves an instance from the injector based on the provided token.
   *
   * 根据提供的标记从注入器中检索实例。
   *
   * @returns
   *
   * The instance from the injector if defined, otherwise the `notFoundValue`.
   *
   * 注入器中的实例（如果已定义），否则为 `notFoundValue` 。
   *
   * @throws When the `notFoundValue` is `undefined` or `Injector.THROW_IF_NOT_FOUND`.
   *
   * 当 `notFoundValue` 为 `undefined` 或 `Injector.THROW_IF_NOT_FOUND` 时。
   *
   */
  abstract get<T>(token: ProviderToken<T>, notFoundValue: undefined, options: InjectOptions&{
    optional?: false;
  }): T;
  /**
   * Retrieves an instance from the injector based on the provided token.
   * @returns The instance from the injector if defined, otherwise the `notFoundValue`.
   * @throws When the `notFoundValue` is `undefined` or `Injector.THROW_IF_NOT_FOUND`.
   */
  abstract get<T>(token: ProviderToken<T>, notFoundValue: null|undefined, options: InjectOptions): T
      |null;
  /**
   * Retrieves an instance from the injector based on the provided token.
   * @returns The instance from the injector if defined, otherwise the `notFoundValue`.
   * @throws When the `notFoundValue` is `undefined` or `Injector.THROW_IF_NOT_FOUND`.
   */
  abstract get<T>(token: ProviderToken<T>, notFoundValue?: T, options?: InjectOptions): T;
  /**
   * Retrieves an instance from the injector based on the provided token.
   * @returns The instance from the injector if defined, otherwise the `notFoundValue`.
   * @throws When the `notFoundValue` is `undefined` or `Injector.THROW_IF_NOT_FOUND`.
   * @deprecated use object-based flags (`InjectOptions`) instead.
   */
  abstract get<T>(token: ProviderToken<T>, notFoundValue?: T, flags?: InjectFlags): T;
  /**
   * @deprecated
   *
   * from v4.0.0 use ProviderToken<T>
   *
   * 从 v4.0.0 使用 ProviderToken<T>
   *
   * @suppress {duplicate}
   */
  abstract get(token: any, notFoundValue?: any): any;

  /**
   * Runs the given function in the context of this `EnvironmentInjector`.
   *
   * Within the function's stack frame, `inject` can be used to inject dependencies from this
   * injector. Note that `inject` is only usable synchronously, and cannot be used in any
   * asynchronous callbacks or after any `await` points.
   *
   * @param fn the closure to be run in the context of this injector
   * @returns the return value of the function, if any
   */
  abstract runInContext<ReturnT>(fn: () => ReturnT): ReturnT;

  abstract destroy(): void;

  /**
   * @internal
   */
  abstract onDestroy(callback: () => void): void;
}

export class R3Injector extends EnvironmentInjector {
  /**
   * Map of tokens to records which contain the instances of those tokens.
   *
   * 标记到包含这些标记实例的记录的映射。
   *
   * - `null` value implies that we don't have the record. Used by tree-shakable injectors
   *   to prevent further searches.
   *
   *   `null` 值意味着我们没有记录。被 tree-shakable 注入器使用以防止进一步搜索。
   *
   */
  private records = new Map<ProviderToken<any>, Record<any>|null>();

  /**
   * Set of values instantiated by this injector which contain `ngOnDestroy` lifecycle hooks.
   *
   * 此注入器实例化的值集，包含 `ngOnDestroy` 生命周期钩子。
   *
   */
  private _ngOnDestroyHooks = new Set<OnDestroy>();

  private _onDestroyHooks: Array<() => void> = [];

  /**
   * Flag indicating that this injector was previously destroyed.
   *
   * 表明此注入器以前被破坏的标志。
   *
   */
  get destroyed(): boolean {
    return this._destroyed;
  }
  private _destroyed = false;

  private injectorDefTypes: Set<Type<unknown>>;

  constructor(
      providers: Array<Provider|EnvironmentProviders>, readonly parent: Injector,
      readonly source: string|null, readonly scopes: Set<InjectorScope>) {
    super();
    // Start off by creating Records for every provider.
    forEachSingleProvider(
        providers as Array<Provider|InternalEnvironmentProviders>,
        provider => this.processProvider(provider));

    // Make sure the INJECTOR token provides this injector.
    this.records.set(INJECTOR, makeRecord(undefined, this));

    // And `EnvironmentInjector` if the current injector is supposed to be env-scoped.
    if (scopes.has('environment')) {
      this.records.set(EnvironmentInjector, makeRecord(undefined, this));
    }

    // Detect whether this injector has the APP_ROOT_SCOPE token and thus should provide
    // any injectable scoped to APP_ROOT_SCOPE.
    const record = this.records.get(INJECTOR_SCOPE) as Record<InjectorScope|null>;
    if (record != null && typeof record.value === 'string') {
      this.scopes.add(record.value as InjectorScope);
    }

    this.injectorDefTypes =
        new Set(this.get(INJECTOR_DEF_TYPES.multi, EMPTY_ARRAY, InjectFlags.Self));
  }

  /**
   * Destroy the injector and release references to every instance or provider associated with it.
   *
   * 销毁注入器并释放对与其关联的每个实例或提供者的引用。
   *
   * Also calls the `OnDestroy` lifecycle hooks of every instance that was created for which a
   * hook was found.
   *
   * 还会调用为其创建的每个实例的 `OnDestroy` 生命周期钩子。
   *
   */
  override destroy(): void {
    this.assertNotDestroyed();

    // Set destroyed = true first, in case lifecycle hooks re-enter destroy().
    this._destroyed = true;
    try {
      // Call all the lifecycle hooks.
      for (const service of this._ngOnDestroyHooks) {
        service.ngOnDestroy();
      }
      for (const hook of this._onDestroyHooks) {
        hook();
      }
    } finally {
      // Release all references.
      this.records.clear();
      this._ngOnDestroyHooks.clear();
      this.injectorDefTypes.clear();
      this._onDestroyHooks.length = 0;
    }
  }

  override onDestroy(callback: () => void): void {
    this._onDestroyHooks.push(callback);
  }

  override runInContext<ReturnT>(fn: () => ReturnT): ReturnT {
    this.assertNotDestroyed();

    const previousInjector = setCurrentInjector(this);
    const previousInjectImplementation = setInjectImplementation(undefined);
    try {
      return fn();
    } finally {
      setCurrentInjector(previousInjector);
      setInjectImplementation(previousInjectImplementation);
    }
  }

  override get<T>(
      token: ProviderToken<T>, notFoundValue: any = THROW_IF_NOT_FOUND,
      flags: InjectFlags|InjectOptions = InjectFlags.Default): T {
    this.assertNotDestroyed();
    flags = convertToBitFlags(flags) as InjectFlags;

    // Set the injection context.
    const previousInjector = setCurrentInjector(this);
    const previousInjectImplementation = setInjectImplementation(undefined);
    try {
      // Check for the SkipSelf flag.
      if (!(flags & InjectFlags.SkipSelf)) {
        // SkipSelf isn't set, check if the record belongs to this injector.
        let record: Record<T>|undefined|null = this.records.get(token);
        if (record === undefined) {
          // No record, but maybe the token is scoped to this injector. Look for an injectable
          // def with a scope matching this injector.
          const def = couldBeInjectableType(token) && getInjectableDef(token);
          if (def && this.injectableDefInScope(def)) {
            // Found an injectable def and it's scoped to this injector. Pretend as if it was here
            // all along.
            record = makeRecord(injectableDefOrInjectorDefFactory(token), NOT_YET);
          } else {
            record = null;
          }
          this.records.set(token, record);
        }
        // If a record was found, get the instance for it and return it.
        if (record != null /* NOT null || undefined */) {
          return this.hydrate(token, record);
        }
      }

      // Select the next injector based on the Self flag - if self is set, the next injector is
      // the NullInjector, otherwise it's the parent.
      const nextInjector = !(flags & InjectFlags.Self) ? this.parent : getNullInjector();
      // Set the notFoundValue based on the Optional flag - if optional is set and notFoundValue
      // is undefined, the value is null, otherwise it's the notFoundValue.
      notFoundValue = (flags & InjectFlags.Optional) && notFoundValue === THROW_IF_NOT_FOUND ?
          null :
          notFoundValue;
      return nextInjector.get(token, notFoundValue);
    } catch (e: any) {
      if (e.name === 'NullInjectorError') {
        const path: any[] = e[NG_TEMP_TOKEN_PATH] = e[NG_TEMP_TOKEN_PATH] || [];
        path.unshift(stringify(token));
        if (previousInjector) {
          // We still have a parent injector, keep throwing
          throw e;
        } else {
          // Format & throw the final error message when we don't have any previous injector
          return catchInjectorError(e, token, 'R3InjectorError', this.source);
        }
      } else {
        throw e;
      }
    } finally {
      // Lastly, restore the previous injection context.
      setInjectImplementation(previousInjectImplementation);
      setCurrentInjector(previousInjector);
    }
  }

  /** @internal */
  resolveInjectorInitializers() {
    const previousInjector = setCurrentInjector(this);
    const previousInjectImplementation = setInjectImplementation(undefined);
    try {
      const initializers = this.get(ENVIRONMENT_INITIALIZER.multi, EMPTY_ARRAY, InjectFlags.Self);
      if (ngDevMode && !Array.isArray(initializers)) {
        throw new RuntimeError(
            RuntimeErrorCode.INVALID_MULTI_PROVIDER,
            'Unexpected type of the `ENVIRONMENT_INITIALIZER` token value ' +
                `(expected an array, but got ${typeof initializers}). ` +
                'Please check that the `ENVIRONMENT_INITIALIZER` token is configured as a ' +
                '`multi: true` provider.');
      }
      for (const initializer of initializers) {
        initializer();
      }
    } finally {
      setCurrentInjector(previousInjector);
      setInjectImplementation(previousInjectImplementation);
    }
  }

  override toString() {
    const tokens: string[] = [];
    const records = this.records;
    for (const token of records.keys()) {
      tokens.push(stringify(token));
    }
    return `R3Injector[${tokens.join(', ')}]`;
  }

  private assertNotDestroyed(): void {
    if (this._destroyed) {
      throw new RuntimeError(
          RuntimeErrorCode.INJECTOR_ALREADY_DESTROYED,
          ngDevMode && 'Injector has already been destroyed.');
    }
  }

  /**
   * Process a `SingleProvider` and add it.
   *
   * 处理 `SingleProvider` 并添加它。
   *
   */
  private processProvider(provider: SingleProvider): void {
    // Determine the token from the provider. Either it's its own token, or has a {provide: ...}
    // property.
    provider = resolveForwardRef(provider);
    let token: any =
        isTypeProvider(provider) ? provider : resolveForwardRef(provider && provider.provide);

    // Construct a `Record` for the provider.
    const record = providerToRecord(provider);

    if (!isTypeProvider(provider) && provider.multi === true) {
      // If the provider indicates that it's a multi-provider, process it specially.
      // First check whether it's been defined already.
      let multiRecord = this.records.get(token);
      if (multiRecord) {
        // It has. Throw a nice error if
        if (ngDevMode && multiRecord.multi === undefined) {
          throwMixedMultiProviderError();
        }
      } else {
        multiRecord = makeRecord(undefined, NOT_YET, true);
        multiRecord.factory = () => injectArgs(multiRecord!.multi!);
        this.records.set(token, multiRecord);
      }
      token = provider;
      multiRecord.multi!.push(provider);
    } else {
      const existing = this.records.get(token);
      if (ngDevMode && existing && existing.multi !== undefined) {
        throwMixedMultiProviderError();
      }
    }
    this.records.set(token, record);
  }

  private hydrate<T>(token: ProviderToken<T>, record: Record<T>): T {
    if (ngDevMode && record.value === CIRCULAR) {
      throwCyclicDependencyError(stringify(token));
    } else if (record.value === NOT_YET) {
      record.value = CIRCULAR;
      record.value = record.factory!();
    }
    if (typeof record.value === 'object' && record.value && hasOnDestroy(record.value)) {
      this._ngOnDestroyHooks.add(record.value);
    }
    return record.value as T;
  }

  private injectableDefInScope(def: ɵɵInjectableDeclaration<any>): boolean {
    if (!def.providedIn) {
      return false;
    }
    const providedIn = resolveForwardRef(def.providedIn);
    if (typeof providedIn === 'string') {
      return providedIn === 'any' || (this.scopes.has(providedIn));
    } else {
      return this.injectorDefTypes.has(providedIn);
    }
  }
}

function injectableDefOrInjectorDefFactory(token: ProviderToken<any>): FactoryFn<any> {
  // Most tokens will have an injectable def directly on them, which specifies a factory directly.
  const injectableDef = getInjectableDef(token);
  const factory = injectableDef !== null ? injectableDef.factory : getFactoryDef(token);

  if (factory !== null) {
    return factory;
  }

  // InjectionTokens should have an injectable def (ɵprov) and thus should be handled above.
  // If it's missing that, it's an error.
  if (token instanceof InjectionToken) {
    throw new RuntimeError(
        RuntimeErrorCode.INVALID_INJECTION_TOKEN,
        ngDevMode && `Token ${stringify(token)} is missing a ɵprov definition.`);
  }

  // Undecorated types can sometimes be created if they have no constructor arguments.
  if (token instanceof Function) {
    return getUndecoratedInjectableFactory(token);
  }

  // There was no way to resolve a factory for this token.
  throw new RuntimeError(RuntimeErrorCode.INVALID_INJECTION_TOKEN, ngDevMode && 'unreachable');
}

function getUndecoratedInjectableFactory(token: Function) {
  // If the token has parameters then it has dependencies that we cannot resolve implicitly.
  const paramLength = token.length;
  if (paramLength > 0) {
    const args: string[] = newArray(paramLength, '?');
    throw new RuntimeError(
        RuntimeErrorCode.INVALID_INJECTION_TOKEN,
        ngDevMode && `Can't resolve all parameters for ${stringify(token)}: (${args.join(', ')}).`);
  }

  // The constructor function appears to have no parameters.
  // This might be because it inherits from a super-class. In which case, use an injectable
  // def from an ancestor if there is one.
  // Otherwise this really is a simple class with no dependencies, so return a factory that
  // just instantiates the zero-arg constructor.
  const inheritedInjectableDef = getInheritedInjectableDef(token);
  if (inheritedInjectableDef !== null) {
    return () => inheritedInjectableDef.factory(token as Type<any>);
  } else {
    return () => new (token as Type<any>)();
  }
}

function providerToRecord(provider: SingleProvider): Record<any> {
  if (isValueProvider(provider)) {
    return makeRecord(undefined, provider.useValue);
  } else {
    const factory: (() => any)|undefined = providerToFactory(provider);
    return makeRecord(factory, NOT_YET);
  }
}

/**
 * Converts a `SingleProvider` into a factory function.
 *
 * 将 `SingleProvider` 转换为工厂函数。
 *
 * @param provider provider to convert to factory
 *
 * 要转换为工厂的提供者
 *
 */
export function providerToFactory(
    provider: SingleProvider, ngModuleType?: InjectorType<any>, providers?: any[]): () => any {
  let factory: (() => any)|undefined = undefined;
  if (ngDevMode && isEnvironmentProviders(provider)) {
    throwInvalidProviderError(undefined, providers, provider);
  }

  if (isTypeProvider(provider)) {
    const unwrappedProvider = resolveForwardRef(provider);
    return getFactoryDef(unwrappedProvider) || injectableDefOrInjectorDefFactory(unwrappedProvider);
  } else {
    if (isValueProvider(provider)) {
      factory = () => resolveForwardRef(provider.useValue);
    } else if (isFactoryProvider(provider)) {
      factory = () => provider.useFactory(...injectArgs(provider.deps || []));
    } else if (isExistingProvider(provider)) {
      factory = () => ɵɵinject(resolveForwardRef(provider.useExisting));
    } else {
      const classRef = resolveForwardRef(
          provider &&
          ((provider as StaticClassProvider | ClassProvider).useClass || provider.provide));
      if (ngDevMode && !classRef) {
        throwInvalidProviderError(ngModuleType, providers, provider);
      }
      if (hasDeps(provider)) {
        factory = () => new (classRef)(...injectArgs(provider.deps));
      } else {
        return getFactoryDef(classRef) || injectableDefOrInjectorDefFactory(classRef);
      }
    }
  }
  return factory;
}

function makeRecord<T>(
    factory: (() => T)|undefined, value: T|{}, multi: boolean = false): Record<T> {
  return {
    factory: factory,
    value: value,
    multi: multi ? [] : undefined,
  };
}

function hasDeps(value: ClassProvider|ConstructorProvider|
                 StaticClassProvider): value is ClassProvider&{deps: any[]} {
  return !!(value as any).deps;
}

function hasOnDestroy(value: any): value is OnDestroy {
  return value !== null && typeof value === 'object' &&
      typeof (value as OnDestroy).ngOnDestroy === 'function';
}

function couldBeInjectableType(value: any): value is ProviderToken<any> {
  return (typeof value === 'function') ||
      (typeof value === 'object' && value instanceof InjectionToken);
}

function forEachSingleProvider(
    providers: Array<Provider|InternalEnvironmentProviders>,
    fn: (provider: SingleProvider) => void): void {
  for (const provider of providers) {
    if (Array.isArray(provider)) {
      forEachSingleProvider(provider, fn);
    } else if (provider && isEnvironmentProviders(provider)) {
      forEachSingleProvider(provider.ɵproviders, fn);
    } else {
      fn(provider as SingleProvider);
    }
  }
}<|MERGE_RESOLUTION|>--- conflicted
+++ resolved
@@ -88,13 +88,9 @@
 /**
  * An `Injector` that's part of the environment injector hierarchy, which exists outside of the
  * component tree.
-<<<<<<< HEAD
  *
  * 创建一个新的 `Injector`，它是使用 `InjectorType<any>` 的 `defType` 配置的。
  *
- * @developerPreview
-=======
->>>>>>> cfd87027
  */
 export abstract class EnvironmentInjector implements Injector {
   /**
