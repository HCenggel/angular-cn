--- conflicted
+++ resolved
@@ -83,11 +83,9 @@
 /**
  * Represents a basic change from a previous to a new value.
  *
-<<<<<<< HEAD
  * 表示从旧值到新值的一次变更。
-=======
+ *
  * @publicApi
->>>>>>> 13eb57a5
  */
 export class SimpleChange {
   constructor(public previousValue: any, public currentValue: any, public firstChange: boolean) {}
