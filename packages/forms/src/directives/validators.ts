--- conflicted
+++ resolved
@@ -438,7 +438,8 @@
  * A Directive that adds the `required` validator to checkbox controls marked with the
  * `required` attribute. The directive is provided with the `NG_VALIDATORS` multi-provider list.
  *
- * 该指令会借助 `NG_VALIDATORS` 绑定把 `required` 验证器添加到任何带有 `required` 属性的检查框控件上。
+ * 该指令会借助 `NG_VALIDATORS` 绑定把 `required` 验证器添加到任何带有 `required`
+ * 属性的检查框控件上。
  *
  * @see [Form Validation](guide/form-validation)
  *
@@ -450,7 +451,8 @@
  *
  * ### 使用模板驱动表单为复选框添加必填项验证器
  *
- * The following example shows how to add a checkbox required validator to an input attached to an* ngModel binding.
+ * The following example shows how to add a checkbox required validator to an input attached to an*
+ * ngModel binding.
  *
  * 下面的例子展示了如何为一个带有 ngModel 绑定的检查框添加必填项验证器。
  *
@@ -509,7 +511,8 @@
  *
  * ### 添加 email 验证器
  *
- * The following example shows how to add an email validator to an input attached to an ngModel* binding.
+ * The following example shows how to add an email validator to an input attached to an ngModel*
+ * binding.
  *
  * 下面的例子演示了如何为一个带有 ngModel 绑定的输入框添加 email 验证器。
  *
@@ -610,7 +613,8 @@
  * A directive that adds minimum length validation to controls marked with the
  * `minlength` attribute. The directive is provided with the `NG_VALIDATORS` multi-provider list.
  *
- * 该指令用于为带有 `minlength` 属性的控件添加最小长度验证器。该指令会提供 `NG_VALIDATORS` 多重提供者列表。
+ * 该指令用于为带有 `minlength` 属性的控件添加最小长度验证器。该指令会提供 `NG_VALIDATORS`
+ * 多重提供者列表。
  *
  * @see [Form Validation](guide/form-validation)
  *
@@ -650,41 +654,8 @@
    */
   @Input() minlength!: string|number|null;
 
-<<<<<<< HEAD
-  /** @nodoc */
-  ngOnChanges(changes: SimpleChanges): void {
-    if ('minlength' in changes) {
-      this._createValidator();
-      if (this._onChange) this._onChange();
-    }
-  }
-
-  /**
-   * Method that validates whether the value meets a minimum length requirement.
-   * Returns the validation result if enabled, otherwise null.
-   *
-   * 验证值是否满足最小长度要求的方法。如果启用，则返回验证结果，否则返回 null。
-   *
-   * @nodoc
-   */
-  validate(control: AbstractControl): ValidationErrors|null {
-    return this.enabled() ? this._validator(control) : null;
-  }
-
-  /**
-   * Registers a callback function to call when the validator inputs change.
-   *
-   * 注册一个回调函数以在验证器的输入发生更改时调用。
-   *
-   * @nodoc
-   */
-  registerOnValidatorChange(fn: () => void): void {
-    this._onChange = fn;
-  }
-=======
   /** @internal */
   override inputName = 'minlength';
->>>>>>> 8ebc946c
 
   /** @internal */
   override normalizeInput = (input: string|number): number => toInteger(input);
@@ -710,7 +681,8 @@
  * A directive that adds max length validation to controls marked with the
  * `maxlength` attribute. The directive is provided with the `NG_VALIDATORS` multi-provider list.
  *
- * 该指令用于为带有 `maxlength` 属性的控件添加最大长度验证器。该指令会提供 `NG_VALIDATORS` 多重提供者列表。
+ * 该指令用于为带有 `maxlength` 属性的控件添加最大长度验证器。该指令会提供 `NG_VALIDATORS`
+ * 多重提供者列表。
  *
  * @see [Form Validation](guide/form-validation)
  *
@@ -743,50 +715,12 @@
 export class MaxLengthValidator extends AbstractValidatorDirective {
   /**
    * @description
-<<<<<<< HEAD
-   * Tracks changes to the maximum length bound to this directive.
-   *
-   * 跟踪与此指令绑定的最大长度的更改。
-   *
-   */
-  @Input()
-  maxlength!: string|number|null;  // This input is always defined, since the name matches selector.
-
-  /** @nodoc */
-  ngOnChanges(changes: SimpleChanges): void {
-    if ('maxlength' in changes) {
-      this._createValidator();
-      if (this._onChange) this._onChange();
-    }
-  }
-
-  /**
-   * Method that validates whether the value exceeds the maximum length requirement.
-   *
-   * 验证值是否超过最大长度要求的方法。
-   *
-   * @nodoc
-=======
    * Tracks changes to the minimum length bound to this directive.
->>>>>>> 8ebc946c
    */
   @Input() maxlength!: string|number|null;
 
-<<<<<<< HEAD
-  /**
-   * Registers a callback function to call when the validator inputs change.
-   *
-   * 注册一个回调函数以在验证器的输入发生更改时调用。
-   *
-   * @nodoc
-   */
-  registerOnValidatorChange(fn: () => void): void {
-    this._onChange = fn;
-  }
-=======
   /** @internal */
   override inputName = 'maxlength';
->>>>>>> 8ebc946c
 
   /** @internal */
   override normalizeInput = (input: string|number): number => toInteger(input);
