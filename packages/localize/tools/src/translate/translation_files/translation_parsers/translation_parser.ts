--- conflicted
+++ resolved
@@ -56,15 +56,10 @@
 /**
  * Implement this interface to provide a class that can parse the contents of a translation file.
  *
-<<<<<<< HEAD
  * 实现此接口以提供一个可以解析翻译文件内容的类。
  *
- * The `canParse()` method can return a hint that can be used by the `parse()` method to speed up
- * parsing. This allows the parser to do significant work to determine if the file can be parsed
-=======
  * The `analyze()` method can return a hint that can be used by the `parse()` method to speed
  * up parsing. This allows the parser to do significant work to determine if the file can be parsed
->>>>>>> cfd87027
  * without duplicating the work when it comes to actually parsing the file.
  *
  * `canParse()` 方法可以返回一个提示，`parse()`
@@ -85,38 +80,6 @@
  */
 export interface TranslationParser<Hint = true> {
   /**
-<<<<<<< HEAD
-   * Can this parser parse the given file?
-   *
-   * 此解析器可以解析给定的文件吗？
-   *
-   * @deprecated
-   *
-   * Use `analyze()` instead
-   *
-   * 改用 `analyze()`
-   *
-   * @param filePath The absolute path to the translation file.
-   *
-   * 翻译文件的绝对路径。
-   *
-   * @param contents The contents of the translation file.
-   *
-   * 翻译文件的内容。
-   *
-   * @returns
-   *
-   * A hint, which can be used in doing the actual parsing, if the file can be parsed by
-   * this parser; false otherwise.
-   *
-   * 如果文件可以被此解析器解析，则可用于进行实际解析的提示；否则为 false 。
-   *
-   */
-  canParse(filePath: string, contents: string): Hint|false;
-
-  /**
-=======
->>>>>>> cfd87027
    * Analyze the file to see if this parser can parse the given file.
    *
    * 分析文件以查看此解析器是否可以解析给定的文件。
@@ -157,8 +120,7 @@
    * 翻译文件的内容。
    *
    * @param hint A value that can be used by the parser to speed up parsing of the file. This will
-<<<<<<< HEAD
-   * have been provided as the return result from calling `canParse()`.
+   * have been provided as the return result from calling `analyze()`.
    *
    * 解析器可以用来加快文件解析的值。这将作为调用 `canParse()` 的返回结果提供。
    *
@@ -168,10 +130,6 @@
    *
    * 从文件解析的翻译包。
    *
-=======
-   * have been provided as the return result from calling `analyze()`.
-   * @returns The translation bundle parsed from the file.
->>>>>>> cfd87027
    * @throws No errors. If there was a problem with parsing the bundle will contain errors
    * in the `diagnostics` property.
    *
@@ -179,39 +137,4 @@
    *
    */
   parse(filePath: string, contents: string, hint: Hint): ParsedTranslationBundle;
-<<<<<<< HEAD
-  /**
-   * Parses the given file, extracting the target locale and translations.
-   *
-   * 解析给定的文件，提取目标区域设置和翻译。
-   *
-   * @deprecated
-   *
-   * This overload is kept for backward compatibility. Going forward use the Hint
-   * returned from `canParse()` so that this method can avoid duplicating effort.
-   *
-   * 保留此重载是为了向后兼容。继续使用从 `canParse()` 返回的 Hint，以便此方法可以避免重复工作。
-   *
-   * @param filePath The absolute path to the translation file.
-   *
-   * 翻译文件的绝对路径。
-   *
-   * @param contents The contents of the translation file.
-   *
-   * 翻译文件的内容。
-   *
-   * @returns
-   *
-   * The translation bundle parsed from the file.
-   *
-   * 从文件解析的翻译包。
-   *
-   * @throws An error if there was a problem parsing this file.
-   *
-   * 如果解析此文件时出现问题，则会出现错误。
-   *
-   */
-  parse(filePath: string, contents: string): ParsedTranslationBundle;
-=======
->>>>>>> cfd87027
 }