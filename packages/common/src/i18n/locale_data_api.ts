/**
 * @license
 * Copyright Google LLC All Rights Reserved.
 *
 * Use of this source code is governed by an MIT-style license that can be
 * found in the LICENSE file at https://angular.io/license
 */

import {ɵCurrencyIndex, ɵExtraLocaleDataIndex, ɵfindLocaleData, ɵgetLocaleCurrencyCode, ɵgetLocalePluralCase, ɵLocaleDataIndex} from '@angular/core';

import {CURRENCIES_EN, CurrenciesSymbols} from './currencies';


/**
 * Format styles that can be used to represent numbers.
 *
 * 可用来表示数字的格式化样式。
 *
 * @see `getLocaleNumberFormat()`.
<<<<<<< HEAD
 *
 * @see [Internationalization (i18n) Guide](https://angular.io/guide/i18n)
=======
 * @see [Internationalization (i18n) Guide](https://angular.io/guide/i18n-overview)
>>>>>>> 08caeadd
 *
 * [国际化（i18n）指南](guide/i18n)
 *
 * @publicApi
 */
export enum NumberFormatStyle {
  Decimal,
  Percent,
  Currency,
  Scientific
}

/**
 * Plurality cases used for translating plurals to different languages.
 *
 * 用于将复数形式转换为不同语言的复数形式。
 *
 * @see `NgPlural`
 *
 * @see `NgPluralCase`
 * @see [Internationalization (i18n) Guide](https://angular.io/guide/i18n-overview)
 *
 * [国际化（i18n）指南](guide/i18n)
 *
 * @publicApi
 */
export enum Plural {
  Zero = 0,
  One = 1,
  Two = 2,
  Few = 3,
  Many = 4,
  Other = 5,
}

/**
 * Context-dependant translation forms for strings.
 * Typically the standalone version is for the nominative form of the word,
 * and the format version is used for the genitive case.
 *
 * 字符串的上下文相关翻译形式。通常，独立版本用于单词的主格形式，格式化的版本则用于所有格。
 *
 * @see [CLDR website](http://cldr.unicode.org/translation/date-time-1/date-time#TOC-Standalone-vs.-Format-Styles)
<<<<<<< HEAD
 *
 * [CLDR 网站](http://cldr.unicode.org/translation/date-time-1/date-time#TOC-Standalone-vs.-Format-Styles)
 *
 * @see [Internationalization (i18n) Guide](https://angular.io/guide/i18n)
=======
 * @see [Internationalization (i18n) Guide](https://angular.io/guide/i18n-overview)
>>>>>>> 08caeadd
 *
 * [国际化（i18n）指南](guide/i18n)
 *
 * @publicApi
 */
export enum FormStyle {
  Format,
  Standalone
}

/**
 * String widths available for translations.
 * The specific character widths are locale-specific.
 * Examples are given for the word "Sunday" in English.
 *
 * 字符串宽度可用于翻译。特定的字符宽度是特定于语言环境的。这里给出了英语中 “Sunday” 一词的示例。
 *
 * @publicApi
 */
export enum TranslationWidth {
  /**
   * 1 character for `en-US`. For example: 'S'
   *
   * 对 `en-US` 是 1 字符。比如：'S'
   *
   */
  Narrow,
  /**
   * 3 characters for `en-US`. For example: 'Sun'
   *
   * 对 `en-US` 是 3 字符。比如：'Sun'
   *
   */
  Abbreviated,
  /**
   * Full length for `en-US`. For example: "Sunday"
   *
   * 对 `en-US` 是全长。例如：“星期日”
   *
   */
  Wide,
  /**
   * 2 characters for `en-US`, For example: "Su"
   *
   * 对 `en-US` 是 2 个字符，例如：“Su”
   *
   */
  Short
}

/**
 * String widths available for date-time formats.
 * The specific character widths are locale-specific.
 * Examples are given for `en-US`.
 *
 * 可用于日期时间格式的字符串宽度。特定的字符宽度是特定于语言环境的。示例中是给 `en-US` 的示例。
 *
 * @see `getLocaleDateFormat()`
 * @see `getLocaleTimeFormat()`
 * @see `getLocaleDateTimeFormat()`
<<<<<<< HEAD
 * @see [Internationalization (i18n) Guide](https://angular.io/guide/i18n)
 *
 * [国际化（i18n）指南](guide/i18n)
 *
=======
 * @see [Internationalization (i18n) Guide](https://angular.io/guide/i18n-overview)
>>>>>>> 08caeadd
 * @publicApi
 */
export enum FormatWidth {
  /**
   * For `en-US`, 'M/d/yy, h:mm a'`
   * (Example: `6/15/15, 9:03 AM`)
   *
   * 对于 `en-US`，是 'M/d/yy, h:mm a'`(例如:`6/15/15, 9:03 AM`)
   *
   */
  Short,
  /**
   * For `en-US`, `'MMM d, y, h:mm:ss a'`
   * (Example: `Jun 15, 2015, 9:03:01 AM`)
   *
   * 对于 `en-US`，是 `'MMM d, y, h:mm:ss a'`（例如： `Jun 15, 2015, 9:03:01 AM` ）
   *
   */
  Medium,
  /**
   * For `en-US`, `'MMMM d, y, h:mm:ss a z'`
   * (Example: `June 15, 2015 at 9:03:01 AM GMT+1`)
   *
   * 对于 `en-US`，是 `'MMMM d, y, h:mm:ss a z'`，（例如： `June 15, 2015 at 9:03:01 AM GMT+1` ）
   *
   */
  Long,
  /**
   * For `en-US`, `'EEEE, MMMM d, y, h:mm:ss a zzzz'`
   * (Example: `Monday, June 15, 2015 at 9:03:01 AM GMT+01:00`)
   *
   * 对于 `en-US`，是 `'EEEE, MMMM d, y, h:mm:ss a zzzz'`（例如：`Monday, June 15, 2015 at 9:03:01 AM GMT+01:00` ）
   *
   */
  Full
}

/**
 * Symbols that can be used to replace placeholders in number patterns.
 * Examples are based on `en-US` values.
 *
 * 可用于替换数字模式中占位符的符号。例如基于 `en-US` 的值。
 *
 * @see `getLocaleNumberSymbol()`
<<<<<<< HEAD
 *
 * @see [Internationalization (i18n) Guide](https://angular.io/guide/i18n)
=======
 * @see [Internationalization (i18n) Guide](https://angular.io/guide/i18n-overview)
>>>>>>> 08caeadd
 *
 * [国际化（i18n）指南](guide/i18n)
 *
 * @publicApi
 */
export enum NumberSymbol {
  /**
   * Decimal separator.
   * For `en-US`, the dot character.
   * Example: 2,345`.`67
   *
   * 小数点分隔符。对于 `en-US`，是点字符。例如：2,345`.`67
   *
   */
  Decimal,
  /**
   * Grouping separator, typically for thousands.
   * For `en-US`, the comma character.
   * Example: 2`,`345.67
   *
   * 分组分隔符，通常为千位。对于 `en-US`，是逗号字符。例如：2`,`345.67
   *
   */
  Group,
  /**
   * List-item separator.
   * Example: "one, two, and three"
   *
   * 列表项分隔符。例如："one, two, and three"
   *
   */
  List,
  /**
   * Sign for percentage (out of 100).
   * Example: 23.4%
   *
   * 百分号（最大为 100）。例如：23.4％
   *
   */
  PercentSign,
  /**
   * Sign for positive numbers.
   * Example: +23
   *
   * 正数的符号。例如：+23
   *
   */
  PlusSign,
  /**
   * Sign for negative numbers.
   * Example: -23
   *
   * 负数的符号。例如：-23
   *
   */
  MinusSign,
  /**
   * Computer notation for exponential value (n times a power of 10).
   * Example: 1.2E3
   *
   * 指数值的计算机表示法（10 的 n 次幂）。例如：1.2E3
   *
   */
  Exponential,
  /**
   * Human-readable format of exponential.
   * Example: 1.2x103
   *
   * 可读的指数格式。例如：1.2x103
   *
   */
  SuperscriptingExponent,
  /**
   * Sign for permille (out of 1000).
   * Example: 23.4‰
   *
   * 千分号（最大为 1000）。例如：23.4‰
   *
   */
  PerMille,
  /**
   * Infinity, can be used with plus and minus.
   * Example: ∞, +∞, -∞
   *
   * 无穷大，可与正负一起使用。例如：∞，+∞，-∞
   *
   */
  Infinity,
  /**
   * Not a number.
   * Example: NaN
   *
   * 非数字。例如：NaN
   *
   */
  NaN,
  /**
   * Symbol used between time units.
   * Example: 10:52
   *
   * 时间单位之间使用的符号。例如：10:52
   *
   */
  TimeSeparator,
  /**
   * Decimal separator for currency values (fallback to `Decimal`).
   * Example: $2,345.67
   *
   * 货币值的小数分隔符（回退为 `Decimal` ）。例如：$2,345.67
   *
   */
  CurrencyDecimal,
  /**
   * Group separator for currency values (fallback to `Group`).
   * Example: $2,345.67
   *
   * 货币值的组分隔符（回退为 `Group` ）。例如：$2,345.67
   *
   */
  CurrencyGroup
}

/**
 * The value for each day of the week, based on the `en-US` locale
 *
 * 一周中每一天的值（基于 `en-US` 语言环境）
 *
 * @publicApi
 */
export enum WeekDay {
  Sunday = 0,
  Monday,
  Tuesday,
  Wednesday,
  Thursday,
  Friday,
  Saturday
}

/**
 * Retrieves the locale ID from the currently loaded locale.
 * The loaded locale could be, for example, a global one rather than a regional one.
 *
 * 从当前已加载的语言环境中检索语言环境 ID。加载的语言环境也可能是全球语言环境，而不是区域性语言环境。
 *
 * @param locale A locale code, such as `fr-FR`.
 *
 * 语言环境代码，例如 `fr-FR` 。
 *
 * @returns The locale code. For example, `fr`.
<<<<<<< HEAD
 *
 * 语言环境代码。例如， `fr` 。
 *
 * @see [Internationalization (i18n) Guide](https://angular.io/guide/i18n)
=======
 * @see [Internationalization (i18n) Guide](https://angular.io/guide/i18n-overview)
>>>>>>> 08caeadd
 *
 * [国际化（i18n）指南](guide/i18n)
 *
 * @publicApi
 */
export function getLocaleId(locale: string): string {
  return ɵfindLocaleData(locale)[ɵLocaleDataIndex.LocaleId];
}

/**
 * Retrieves day period strings for the given locale.
 *
 * 检索给定语言环境的一天时段字符串。
 *
 * @param locale A locale code for the locale format rules to use.
 *
 * 用于要使用的语言环境格式规则的语言环境代码。
 *
 * @param formStyle The required grammatical form.
 *
 * 所需的语法形式。
 *
 * @param width The required character width.
 *
 * 所需的字符宽度。
 *
 * @returns An array of localized period strings. For example, `[AM, PM]` for `en-US`.
<<<<<<< HEAD
 *
 * 本地化的区间字符串数组。例如，`en-US` `[AM, PM]` 。
 *
 * @see [Internationalization (i18n) Guide](https://angular.io/guide/i18n)
=======
 * @see [Internationalization (i18n) Guide](https://angular.io/guide/i18n-overview)
>>>>>>> 08caeadd
 *
 * [国际化(i18n)指南](guide/i18n)
 *
 * @publicApi
 */
export function getLocaleDayPeriods(
    locale: string, formStyle: FormStyle, width: TranslationWidth): Readonly<[string, string]> {
  const data = ɵfindLocaleData(locale);
  const amPmData = <[string, string][][]>[
    data[ɵLocaleDataIndex.DayPeriodsFormat], data[ɵLocaleDataIndex.DayPeriodsStandalone]
  ];
  const amPm = getLastDefinedValue(amPmData, formStyle);
  return getLastDefinedValue(amPm, width);
}

/**
 * Retrieves days of the week for the given locale, using the Gregorian calendar.
 *
 * 使用公历来检索给定语言环境下的星期几。
 *
 * @param locale A locale code for the locale format rules to use.
 *
 * 用于要使用的语言环境格式规则的语言环境代码。
 *
 * @param formStyle The required grammatical form.
 *
 * 所需的语法形式。
 *
 * @param width The required character width.
 *
 * 所需的字符宽度。
 *
 * @returns An array of localized name strings.
 * For example,`[Sunday, Monday, ... Saturday]` for `en-US`.
<<<<<<< HEAD
 *
 * 本地化名称字符串的数组。例如，`en-US` `[Sunday, Monday, ... Saturday]` 。
 *
 * @see [Internationalization (i18n) Guide](https://angular.io/guide/i18n)
=======
 * @see [Internationalization (i18n) Guide](https://angular.io/guide/i18n-overview)
>>>>>>> 08caeadd
 *
 * [国际化(i18n)指南](guide/i18n)
 *
 * @publicApi
 */
export function getLocaleDayNames(
    locale: string, formStyle: FormStyle, width: TranslationWidth): ReadonlyArray<string> {
  const data = ɵfindLocaleData(locale);
  const daysData =
      <string[][][]>[data[ɵLocaleDataIndex.DaysFormat], data[ɵLocaleDataIndex.DaysStandalone]];
  const days = getLastDefinedValue(daysData, formStyle);
  return getLastDefinedValue(days, width);
}

/**
 * Retrieves months of the year for the given locale, using the Gregorian calendar.
 *
 * 使用公历来检索给定语言环境下一年中的月份。
 *
 * @param locale A locale code for the locale format rules to use.
 *
 * 用于要使用的语言环境格式规则的语言环境代码。
 *
 * @param formStyle The required grammatical form.
 *
 * 所需的语法形式。
 *
 * @param width The required character width.
 *
 * 所需的字符宽度。
 *
 * @returns An array of localized name strings.
 * For example,  `[January, February, ...]` for `en-US`.
<<<<<<< HEAD
 *
 * 本地化名称字符串的数组，例如，对于 `en-US` 是 `[January, February, ...]`。
 *
 * @see [Internationalization (i18n) Guide](https://angular.io/guide/i18n)
=======
 * @see [Internationalization (i18n) Guide](https://angular.io/guide/i18n-overview)
>>>>>>> 08caeadd
 *
 * [国际化(i18n)指南](guide/i18n)
 *
 * @publicApi
 */
export function getLocaleMonthNames(
    locale: string, formStyle: FormStyle, width: TranslationWidth): ReadonlyArray<string> {
  const data = ɵfindLocaleData(locale);
  const monthsData =
      <string[][][]>[data[ɵLocaleDataIndex.MonthsFormat], data[ɵLocaleDataIndex.MonthsStandalone]];
  const months = getLastDefinedValue(monthsData, formStyle);
  return getLastDefinedValue(months, width);
}

/**
 * Retrieves Gregorian-calendar eras for the given locale.
 *
 * 检索给定语言环境的格里高利历日历。
 *
 * @param locale A locale code for the locale format rules to use.
 *
 * 用于要使用的语言环境格式规则的语言环境代码。
 *
 * @param width The required character width.
 *
 * 所需的字符宽度。
 *

 * @returns An array of localized era strings.
 * For example, `[AD, BC]` for `en-US`.
<<<<<<< HEAD
 *
 * 本地化年代字符串的数组。例如，对于 `en-US`，是 `[AD, BC]`。
 *
 * @see [Internationalization (i18n) Guide](https://angular.io/guide/i18n)
=======
 * @see [Internationalization (i18n) Guide](https://angular.io/guide/i18n-overview)
>>>>>>> 08caeadd
 *
 * [国际化(i18n)指南](guide/i18n)
 *
 * @publicApi
 */
export function getLocaleEraNames(
    locale: string, width: TranslationWidth): Readonly<[string, string]> {
  const data = ɵfindLocaleData(locale);
  const erasData = <[string, string][]>data[ɵLocaleDataIndex.Eras];
  return getLastDefinedValue(erasData, width);
}

/**
 * Retrieves the first day of the week for the given locale.
 *
 * 检索给定语言环境中一周的第一天。
 *
 * @param locale A locale code for the locale format rules to use.
 *
 * 用于要使用的语言环境格式规则的语言环境代码。
 *
 * @returns A day index number, using the 0-based week-day index for `en-US`
 * (Sunday = 0, Monday = 1, ...).
 * For example, for `fr-FR`, returns 1 to indicate that the first day is Monday.
<<<<<<< HEAD
 *
 * 工作日索引号，使用基于 0 的 `en-US` 的工作日索引（星期日= 0，星期一= 1，...）。例如，对于 `fr-FR` ，返回 1 表示第一天是星期一。
 *
 * @see [Internationalization (i18n) Guide](https://angular.io/guide/i18n)
=======
 * @see [Internationalization (i18n) Guide](https://angular.io/guide/i18n-overview)
>>>>>>> 08caeadd
 *
 * [国际化(i18n)指南](guide/i18n)
 *
 * @publicApi
 */
export function getLocaleFirstDayOfWeek(locale: string): WeekDay {
  const data = ɵfindLocaleData(locale);
  return data[ɵLocaleDataIndex.FirstDayOfWeek];
}

/**
 * Range of week days that are considered the week-end for the given locale.
 *
 * 在给定语言环境中被视为周末的工作日范围。
 *
 * @param locale A locale code for the locale format rules to use.
 *
 * 用于要使用的语言环境格式规则的语言环境代码。
 *
 * @returns The range of day values, `[startDay, endDay]`.
<<<<<<< HEAD
 *
 * 日期值的范围 `[startDay, endDay]` 。
 *
 * @see [Internationalization (i18n) Guide](https://angular.io/guide/i18n)
=======
 * @see [Internationalization (i18n) Guide](https://angular.io/guide/i18n-overview)
>>>>>>> 08caeadd
 *
 * [国际化(i18n)指南](guide/i18n)
 *
 * @publicApi
 */
export function getLocaleWeekEndRange(locale: string): [WeekDay, WeekDay] {
  const data = ɵfindLocaleData(locale);
  return data[ɵLocaleDataIndex.WeekendRange];
}

/**
 * Retrieves a localized date-value formating string.
 *
 * 检索本地化的日期-值格式字符串。
 *
 * @param locale A locale code for the locale format rules to use.
 *
 * 用于要使用的语言环境格式规则的语言环境代码。
 *
 * @param width The format type.
 *
 * 格式类型。
 *
 * @returns The localized formating string.
 *
 * 本地化的格式字符串。
 *
 * @see `FormatWidth`
<<<<<<< HEAD
 *
 * @see [Internationalization (i18n) Guide](https://angular.io/guide/i18n)
=======
 * @see [Internationalization (i18n) Guide](https://angular.io/guide/i18n-overview)
>>>>>>> 08caeadd
 *
 * [国际化(i18n)指南](guide/i18n)
 *
 * @publicApi
 */
export function getLocaleDateFormat(locale: string, width: FormatWidth): string {
  const data = ɵfindLocaleData(locale);
  return getLastDefinedValue(data[ɵLocaleDataIndex.DateFormat], width);
}

/**
 * Retrieves a localized time-value formatting string.
 *
 * 检索本地化的时间值格式字符串。
 *
 * @param locale A locale code for the locale format rules to use.
 *
 * 用于要使用的语言环境格式规则的语言环境代码。
 *
 * @param width The format type.
 *
 * 格式类型。
 *
 * @returns The localized formatting string.
 *
 * 本地化的格式字符串。
 *
 * @see `FormatWidth`
<<<<<<< HEAD
 *
 * @see [Internationalization (i18n) Guide](https://angular.io/guide/i18n)
 *
 * [国际化(i18n)指南](guide/i18n)
 *
=======
 * @see [Internationalization (i18n) Guide](https://angular.io/guide/i18n-overview)
>>>>>>> 08caeadd

 * @publicApi
 */
export function getLocaleTimeFormat(locale: string, width: FormatWidth): string {
  const data = ɵfindLocaleData(locale);
  return getLastDefinedValue(data[ɵLocaleDataIndex.TimeFormat], width);
}

/**
 * Retrieves a localized date-time formatting string.
 *
 * 检索本地化的日期时间格式字符串。
 *
 * @param locale A locale code for the locale format rules to use.
 *
 * 用于要使用的语言环境格式规则的语言环境代码。
 *
 * @param width The format type.
 *
 * 格式类型。
 *
 * @returns The localized formatting string.
 *
 * 本地化的格式字符串。
 *
 * @see `FormatWidth`
<<<<<<< HEAD
 *
 * @see [Internationalization (i18n) Guide](https://angular.io/guide/i18n)
=======
 * @see [Internationalization (i18n) Guide](https://angular.io/guide/i18n-overview)
>>>>>>> 08caeadd
 *
 * [国际化(i18n)指南](guide/i18n)
 *
 * @publicApi
 */
export function getLocaleDateTimeFormat(locale: string, width: FormatWidth): string {
  const data = ɵfindLocaleData(locale);
  const dateTimeFormatData = <string[]>data[ɵLocaleDataIndex.DateTimeFormat];
  return getLastDefinedValue(dateTimeFormatData, width);
}

/**
 * Retrieves a localized number symbol that can be used to replace placeholders in number formats.
 *
 * 检索本地化的数字符号，该符号可用于替换数字格式的占位符。
 *
 * @param locale The locale code.
 *
 * 语言环境代码。
 *
 * @param symbol The symbol to localize.
 *
 * 要本地化的符号。
 *
 * @returns The character for the localized symbol.
 *
 * 本地化符号的字符。
 *
 * @see `NumberSymbol`
<<<<<<< HEAD
 *
 * @see [Internationalization (i18n) Guide](https://angular.io/guide/i18n)
=======
 * @see [Internationalization (i18n) Guide](https://angular.io/guide/i18n-overview)
>>>>>>> 08caeadd
 *
 * [国际化(i18n)指南](guide/i18n)
 *
 * @publicApi
 */
export function getLocaleNumberSymbol(locale: string, symbol: NumberSymbol): string {
  const data = ɵfindLocaleData(locale);
  const res = data[ɵLocaleDataIndex.NumberSymbols][symbol];
  if (typeof res === 'undefined') {
    if (symbol === NumberSymbol.CurrencyDecimal) {
      return data[ɵLocaleDataIndex.NumberSymbols][NumberSymbol.Decimal];
    } else if (symbol === NumberSymbol.CurrencyGroup) {
      return data[ɵLocaleDataIndex.NumberSymbols][NumberSymbol.Group];
    }
  }
  return res;
}

/**
 * Retrieves a number format for a given locale.
 *
 * 检索给定语言环境下的数字格式。
 *
 * Numbers are formatted using patterns, like `#,###.00`. For example, the pattern `#,###.00`
 * when used to format the number 12345.678 could result in "12'345,678". That would happen if the
 * grouping separator for your language is an apostrophe, and the decimal separator is a comma.
 *
 * 数字会以类似 `#,###.00` 的模式进行格式化。例如，模式 `#,###.00` 用于格式化数字 12345.678 时可能的结果是 “12'345,678”。如果你的语言的分组分隔符是撇号，而十进制分隔符是逗号，就会是这样的。
 *
 * <b>Important:</b> The characters `.` `,` `0` `#` (and others below) are special placeholders
 * that stand for the decimal separator, and so on, and are NOT real characters.
 * You must NOT "translate" the placeholders. For example, don't change `.` to `,` even though in
 * your language the decimal point is written with a comma. The symbols should be replaced by the
 * local equivalents, using the appropriate `NumberSymbol` for your language.
 *
 * *重要：*`.` `,` `0` `#`（以及以下的）字符是特殊的占位符，它们代表数字分隔符等，而不是真实的字符。你绝不能“翻译”这些占位符。例如，不要把 `.` 修改成 `,`，虽然在你的语言中小数点分隔符是写成逗号的。该符号会被其本地化等价物替换，也就是适合你的语言的 `NumberSymbol`。
 *
 * Here are the special characters used in number patterns:
 *
 * 以下是数字模式中使用的特殊字符：
 *
 * | Symbol | Meaning |
 * |--------|---------|
 * | 符号 | 含义 |
 * | . | Replaced automatically by the character used for the decimal point. |
 * | . | 自动替换为用作小数点的字符。 |
 * | , | Replaced by the "grouping" (thousands) separator. |
 * | . | 替换为（千）“分组”分隔符。 |
 * | 0 | Replaced by a digit (or zero if there aren't enough digits). |
 * | 0 | 替换为一个数字（如果没有足够的数字，则为零）。 |
 * | # | Replaced by a digit (or nothing if there aren't enough). |
 * | # | 用数字代替（如果数字不足，则不进行任何替换）。 |
 * | ¤ | Replaced by a currency symbol, such as $ or USD. |
 * | ¤ | 替换为货币符号，例如 $ 或 USD。 |
 * | % | Marks a percent format. The % symbol may change position, but must be retained. |
 * | % | 标记百分比格式。％符号可能会更改位置，但必须保留。 |
 * | E | Marks a scientific format. The E symbol may change position, but must be retained. |
 * | E | 标记科学计数法格式。 E 符号可能会改变位置，但必须保留。 |
 * | ' | Special characters used as literal characters are quoted with ASCII single quotes. |
 * | ' | 表示文本字面量的特殊字符，用 ASCII 单引号引起来。 |
 *
 * @param locale A locale code for the locale format rules to use.
 *
 * 用于要使用的语言环境格式规则的语言环境代码。
 *
 * @param type The type of numeric value to be formatted (such as `Decimal` or `Currency`.)
 *
 * 要格式化的数值类型（例如 `Decimal` 或 `Currency`）。
 *
 * @returns The localized format string.
 *
 * 本地化的格式字符串。
 *
 * @see `NumberFormatStyle`
 * @see [CLDR website](http://cldr.unicode.org/translation/number-patterns)
<<<<<<< HEAD
 *
 * [CLDR 官网](http://cldr.unicode.org/translation/number-patterns)
 *
 * @see [Internationalization (i18n) Guide](https://angular.io/guide/i18n)
=======
 * @see [Internationalization (i18n) Guide](https://angular.io/guide/i18n-overview)
>>>>>>> 08caeadd
 *
 * [国际化(i18n)指南](guide/i18n)
 *
 * @publicApi
 */
export function getLocaleNumberFormat(locale: string, type: NumberFormatStyle): string {
  const data = ɵfindLocaleData(locale);
  return data[ɵLocaleDataIndex.NumberFormats][type];
}

/**
 * Retrieves the symbol used to represent the currency for the main country
 * corresponding to a given locale. For example, '$' for `en-US`.
 *
 * 检索用于表示与给定语言环境对应的主要国家/地区的货币的符号。对于 `en-US` 为 `$`。
 *
 * @param locale A locale code for the locale format rules to use.
 *
 * 用于要使用的语言环境格式规则的语言环境代码。
 *
 * @returns The localized symbol character,
 * or `null` if the main country cannot be determined.
<<<<<<< HEAD
 *
 * 本地化的符号字符；如果无法确定主要国家则为 `null`。
 *
 * @see [Internationalization (i18n) Guide](https://angular.io/guide/i18n)
=======
 * @see [Internationalization (i18n) Guide](https://angular.io/guide/i18n-overview)
>>>>>>> 08caeadd
 *
 * [国际化(i18n)指南](guide/i18n)
 *
 * @publicApi
 */
export function getLocaleCurrencySymbol(locale: string): string|null {
  const data = ɵfindLocaleData(locale);
  return data[ɵLocaleDataIndex.CurrencySymbol] || null;
}

/**
 * Retrieves the name of the currency for the main country corresponding
 * to a given locale. For example, 'US Dollar' for `en-US`.
 *
 * 检索与给定语言环境相对应的主要国家/地区的货币名称。对于 `en-US` 是 “US Dollar”。
 *
 * @param locale A locale code for the locale format rules to use.
 *
 * 用于要使用的语言环境格式规则的语言环境代码。
 *
 * @returns The currency name,
 * or `null` if the main country cannot be determined.
<<<<<<< HEAD
 *
 * 货币名称；如果无法确定主要国家/地区，则为 `null`。
 *
 * @see [Internationalization (i18n) Guide](https://angular.io/guide/i18n)
=======
 * @see [Internationalization (i18n) Guide](https://angular.io/guide/i18n-overview)
>>>>>>> 08caeadd
 *
 * [国际化（i18n）指南](guide/i18n)
 *
 * @publicApi
 */
export function getLocaleCurrencyName(locale: string): string|null {
  const data = ɵfindLocaleData(locale);
  return data[ɵLocaleDataIndex.CurrencyName] || null;
}

/**
 * Retrieves the default currency code for the given locale.
 *
 * 检索给定语言环境的默认货币代码。
 *
 * The default is defined as the first currency which is still in use.
 *
 * 默认值定义为仍在使用的第一种货币。
 *
 * @param locale The code of the locale whose currency code we want.
 *
 * 我们想要获取货币代码的语言环境的代码。
 *
 * @returns The code of the default currency for the given locale.
 *
 * 给定语言环境的默认货币代码。
 *
 * @publicApi
 */
export function getLocaleCurrencyCode(locale: string): string|null {
  return ɵgetLocaleCurrencyCode(locale);
}

/**
 * Retrieves the currency values for a given locale.
 *
 * 获取给定语言环境的货币值。
 *
 * @param locale A locale code for the locale format rules to use.
 *
 * 语言格式规则使用的语言环境代码。
 *
 * @returns The currency values.
<<<<<<< HEAD
 *
 * 货币值。
 *
 * @see [Internationalization (i18n) Guide](https://angular.io/guide/i18n)
 *
 * [国际化(i18n)指南](guide/i18n)
 *
=======
 * @see [Internationalization (i18n) Guide](https://angular.io/guide/i18n-overview)
>>>>>>> 08caeadd
 */
function getLocaleCurrencies(locale: string): {[code: string]: CurrenciesSymbols} {
  const data = ɵfindLocaleData(locale);
  return data[ɵLocaleDataIndex.Currencies];
}

/**
 * @alias core/ɵgetLocalePluralCase
 *
 * @publicApi
 */
export const getLocalePluralCase: (locale: string) => ((value: number) => Plural) =
    ɵgetLocalePluralCase;

function checkFullData(data: any) {
  if (!data[ɵLocaleDataIndex.ExtraData]) {
    throw new Error(`Missing extra locale data for the locale "${
        data[ɵLocaleDataIndex
                 .LocaleId]}". Use "registerLocaleData" to load new data. See the "I18n guide" on angular.io to know more.`);
  }
}

/**
 * Retrieves locale-specific rules used to determine which day period to use
 * when more than one period is defined for a locale.
 *
 * 检索特定于语言环境的规则，该规则用于确定在为一个语言环境中定义了多个时段时要使用的一天时段。
 *
 * There is a rule for each defined day period. The
 * first rule is applied to the first day period and so on.
 * Fall back to AM/PM when no rules are available.
 *
 * 每个预定义的一天时段都有一个规则。第一条规则适用于第一个一天时段，依此类推。如果没有可用的规则，请回退为 AM / PM。
 *
 * A rule can specify a period as time range, or as a single time value.
 *
 * 本规则可以将时间段指定为时间范围或单个时间值。
 *
 * This functionality is only available when you have loaded the full locale data.
 * See the ["I18n guide"](guide/i18n-common-format-data-locale).
 *
 * 仅当你加载了完整的语言环境数据时，此功能才可用。请参阅 [“I18n 指南”](guide/i18n#i18n-pipes) 。
 *
 * @param locale A locale code for the locale format rules to use.
 *
 * 用于要使用的语言环境格式规则的语言环境代码。
 *
 * @returns The rules for the locale, a single time value or array of *from-time, to-time*,
 * or null if no periods are available.
 *
 * 语言环境的规则，单个时间值或 *from-time，to-time* 或 null 的数组（如果没有可用时段）。
 *
 * @see `getLocaleExtraDayPeriods()`
<<<<<<< HEAD
 *
 * @see [Internationalization (i18n) Guide](https://angular.io/guide/i18n)
=======
 * @see [Internationalization (i18n) Guide](https://angular.io/guide/i18n-overview)
>>>>>>> 08caeadd
 *
 * [国际化(i18n)指南](guide/i18n)
 *
 * @publicApi
 */
export function getLocaleExtraDayPeriodRules(locale: string): (Time|[Time, Time])[] {
  const data = ɵfindLocaleData(locale);
  checkFullData(data);
  const rules = data[ɵLocaleDataIndex.ExtraData][ɵExtraLocaleDataIndex.ExtraDayPeriodsRules] || [];
  return rules.map((rule: string|[string, string]) => {
    if (typeof rule === 'string') {
      return extractTime(rule);
    }
    return [extractTime(rule[0]), extractTime(rule[1])];
  });
}

/**
 * Retrieves locale-specific day periods, which indicate roughly how a day is broken up
 * in different languages.
 * For example, for `en-US`, periods are morning, noon, afternoon, evening, and midnight.
 *
 * 检索特定于语言环境的一天时段，该时段大致指示如何用不同的语言分解一天。例如，对于 `en-US`，这些时段为 morning、noon、afternoon、evening 和 midnight。
 *
 * This functionality is only available when you have loaded the full locale data.
 * See the ["I18n guide"](guide/i18n-common-format-data-locale).
 *
 * 仅当你加载了完整的语言环境数据时，此功能才可用。请参阅 [“I18n 指南”](guide/i18n#i18n-pipes) 。
 *
 * @param locale A locale code for the locale format rules to use.
 *
 * 用于要使用的语言环境格式规则的语言环境代码。
 *
 * @param formStyle The required grammatical form.
 *
 * 所需的语法形式。
 *
 * @param width The required character width.
 *
 * 所需的字符宽度。
 *
 * @returns The translated day-period strings.
 *
 * 翻译后的一天时段字符串。
 *
 * @see `getLocaleExtraDayPeriodRules()`
 * @see [Internationalization (i18n) Guide](https://angular.io/guide/i18n-overview)
 *
 * [国际化(i18n)指南](guide/i18n)
 *
 * @publicApi
 */
export function getLocaleExtraDayPeriods(
    locale: string, formStyle: FormStyle, width: TranslationWidth): string[] {
  const data = ɵfindLocaleData(locale);
  checkFullData(data);
  const dayPeriodsData = <string[][][]>[
    data[ɵLocaleDataIndex.ExtraData][ɵExtraLocaleDataIndex.ExtraDayPeriodFormats],
    data[ɵLocaleDataIndex.ExtraData][ɵExtraLocaleDataIndex.ExtraDayPeriodStandalone]
  ];
  const dayPeriods = getLastDefinedValue(dayPeriodsData, formStyle) || [];
  return getLastDefinedValue(dayPeriods, width) || [];
}

/**
 * Retrieves the writing direction of a specified locale
 *
 * 检索指定语言环境的书写方向
 *
 * @param locale A locale code for the locale format rules to use.
 *
 * 用于要使用的语言环境格式规则的语言环境代码。
 *
 * @publicApi
 *
 * @returns 'rtl' or 'ltr'
<<<<<<< HEAD
 *
 * 'rtl' 或 'ltr'
 *
 * @see [Internationalization (i18n) Guide](https://angular.io/guide/i18n)
 *
 * [国际化(i18n)指南](guide/i18n)
 *
=======
 * @see [Internationalization (i18n) Guide](https://angular.io/guide/i18n-overview)
>>>>>>> 08caeadd
 */
export function getLocaleDirection(locale: string): 'ltr'|'rtl' {
  const data = ɵfindLocaleData(locale);
  return data[ɵLocaleDataIndex.Directionality];
}

/**
 * Retrieves the first value that is defined in an array, going backwards from an index position.
 *
 * 检索数组中定义的第一个值，从索引位置开始向后找。
 *
 * To avoid repeating the same data (as when the "format" and "standalone" forms are the same)
 * add the first value to the locale data arrays, and add other values only if they are different.
 *
 * 为避免重复相同的数据（比如当 "format" 和 "standalone" 的格式相同时），将第一个值添加到语言环境数据数组，并仅在它们不同时添加其他值。
 *
 * @param data The data array to retrieve from.
 *
 * 要检索的数据数组。
 *
 * @param index A 0-based index into the array to start from.
 *
 * 从 0 开始的数组索引。
 *
 * @returns The value immediately before the given index position.
<<<<<<< HEAD
 *
 * 给定索引位置之前的值。
 *
 * @see [Internationalization (i18n) Guide](https://angular.io/guide/i18n)
=======
 * @see [Internationalization (i18n) Guide](https://angular.io/guide/i18n-overview)
>>>>>>> 08caeadd
 *
 * [国际化(i18n)指南](guide/i18n)
 *
 * @publicApi
 */
function getLastDefinedValue<T>(data: T[], index: number): T {
  for (let i = index; i > -1; i--) {
    if (typeof data[i] !== 'undefined') {
      return data[i];
    }
  }
  throw new Error('Locale data API: locale data undefined');
}

/**
 * Represents a time value with hours and minutes.
 *
 * 用小时和分钟表示的时间值。
 *
 * @publicApi
 */
export type Time = {
  hours: number,
  minutes: number
};

/**
 * Extracts the hours and minutes from a string like "15:45"
 */
function extractTime(time: string): Time {
  const [h, m] = time.split(':');
  return {hours: +h, minutes: +m};
}



/**
 * Retrieves the currency symbol for a given currency code.
 *
 * 检索给定货币代码的货币符号。
 *
 * For example, for the default `en-US` locale, the code `USD` can
 * be represented by the narrow symbol `$` or the wide symbol `US$`.
 *
 * 例如，对于默认 `en-US` 语言环境，代码 `USD` 可以由窄符号 `$` 或宽符号 `US$` 表示。
 *
 * @param code The currency code.
 *
 * 货币代码。
 *
 * @param format The format, `wide` or `narrow`.
 *
 * 格式，如 `wide` 或 `narrow` 。
 *
 * @param locale A locale code for the locale format rules to use.
 *
 * 要用作语言环境格式规则的语言环境代码。
 *
 * @returns The symbol, or the currency code if no symbol is available.
<<<<<<< HEAD
 *
 * 符号，或货币代码（如果没有可用的符号）。
 *
 * @see [Internationalization (i18n) Guide](https://angular.io/guide/i18n)
=======
 * @see [Internationalization (i18n) Guide](https://angular.io/guide/i18n-overview)
>>>>>>> 08caeadd
 *
 * [国际化(i18n)指南](guide/i18n)
 *
 * @publicApi
 */
export function getCurrencySymbol(code: string, format: 'wide'|'narrow', locale = 'en'): string {
  const currency = getLocaleCurrencies(locale)[code] || CURRENCIES_EN[code] || [];
  const symbolNarrow = currency[ɵCurrencyIndex.SymbolNarrow];

  if (format === 'narrow' && typeof symbolNarrow === 'string') {
    return symbolNarrow;
  }

  return currency[ɵCurrencyIndex.Symbol] || code;
}

// Most currencies have cents, that's why the default is 2
const DEFAULT_NB_OF_CURRENCY_DIGITS = 2;

/**
 * Reports the number of decimal digits for a given currency.
 * The value depends upon the presence of cents in that particular currency.
 *
 * 报告给定货币的小数位数。其值取决于该特定货币中分币是否存在。
 *
 * @param code The currency code.
 *
 * 货币代码。
 *
 * @returns The number of decimal digits, typically 0 or 2.
<<<<<<< HEAD
 *
 * 小数位数，通常为 0 或 2。
 *
 * @see [Internationalization (i18n) Guide](https://angular.io/guide/i18n)
=======
 * @see [Internationalization (i18n) Guide](https://angular.io/guide/i18n-overview)
>>>>>>> 08caeadd
 *
 * [国际化(i18n)指南](guide/i18n)
 *
 * @publicApi
 */
export function getNumberOfCurrencyDigits(code: string): number {
  let digits;
  const currency = CURRENCIES_EN[code];
  if (currency) {
    digits = currency[ɵCurrencyIndex.NbOfDigits];
  }
  return typeof digits === 'number' ? digits : DEFAULT_NB_OF_CURRENCY_DIGITS;
}<|MERGE_RESOLUTION|>--- conflicted
+++ resolved
@@ -17,14 +17,10 @@
  * 可用来表示数字的格式化样式。
  *
  * @see `getLocaleNumberFormat()`.
-<<<<<<< HEAD
- *
- * @see [Internationalization (i18n) Guide](https://angular.io/guide/i18n)
-=======
- * @see [Internationalization (i18n) Guide](https://angular.io/guide/i18n-overview)
->>>>>>> 08caeadd
- *
- * [国际化（i18n）指南](guide/i18n)
+ *
+ * @see [Internationalization (i18n) Guide](https://angular.io/guide/i18n-overview)
+ *
+ * [国际化（i18n）指南](guide/i18n-overview)
  *
  * @publicApi
  */
@@ -45,7 +41,7 @@
  * @see `NgPluralCase`
  * @see [Internationalization (i18n) Guide](https://angular.io/guide/i18n-overview)
  *
- * [国际化（i18n）指南](guide/i18n)
+ * [国际化（i18n）指南](guide/i18n-overview)
  *
  * @publicApi
  */
@@ -66,16 +62,12 @@
  * 字符串的上下文相关翻译形式。通常，独立版本用于单词的主格形式，格式化的版本则用于所有格。
  *
  * @see [CLDR website](http://cldr.unicode.org/translation/date-time-1/date-time#TOC-Standalone-vs.-Format-Styles)
-<<<<<<< HEAD
  *
  * [CLDR 网站](http://cldr.unicode.org/translation/date-time-1/date-time#TOC-Standalone-vs.-Format-Styles)
  *
- * @see [Internationalization (i18n) Guide](https://angular.io/guide/i18n)
-=======
- * @see [Internationalization (i18n) Guide](https://angular.io/guide/i18n-overview)
->>>>>>> 08caeadd
- *
- * [国际化（i18n）指南](guide/i18n)
+ * @see [Internationalization (i18n) Guide](https://angular.io/guide/i18n-overview)
+ *
+ * [国际化（i18n）指南](guide/i18n-overview)
  *
  * @publicApi
  */
@@ -134,14 +126,10 @@
  * @see `getLocaleDateFormat()`
  * @see `getLocaleTimeFormat()`
  * @see `getLocaleDateTimeFormat()`
-<<<<<<< HEAD
- * @see [Internationalization (i18n) Guide](https://angular.io/guide/i18n)
- *
- * [国际化（i18n）指南](guide/i18n)
- *
-=======
- * @see [Internationalization (i18n) Guide](https://angular.io/guide/i18n-overview)
->>>>>>> 08caeadd
+ * @see [Internationalization (i18n) Guide](https://angular.io/guide/i18n-overview)
+ *
+ * [国际化（i18n）指南](guide/i18n-overview)
+ *
  * @publicApi
  */
 export enum FormatWidth {
@@ -186,14 +174,10 @@
  * 可用于替换数字模式中占位符的符号。例如基于 `en-US` 的值。
  *
  * @see `getLocaleNumberSymbol()`
-<<<<<<< HEAD
- *
- * @see [Internationalization (i18n) Guide](https://angular.io/guide/i18n)
-=======
- * @see [Internationalization (i18n) Guide](https://angular.io/guide/i18n-overview)
->>>>>>> 08caeadd
- *
- * [国际化（i18n）指南](guide/i18n)
+ *
+ * @see [Internationalization (i18n) Guide](https://angular.io/guide/i18n-overview)
+ *
+ * [国际化（i18n）指南](guide/i18n-overview)
  *
  * @publicApi
  */
@@ -342,16 +326,12 @@
  * 语言环境代码，例如 `fr-FR` 。
  *
  * @returns The locale code. For example, `fr`.
-<<<<<<< HEAD
  *
  * 语言环境代码。例如， `fr` 。
  *
- * @see [Internationalization (i18n) Guide](https://angular.io/guide/i18n)
-=======
- * @see [Internationalization (i18n) Guide](https://angular.io/guide/i18n-overview)
->>>>>>> 08caeadd
- *
- * [国际化（i18n）指南](guide/i18n)
+ * @see [Internationalization (i18n) Guide](https://angular.io/guide/i18n-overview)
+ *
+ * [国际化（i18n）指南](guide/i18n-overview)
  *
  * @publicApi
  */
@@ -377,16 +357,12 @@
  * 所需的字符宽度。
  *
  * @returns An array of localized period strings. For example, `[AM, PM]` for `en-US`.
-<<<<<<< HEAD
  *
  * 本地化的区间字符串数组。例如，`en-US` `[AM, PM]` 。
  *
- * @see [Internationalization (i18n) Guide](https://angular.io/guide/i18n)
-=======
- * @see [Internationalization (i18n) Guide](https://angular.io/guide/i18n-overview)
->>>>>>> 08caeadd
- *
- * [国际化(i18n)指南](guide/i18n)
+ * @see [Internationalization (i18n) Guide](https://angular.io/guide/i18n-overview)
+ *
+ * [国际化(i18n)指南](guide/i18n-overview)
  *
  * @publicApi
  */
@@ -419,16 +395,12 @@
  *
  * @returns An array of localized name strings.
  * For example,`[Sunday, Monday, ... Saturday]` for `en-US`.
-<<<<<<< HEAD
  *
  * 本地化名称字符串的数组。例如，`en-US` `[Sunday, Monday, ... Saturday]` 。
  *
- * @see [Internationalization (i18n) Guide](https://angular.io/guide/i18n)
-=======
- * @see [Internationalization (i18n) Guide](https://angular.io/guide/i18n-overview)
->>>>>>> 08caeadd
- *
- * [国际化(i18n)指南](guide/i18n)
+ * @see [Internationalization (i18n) Guide](https://angular.io/guide/i18n-overview)
+ *
+ * [国际化(i18n)指南](guide/i18n-overview)
  *
  * @publicApi
  */
@@ -460,16 +432,12 @@
  *
  * @returns An array of localized name strings.
  * For example,  `[January, February, ...]` for `en-US`.
-<<<<<<< HEAD
  *
  * 本地化名称字符串的数组，例如，对于 `en-US` 是 `[January, February, ...]`。
  *
- * @see [Internationalization (i18n) Guide](https://angular.io/guide/i18n)
-=======
- * @see [Internationalization (i18n) Guide](https://angular.io/guide/i18n-overview)
->>>>>>> 08caeadd
- *
- * [国际化(i18n)指南](guide/i18n)
+ * @see [Internationalization (i18n) Guide](https://angular.io/guide/i18n-overview)
+ *
+ * [国际化(i18n)指南](guide/i18n-overview)
  *
  * @publicApi
  */
@@ -498,16 +466,12 @@
 
  * @returns An array of localized era strings.
  * For example, `[AD, BC]` for `en-US`.
-<<<<<<< HEAD
  *
  * 本地化年代字符串的数组。例如，对于 `en-US`，是 `[AD, BC]`。
  *
- * @see [Internationalization (i18n) Guide](https://angular.io/guide/i18n)
-=======
- * @see [Internationalization (i18n) Guide](https://angular.io/guide/i18n-overview)
->>>>>>> 08caeadd
- *
- * [国际化(i18n)指南](guide/i18n)
+ * @see [Internationalization (i18n) Guide](https://angular.io/guide/i18n-overview)
+ *
+ * [国际化(i18n)指南](guide/i18n-overview)
  *
  * @publicApi
  */
@@ -530,16 +494,12 @@
  * @returns A day index number, using the 0-based week-day index for `en-US`
  * (Sunday = 0, Monday = 1, ...).
  * For example, for `fr-FR`, returns 1 to indicate that the first day is Monday.
-<<<<<<< HEAD
  *
  * 工作日索引号，使用基于 0 的 `en-US` 的工作日索引（星期日= 0，星期一= 1，...）。例如，对于 `fr-FR` ，返回 1 表示第一天是星期一。
  *
- * @see [Internationalization (i18n) Guide](https://angular.io/guide/i18n)
-=======
- * @see [Internationalization (i18n) Guide](https://angular.io/guide/i18n-overview)
->>>>>>> 08caeadd
- *
- * [国际化(i18n)指南](guide/i18n)
+ * @see [Internationalization (i18n) Guide](https://angular.io/guide/i18n-overview)
+ *
+ * [国际化(i18n)指南](guide/i18n-overview)
  *
  * @publicApi
  */
@@ -558,16 +518,12 @@
  * 用于要使用的语言环境格式规则的语言环境代码。
  *
  * @returns The range of day values, `[startDay, endDay]`.
-<<<<<<< HEAD
  *
  * 日期值的范围 `[startDay, endDay]` 。
  *
- * @see [Internationalization (i18n) Guide](https://angular.io/guide/i18n)
-=======
- * @see [Internationalization (i18n) Guide](https://angular.io/guide/i18n-overview)
->>>>>>> 08caeadd
- *
- * [国际化(i18n)指南](guide/i18n)
+ * @see [Internationalization (i18n) Guide](https://angular.io/guide/i18n-overview)
+ *
+ * [国际化(i18n)指南](guide/i18n-overview)
  *
  * @publicApi
  */
@@ -594,14 +550,10 @@
  * 本地化的格式字符串。
  *
  * @see `FormatWidth`
-<<<<<<< HEAD
- *
- * @see [Internationalization (i18n) Guide](https://angular.io/guide/i18n)
-=======
- * @see [Internationalization (i18n) Guide](https://angular.io/guide/i18n-overview)
->>>>>>> 08caeadd
- *
- * [国际化(i18n)指南](guide/i18n)
+ *
+ * @see [Internationalization (i18n) Guide](https://angular.io/guide/i18n-overview)
+ *
+ * [国际化(i18n)指南](guide/i18n-overview)
  *
  * @publicApi
  */
@@ -628,15 +580,11 @@
  * 本地化的格式字符串。
  *
  * @see `FormatWidth`
-<<<<<<< HEAD
- *
- * @see [Internationalization (i18n) Guide](https://angular.io/guide/i18n)
- *
- * [国际化(i18n)指南](guide/i18n)
- *
-=======
- * @see [Internationalization (i18n) Guide](https://angular.io/guide/i18n-overview)
->>>>>>> 08caeadd
+ *
+ * @see [Internationalization (i18n) Guide](https://angular.io/guide/i18n-overview)
+ *
+ * [国际化(i18n)指南](guide/i18n-overview)
+ *
 
  * @publicApi
  */
@@ -663,14 +611,10 @@
  * 本地化的格式字符串。
  *
  * @see `FormatWidth`
-<<<<<<< HEAD
- *
- * @see [Internationalization (i18n) Guide](https://angular.io/guide/i18n)
-=======
- * @see [Internationalization (i18n) Guide](https://angular.io/guide/i18n-overview)
->>>>>>> 08caeadd
- *
- * [国际化(i18n)指南](guide/i18n)
+ *
+ * @see [Internationalization (i18n) Guide](https://angular.io/guide/i18n-overview)
+ *
+ * [国际化(i18n)指南](guide/i18n-overview)
  *
  * @publicApi
  */
@@ -698,14 +642,10 @@
  * 本地化符号的字符。
  *
  * @see `NumberSymbol`
-<<<<<<< HEAD
- *
- * @see [Internationalization (i18n) Guide](https://angular.io/guide/i18n)
-=======
- * @see [Internationalization (i18n) Guide](https://angular.io/guide/i18n-overview)
->>>>>>> 08caeadd
- *
- * [国际化(i18n)指南](guide/i18n)
+ *
+ * @see [Internationalization (i18n) Guide](https://angular.io/guide/i18n-overview)
+ *
+ * [国际化(i18n)指南](guide/i18n-overview)
  *
  * @publicApi
  */
@@ -779,16 +719,12 @@
  *
  * @see `NumberFormatStyle`
  * @see [CLDR website](http://cldr.unicode.org/translation/number-patterns)
-<<<<<<< HEAD
  *
  * [CLDR 官网](http://cldr.unicode.org/translation/number-patterns)
  *
- * @see [Internationalization (i18n) Guide](https://angular.io/guide/i18n)
-=======
- * @see [Internationalization (i18n) Guide](https://angular.io/guide/i18n-overview)
->>>>>>> 08caeadd
- *
- * [国际化(i18n)指南](guide/i18n)
+ * @see [Internationalization (i18n) Guide](https://angular.io/guide/i18n-overview)
+ *
+ * [国际化(i18n)指南](guide/i18n-overview)
  *
  * @publicApi
  */
@@ -809,16 +745,12 @@
  *
  * @returns The localized symbol character,
  * or `null` if the main country cannot be determined.
-<<<<<<< HEAD
  *
  * 本地化的符号字符；如果无法确定主要国家则为 `null`。
  *
- * @see [Internationalization (i18n) Guide](https://angular.io/guide/i18n)
-=======
- * @see [Internationalization (i18n) Guide](https://angular.io/guide/i18n-overview)
->>>>>>> 08caeadd
- *
- * [国际化(i18n)指南](guide/i18n)
+ * @see [Internationalization (i18n) Guide](https://angular.io/guide/i18n-overview)
+ *
+ * [国际化(i18n)指南](guide/i18n-overview)
  *
  * @publicApi
  */
@@ -839,16 +771,12 @@
  *
  * @returns The currency name,
  * or `null` if the main country cannot be determined.
-<<<<<<< HEAD
  *
  * 货币名称；如果无法确定主要国家/地区，则为 `null`。
  *
- * @see [Internationalization (i18n) Guide](https://angular.io/guide/i18n)
-=======
- * @see [Internationalization (i18n) Guide](https://angular.io/guide/i18n-overview)
->>>>>>> 08caeadd
- *
- * [国际化（i18n）指南](guide/i18n)
+ * @see [Internationalization (i18n) Guide](https://angular.io/guide/i18n-overview)
+ *
+ * [国际化（i18n）指南](guide/i18n-overview)
  *
  * @publicApi
  */
@@ -890,17 +818,13 @@
  * 语言格式规则使用的语言环境代码。
  *
  * @returns The currency values.
-<<<<<<< HEAD
  *
  * 货币值。
  *
- * @see [Internationalization (i18n) Guide](https://angular.io/guide/i18n)
- *
- * [国际化(i18n)指南](guide/i18n)
- *
-=======
- * @see [Internationalization (i18n) Guide](https://angular.io/guide/i18n-overview)
->>>>>>> 08caeadd
+ * @see [Internationalization (i18n) Guide](https://angular.io/guide/i18n-overview)
+ *
+ * [国际化(i18n)指南](guide/i18n-overview)
+ *
  */
 function getLocaleCurrencies(locale: string): {[code: string]: CurrenciesSymbols} {
   const data = ɵfindLocaleData(locale);
@@ -942,7 +866,7 @@
  * This functionality is only available when you have loaded the full locale data.
  * See the ["I18n guide"](guide/i18n-common-format-data-locale).
  *
- * 仅当你加载了完整的语言环境数据时，此功能才可用。请参阅 [“I18n 指南”](guide/i18n#i18n-pipes) 。
+ * 仅当你加载了完整的语言环境数据时，此功能才可用。请参阅 [“I18n 指南”](guide/i18n-common-format-data-locale) 。
  *
  * @param locale A locale code for the locale format rules to use.
  *
@@ -954,14 +878,10 @@
  * 语言环境的规则，单个时间值或 *from-time，to-time* 或 null 的数组（如果没有可用时段）。
  *
  * @see `getLocaleExtraDayPeriods()`
-<<<<<<< HEAD
- *
- * @see [Internationalization (i18n) Guide](https://angular.io/guide/i18n)
-=======
- * @see [Internationalization (i18n) Guide](https://angular.io/guide/i18n-overview)
->>>>>>> 08caeadd
- *
- * [国际化(i18n)指南](guide/i18n)
+ *
+ * @see [Internationalization (i18n) Guide](https://angular.io/guide/i18n-overview)
+ *
+ * [国际化(i18n)指南](guide/i18n-overview)
  *
  * @publicApi
  */
@@ -987,7 +907,7 @@
  * This functionality is only available when you have loaded the full locale data.
  * See the ["I18n guide"](guide/i18n-common-format-data-locale).
  *
- * 仅当你加载了完整的语言环境数据时，此功能才可用。请参阅 [“I18n 指南”](guide/i18n#i18n-pipes) 。
+ * 仅当你加载了完整的语言环境数据时，此功能才可用。请参阅 [“I18n 指南”](guide/i18n-common-format-data-locale) 。
  *
  * @param locale A locale code for the locale format rules to use.
  *
@@ -1008,7 +928,7 @@
  * @see `getLocaleExtraDayPeriodRules()`
  * @see [Internationalization (i18n) Guide](https://angular.io/guide/i18n-overview)
  *
- * [国际化(i18n)指南](guide/i18n)
+ * [国际化(i18n)指南](guide/i18n-overview)
  *
  * @publicApi
  */
@@ -1036,17 +956,13 @@
  * @publicApi
  *
  * @returns 'rtl' or 'ltr'
-<<<<<<< HEAD
  *
  * 'rtl' 或 'ltr'
  *
- * @see [Internationalization (i18n) Guide](https://angular.io/guide/i18n)
- *
- * [国际化(i18n)指南](guide/i18n)
- *
-=======
- * @see [Internationalization (i18n) Guide](https://angular.io/guide/i18n-overview)
->>>>>>> 08caeadd
+ * @see [Internationalization (i18n) Guide](https://angular.io/guide/i18n-overview)
+ *
+ * [国际化(i18n)指南](guide/i18n-overview)
+ *
  */
 export function getLocaleDirection(locale: string): 'ltr'|'rtl' {
   const data = ɵfindLocaleData(locale);
@@ -1072,16 +988,12 @@
  * 从 0 开始的数组索引。
  *
  * @returns The value immediately before the given index position.
-<<<<<<< HEAD
  *
  * 给定索引位置之前的值。
  *
- * @see [Internationalization (i18n) Guide](https://angular.io/guide/i18n)
-=======
- * @see [Internationalization (i18n) Guide](https://angular.io/guide/i18n-overview)
->>>>>>> 08caeadd
- *
- * [国际化(i18n)指南](guide/i18n)
+ * @see [Internationalization (i18n) Guide](https://angular.io/guide/i18n-overview)
+ *
+ * [国际化(i18n)指南](guide/i18n-overview)
  *
  * @publicApi
  */
@@ -1139,16 +1051,12 @@
  * 要用作语言环境格式规则的语言环境代码。
  *
  * @returns The symbol, or the currency code if no symbol is available.
-<<<<<<< HEAD
  *
  * 符号，或货币代码（如果没有可用的符号）。
  *
- * @see [Internationalization (i18n) Guide](https://angular.io/guide/i18n)
-=======
- * @see [Internationalization (i18n) Guide](https://angular.io/guide/i18n-overview)
->>>>>>> 08caeadd
- *
- * [国际化(i18n)指南](guide/i18n)
+ * @see [Internationalization (i18n) Guide](https://angular.io/guide/i18n-overview)
+ *
+ * [国际化(i18n)指南](guide/i18n-overview)
  *
  * @publicApi
  */
@@ -1177,16 +1085,12 @@
  * 货币代码。
  *
  * @returns The number of decimal digits, typically 0 or 2.
-<<<<<<< HEAD
  *
  * 小数位数，通常为 0 或 2。
  *
- * @see [Internationalization (i18n) Guide](https://angular.io/guide/i18n)
-=======
- * @see [Internationalization (i18n) Guide](https://angular.io/guide/i18n-overview)
->>>>>>> 08caeadd
- *
- * [国际化(i18n)指南](guide/i18n)
+ * @see [Internationalization (i18n) Guide](https://angular.io/guide/i18n-overview)
+ *
+ * [国际化(i18n)指南](guide/i18n-overview)
  *
  * @publicApi
  */
