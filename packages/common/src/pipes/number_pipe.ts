/**
 * @license
 * Copyright Google Inc. All Rights Reserved.
 *
 * Use of this source code is governed by an MIT-style license that can be
 * found in the LICENSE file at https://angular.io/license
 */

import {Inject, LOCALE_ID, Pipe, PipeTransform} from '@angular/core';
import {formatCurrency, formatNumber, formatPercent} from '../i18n/format_number';
import {getCurrencySymbol} from '../i18n/locale_data_api';
import {invalidPipeArgumentError} from './invalid_pipe_argument_error';

/**
 * @ngModule CommonModule
 * @description
 *
 * Transforms a number into a string,
 * formatted according to locale rules that determine group sizing and
 * separator, decimal-point character, and other locale-specific
 * configurations.
 *
<<<<<<< HEAD
 * 把数字转换成字符串，
 * 根据本地化规则进行格式化，这些规则会决定分组大小和分组分隔符、小数点字符以及其它与本地化环境有关的配置项。
 *
=======
>>>>>>> 331989ce
 * If no parameters are specified, the function rounds off to the nearest value using this
 * [rounding method](https://en.wikibooks.org/wiki/Arithmetic/Rounding).
 * The behavior differs from that of the JavaScript ```Math.round()``` function.
 * In the following case for example, the pipe rounds down where
 * ```Math.round()``` rounds up:
 *
<<<<<<< HEAD
 * 如果没有指定参数，则该函数会使用这个[舍入方法](https://en.wikibooks.org/wiki/Arithmetic/Rounding)。
 * 但其行为与 JavaScript 的 ```Math.round()``` 函数不同。
 * 下面的例子展示了管道与 ```Math.round()``` 的对比：
 *
=======
>>>>>>> 331989ce
 * ```html
 * -2.5 | number:'1.0-0'
 * > -3
 * Math.round(-2.5)
 * > -2
 * ```
 *
 * @see `formatNumber()`
 *
 * @usageNotes
 * The following code shows how the pipe transforms numbers
 * into text strings, according to various format specifications,
 * where the caller's default locale is `en-US`.
 *
 * 下列代码展示了该管道如何根据多种格式规范来把数字转换成字符串，这里使用的默认语言环境是 `en-US`。
 *
 * ### Example
 *
 * ### 例子
 *
 * <code-example path="common/pipes/ts/number_pipe.ts" region='NumberPipe'></code-example>
 *
 */
@Pipe({name: 'number'})
export class DecimalPipe implements PipeTransform {
  constructor(@Inject(LOCALE_ID) private _locale: string) {}

  /**
   * @param value The number to be formatted.
   *
   * 要格式化的数字。
   *
   * @param digitsInfo Decimal representation options, specified by a string
   * in the following format:<br>
   * <code>{minIntegerDigits}.{minFractionDigits}-{maxFractionDigits}</code>.
   *
   * 数字展现的选项，通过如下格式的字符串指定：<br>
   * <code>{minIntegerDigits}.{minFractionDigits}-{maxFractionDigits}</code>。
   *
   *   - `minIntegerDigits`: The minimum number of integer digits before the decimal point.
   * Default is `1`.
   *
   *     `minIntegerDigits`：在小数点前的最小位数。默认为 `1`。
   *
   *   - `minFractionDigits`: The minimum number of digits after the decimal point.
   * Default is `0`.
   *
   *     `minFractionDigits`：小数点后的最小位数。默认为 `0`。
   *
   *   - `maxFractionDigits`: The maximum number of digits after the decimal point.
   * Default is `3`.
   *
   *     `maxFractionDigits`：小数点后的最大为数，默认为 `3`。
   *
   * @param locale A locale code for the locale format rules to use.
   * When not supplied, uses the value of `LOCALE_ID`, which is `en-US` by default.
   * See [Setting your app locale](guide/i18n#setting-up-the-locale-of-your-app).
   *
   * 要使用的本地化格式代码。
   * 如果未提供，则使用 `LOCALE_ID` 的值，默认为 `en-US`。
   * 参见[为你的应用设置地区（locale）](guide/i18n#setting-up-the-locale-of-your-app)。
   */
  transform(value: any, digitsInfo?: string, locale?: string): string|null {
    if (isEmpty(value)) return null;

    locale = locale || this._locale;

    try {
      const num = strToNumber(value);
      return formatNumber(num, locale, digitsInfo);
    } catch (error) {
      throw invalidPipeArgumentError(DecimalPipe, error.message);
    }
  }
}

/**
 * @ngModule CommonModule
 * @description
 *
 * Transforms a number to a percentage
 * string, formatted according to locale rules that determine group sizing and
 * separator, decimal-point character, and other locale-specific
 * configurations.
 *
 * 把数字转换成百分比字符串，
 * 根据本地化规则进行格式化，这些规则会决定分组大小和分组分隔符、小数点字符以及其它与本地化环境有关的配置项。
 *
 * @see `formatPercent()`
 *
 * @usageNotes
 * The following code shows how the pipe transforms numbers
 * into text strings, according to various format specifications,
 * where the caller's default locale is `en-US`.
 *
 * 下列代码展示了该管道如何根据多种格式规范把数字转换成文本字符串，
 * 这里使用的默认语言环境是 `en-US`。
 *
 * <code-example path="common/pipes/ts/percent_pipe.ts" region='PercentPipe'></code-example>
 *
 *
 */
@Pipe({name: 'percent'})
export class PercentPipe implements PipeTransform {
  constructor(@Inject(LOCALE_ID) private _locale: string) {}

  /**
   *
   * @param value The number to be formatted as a percentage.
   *
   * 要格式化为百分比的数字。
   *
   * @param digitsInfo Decimal representation options, specified by a string
   * in the following format:<br>
   * <code>{minIntegerDigits}.{minFractionDigits}-{maxFractionDigits}</code>.
   *
   * 数字展现的选项，通过如下格式的字符串指定：<br>
   * <code>{minIntegerDigits}.{minFractionDigits}-{maxFractionDigits}</code>。
   *
   *
   *   - `minIntegerDigits`: The minimum number of integer digits before the decimal point.
   * Default is `1`.
   *
   *     `minIntegerDigits`：在小数点前的最小位数。默认为 `1`。
   *
   *   - `minFractionDigits`: The minimum number of digits after the decimal point.
   * Default is `0`.
   *
   *     `minFractionDigits`：小数点后的最小位数。默认为 `0`。
   *
   *   - `maxFractionDigits`: The maximum number of digits after the decimal point.
   * Default is `3`.
   *
   *     `maxFractionDigits`：小数点后的最大为数，默认为 `3`。
   *
   * @param locale A locale code for the locale format rules to use.
   * When not supplied, uses the value of `LOCALE_ID`, which is `en-US` by default.
   * See [Setting your app locale](guide/i18n#setting-up-the-locale-of-your-app).
   *
   * 要使用的本地化格式代码。
   * 如果未提供，则使用 `LOCALE_ID` 的值，默认为 `en-US`。
   * 参见[为你的应用设置地区（locale）](guide/i18n#setting-up-the-locale-of-your-app)。
   */
  transform(value: any, digitsInfo?: string, locale?: string): string|null {
    if (isEmpty(value)) return null;

    locale = locale || this._locale;

    try {
      const num = strToNumber(value);
      return formatPercent(num, locale, digitsInfo);
    } catch (error) {
      throw invalidPipeArgumentError(PercentPipe, error.message);
    }
  }
}

/**
 * @ngModule CommonModule
 * @description
 *
 * Transforms a number to a currency string, formatted according to locale rules
 * that determine group sizing and separator, decimal-point character,
 * and other locale-specific configurations.
 *
 * 把数字转换成金额字符串，
 * 根据本地化规则进行格式化，这些规则会决定分组大小和分组分隔符、小数点字符以及其它与本地化环境有关的配置项。
 *
 * @see `getCurrencySymbol()`
 * @see `formatCurrency()`
 *
 * @usageNotes
 * The following code shows how the pipe transforms numbers
 * into text strings, according to various format specifications,
 * where the caller's default locale is `en-US`.
 *
 * 下列代码展示了该管道如何根据多种格式规范把数字转换成文本字符串，
 * 这里使用的默认语言环境是 `en-US`。
 *
 * <code-example path="common/pipes/ts/currency_pipe.ts" region='CurrencyPipe'></code-example>
 *
 *
 */
@Pipe({name: 'currency'})
export class CurrencyPipe implements PipeTransform {
  constructor(@Inject(LOCALE_ID) private _locale: string) {}

  /**
   *
   * @param value The number to be formatted as currency.
   *
   * 要格式化为货币的数字。
   *
   * @param currencyCode The [ISO 4217](https://en.wikipedia.org/wiki/ISO_4217) currency code,
   * such as `USD` for the US dollar and `EUR` for the euro.
   *
   * [ISO 4217](https://en.wikipedia.org/wiki/ISO_4217) 中的货币代码，比如 `USD` 表示美元，`EUR` 表示欧元。
   *
   * @param display The format for the currency indicator. One of the following:
   *
   * 货币指示器的格式，有效值包括：
   *
   *   - `code`: Show the code (such as `USD`).
   *
   *     `code`: 展示货币代码（如 `USD`）。
   *
   *   - `symbol`(default): Show the symbol (such as `$`).
   *
   *     `symbol`(default): 展示货币符号（如 `$`）
   *
   *   - `symbol-narrow`: Use the narrow symbol for locales that have two symbols for their
   * currency.
   * For example, the Canadian dollar CAD has the symbol `CA$` and the symbol-narrow `$`. If the
   * locale has no narrow symbol, uses the standard symbol for the locale.
   *
   *     `symbol-narrow`: 使用区域的窄化符号，它包括两个符号。
   *     比如，加拿大元的符号是 `CA$`，而其窄化符号是 `$`。如果该区域没有窄化符号，则使用它的标准符号。
   *
   *   - String: Use the given string value instead of a code or a symbol.
<<<<<<< HEAD
   *
   *     String: 使用指定的字符串值代替货币代码或符号。
   *
=======
   * For example, an empty string will suppress the currency & symbol.
>>>>>>> 331989ce
   *   - Boolean (marked deprecated in v5): `true` for symbol and false for `code`.
   *
   *     Boolean（从 v5 开始已弃用）：`true` 表示货币符号，`false` 表示货币代码。
   *
   * @param digitsInfo Decimal representation options, specified by a string
   * in the following format:<br>
   * <code>{minIntegerDigits}.{minFractionDigits}-{maxFractionDigits}</code>.
   *
   * 数字展现的选项，通过如下格式的字符串指定：<br>
   * <code>{minIntegerDigits}.{minFractionDigits}-{maxFractionDigits}</code>。
   *
   *
   *   - `minIntegerDigits`: The minimum number of integer digits before the decimal point.
   * Default is `1`.
   *
   *     `minIntegerDigits`：在小数点前的最小位数。默认为 `1`。
   *
   *   - `minFractionDigits`: The minimum number of digits after the decimal point.
   * Default is `0`.
   *
   *     `minFractionDigits`：小数点后的最小位数。默认为 `0`。
   *
   *   - `maxFractionDigits`: The maximum number of digits after the decimal point.
   * Default is `3`.
   * If not provided, the number will be formatted with the proper amount of digits,
   * depending on what the [ISO 4217](https://en.wikipedia.org/wiki/ISO_4217) specifies.
   * For example, the Canadian dollar has 2 digits, whereas the Chilean peso has none.
   *
   *     `maxFractionDigits`：小数点后的最大为数，默认为 `3`。如果没有提供，
   *
   * @param locale A locale code for the locale format rules to use.
   * When not supplied, uses the value of `LOCALE_ID`, which is `en-US` by default.
   * See [Setting your app locale](guide/i18n#setting-up-the-locale-of-your-app).
   *
   * 要使用的本地化格式代码。
   * 如果未提供，则使用 `LOCALE_ID` 的值，默认为 `en-US`。
   * 参见[为你的应用设置地区（locale）](guide/i18n#setting-up-the-locale-of-your-app)。
   */
  transform(
      value: any, currencyCode?: string,
      display: 'code'|'symbol'|'symbol-narrow'|string|boolean = 'symbol', digitsInfo?: string,
      locale?: string): string|null {
    if (isEmpty(value)) return null;

    locale = locale || this._locale;

    if (typeof display === 'boolean') {
      if (<any>console && <any>console.warn) {
        console.warn(
            `Warning: the currency pipe has been changed in Angular v5. The symbolDisplay option (third parameter) is now a string instead of a boolean. The accepted values are "code", "symbol" or "symbol-narrow".`);
      }
      display = display ? 'symbol' : 'code';
    }

    let currency: string = currencyCode || 'USD';
    if (display !== 'code') {
      if (display === 'symbol' || display === 'symbol-narrow') {
        currency = getCurrencySymbol(currency, display === 'symbol' ? 'wide' : 'narrow', locale);
      } else {
        currency = display;
      }
    }

    try {
      const num = strToNumber(value);
      return formatCurrency(num, locale, currency, currencyCode, digitsInfo);
    } catch (error) {
      throw invalidPipeArgumentError(CurrencyPipe, error.message);
    }
  }
}

function isEmpty(value: any): boolean {
  return value == null || value === '' || value !== value;
}

/**
 * Transforms a string into a number (if needed).
 *
 * 把字符串转换成数字（如果需要）。
 */
function strToNumber(value: number | string): number {
  // Convert strings to numbers
  if (typeof value === 'string' && !isNaN(Number(value) - parseFloat(value))) {
    return Number(value);
  }
  if (typeof value !== 'number') {
    throw new Error(`${value} is not a number`);
  }
  return value;
}<|MERGE_RESOLUTION|>--- conflicted
+++ resolved
@@ -20,25 +20,19 @@
  * separator, decimal-point character, and other locale-specific
  * configurations.
  *
-<<<<<<< HEAD
  * 把数字转换成字符串，
  * 根据本地化规则进行格式化，这些规则会决定分组大小和分组分隔符、小数点字符以及其它与本地化环境有关的配置项。
  *
-=======
->>>>>>> 331989ce
  * If no parameters are specified, the function rounds off to the nearest value using this
  * [rounding method](https://en.wikibooks.org/wiki/Arithmetic/Rounding).
  * The behavior differs from that of the JavaScript ```Math.round()``` function.
  * In the following case for example, the pipe rounds down where
  * ```Math.round()``` rounds up:
  *
-<<<<<<< HEAD
  * 如果没有指定参数，则该函数会使用这个[舍入方法](https://en.wikibooks.org/wiki/Arithmetic/Rounding)。
  * 但其行为与 JavaScript 的 ```Math.round()``` 函数不同。
  * 下面的例子展示了管道与 ```Math.round()``` 的对比：
  *
-=======
->>>>>>> 331989ce
  * ```html
  * -2.5 | number:'1.0-0'
  * > -3
@@ -258,13 +252,11 @@
    *     比如，加拿大元的符号是 `CA$`，而其窄化符号是 `$`。如果该区域没有窄化符号，则使用它的标准符号。
    *
    *   - String: Use the given string value instead of a code or a symbol.
-<<<<<<< HEAD
+   * For example, an empty string will suppress the currency & symbol.
    *
    *     String: 使用指定的字符串值代替货币代码或符号。
-   *
-=======
-   * For example, an empty string will suppress the currency & symbol.
->>>>>>> 331989ce
+   *     比如，空字符串将会去掉货币代码或符号。
+   *
    *   - Boolean (marked deprecated in v5): `true` for symbol and false for `code`.
    *
    *     Boolean（从 v5 开始已弃用）：`true` 表示货币符号，`false` 表示货币代码。
