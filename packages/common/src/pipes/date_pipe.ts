/**
 * @license
 * Copyright Google LLC All Rights Reserved.
 *
 * Use of this source code is governed by an MIT-style license that can be
 * found in the LICENSE file at https://angular.io/license
 */

import {Inject, InjectionToken, LOCALE_ID, Optional, Pipe, PipeTransform} from '@angular/core';

import {formatDate} from '../i18n/format_date';

import {DatePipeConfig, DEFAULT_DATE_FORMAT} from './date_pipe_config';
import {invalidPipeArgumentError} from './invalid_pipe_argument_error';

/**
 * Optionally-provided default timezone to use for all instances of `DatePipe` (such as `'+0430'`).
 * If the value isn't provided, the `DatePipe` will use the end-user's local system timezone.
 *
<<<<<<< HEAD
 * 用于所有 `DatePipe` 实例的（可选）提供的默认时区（例如 `'+0430'`）。如果未提供该值，则
 * `DatePipe` 将使用最终用户的本地系统时区。
 *
=======
 * @deprecated use DATE_PIPE_DEFAULT_OPTIONS token to configure DatePipe
>>>>>>> cfd87027
 */
export const DATE_PIPE_DEFAULT_TIMEZONE = new InjectionToken<string>('DATE_PIPE_DEFAULT_TIMEZONE');

/**
 * DI token that allows to provide default configuration for the `DatePipe` instances in an
 * application. The value is an object which can include the following fields:
 * - `dateFormat`: configures the default date format. If not provided, the `DatePipe`
 * will use the 'mediumDate' as a value.
 * - `timezone`: configures the default timezone. If not provided, the `DatePipe` will
 * use the end-user's local system timezone.
 *
 * @see `DatePipeConfig`
 *
 * @usageNotes
 *
 * Various date pipe default values can be overwritten by providing this token with
 * the value that has this interface.
 *
 * For example:
 *
 * Override the default date format by providing a value using the token:
 * ```typescript
 * providers: [
 *   {provide: DATE_PIPE_DEFAULT_OPTIONS, useValue: {dateFormat: 'shortDate'}}
 * ]
 * ```
 *
 * Override the default timezone by providing a value using the token:
 * ```typescript
 * providers: [
 *   {provide: DATE_PIPE_DEFAULT_OPTIONS, useValue: {timezone: '-1200'}}
 * ]
 * ```
 */
export const DATE_PIPE_DEFAULT_OPTIONS =
    new InjectionToken<DatePipeConfig>('DATE_PIPE_DEFAULT_OPTIONS');

// clang-format off
/**
 * @ngModule CommonModule
 * @description
 *
 * Formats a date value according to locale rules.
 *
 * 根据区域设置规则格式化日期值。
 *
 * `DatePipe` is executed only when it detects a pure change to the input value.
 * A pure change is either a change to a primitive input value
 * (such as `String`, `Number`, `Boolean`, or `Symbol`),
 * or a changed object reference (such as `Date`, `Array`, `Function`, or `Object`).
 *
 * `DatePipe` 仅当检测到输入值发生纯粹更改时才会执行。纯更改是对原始输入值的更改（例如 `String`、`Number`、`Boolean` 或 `Symbol`），或者是更改的对象引用（例如 `Date`、`Array`、`Function` 或 `Object`）。
 *
 * Note that mutating a `Date` object does not cause the pipe to be rendered again.
 * To ensure that the pipe is executed, you must create a new `Date` object.
 *
 * 请注意，更改 `Date` 对象不会导致管道再次呈现。为确保管道被执行，你必须创建一个新的 `Date` 对象。
 *
 * Only the `en-US` locale data comes with Angular. To localize dates
 * in another language, you must import the corresponding locale data.
 * See the [I18n guide](guide/i18n-common-format-data-locale) for more information.
 *
 * Angular 只自带了 `en-US` 区域的数据。要想在其它语言中对日期进行本地化，你必须导入相应的区域数据。
 * 欲知详情，参见 [I18n guide](guide/i18n-common-format-data-locale)。
 *
 * The time zone of the formatted value can be specified either by passing it in as the second
 * parameter of the pipe, or by setting the default through the `DATE_PIPE_DEFAULT_TIMEZONE`
 * injection token. The value that is passed in as the second parameter takes precedence over
 * the one defined using the injection token.
 *
 * 可以通过将格式化值的时区作为管道的第二个参数传入，或通过 `DATE_PIPE_DEFAULT_TIMEZONE` 注入标记设置默认值来指定格式化值的时区。作为第二个参数传入的值优先于使用注入标记定义的值。
 *
 * @see `formatDate()`
 *
 *
 * @usageNotes
 *
 * The result of this pipe is not reevaluated when the input is mutated. To avoid the need to
 * reformat the date on every change-detection cycle, treat the date as an immutable object
 * and change the reference when the pipe needs to run again.
 *
 * 当输入值发生变化时，该管道的结果并不会改变。如果不想在每个变更检测周期中都强制重新格式化该日期，请把日期看做一个不可变对象，
 * 当需要让该管道重新运行时，请赋给它一个新的对象，以更改它的引用。
 *
 * ### Pre-defined format options
 *
 * ### 预定义的格式选项
 *
 * | Option | Equivalent to | Examples (given in `en-US` locale) |
 * | ------ | ------------- | ---------------------------------- |
 * | 选项 | 相当于 | 示例（在 `en-US` 区域设置中给出）|
 * | `'short'` | `'M/d/yy, h:mm a'` | `6/15/15, 9:03 AM` |
 * | `'medium'` | `'MMM d, y, h:mm:ss a'` | `Jun 15, 2015, 9:03:01 AM` |
 * | `'long'` | `'MMMM d, y, h:mm:ss a z'` | `June 15, 2015 at 9:03:01 AM GMT+1` |
 * | `'full'` | `'EEEE, MMMM d, y, h:mm:ss a zzzz'` | `Monday, June 15, 2015 at 9:03:01 AM GMT+01:00` |
 * | `'shortDate'` | `'M/d/yy'` | `6/15/15` |
 * | `'mediumDate'` | `'MMM d, y'` | `Jun 15, 2015` |
 * | `'longDate'` | `'MMMM d, y'` | `June 15, 2015` |
 * | `'fullDate'` | `'EEEE, MMMM d, y'` | `Monday, June 15, 2015` |
 * | `'shortTime'` | `'h:mm a'` | `9:03 AM` |
 * | `'mediumTime'` | `'h:mm:ss a'` | `9:03:01 AM` |
 * | `'longTime'` | `'h:mm:ss a z'` | `9:03:01 AM GMT+1` |
 * | `'fullTime'` | `'h:mm:ss a zzzz'` | `9:03:01 AM GMT+01:00` |
 *
 *   `'fullTime'`: 等价于 `'h:mm:ss a zzzz'` (`9:03:01 AM GMT+01:00`).
 *
 * ### Custom format options
 *
 * ### 自定义格式选项
 *
 * You can construct a format string using symbols to specify the components
 * of a date-time value, as described in the following table.
 * Format details depend on the locale.
 * Fields marked with (\*) are only available in the extra data set for the given locale.
 *
 * 你可以用符号构造格式字符串来指定日期时间值的组成部分，如下表所述。格式详细信息取决于区域设置。标有 (\*) 的字段仅在给定区域设置的额外数据集中可用。
 *
 * | Field type | Format | Description | Example Value |
 * | ---------- | ------ | ----------- | ------------- |
 * | 字段类型 | 格式 | 描述 | 示例值 |
 * | Era | G, GG & GGG | Abbreviated | AD |
 * | 时代 | G、GG 和 GGG | 缩写 | 广告 |
 * |  | GGGG | Wide | Anno Domini |
 * |  | GGGG | 宽 | 安诺·多米尼 |
 * |  | GGGGG | Narrow | A |
 * |  | GGGGG | 窄 | 一个 |
 * | Year | y | Numeric: minimum digits | 2, 20, 201, 2017, 20173 |
 * | 年份 | 是 | 数字：最小位数 | 2、20、201、2017、20173 |
 * |  | yy | Numeric: 2 digits + zero padded | 02, 20, 01, 17, 73 |
 * |  | yy | 数字： 2 位数字 + 填充零 | 02、20、01、17、73 |
 * |  | yyy | Numeric: 3 digits + zero padded | 002, 020, 201, 2017, 20173 |
 * |  | 年年 | 数字： 3 位数字 + 填充零 | 002、020、201、2017、20173 |
 * |  | yyyy | Numeric: 4 digits or more + zero padded | 0002, 0020, 0201, 2017, 20173 |
 * |  | yyyy | 数字： 4 位或更多位 + 填充零 | 0002、0020、0201、2017、20173 |
 * | Week-numbering year | Y | Numeric: minimum digits | 2, 20, 201, 2017, 20173 |
 * | 周编号年份 | 是 | 数字：最小位数 | 2、20、201、2017、20173 |
 * |  | YY | Numeric: 2 digits + zero padded | 02, 20, 01, 17, 73 |
 * |  | YY | 数字： 2 位数字 + 填充零 | 02、20、01、17、73 |
 * |  | YYY | Numeric: 3 digits + zero padded | 002, 020, 201, 2017, 20173 |
 * |  | YYY | 数字： 3 位数字 + 填充零 | 002、020、201、2017、20173 |
 * |  | YYYY | Numeric: 4 digits or more + zero padded | 0002, 0020, 0201, 2017, 20173 |
 * |  | YYYY | 数字： 4 位或更多位 + 填充零 | 0002、0020、0201、2017、20173 |
 * | Month | M | Numeric: 1 digit | 9, 12 |
 * | 月份 | 中号 | 数字： 1 位 | 9、12 |
 * |  | MM | Numeric: 2 digits + zero padded | 09, 12 |
 * |  | MM | 数字： 2 位数字 + 填充零 | 09、12 |
 * |  | MMM | Abbreviated | Sep |
 * |  | 嗯 | 缩写 | 九月 |
 * |  | MMMM | Wide | September |
 * |  | MMMM | 宽 | 9 月 |
 * |  | MMMMM | Narrow | S |
 * |  | 嗯嗯 | 窄 | 小号 |
 * | Month standalone | L | Numeric: 1 digit | 9, 12 |
 * | 独立月 | 大号 | 数字： 1 位 | 9、12 |
 * |  | LL | Numeric: 2 digits + zero padded | 09, 12 |
 * |  | LL | 数字： 2 位数字 + 填充零 | 09、12 |
 * |  | LLL | Abbreviated | Sep |
 * |  | LLL | 缩写 | 九月 |
 * |  | LLLL | Wide | September |
 * |  | LLLL | 宽 | 9 月 |
 * |  | LLLLL | Narrow | S |
 * |  | LLLL | 窄 | 小号 |
 * | Week of year | w | Numeric: minimum digits | 1... 53 |
 * | 一年中的一周 | w | 数字：最小位数 | 1… 53 |
 * |  | ww | Numeric: 2 digits + zero padded | 01... 53 |
 * |  | 万维网 | 数字： 2 位数字 + 填充零 | 01... 53 |
 * | Week of month | W | Numeric: 1 digit | 1... 5 |
 * | 每月的一周 | 瓦 | 数字： 1 位 | 1... 5 |
 * | Day of month | d | Numeric: minimum digits | 1 |
 * | 一个月中的哪一天 | d | 数字：最小位数 | 1 |
 * |  | dd | Numeric: 2 digits + zero padded | 01 |
 * |  | dd | 数字： 2 位数字 + 填充零 | 01 |
 * | Week day | E, EE & EEE | Abbreviated | Tue |
 * | 工作日 | E、EE 和 EEE | 缩写 | 星期二 |
 * |  | EEEE | Wide | Tuesday |
 * |  | EEEE | 宽 | 星期二 |
 * |  | EEEEE | Narrow | T |
 * |  | EEEE | 窄 | 吨 |
 * |  | EEEEEE | Short | Tu |
 * |  | EEEEEE | 短 | 涂 |
 * | Week day standalone | c, cc | Numeric: 1 digit | 2 |
 * | 工作日独立 | c, cc | 数字： 1 位 | 2 |
 * |  | ccc | Abbreviated | Tue |
 * |  | ccc | 缩写 | 星期二 |
 * |  | cccc | Wide | Tuesday |
 * |  | cccc | 宽 | 星期二 |
 * |  | ccccc | Narrow | T |
 * |  | cccc | 窄 | 牛 |
 * |  | cccccc | Short | Tu |
 * |  | cccccc | 短 | 涂 |
 * | Period | a, aa & aaa | Abbreviated | am/pm or AM/PM |
 * | 期间 | a、a 和 aaa | 缩写 | 上午/下午或上午/下午 |
 * |  | aaaa | Wide (fallback to `a` when missing) | ante meridiem/post meridiem |
 * |  | 啊啊 | 宽（缺失时回退到 `a`）| 子午前/子午后 |
 * |  | aaaaa | Narrow | a/p |
 * |  | 啊啊啊 | 窄 | a/p |
 * | Period\* | B, BB & BBB | Abbreviated | mid. |
 * | 期间\* | B、BB 和 BBB | 缩写 | 中。 |
 * |  | BBBB | Wide | am, pm, midnight, noon, morning, afternoon, evening, night |
 * |  | BBBB | 宽 | 上午, 下午, 午夜, 中午, 早上, 下午, 晚上, 夜 |
 * |  | BBBBB | Narrow | md |
 * |  | BBBBB | 窄 | MD |
 * | Period standalone\* | b, bb & bbb | Abbreviated | mid. |
 * | 独立期间\* | b、bb & bbb | 缩写 | 中。 |
 * |  | bbbb | Wide | am, pm, midnight, noon, morning, afternoon, evening, night |
 * |  | bbbb | 宽 | 上午, 下午, 午夜, 中午, 早上, 下午, 晚上, 夜 |
 * |  | bbbbb | Narrow | md |
 * |  | bbbbb | 窄 | MD |
 * | Hour 1-12 | h | Numeric: minimum digits | 1, 12 |
 * | 1-12 小时 | 小时 | 数字：最小位数 | 1、12 |
 * |  | hh | Numeric: 2 digits + zero padded | 01, 12 |
 * |  | hh | 数字： 2 位数字 + 填充零 | 01、12 |
 * | Hour 0-23 | H | Numeric: minimum digits | 0, 23 |
 * | 小时 0-23 | 高 | 数字：最小位数 | 0、23 |
 * |  | HH | Numeric: 2 digits + zero padded | 00, 23 |
 * |  | 高 | 数字： 2 位数字 + 填充零 | 00、23 |
 * | Minute | m | Numeric: minimum digits | 8, 59 |
 * | 分钟 | 米 | 数字：最小位数 | 8、59 |
 * |  | mm | Numeric: 2 digits + zero padded | 08, 59 |
 * |  | 毫米 | 数字： 2 位数字 + 填充零 | 08、59 |
 * | Second | s | Numeric: minimum digits | 0... 59 |
 * | 第二 | s | 数字：最小位数 | 0... 59 |
 * |  | ss | Numeric: 2 digits + zero padded | 00... 59 |
 * |  | ss | 数字： 2 位数字 + 填充零 | 00... 59 |
 * | Fractional seconds | S | Numeric: 1 digit | 0... 9 |
 * | 小数秒 | 小号 | 数字： 1 位 | 0... 9 |
 * |  | SS | Numeric: 2 digits + zero padded | 00... 99 |
 * |  | SS | 数字： 2 位数字 + 填充零 | 00... 99 |
 * |  | SSS | Numeric: 3 digits + zero padded (= milliseconds) | 000... 999 |
 * |  | SSS | 数字： 3 位 + 填充零（= 毫秒）| 000... 999 |
 * | Zone | z, zz & zzz | Short specific non location format (fallback to O) | GMT-8 |
 * | 区域 | z、zz 和 zzz | 简短的特定非位置格式（回退到 O）| GMT-8 |
 * |  | zzzz | Long specific non location format (fallback to OOOO) | GMT-08:00 |
 * |  | zzzz | 长的特定非位置格式（回退到 OOOO）| GMT-08:00 |
 * |  | Z, ZZ & ZZZ | ISO8601 basic format | -0800 |
 * |  | Z、ZZ 和 ZZZ | ISO8601 基本格式 | -0800 |
 * |  | ZZZZ | Long localized GMT format | GMT-8:00 |
 * |  | ZZZZ | 长本地化 GMT 格式 | GMT-8:00 |
 * |  | ZZZZZ | ISO8601 extended format + Z indicator for offset 0 (= XXXXX) | -08:00 |
 * |  | ZZZZZ | ISO8601 扩展格式 + 偏移量 0 的 Z 指示器（= XXXXX）| -08:00 |
 * |  | O, OO & OOO | Short localized GMT format | GMT-8 |
 * |  | 哦，OO & OOO | 简短的本地化 GMT 格式 | GMT-8 |
 * |  | OOOO | Long localized GMT format | GMT-08:00 |
 * |  | OOOO | 长本地化 GMT 格式 | GMT-08:00 |
 *
 * 请注意，时区校正不适用于没有时间部分的 ISO 字符串，比如“2016-09-19”
 *
 * ### Format examples
 *
 * ### 格式范例
 *
 * These examples transform a date into various formats,
 * assuming that `dateObj` is a JavaScript `Date` object for
 * year: 2015, month: 6, day: 15, hour: 21, minute: 43, second: 11,
 * given in the local time for the `en-US` locale.
 *
 * 下面这些例子会把日期转换成多种格式。
 * 这里假设 `dateObj` 是个 JavaScript 的 `Date` 对象： 2015 年 6 月 15 日 21 时 43 分 11 秒，
 * 使用的是 `en-US` 区域的当地时间。
 *
 * ```
 * {{ dateObj | date }}               // output is 'Jun 15, 2015'
 * {{ dateObj | date:'medium' }}      // output is 'Jun 15, 2015, 9:43:11 PM'
 * {{ dateObj | date:'shortTime' }}   // output is '9:43 PM'
 * {{ dateObj | date:'mm:ss' }}       // output is '43:11'
 * ```
 *
 * ### Usage example
 *
 * ### 使用范例
 *
 * The following component uses a date pipe to display the current date in different formats.
 *
 * 下列组件借助一个日期管道来以不同的格式显示当前日期。
 *
 * ```
 * @Component ({
 *  selector: 'date-pipe',
 *  template: `<div>
 *    <p>Today is {{today | date}}</p>
 *    <p>Or if you prefer, {{today | date:'fullDate'}}</p>
 *    <p>The time is {{today | date:'h:mm a z'}}</p>
 *  </div>`
 * })
 * // Get the current date and time as a date-time value.
 * export class DatePipeComponent {
 *   today: number = Date.now();
 * }
 * ```
 *
 * @publicApi
 */
// clang-format on
@Pipe({
  name: 'date',
  pure: true,
  standalone: true,
})
export class DatePipe implements PipeTransform {
  constructor(
      @Inject(LOCALE_ID) private locale: string,
      @Inject(DATE_PIPE_DEFAULT_TIMEZONE) @Optional() private defaultTimezone?: string|null,
      @Inject(DATE_PIPE_DEFAULT_OPTIONS) @Optional() private defaultOptions?: DatePipeConfig|null,
  ) {}

  /**
   * @param value The date expression: a `Date` object,  a number
   * (milliseconds since UTC epoch), or an ISO string (<https://www.w3.org/TR/NOTE-datetime>).
   *
   * 日期表达式：`Date` 对象、数字（从 UTC 时代以来的毫秒数）或一个 ISO 字符串
   * (<https://www.w3.org/TR/NOTE-datetime>)。
   *
   * @param format The date/time components to include, using predefined options or a
<<<<<<< HEAD
   * custom format string.
   *
   * 要包含的日期、时间部分的格式，使用预定义选项或自定义格式字符串。
   * @param timezone A timezone offset (such as `'+0430'`), or a standard UTC/GMT, or continental US
   * timezone abbreviation. When not supplied, either the value of the `DATE_PIPE_DEFAULT_TIMEZONE`
   * injection token is used or the end-user's local system timezone.
   *
   * 一个时区偏移（比如 `'+0430'`）或标准的 UTC/GMT
   * 或美国大陆时区的缩写。默认为最终用户机器上的本地系统时区。
=======
   * custom format string.  When not provided, the `DatePipe` looks for the value using the
   * `DATE_PIPE_DEFAULT_OPTIONS` injection token (and reads the `dateFormat` property).
   * If the token is not configured, the `mediumDate` is used as a value.
   * @param timezone A timezone offset (such as `'+0430'`), or a standard UTC/GMT, or continental US
   * timezone abbreviation. When not provided, the `DatePipe` looks for the value using the
   * `DATE_PIPE_DEFAULT_OPTIONS` injection token (and reads the `timezone` property). If the token
   * is not configured, the end-user's local system timezone is used as a value.
>>>>>>> cfd87027
   * @param locale A locale code for the locale format rules to use.
   * When not supplied, uses the value of `LOCALE_ID`, which is `en-US` by default.
   * See [Setting your app locale](guide/i18n-common-locale-id).
   *
<<<<<<< HEAD
   * 要使用的区域格式规则的区域代码。
   * 如果不提供，就使用 `LOCALE_ID` 的值，默认为 `en-US`。
   * 参见[设置应用的区域](guide/i18n-common-locale-id)。
=======
   * @see `DATE_PIPE_DEFAULT_OPTIONS`
   *
>>>>>>> cfd87027
   * @returns A date string in the desired format.
   *
   * 指定格式的日期字符串。
   */
  transform(value: Date|string|number, format?: string, timezone?: string, locale?: string): string
      |null;
  transform(value: null|undefined, format?: string, timezone?: string, locale?: string): null;
  transform(
      value: Date|string|number|null|undefined, format?: string, timezone?: string,
      locale?: string): string|null;
  transform(
      value: Date|string|number|null|undefined, format?: string, timezone?: string,
      locale?: string): string|null {
    if (value == null || value === '' || value !== value) return null;

    try {
      const _format = format ?? this.defaultOptions?.dateFormat ?? DEFAULT_DATE_FORMAT;
      const _timezone =
          timezone ?? this.defaultOptions?.timezone ?? this.defaultTimezone ?? undefined;
      return formatDate(value, _format, locale || this.locale, _timezone);
    } catch (error) {
      throw invalidPipeArgumentError(DatePipe, (error as Error).message);
    }
  }
}<|MERGE_RESOLUTION|>--- conflicted
+++ resolved
@@ -17,13 +17,10 @@
  * Optionally-provided default timezone to use for all instances of `DatePipe` (such as `'+0430'`).
  * If the value isn't provided, the `DatePipe` will use the end-user's local system timezone.
  *
-<<<<<<< HEAD
  * 用于所有 `DatePipe` 实例的（可选）提供的默认时区（例如 `'+0430'`）。如果未提供该值，则
  * `DatePipe` 将使用最终用户的本地系统时区。
  *
-=======
  * @deprecated use DATE_PIPE_DEFAULT_OPTIONS token to configure DatePipe
->>>>>>> cfd87027
  */
 export const DATE_PIPE_DEFAULT_TIMEZONE = new InjectionToken<string>('DATE_PIPE_DEFAULT_TIMEZONE');
 
@@ -337,17 +334,6 @@
    * (<https://www.w3.org/TR/NOTE-datetime>)。
    *
    * @param format The date/time components to include, using predefined options or a
-<<<<<<< HEAD
-   * custom format string.
-   *
-   * 要包含的日期、时间部分的格式，使用预定义选项或自定义格式字符串。
-   * @param timezone A timezone offset (such as `'+0430'`), or a standard UTC/GMT, or continental US
-   * timezone abbreviation. When not supplied, either the value of the `DATE_PIPE_DEFAULT_TIMEZONE`
-   * injection token is used or the end-user's local system timezone.
-   *
-   * 一个时区偏移（比如 `'+0430'`）或标准的 UTC/GMT
-   * 或美国大陆时区的缩写。默认为最终用户机器上的本地系统时区。
-=======
    * custom format string.  When not provided, the `DatePipe` looks for the value using the
    * `DATE_PIPE_DEFAULT_OPTIONS` injection token (and reads the `dateFormat` property).
    * If the token is not configured, the `mediumDate` is used as a value.
@@ -355,19 +341,19 @@
    * timezone abbreviation. When not provided, the `DatePipe` looks for the value using the
    * `DATE_PIPE_DEFAULT_OPTIONS` injection token (and reads the `timezone` property). If the token
    * is not configured, the end-user's local system timezone is used as a value.
->>>>>>> cfd87027
+   *
+   * 一个时区偏移（比如 `'+0430'`）或标准的 UTC/GMT
+   * 或美国大陆时区的缩写。默认为最终用户机器上的本地系统时区。
    * @param locale A locale code for the locale format rules to use.
    * When not supplied, uses the value of `LOCALE_ID`, which is `en-US` by default.
    * See [Setting your app locale](guide/i18n-common-locale-id).
    *
-<<<<<<< HEAD
    * 要使用的区域格式规则的区域代码。
    * 如果不提供，就使用 `LOCALE_ID` 的值，默认为 `en-US`。
    * 参见[设置应用的区域](guide/i18n-common-locale-id)。
-=======
+   *
    * @see `DATE_PIPE_DEFAULT_OPTIONS`
    *
->>>>>>> cfd87027
    * @returns A date string in the desired format.
    *
    * 指定格式的日期字符串。
