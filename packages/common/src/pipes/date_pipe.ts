--- conflicted
+++ resolved
@@ -112,7 +112,6 @@
  *
  *  | <t>Field type</t><t>字段类型</t> | <t>Format</t><t>格式</t> | <t>Description</t><t>说明</t> | <t>Example Value</t><t>范例值</t>                                              |
  *  |--------------------|-------------|---------------------------------------------------------------|------------------------------------------------------------|
-<<<<<<< HEAD
  *  | <t>Era</t><t>纪元</t>                | G, GG & GGG | <t>Abbreviated</t><t>缩略</t>| AD                                                         |
  *  |                    | GGGG        | <t>Wide</t><t>全称</t>| Anno Domini                                                |
  *  |                    | GGGGG       | <t>Narrow</t><t>最简</t>| A                                                          |
@@ -120,6 +119,14 @@
  *  |                    | yy          | <t>Numeric</t><t>数字</t>: 2 <t>digits + zero padded</t><t>数字 + 0 补位</t>                               | 02, 20, 01, 17, 73                                         |
  *  |                    | yyy         | <t>Numeric</t><t>数字</t>: 3 <t>digits + zero padded</t><t>数字 + 0 补位</t>                               | 002, 020, 201, 2017, 20173                                 |
  *  |                    | yyyy        | <t>Numeric</t><t>数字</t>: 4 <t>digits or more + zero padded</t><t>或更多数字 + 0 补位</t> | 0002, 0020, 0201, 2017, 20173                              |
+ *  | Week-numbering year| Y           | Numeric: minimum digits                                       | 2, 20, 201, 2017, 20173                                    |
+ *  | 周日历年| Y           | 数字: 最少化数字                                       | 2, 20, 201, 2017, 20173                                    |
+ *  |                    | YY          | Numeric: 2 digits + zero padded                               | 02, 20, 01, 17, 73                                         |
+ *  |                    | YY          | 数字：2字符+补零                               | 02, 20, 01, 17, 73                                         |
+ *  |                    | YYY         | Numeric: 3 digits + zero padded                               | 002, 020, 201, 2017, 20173                                 |
+ *  |                    | YYY         | 数字：3字符+补零                               | 002, 020, 201, 2017, 20173                                 |
+ *  |                    | YYYY        | Numeric: 4 digits or more + zero padded                       | 0002, 0020, 0201, 2017, 20173                              |
+ *  |                    | YYYY        | 数字：4字符+补零                       | 0002, 0020, 0201, 2017, 20173                              |
  *  | <t>Month</t><t>月</t>              | M           | <t>Numeric</t><t>数字</t>: <t>1 digit</t><t>1 数字</t>                                              | 9, 12                                                      |
  *  |                    | MM          | <t>Numeric</t><t>数字</t>: 2 <t>digits + zero padded</t><t>数字 + 0 补位</t>                               | 09, 12                                                     |
  *  |                    | MMM         | <t>Abbreviated</t><t>缩略</t>| Sep                                                        |
@@ -166,65 +173,6 @@
  *  |                    | ZZZZZ       | ISO8601 <t>extended format + Z indicator for offset 0</t><t>扩展格式 + 偏移为 0 时用 Z 表示</t> (= XXXXX) | -08:00                                                     |
  *  |                    | O, OO & OOO | <t>Short localized GMT format</t><t>本地化 GMT 短格式</t> | GMT-8                                                      |
  *  |                    | OOOO        | <t>Long localized GMT format</t><t>本地化 GMT 长格式</t> | GMT-08:00                                                  |
-=======
- *  | Era                | G, GG & GGG | Abbreviated                                                   | AD                                                         |
- *  |                    | GGGG        | Wide                                                          | Anno Domini                                                |
- *  |                    | GGGGG       | Narrow                                                        | A                                                          |
- *  | Year               | y           | Numeric: minimum digits                                       | 2, 20, 201, 2017, 20173                                    |
- *  |                    | yy          | Numeric: 2 digits + zero padded                               | 02, 20, 01, 17, 73                                         |
- *  |                    | yyy         | Numeric: 3 digits + zero padded                               | 002, 020, 201, 2017, 20173                                 |
- *  |                    | yyyy        | Numeric: 4 digits or more + zero padded                       | 0002, 0020, 0201, 2017, 20173                              |
- *  | Week-numbering year| Y           | Numeric: minimum digits                                       | 2, 20, 201, 2017, 20173                                    |
- *  |                    | YY          | Numeric: 2 digits + zero padded                               | 02, 20, 01, 17, 73                                         |
- *  |                    | YYY         | Numeric: 3 digits + zero padded                               | 002, 020, 201, 2017, 20173                                 |
- *  |                    | YYYY        | Numeric: 4 digits or more + zero padded                       | 0002, 0020, 0201, 2017, 20173                              |
- *  | Month              | M           | Numeric: 1 digit                                              | 9, 12                                                      |
- *  |                    | MM          | Numeric: 2 digits + zero padded                               | 09, 12                                                     |
- *  |                    | MMM         | Abbreviated                                                   | Sep                                                        |
- *  |                    | MMMM        | Wide                                                          | September                                                  |
- *  |                    | MMMMM       | Narrow                                                        | S                                                          |
- *  | Month standalone   | L           | Numeric: 1 digit                                              | 9, 12                                                      |
- *  |                    | LL          | Numeric: 2 digits + zero padded                               | 09, 12                                                     |
- *  |                    | LLL         | Abbreviated                                                   | Sep                                                        |
- *  |                    | LLLL        | Wide                                                          | September                                                  |
- *  |                    | LLLLL       | Narrow                                                        | S                                                          |
- *  | Week of year       | w           | Numeric: minimum digits                                       | 1... 53                                                    |
- *  |                    | ww          | Numeric: 2 digits + zero padded                               | 01... 53                                                   |
- *  | Week of month      | W           | Numeric: 1 digit                                              | 1... 5                                                     |
- *  | Day of month       | d           | Numeric: minimum digits                                       | 1                                                          |
- *  |                    | dd          | Numeric: 2 digits + zero padded                               | 01                                                          |
- *  | Week day           | E, EE & EEE | Abbreviated                                                   | Tue                                                        |
- *  |                    | EEEE        | Wide                                                          | Tuesday                                                    |
- *  |                    | EEEEE       | Narrow                                                        | T                                                          |
- *  |                    | EEEEEE      | Short                                                         | Tu                                                         |
- *  | Period             | a, aa & aaa | Abbreviated                                                   | am/pm or AM/PM                                             |
- *  |                    | aaaa        | Wide (fallback to `a` when missing)                           | ante meridiem/post meridiem                                |
- *  |                    | aaaaa       | Narrow                                                        | a/p                                                        |
- *  | Period*            | B, BB & BBB | Abbreviated                                                   | mid.                                                       |
- *  |                    | BBBB        | Wide                                                          | am, pm, midnight, noon, morning, afternoon, evening, night |
- *  |                    | BBBBB       | Narrow                                                        | md                                                         |
- *  | Period standalone* | b, bb & bbb | Abbreviated                                                   | mid.                                                       |
- *  |                    | bbbb        | Wide                                                          | am, pm, midnight, noon, morning, afternoon, evening, night |
- *  |                    | bbbbb       | Narrow                                                        | md                                                         |
- *  | Hour 1-12          | h           | Numeric: minimum digits                                       | 1, 12                                                      |
- *  |                    | hh          | Numeric: 2 digits + zero padded                               | 01, 12                                                     |
- *  | Hour 0-23          | H           | Numeric: minimum digits                                       | 0, 23                                                      |
- *  |                    | HH          | Numeric: 2 digits + zero padded                               | 00, 23                                                     |
- *  | Minute             | m           | Numeric: minimum digits                                       | 8, 59                                                      |
- *  |                    | mm          | Numeric: 2 digits + zero padded                               | 08, 59                                                     |
- *  | Second             | s           | Numeric: minimum digits                                       | 0... 59                                                    |
- *  |                    | ss          | Numeric: 2 digits + zero padded                               | 00... 59                                                   |
- *  | Fractional seconds | S           | Numeric: 1 digit                                              | 0... 9                                                     |
- *  |                    | SS          | Numeric: 2 digits + zero padded                               | 00... 99                                                   |
- *  |                    | SSS         | Numeric: 3 digits + zero padded (= milliseconds)              | 000... 999                                                 |
- *  | Zone               | z, zz & zzz | Short specific non location format (fallback to O)            | GMT-8                                                      |
- *  |                    | zzzz        | Long specific non location format (fallback to OOOO)          | GMT-08:00                                                  |
- *  |                    | Z, ZZ & ZZZ | ISO8601 basic format                                          | -0800                                                      |
- *  |                    | ZZZZ        | Long localized GMT format                                     | GMT-8:00                                                   |
- *  |                    | ZZZZZ       | ISO8601 extended format + Z indicator for offset 0 (= XXXXX)  | -08:00                                                     |
- *  |                    | O, OO & OOO | Short localized GMT format                                    | GMT-8                                                      |
- *  |                    | OOOO        | Long localized GMT format                                     | GMT-08:00                                                  |
->>>>>>> 68d4a744
  *
  * Note that timezone correction is not applied to an ISO string that has no time component, such as "2016-09-19"
  *
