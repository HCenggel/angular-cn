/**
 * @license
 * Copyright Google Inc. All Rights Reserved.
 *
 * Use of this source code is governed by an MIT-style license that can be
 * found in the LICENSE file at https://angular.io/license
 */

import {Directive, EmbeddedViewRef, Input, TemplateRef, ViewContainerRef, ɵstringify as stringify} from '@angular/core';


/**
 * Conditionally includes a template based on the value of an `expression`.
 *
 * 根据 `expression` 表达式的值，有条件的包含某个模板。
 *
 * `ngIf` evaluates the `expression` and then renders the `then` or `else` template in its place
 * when expression is truthy or falsy respectively. Typically the:
 *
 * `ngIf` 会对 `expression` 进行求值，如果为真，则在原地渲染 `then` 模板，否则渲染 `else` 模板。通常：
 *
 *  - `then` template is the inline template of `ngIf` unless bound to a different value.
 *
 *    `then` 模板就是 `ngIf` 中内联的模板 —— 除非你指定了另一个值。
 *
 *  - `else` template is blank unless it is bound.
 *
<<<<<<< HEAD
 *    `else` 模板是空白的 —— 除非你另行指定了。
 *
 * ## Most common usage
=======
 *
 * @usageNotes
 *
 * ### Most common usage
>>>>>>> 331989ce
 *
 * ## 常见用法
 *
 * The most common usage of the `ngIf` directive is to conditionally show the inline template as
 * seen in this example:
 *
 * `ngIf` 指令最常见的用法是根据条件显示其内联模板，比如：
 *
 * {@example common/ngIf/ts/module.ts region='NgIfSimple'}
 *
 * ### Showing an alternative template using `else`
 *
 * ## 通过 `else` 显示另一个模板
 *
 * If it is necessary to display a template when the `expression` is falsy use the `else` template
 * binding as shown. Note that the `else` binding points to a `<ng-template>` labeled `#elseBlock`.
 * The template can be defined anywhere in the component view but is typically placed right after
 * `ngIf` for readability.
 *
 * 如果 `expression` 为假时有必要显示一个模板，就可以用上述的 `else` 模板来进行绑定。
 * 注意，`else` 绑定指向的是一个带有 `#elseBlock` 标签的 `<ng-template>` 元素。
 * 该模板可以定义在此组件视图中的任何地方，但为了提高可读性，通常会放在 `ngIf` 的紧下方。
 *
 * {@example common/ngIf/ts/module.ts region='NgIfElse'}
 *
 * ### Using non-inlined `then` template
 *
 * ## 使用非内联的 `then` 模板
 *
 * Usually the `then` template is the inlined template of the `ngIf`, but it can be changed using
 * a binding (just like `else`). Because `then` and `else` are bindings, the template references can
 * change at runtime as shown in this example.
 *
 * 通常，`then` 模板就是 `ngIf` 的内联模板，不过你也可以通过绑定机制（就像 `else` 那样）来修改它。
 * 因为 `then` 和 `else` 都是绑定，因此可以在运行期间改变这个模板引用 —— 如下例所示。
 *
 * {@example common/ngIf/ts/module.ts region='NgIfThenElse'}
 *
 * ### Storing conditional result in a variable
 *
 * ## 把条件结果保存在变量中
 *
 * A common pattern is that we need to show a set of properties from the same object. If the
 * object is undefined, then we have to use the safe-traversal-operator `?.` to guard against
 * dereferencing a `null` value. This is especially the case when waiting on async data such as
 * when using the `async` pipe as shown in following example:
 *
 * 一种常见的需求模式为：我们要显示来自同一个对象的一组属性。如果该对象是 undefined，那么我们就不得不使用安全遍历操作符 `?.` 来防止引用到空对象。
 * 尤其是在使用 `async` 管道等待异步数据时，例如：
 *
 * ```
 * Hello {{ (userStream|async)?.last }}, {{ (userStream|async)?.first }}!
 * ```
 *
 * There are several inefficiencies in the above example:
 *
 * 上面这个例子中有一系列低效代码：
 *
 *  - We create multiple subscriptions on `userStream`. One for each `async` pipe, or two in the
 *    example above.
 *
 *    我们在 `userStream` 上创建了多个订阅。每个 `async` 管道都有一个，比如上面这个例子中就用了两个。
 *
 *  - We cannot display an alternative screen while waiting for the data to arrive asynchronously.
 *
 *    在等待异步数据到来的时候，我们没法显示一个备用视图（如 loading）。
 *
 *  - We have to use the safe-traversal-operator `?.` to access properties, which is cumbersome.
 *
 *    我们不得不使用安全遍历操作符 `?.` 来访问属性，太繁琐了。
 *
 *  - We have to place the `async` pipe in parenthesis.
 *
 *    我们不得不把 `async` 管道放进圆括号里。
 *
 * A better way to do this is to use `ngIf` and store the result of the condition in a local
 * variable as shown in the the example below:
 *
 * 更好的方式是使用 `ngIf`，并把该条件的结果存到局部变量里，例如：
 *
 * {@example common/ngIf/ts/module.ts region='NgIfAs'}
 *
 * Notice that:
 *
 * 注意：
 *
 *  - We use only one `async` pipe and hence only one subscription gets created.
 *
 *    我们只用了一个 `async` 管道，因此也只会进行一次订阅。
 *
 *  - `ngIf` stores the result of the `userStream|async` in the local variable `user`.
 *
 *    `ngIf` 把 `userStream|async` 的结果保存在了局部变量 `user` 中。
 *
 *  - The local `user` can then be bound repeatedly in a more efficient way.
 *
 *    局部变量 `user` 可以反复绑定 —— 这很高效。
 *
 *  - No need to use the safe-traversal-operator `?.` to access properties as `ngIf` will only
 *    display the data if `userStream` returns a value.
 *
 *    不需要使用安全遍历操作符 `?.` 来访问属性，因为 `ngIf` 只有在 `userStream` 有数据时才会显示内容。
 *
 *  - We can display an alternative template while waiting for the data.
 *
 *    在等待数据到达时，我们可以显示一个代用模板。
 *
 * ### Syntax
 *
 * ### 语法
 *
 * Simple form:
 *
 * 简单形式：
 *
 * - `<div *ngIf="condition">...</div>`
 * - `<ng-template [ngIf]="condition"><div>...</div></ng-template>`
 *
 * Form with an else block:
 *
 * 带有 `else` 块的形式：
 *
 * ```
 * <div *ngIf="condition; else elseBlock">...</div>
 * <ng-template #elseBlock>...</ng-template>
 * ```
 *
 * Form with a `then` and `else` block:
 *
 * 带有 `then` 和 `else` 块的形式：
 *
 * ```
 * <div *ngIf="condition; then thenBlock else elseBlock"></div>
 * <ng-template #thenBlock>...</ng-template>
 * <ng-template #elseBlock>...</ng-template>
 * ```
 *
 * Form with storing the value locally:
 *
 * 保存到局部变量的形式：
 *
 * ```
 * <div *ngIf="condition as value; else elseBlock">{{value}}</div>
 * <ng-template #elseBlock>...</ng-template>
 * ```
 *
 * @ngModule CommonModule
 */
@Directive({selector: '[ngIf]'})
export class NgIf {
  private _context: NgIfContext = new NgIfContext();
  private _thenTemplateRef: TemplateRef<NgIfContext>|null = null;
  private _elseTemplateRef: TemplateRef<NgIfContext>|null = null;
  private _thenViewRef: EmbeddedViewRef<NgIfContext>|null = null;
  private _elseViewRef: EmbeddedViewRef<NgIfContext>|null = null;

  constructor(private _viewContainer: ViewContainerRef, templateRef: TemplateRef<NgIfContext>) {
    this._thenTemplateRef = templateRef;
  }

  @Input()
  set ngIf(condition: any) {
    this._context.$implicit = this._context.ngIf = condition;
    this._updateView();
  }

  @Input()
  set ngIfThen(templateRef: TemplateRef<NgIfContext>|null) {
    assertTemplate('ngIfThen', templateRef);
    this._thenTemplateRef = templateRef;
    this._thenViewRef = null;  // clear previous view if any.
    this._updateView();
  }

  @Input()
  set ngIfElse(templateRef: TemplateRef<NgIfContext>|null) {
    assertTemplate('ngIfElse', templateRef);
    this._elseTemplateRef = templateRef;
    this._elseViewRef = null;  // clear previous view if any.
    this._updateView();
  }

  private _updateView() {
    if (this._context.$implicit) {
      if (!this._thenViewRef) {
        this._viewContainer.clear();
        this._elseViewRef = null;
        if (this._thenTemplateRef) {
          this._thenViewRef =
              this._viewContainer.createEmbeddedView(this._thenTemplateRef, this._context);
        }
      }
    } else {
      if (!this._elseViewRef) {
        this._viewContainer.clear();
        this._thenViewRef = null;
        if (this._elseTemplateRef) {
          this._elseViewRef =
              this._viewContainer.createEmbeddedView(this._elseTemplateRef, this._context);
        }
      }
    }
  }

  /** @internal */
  public static ngIfUseIfTypeGuard: void;

  /**
   * Assert the correct type of the expression bound to the `ngIf` input within the template.
   *
   * The presence of this method is a signal to the Ivy template type check compiler that when the
   * `NgIf` structural directive renders its template, the type of the expression bound to `ngIf`
   * should be narrowed in some way. For `NgIf`, it is narrowed to be non-null, which allows the
   * strictNullChecks feature of TypeScript to work with `NgIf`.
   */
  static ngTemplateGuard_ngIf<E>(dir: NgIf, expr: E): expr is NonNullable<E> { return true; }
}

export class NgIfContext {
  public $implicit: any = null;
  public ngIf: any = null;
}

function assertTemplate(property: string, templateRef: TemplateRef<any>| null): void {
  const isTemplateRefOrNull = !!(!templateRef || templateRef.createEmbeddedView);
  if (!isTemplateRefOrNull) {
    throw new Error(`${property} must be a TemplateRef, but received '${stringify(templateRef)}'.`);
  }
}<|MERGE_RESOLUTION|>--- conflicted
+++ resolved
@@ -25,18 +25,13 @@
  *
  *  - `else` template is blank unless it is bound.
  *
-<<<<<<< HEAD
  *    `else` 模板是空白的 —— 除非你另行指定了。
  *
- * ## Most common usage
-=======
- *
  * @usageNotes
  *
  * ### Most common usage
->>>>>>> 331989ce
- *
- * ## 常见用法
+ *
+ * ### 常见用法
  *
  * The most common usage of the `ngIf` directive is to conditionally show the inline template as
  * seen in this example:
@@ -47,7 +42,7 @@
  *
  * ### Showing an alternative template using `else`
  *
- * ## 通过 `else` 显示另一个模板
+ * ### 通过 `else` 显示另一个模板
  *
  * If it is necessary to display a template when the `expression` is falsy use the `else` template
  * binding as shown. Note that the `else` binding points to a `<ng-template>` labeled `#elseBlock`.
@@ -62,7 +57,7 @@
  *
  * ### Using non-inlined `then` template
  *
- * ## 使用非内联的 `then` 模板
+ * ### 使用非内联的 `then` 模板
  *
  * Usually the `then` template is the inlined template of the `ngIf`, but it can be changed using
  * a binding (just like `else`). Because `then` and `else` are bindings, the template references can
@@ -75,7 +70,7 @@
  *
  * ### Storing conditional result in a variable
  *
- * ## 把条件结果保存在变量中
+ * ### 把条件结果保存在变量中
  *
  * A common pattern is that we need to show a set of properties from the same object. If the
  * object is undefined, then we have to use the safe-traversal-operator `?.` to guard against
