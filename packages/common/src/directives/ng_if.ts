--- conflicted
+++ resolved
@@ -17,22 +17,6 @@
  * Angular renders the template provided in an optional `else` clause. The default
  * template for the `else` clause is blank.
  *
-<<<<<<< HEAD
- * 根据 `expression` 表达式的值，有条件的包含某个模板。
- *
- * `ngIf` evaluates the `expression` and then renders the `then` or `else` template in its place
- * when expression is truthy or falsy respectively. Typically the:
- *
- * `ngIf` 会对 `expression` 进行求值，如果为真，则在原地渲染 `then` 模板，否则渲染 `else` 模板。通常：
- *
- *  - `then` template is the inline template of `ngIf` unless bound to a different value.
- *
- *    `then` 模板就是 `ngIf` 中内联的模板 —— 除非你指定了另一个值。
- *
- *  - `else` template is blank unless it is bound.
- *
- *    `else` 模板是空白的 —— 除非你另行指定了。
-=======
  * A [shorthand form](guide/structural-directives#the-asterisk--prefix) of the directive,
  * `*ngIf="condition"`, is generally used, provided
  * as an attribute of the anchor element for the inserted template.
@@ -73,7 +57,6 @@
  * <div *ngIf="condition as value; else elseBlock">{{value}}</div>
  * <ng-template #elseBlock>Content to render when value is null.</ng-template>
  * ```
->>>>>>> 6fcf2863
  *
  * @usageNotes
  *
@@ -81,164 +64,36 @@
  * as seen in the following  example.
  * The default `else` template is blank.
  *
-<<<<<<< HEAD
- * ### 常见用法
- *
- * The most common usage of the `ngIf` directive is to conditionally show the inline template as
- * seen in this example:
- *
- * `ngIf` 指令最常见的用法是根据条件显示其内联模板，比如：
- *
-=======
->>>>>>> 6fcf2863
  * {@example common/ngIf/ts/module.ts region='NgIfSimple'}
  *
  * ### Showing an alternative template using `else`
  *
-<<<<<<< HEAD
- * ### 通过 `else` 显示另一个模板
- *
- * If it is necessary to display a template when the `expression` is falsy use the `else` template
- * binding as shown. Note that the `else` binding points to a `<ng-template>` labeled `#elseBlock`.
- * The template can be defined anywhere in the component view but is typically placed right after
-=======
  * To display a template when `expression` evaluates to false, use an `else` template
  * binding as shown in the following example.
  * The `else` binding points to an `<ng-template>`  element labeled `#elseBlock`.
  * The template can be defined anywhere in the component view, but is typically placed right after
->>>>>>> 6fcf2863
  * `ngIf` for readability.
  *
- * 如果 `expression` 为假时有必要显示一个模板，就可以用上述的 `else` 模板来进行绑定。
- * 注意，`else` 绑定指向的是一个带有 `#elseBlock` 标签的 `<ng-template>` 元素。
- * 该模板可以定义在此组件视图中的任何地方，但为了提高可读性，通常会放在 `ngIf` 的紧下方。
- *
  * {@example common/ngIf/ts/module.ts region='NgIfElse'}
  *
  * ### Using an external `then` template
  *
-<<<<<<< HEAD
- * ### 使用非内联的 `then` 模板
- *
- * Usually the `then` template is the inlined template of the `ngIf`, but it can be changed using
- * a binding (just like `else`). Because `then` and `else` are bindings, the template references can
- * change at runtime as shown in this example.
-=======
  * In the previous example, the then-clause template is specified inline, as the content of the
  * tag that contains the `ngIf` directive. You can also specify a template that is defined
  * externally, by referencing a labeled `<ng-template>` element. When you do this, you can
  * change which template to use at runtime, as shown in the following example.
->>>>>>> 6fcf2863
- *
- * 通常，`then` 模板就是 `ngIf` 的内联模板，不过你也可以通过绑定机制（就像 `else` 那样）来修改它。
- * 因为 `then` 和 `else` 都是绑定，因此可以在运行期间改变这个模板引用 —— 如下例所示。
  *
  * {@example common/ngIf/ts/module.ts region='NgIfThenElse'}
  *
-<<<<<<< HEAD
- * ### Storing conditional result in a variable
- *
- * ### 把条件结果保存在变量中
- *
- * A common pattern is that we need to show a set of properties from the same object. If the
- * object is undefined, then we have to use the safe-traversal-operator `?.` to guard against
- * dereferencing a `null` value. This is especially the case when waiting on async data such as
- * when using the `async` pipe as shown in following example:
- *
- * 一种常见的需求模式为：我们要显示来自同一个对象的一组属性。如果该对象是 undefined，那么我们就不得不使用安全遍历操作符 `?.` 来防止引用到空对象。
- * 尤其是在使用 `async` 管道等待异步数据时，例如：
- *
- * ```
- * Hello {{ (userStream|async)?.last }}, {{ (userStream|async)?.first }}!
- * ```
- *
- * There are several inefficiencies in the above example:
- *
- * 上面这个例子中有一系列低效代码：
- *
- *  - We create multiple subscriptions on `userStream`. One for each `async` pipe, or two in the
- *    example above.
- *
- *    我们在 `userStream` 上创建了多个订阅。每个 `async` 管道都有一个，比如上面这个例子中就用了两个。
- *
- *  - We cannot display an alternative screen while waiting for the data to arrive asynchronously.
- *
- *    在等待异步数据到来的时候，我们没法显示一个备用视图（如 loading）。
- *
- *  - We have to use the safe-traversal-operator `?.` to access properties, which is cumbersome.
- *
- *    我们不得不使用安全遍历操作符 `?.` 来访问属性，太繁琐了。
- *
- *  - We have to place the `async` pipe in parenthesis.
- *
- *    我们不得不把 `async` 管道放进圆括号里。
- *
- * A better way to do this is to use `ngIf` and store the result of the condition in a local
- * variable as shown in the the example below:
-=======
  * ### Storing a conditional result in a variable
  *
  * You might want to show a set of properties from the same object. If you are waiting
  * for asynchronous data, the object can be undefined.
  * In this case, you can use `ngIf` and store the result of the condition in a local
  * variable as shown in the the following example.
->>>>>>> 6fcf2863
- *
- * 更好的方式是使用 `ngIf`，并把该条件的结果存到局部变量里，例如：
  *
  * {@example common/ngIf/ts/module.ts region='NgIfAs'}
  *
-<<<<<<< HEAD
- * Notice that:
- *
- * 注意：
- *
- *  - We use only one `async` pipe and hence only one subscription gets created.
- *
- *    我们只用了一个 `async` 管道，因此也只会进行一次订阅。
- *
- *  - `ngIf` stores the result of the `userStream|async` in the local variable `user`.
- *
- *    `ngIf` 把 `userStream|async` 的结果保存在了局部变量 `user` 中。
- *
- *  - The local `user` can then be bound repeatedly in a more efficient way.
- *
- *    局部变量 `user` 可以反复绑定 —— 这很高效。
- *
- *  - No need to use the safe-traversal-operator `?.` to access properties as `ngIf` will only
- *    display the data if `userStream` returns a value.
- *
- *    不需要使用安全遍历操作符 `?.` 来访问属性，因为 `ngIf` 只有在 `userStream` 有数据时才会显示内容。
- *
- *  - We can display an alternative template while waiting for the data.
- *
- *    在等待数据到达时，我们可以显示一个代用模板。
- *
- * ### Syntax
- *
- * ### 语法
- *
- * Simple form:
- *
- * 简单形式：
- *
- * - `<div *ngIf="condition">...</div>`
- * - `<ng-template [ngIf]="condition"><div>...</div></ng-template>`
- *
- * Form with an else block:
- *
- * 带有 `else` 块的形式：
- *
- * ```
- * <div *ngIf="condition; else elseBlock">...</div>
- * <ng-template #elseBlock>...</ng-template>
- * ```
- *
- * Form with a `then` and `else` block:
- *
- * 带有 `then` 和 `else` 块的形式：
- *
-=======
  * This code uses only one `AsyncPipe`, so only one subscription is created.
  * The conditional statement stores the result of `userStream|async` in the local variable `user`.
  * You can then bind the local `user` repeatedly.
@@ -255,7 +110,6 @@
  * for the "then" and "else" clauses. For example, consider the following shorthand statement,
  * that is meant to show a loading page while waiting for data to be loaded.
  *
->>>>>>> 6fcf2863
  * ```
  * <div class="hero-list" *ngIf="heroes else loading">
  *  ...
@@ -266,11 +120,6 @@
  * </ng-template>
  * ```
  *
-<<<<<<< HEAD
- * Form with storing the value locally:
- *
- * 保存到局部变量的形式：
-=======
  * You can see that the "else" clause references the `<ng-template>`
  * with the `#loading` label, and the template for the "then" clause
  * is provided as the content of the anchor element.
@@ -279,7 +128,6 @@
  * another `<ng-template>` tag, with `ngIf` and `ngIfElse` directives.
  * The anchor element containing the template for the "then" clause becomes
  * the content of this unlabeled `<ng-template>` tag.
->>>>>>> 6fcf2863
  *
  * ```
  * <ng-template [ngIf]="hero-list" [ngIfElse]="loading">
