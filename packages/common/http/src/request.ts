/**
 * @license
 * Copyright Google LLC All Rights Reserved.
 *
 * Use of this source code is governed by an MIT-style license that can be
 * found in the LICENSE file at https://angular.io/license
 */

import {HttpContext} from './context';
import {HttpHeaders} from './headers';
import {HttpParams} from './params';


/**
 * Construction interface for `HttpRequest`s.
 *
 * `HttpRequest` 的构造接口。
 *
 * All values are optional and will override default values if provided.
 *
 * 所有值都是可选的，如果提供了，则会覆盖默认值。
 */
interface HttpRequestInit {
  headers?: HttpHeaders;
  context?: HttpContext;
  reportProgress?: boolean;
  params?: HttpParams;
  responseType?: 'arraybuffer'|'blob'|'json'|'text';
  withCredentials?: boolean;
}

/**
 * Determine whether the given HTTP method may include a body.
 *
 * 决定 `body` 中将包含哪种 HTTP 方法。
 */
function mightHaveBody(method: string): boolean {
  switch (method) {
    case 'DELETE':
    case 'GET':
    case 'HEAD':
    case 'OPTIONS':
    case 'JSONP':
      return false;
    default:
      return true;
  }
}

/**
 * Safely assert whether the given value is an ArrayBuffer.
 *
 * 安全地断言指定值是否 `ArrayBuffer`。
 *
 * In some execution environments ArrayBuffer is not defined.
 *
 * 在某些运行环境中可能没有定义 `ArrayBuffer`。
 */
function isArrayBuffer(value: any): value is ArrayBuffer {
  return typeof ArrayBuffer !== 'undefined' && value instanceof ArrayBuffer;
}

/**
 * Safely assert whether the given value is a Blob.
 *
 * 安全地断言指定值是否 `Blob`。
 *
 * In some execution environments Blob is not defined.
 *
 * 在某些运行环境下可能没有定义 `Blob`。
 */
function isBlob(value: any): value is Blob {
  return typeof Blob !== 'undefined' && value instanceof Blob;
}

/**
 * Safely assert whether the given value is a FormData instance.
 *
 * 安全的断言指定的值是否为 `FormData` 实例。
 *
 * In some execution environments FormData is not defined.
 *
 * 在某些运行环境下可能没有定义 `FormData`。
 */
function isFormData(value: any): value is FormData {
  return typeof FormData !== 'undefined' && value instanceof FormData;
}

/**
 * An outgoing HTTP request with an optional typed body.
 *
 * 一个外发的 HTTP 请求，带有一个可选的类型化的请求体（`body`）。
 *
 * `HttpRequest` represents an outgoing request, including URL, method,
 * headers, body, and other request configuration options. Instances should be
 * assumed to be immutable. To modify a `HttpRequest`, the `clone`
 * method should be used.
 *
 * `HttpRequest` 表示一个外发请求，包括 URL、方法、请求头、请求体和其它请求配置项。
 * 它的实例都是不可变的。要修改 `HttpRequest`，应该使用 `clone` 方法。
 *
 * @publicApi
 */
export class HttpRequest<T> {
  /**
   * The request body, or `null` if one isn't set.
   *
   * 请求体，如果没有则为 `null`。
   *
   * Bodies are not enforced to be immutable, as they can include a reference to any
   * user-defined data type. However, interceptors should take care to preserve
   * idempotence by treating them as such.
   *
   * 请求体无法确保自己是不可变的，因为它们可以包含指向任何自定义数据类型的引用。
   * 不过，在拦截器中，要小心维护其幂等性 —— 把它们当做不可变对象。
   */
  readonly body: T|null = null;

  /**
   * Outgoing headers for this request.
   *
   * 本请求的外发请求头。
   *
   */
  // TODO(issue/24571): remove '!'.
  readonly headers!: HttpHeaders;

  /**
   * Shared and mutable context that can be used by interceptors
   */
  readonly context!: HttpContext;

  /**
   * Whether this request should be made in a way that exposes progress events.
   *
   * 该请求是否应该暴露出进度事件。
   *
   * Progress events are expensive (change detection runs on each event) and so
   * they should only be requested if the consumer intends to monitor them.
   *
   * 进度事件很昂贵（在每个事件中都会执行一次变更检测），所以只有当消费者关心这些事件时才应该请求这些进度事件。
   */
  readonly reportProgress: boolean = false;

  /**
   * Whether this request should be sent with outgoing credentials (cookies).
   *
   * 此请求是否应该带着凭证（Cookie）一起外发。
   */
  readonly withCredentials: boolean = false;

  /**
   * The expected response type of the server.
   *
   * 所期待的服务器响应类型。
   *
   * This is used to parse the response appropriately before returning it to
   * the requestee.
   *
   * 它用来在把响应对象返回给被请求者之前以恰当的方式解析它。
   */
  readonly responseType: 'arraybuffer'|'blob'|'json'|'text' = 'json';

  /**
   * The outgoing HTTP request method.
   *
   * 外发 HTTP 请求的方法。
   */
  readonly method: string;

  /**
   * Outgoing URL parameters.
   *
<<<<<<< HEAD
   * 外发的 URL 参数。
=======
   * To pass a string representation of HTTP parameters in the URL-query-string format,
   * the `HttpParamsOptions`' `fromString` may be used. For example:
   *
   * ```
   * new HttpParams({fromString: 'angular=awesome'})
   * ```
>>>>>>> a371646a
   */
  // TODO(issue/24571): remove '!'.
  readonly params!: HttpParams;

  /**
   * The outgoing URL with all URL parameters set.
   *
   * 外发的 URL，及其所有 URL 参数。
   */
  readonly urlWithParams: string;

  constructor(method: 'DELETE'|'GET'|'HEAD'|'JSONP'|'OPTIONS', url: string, init?: {
    headers?: HttpHeaders,
    context?: HttpContext,
    reportProgress?: boolean,
    params?: HttpParams,
    responseType?: 'arraybuffer'|'blob'|'json'|'text',
    withCredentials?: boolean,
  });
  constructor(method: 'POST'|'PUT'|'PATCH', url: string, body: T|null, init?: {
    headers?: HttpHeaders,
    context?: HttpContext,
    reportProgress?: boolean,
    params?: HttpParams,
    responseType?: 'arraybuffer'|'blob'|'json'|'text',
    withCredentials?: boolean,
  });
  constructor(method: string, url: string, body: T|null, init?: {
    headers?: HttpHeaders,
    context?: HttpContext,
    reportProgress?: boolean,
    params?: HttpParams,
    responseType?: 'arraybuffer'|'blob'|'json'|'text',
    withCredentials?: boolean,
  });
  constructor(
      method: string, readonly url: string, third?: T|{
        headers?: HttpHeaders,
        context?: HttpContext,
        reportProgress?: boolean,
        params?: HttpParams,
        responseType?: 'arraybuffer'|'blob'|'json'|'text',
        withCredentials?: boolean,
      }|null,
      fourth?: {
        headers?: HttpHeaders,
        context?: HttpContext,
        reportProgress?: boolean,
        params?: HttpParams,
        responseType?: 'arraybuffer'|'blob'|'json'|'text',
        withCredentials?: boolean,
      }) {
    this.method = method.toUpperCase();
    // Next, need to figure out which argument holds the HttpRequestInit
    // options, if any.
    let options: HttpRequestInit|undefined;

    // Check whether a body argument is expected. The only valid way to omit
    // the body argument is to use a known no-body method like GET.
    if (mightHaveBody(this.method) || !!fourth) {
      // Body is the third argument, options are the fourth.
      this.body = (third !== undefined) ? third as T : null;
      options = fourth;
    } else {
      // No body required, options are the third argument. The body stays null.
      options = third as HttpRequestInit;
    }

    // If options have been passed, interpret them.
    if (options) {
      // Normalize reportProgress and withCredentials.
      this.reportProgress = !!options.reportProgress;
      this.withCredentials = !!options.withCredentials;

      // Override default response type of 'json' if one is provided.
      if (!!options.responseType) {
        this.responseType = options.responseType;
      }

      // Override headers if they're provided.
      if (!!options.headers) {
        this.headers = options.headers;
      }

      if (!!options.context) {
        this.context = options.context;
      }

      if (!!options.params) {
        this.params = options.params;
      }
    }

    // If no headers have been passed in, construct a new HttpHeaders instance.
    if (!this.headers) {
      this.headers = new HttpHeaders();
    }

    // If no context have been passed in, construct a new HttpContext instance.
    if (!this.context) {
      this.context = new HttpContext();
    }

    // If no parameters have been passed in, construct a new HttpUrlEncodedParams instance.
    if (!this.params) {
      this.params = new HttpParams();
      this.urlWithParams = url;
    } else {
      // Encode the parameters to a string in preparation for inclusion in the URL.
      const params = this.params.toString();
      if (params.length === 0) {
        // No parameters, the visible URL is just the URL given at creation time.
        this.urlWithParams = url;
      } else {
        // Does the URL already have query parameters? Look for '?'.
        const qIdx = url.indexOf('?');
        // There are 3 cases to handle:
        // 1) No existing parameters -> append '?' followed by params.
        // 2) '?' exists and is followed by existing query string ->
        //    append '&' followed by params.
        // 3) '?' exists at the end of the url -> append params directly.
        // This basically amounts to determining the character, if any, with
        // which to join the URL and parameters.
        const sep: string = qIdx === -1 ? '?' : (qIdx < url.length - 1 ? '&' : '');
        this.urlWithParams = url + sep + params;
      }
    }
  }

  /**
   * Transform the free-form body into a serialized format suitable for
   * transmission to the server.
   *
   * 把无格式的请求体转换成适合传给服务器的序列化格式。
   */
  serializeBody(): ArrayBuffer|Blob|FormData|string|null {
    // If no body is present, no need to serialize it.
    if (this.body === null) {
      return null;
    }
    // Check whether the body is already in a serialized form. If so,
    // it can just be returned directly.
    if (isArrayBuffer(this.body) || isBlob(this.body) || isFormData(this.body) ||
        typeof this.body === 'string') {
      return this.body;
    }
    // Check whether the body is an instance of HttpUrlEncodedParams.
    if (this.body instanceof HttpParams) {
      return this.body.toString();
    }
    // Check whether the body is an object or array, and serialize with JSON if so.
    if (typeof this.body === 'object' || typeof this.body === 'boolean' ||
        Array.isArray(this.body)) {
      return JSON.stringify(this.body);
    }
    // Fall back on toString() for everything else.
    return (this.body as any).toString();
  }

  /**
   * Examine the body and attempt to infer an appropriate MIME type
   * for it.
   *
   * 检测请求体，并尝试给它推断出一个合适的 MIME 类型。
   *
   * If no such type can be inferred, this method will return `null`.
   *
   * 如果没有合适的 MIME 类型，该方法就会返回 `null`。
   */
  detectContentTypeHeader(): string|null {
    // An empty body has no content type.
    if (this.body === null) {
      return null;
    }
    // FormData bodies rely on the browser's content type assignment.
    if (isFormData(this.body)) {
      return null;
    }
    // Blobs usually have their own content type. If it doesn't, then
    // no type can be inferred.
    if (isBlob(this.body)) {
      return this.body.type || null;
    }
    // Array buffers have unknown contents and thus no type can be inferred.
    if (isArrayBuffer(this.body)) {
      return null;
    }
    // Technically, strings could be a form of JSON data, but it's safe enough
    // to assume they're plain strings.
    if (typeof this.body === 'string') {
      return 'text/plain';
    }
    // `HttpUrlEncodedParams` has its own content-type.
    if (this.body instanceof HttpParams) {
      return 'application/x-www-form-urlencoded;charset=UTF-8';
    }
    // Arrays, objects, and numbers will be encoded as JSON.
    if (typeof this.body === 'object' || typeof this.body === 'number' ||
        Array.isArray(this.body)) {
      return 'application/json';
    }
    // No type could be inferred.
    return null;
  }

  clone(): HttpRequest<T>;
  clone(update: {
    headers?: HttpHeaders,
    context?: HttpContext,
    reportProgress?: boolean,
    params?: HttpParams,
    responseType?: 'arraybuffer'|'blob'|'json'|'text',
    withCredentials?: boolean,
    body?: T|null,
    method?: string,
    url?: string,
    setHeaders?: {[name: string]: string|string[]},
    setParams?: {[param: string]: string},
  }): HttpRequest<T>;
  clone<V>(update: {
    headers?: HttpHeaders,
    context?: HttpContext,
    reportProgress?: boolean,
    params?: HttpParams,
    responseType?: 'arraybuffer'|'blob'|'json'|'text',
    withCredentials?: boolean,
    body?: V|null,
    method?: string,
    url?: string,
    setHeaders?: {[name: string]: string|string[]},
    setParams?: {[param: string]: string},
  }): HttpRequest<V>;
  clone(update: {
    headers?: HttpHeaders,
    context?: HttpContext,
    reportProgress?: boolean,
    params?: HttpParams,
    responseType?: 'arraybuffer'|'blob'|'json'|'text',
    withCredentials?: boolean,
    body?: any|null,
    method?: string,
    url?: string,
    setHeaders?: {[name: string]: string|string[]},
    setParams?: {[param: string]: string};
  } = {}): HttpRequest<any> {
    // For method, url, and responseType, take the current value unless
    // it is overridden in the update hash.
    const method = update.method || this.method;
    const url = update.url || this.url;
    const responseType = update.responseType || this.responseType;

    // The body is somewhat special - a `null` value in update.body means
    // whatever current body is present is being overridden with an empty
    // body, whereas an `undefined` value in update.body implies no
    // override.
    const body = (update.body !== undefined) ? update.body : this.body;

    // Carefully handle the boolean options to differentiate between
    // `false` and `undefined` in the update args.
    const withCredentials =
        (update.withCredentials !== undefined) ? update.withCredentials : this.withCredentials;
    const reportProgress =
        (update.reportProgress !== undefined) ? update.reportProgress : this.reportProgress;

    // Headers and params may be appended to if `setHeaders` or
    // `setParams` are used.
    let headers = update.headers || this.headers;
    let params = update.params || this.params;

    // Pass on context if needed
    const context = update.context ?? this.context;

    // Check whether the caller has asked to add headers.
    if (update.setHeaders !== undefined) {
      // Set every requested header.
      headers =
          Object.keys(update.setHeaders)
              .reduce((headers, name) => headers.set(name, update.setHeaders![name]), headers);
    }

    // Check whether the caller has asked to set params.
    if (update.setParams) {
      // Set every requested param.
      params = Object.keys(update.setParams)
                   .reduce((params, param) => params.set(param, update.setParams![param]), params);
    }

    // Finally, construct the new HttpRequest using the pieces from above.
    return new HttpRequest(method, url, body, {
      params,
      headers,
      context,
      reportProgress,
      responseType,
      withCredentials,
    });
  }
}<|MERGE_RESOLUTION|>--- conflicted
+++ resolved
@@ -171,16 +171,14 @@
   /**
    * Outgoing URL parameters.
    *
-<<<<<<< HEAD
    * 外发的 URL 参数。
-=======
+   *
    * To pass a string representation of HTTP parameters in the URL-query-string format,
    * the `HttpParamsOptions`' `fromString` may be used. For example:
    *
    * ```
    * new HttpParams({fromString: 'angular=awesome'})
    * ```
->>>>>>> a371646a
    */
   // TODO(issue/24571): remove '!'.
   readonly params!: HttpParams;
