/**
 * @license
 * Copyright Google LLC All Rights Reserved.
 *
 * Use of this source code is governed by an MIT-style license that can be
 * found in the LICENSE file at https://angular.io/license
 */

import {HttpErrorResponse, HttpEvent, HttpHeaders, HttpRequest, HttpResponse, HttpStatusCode} from '@angular/common/http';
import {Observer} from 'rxjs';

/**
 * Type that describes options that can be used to create an error
 * in `TestRequest`.
 */
type TestRequestErrorOptions = {
  headers?: HttpHeaders|{[name: string]: string | string[]},
  status?: number,
  statusText?: string,
};

/**
 * A mock requests that was received and is ready to be answered.
 *
 * 已收到并准备好进行应答的模拟请求。
 *
 * This interface allows access to the underlying `HttpRequest`, and allows
 * responding with `HttpEvent`s or `HttpErrorResponse`s.
 *
 * 此接口允许访问底层 `HttpRequest`，并允许使用 `HttpEvent` 或 `HttpErrorResponse` 进行响应。
 *
 * @publicApi
 */
export class TestRequest {
  /**
   * Whether the request was cancelled after it was sent.
   *
   * 请求在发送后是否已被取消。
   *
   */
  get cancelled(): boolean {
    return this._cancelled;
  }

  /**
   * @internal set by `HttpClientTestingBackend`
   */
  _cancelled = false;

  constructor(public request: HttpRequest<any>, private observer: Observer<HttpEvent<any>>) {}

  /**
   * Resolve the request by returning a body plus additional HTTP information (such as response
   * headers) if provided.
   * If the request specifies an expected body type, the body is converted into the requested type.
   * Otherwise, the body is converted to `JSON` by default.
   *
   * 通过返回 body 以及其他 HTTP 信息（例如响应标头）（如果提供过）来解析请求。如果请求指定了预期的 body 类型，则将 body 转换为所请求的类型。否则，body 在默认情况下转换成 `JSON`。
   *
   * Both successful and unsuccessful responses can be delivered via `flush()`.
   *
   * 成功和失败的响应都可以通过 `flush()` 传递。
   */
  flush(
      body: ArrayBuffer|Blob|boolean|string|number|Object|(boolean|string|number|Object|null)[]|
      null,
      opts: {
        headers?: HttpHeaders|{[name: string]: string | string[]},
        status?: number,
        statusText?: string,
      } = {}): void {
    if (this.cancelled) {
      throw new Error(`Cannot flush a cancelled request.`);
    }
    const url = this.request.urlWithParams;
    const headers =
        (opts.headers instanceof HttpHeaders) ? opts.headers : new HttpHeaders(opts.headers);
    body = _maybeConvertBody(this.request.responseType, body);
    let statusText: string|undefined = opts.statusText;
    let status: number = opts.status !== undefined ? opts.status : HttpStatusCode.Ok;
    if (opts.status === undefined) {
      if (body === null) {
        status = HttpStatusCode.NoContent;
        statusText = statusText || 'No Content';
      } else {
        statusText = statusText || 'OK';
      }
    }
    if (statusText === undefined) {
      throw new Error('statusText is required when setting a custom status.');
    }
    if (status >= 200 && status < 300) {
      this.observer.next(new HttpResponse<any>({body, headers, status, statusText, url}));
      this.observer.complete();
    } else {
      this.observer.error(new HttpErrorResponse({error: body, headers, status, statusText, url}));
    }
  }

  /**
   * Resolve the request by returning an `ErrorEvent` (e.g. simulating a network failure).
<<<<<<< HEAD
   *
   * 通过返回 `ErrorEvent` （例如，模拟网络故障）来解决请求。
   *
=======
   * @deprecated Http requests never emit an `ErrorEvent`. Please specify a `ProgressEvent`.
   */
  error(error: ErrorEvent, opts?: TestRequestErrorOptions): void;
  /**
   * Resolve the request by returning an `ProgressEvent` (e.g. simulating a network failure).
>>>>>>> 8ebc946c
   */
  error(error: ProgressEvent, opts?: TestRequestErrorOptions): void;
  error(error: ProgressEvent|ErrorEvent, opts: TestRequestErrorOptions = {}): void {
    if (this.cancelled) {
      throw new Error(`Cannot return an error for a cancelled request.`);
    }
    if (opts.status && opts.status >= 200 && opts.status < 300) {
      throw new Error(`error() called with a successful status.`);
    }
    const headers =
        (opts.headers instanceof HttpHeaders) ? opts.headers : new HttpHeaders(opts.headers);
    this.observer.error(new HttpErrorResponse({
      error,
      headers,
      status: opts.status || 0,
      statusText: opts.statusText || '',
      url: this.request.urlWithParams,
    }));
  }

  /**
   * Deliver an arbitrary `HttpEvent` (such as a progress event) on the response stream for this
   * request.
   *
   * 在响应流上为此请求传递一个任意的 `HttpEvent`
   *
   */
  event(event: HttpEvent<any>): void {
    if (this.cancelled) {
      throw new Error(`Cannot send events to a cancelled request.`);
    }
    this.observer.next(event);
  }
}


/**
 * Helper function to convert a response body to an ArrayBuffer.
 */
function _toArrayBufferBody(body: ArrayBuffer|Blob|string|number|Object|
                            (string | number | Object | null)[]): ArrayBuffer {
  if (typeof ArrayBuffer === 'undefined') {
    throw new Error('ArrayBuffer responses are not supported on this platform.');
  }
  if (body instanceof ArrayBuffer) {
    return body;
  }
  throw new Error('Automatic conversion to ArrayBuffer is not supported for response type.');
}

/**
 * Helper function to convert a response body to a Blob.
 */
function _toBlob(body: ArrayBuffer|Blob|string|number|Object|
                 (string | number | Object | null)[]): Blob {
  if (typeof Blob === 'undefined') {
    throw new Error('Blob responses are not supported on this platform.');
  }
  if (body instanceof Blob) {
    return body;
  }
  if (ArrayBuffer && body instanceof ArrayBuffer) {
    return new Blob([body]);
  }
  throw new Error('Automatic conversion to Blob is not supported for response type.');
}

/**
 * Helper function to convert a response body to JSON data.
 */
function _toJsonBody(
    body: ArrayBuffer|Blob|boolean|string|number|Object|
    (boolean | string | number | Object | null)[],
    format: string = 'JSON'): Object|string|number|(Object | string | number)[] {
  if (typeof ArrayBuffer !== 'undefined' && body instanceof ArrayBuffer) {
    throw new Error(`Automatic conversion to ${format} is not supported for ArrayBuffers.`);
  }
  if (typeof Blob !== 'undefined' && body instanceof Blob) {
    throw new Error(`Automatic conversion to ${format} is not supported for Blobs.`);
  }
  if (typeof body === 'string' || typeof body === 'number' || typeof body === 'object' ||
      typeof body === 'boolean' || Array.isArray(body)) {
    return body;
  }
  throw new Error(`Automatic conversion to ${format} is not supported for response type.`);
}

/**
 * Helper function to convert a response body to a string.
 */
function _toTextBody(body: ArrayBuffer|Blob|string|number|Object|
                     (string | number | Object | null)[]): string {
  if (typeof body === 'string') {
    return body;
  }
  if (typeof ArrayBuffer !== 'undefined' && body instanceof ArrayBuffer) {
    throw new Error('Automatic conversion to text is not supported for ArrayBuffers.');
  }
  if (typeof Blob !== 'undefined' && body instanceof Blob) {
    throw new Error('Automatic conversion to text is not supported for Blobs.');
  }
  return JSON.stringify(_toJsonBody(body, 'text'));
}

/**
 * Convert a response body to the requested type.
 */
function _maybeConvertBody(
    responseType: string,
    body: ArrayBuffer|Blob|string|number|Object|(string | number | Object | null)[]|
    null): ArrayBuffer|Blob|string|number|Object|(string | number | Object | null)[]|null {
  if (body === null) {
    return null;
  }
  switch (responseType) {
    case 'arraybuffer':
      return _toArrayBufferBody(body);
    case 'blob':
      return _toBlob(body);
    case 'json':
      return _toJsonBody(body);
    case 'text':
      return _toTextBody(body);
    default:
      throw new Error(`Unsupported responseType: ${responseType}`);
  }
}<|MERGE_RESOLUTION|>--- conflicted
+++ resolved
@@ -55,7 +55,8 @@
    * If the request specifies an expected body type, the body is converted into the requested type.
    * Otherwise, the body is converted to `JSON` by default.
    *
-   * 通过返回 body 以及其他 HTTP 信息（例如响应标头）（如果提供过）来解析请求。如果请求指定了预期的 body 类型，则将 body 转换为所请求的类型。否则，body 在默认情况下转换成 `JSON`。
+   * 通过返回 body 以及其他 HTTP 信息（例如响应标头）（如果提供过）来解析请求。如果请求指定了预期的
+   * body 类型，则将 body 转换为所请求的类型。否则，body 在默认情况下转换成 `JSON`。
    *
    * Both successful and unsuccessful responses can be delivered via `flush()`.
    *
@@ -99,17 +100,14 @@
 
   /**
    * Resolve the request by returning an `ErrorEvent` (e.g. simulating a network failure).
-<<<<<<< HEAD
    *
    * 通过返回 `ErrorEvent` （例如，模拟网络故障）来解决请求。
    *
-=======
    * @deprecated Http requests never emit an `ErrorEvent`. Please specify a `ProgressEvent`.
    */
   error(error: ErrorEvent, opts?: TestRequestErrorOptions): void;
   /**
    * Resolve the request by returning an `ProgressEvent` (e.g. simulating a network failure).
->>>>>>> 8ebc946c
    */
   error(error: ProgressEvent, opts?: TestRequestErrorOptions): void;
   error(error: ProgressEvent|ErrorEvent, opts: TestRequestErrorOptions = {}): void {
